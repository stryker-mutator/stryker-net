--- conflicted
+++ resolved
@@ -10,11 +10,7 @@
     inputs:
       command: custom
       custom: tool
-<<<<<<< HEAD
       arguments: install dotnet-stryker -g --version 0.18.0-alpha.99 --add-source $(AzureArtifactFeedUri)
-=======
-      arguments: install dotnet-stryker -g --version 0.18.0-alpha.94 --add-source $(AzureArtifactFeedUri)
->>>>>>> b1140a7b
       includeNuGetOrg: true
   - task: Powershell@2
     displayName: Run Stryker on ${{ parameters.projectName }}
