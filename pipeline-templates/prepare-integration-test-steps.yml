steps:
  - task: UseDotNet@2
<<<<<<< HEAD
    displayName: 'Install dotnet core 3.0.x sdk for integrationtest (to compile integration test project)'
    inputs:
      version: 3.0.x

  - task: DotNetCoreCLI@2
    displayName: 'Run unit tests'
    inputs:
      command: test
      projects: 'src/**/*.UnitTest.csproj'
=======
    displayName: 'Install dotnet core 2.1.x sdk for integrationtest (to run stryker on)'
    inputs:
      version: 2.1.x

  - task: UseDotNet@2
    displayName: 'Install dotnet core 3.0.x sdk for integrationtest (to compile integration test project)'
    inputs:
      version: 3.0.x
  - template: populate-cache-steps.yml
>>>>>>> 5507c412

  - task: DotNetCoreCLI@2
    displayName: 'Run unit tests'
    inputs:
      command: test
      projects: 'src/**/*.UnitTest.csproj'

  - task: DotNetCoreCLI@2
    displayName: 'Install integrationtest dotnet tool (fork)'
    condition: eq(variables['System.PullRequest.IsFork'], 'True')
    inputs:
      command: custom
      custom: tool
      arguments: install dotnet-stryker -g --version $(IntegrationTestVersion) --add-source $(MygetFeedUri)
      includeNuGetOrg: false
      workingDirectory: 'pipeline-templates'

  - task: DotNetCoreCLI@2
    displayName: 'Install integrationtest dotnet tool'
    condition: eq(variables['System.PullRequest.IsFork'], 'False')
    inputs:
      command: custom
      custom: tool
      arguments: install dotnet-stryker -g --version $(IntegrationTestVersion) --add-source $(AzureArtifactFeedUri)
      includeNuGetOrg: false
      workingDirectory: 'pipeline-templates'<|MERGE_RESOLUTION|>--- conflicted
+++ resolved
@@ -1,6 +1,5 @@
 steps:
   - task: UseDotNet@2
-<<<<<<< HEAD
     displayName: 'Install dotnet core 3.0.x sdk for integrationtest (to compile integration test project)'
     inputs:
       version: 3.0.x
@@ -10,17 +9,6 @@
     inputs:
       command: test
       projects: 'src/**/*.UnitTest.csproj'
-=======
-    displayName: 'Install dotnet core 2.1.x sdk for integrationtest (to run stryker on)'
-    inputs:
-      version: 2.1.x
-
-  - task: UseDotNet@2
-    displayName: 'Install dotnet core 3.0.x sdk for integrationtest (to compile integration test project)'
-    inputs:
-      version: 3.0.x
-  - template: populate-cache-steps.yml
->>>>>>> 5507c412
 
   - task: DotNetCoreCLI@2
     displayName: 'Run unit tests'
