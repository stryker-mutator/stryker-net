using System.IO;
using System.Linq;
using System.Runtime.InteropServices;
using Newtonsoft.Json;
using Shouldly;
using Stryker.Core.Mutants;
using Stryker.Core.Reporters.Json;
using Xunit;

namespace IntegrationTests
{
    public class ValidateStrykerResults
    {
        private const string MutationReportJson = "mutation-report.json";

        [Fact]
        [Trait("Category", "SingleTestProject")]
        public void NetFullFramework()
        {
            if (RuntimeInformation.IsOSPlatform(OSPlatform.Windows))
            {
                var directory = new DirectoryInfo("../../../../TargetProjects/NetFramework/FullFrameworkApp.Test/StrykerOutput");
                directory.GetFiles("*.json").ShouldNotBeNull("No reports available to assert");

                var latestReport = directory.GetFiles(MutationReportJson, SearchOption.AllDirectories)
                    .OrderByDescending(f => f.LastWriteTime)
                    .First();

                var strykerRunOutput = File.ReadAllText(latestReport.FullName);

                var report = JsonConvert.DeserializeObject<JsonReport>(strykerRunOutput);

<<<<<<< HEAD
                CheckReportMutantCounts(report, total: 25, ignored: 8, survived: 1, killed: 5, timeout: 0, nocoverage: 11);
=======
                CheckReportMutantCounts(report, total: 28, ignored: 2, survived: 2, killed: 9, timeout: 0, nocoverage: 14);
>>>>>>> 14f85e48
            }
        }

        [Fact]
        [Trait("Category", "SingleTestProject")]
        public void NetCore()
        {
            var directory = new DirectoryInfo("../../../../TargetProjects/NetCoreTestProject.XUnit/StrykerOutput");
            directory.GetFiles("*.json").ShouldNotBeNull("No reports available to assert");

            var latestReport = directory.GetFiles(MutationReportJson, SearchOption.AllDirectories)
                .OrderByDescending(f => f.LastWriteTime)
                .First();

            var strykerRunOutput = File.ReadAllText(latestReport.FullName);

            var report = JsonConvert.DeserializeObject<JsonReport>(strykerRunOutput);

            CheckReportMutantCounts(report, total: 112, ignored: 53, survived: 4, killed: 6, timeout: 2, nocoverage: 45);
        }

        [Fact]
        [Trait("Category", "MultipleTestProjects")]
        public void NetCoreWithTwoTestProjects()
        {
            var directory = new DirectoryInfo("../../../../TargetProjects/Targetproject/StrykerOutput");
            directory.GetFiles("*.json").ShouldNotBeNull("No reports available to assert");

            var latestReport = directory.GetFiles(MutationReportJson, SearchOption.AllDirectories)
                .OrderByDescending(f => f.LastWriteTime)
                .First();

            var strykerRunOutput = File.ReadAllText(latestReport.FullName);

            var report = JsonConvert.DeserializeObject<JsonReport>(strykerRunOutput);

            CheckReportMutantCounts(report, total: 112, ignored: 27, survived: 8, killed: 8, timeout: 2, nocoverage: 65);
        }

        [Fact]
        [Trait("Category", "Solution")]
        public void SolutionRun()
        {
            var directory = new DirectoryInfo("../../../../TargetProjects/StrykerOutput");
            directory.GetFiles("*.json").ShouldNotBeNull("No reports available to assert");

            var latestReport = directory.GetFiles(MutationReportJson, SearchOption.AllDirectories)
                .OrderByDescending(f => f.LastWriteTime)
                .First();

            var strykerRunOutput = File.ReadAllText(latestReport.FullName);

            var report = JsonConvert.DeserializeObject<JsonReport>(strykerRunOutput);

            CheckReportMutantCounts(report, total: 115, ignored: 54, survived: 4, killed: 8, timeout: 2, nocoverage: 45);
        }

        private void CheckReportMutantCounts(JsonReport report, int total, int ignored, int survived, int killed, int timeout, int nocoverage)
        {
            var actualTotal = report.Files.Select(f => f.Value.Mutants.Count()).Sum();
            var actualIgnored = report.Files.Select(f => f.Value.Mutants.Count(m => m.Status == MutantStatus.Ignored.ToString())).Sum();
            var actualSurvived = report.Files.Select(f => f.Value.Mutants.Count(m => m.Status == MutantStatus.Survived.ToString())).Sum();
            var actualKilled = report.Files.Select(f => f.Value.Mutants.Count(m => m.Status == MutantStatus.Killed.ToString())).Sum();
            var actualTimeout = report.Files.Select(f => f.Value.Mutants.Count(m => m.Status == MutantStatus.Timeout.ToString())).Sum();
            var actualNoCoverage = report.Files.Select(f => f.Value.Mutants.Count(m => m.Status == MutantStatus.NoCoverage.ToString())).Sum();

            report.Files.ShouldSatisfyAllConditions(
                () => actualTotal.ShouldBe(total),
                () => actualIgnored.ShouldBe(ignored),
                () => actualSurvived.ShouldBe(survived),
                () => actualKilled.ShouldBe(killed),
                () => actualTimeout.ShouldBe(timeout),
                () => actualNoCoverage.ShouldBe(nocoverage)
            );
        }
    }
}<|MERGE_RESOLUTION|>--- conflicted
+++ resolved
@@ -30,11 +30,7 @@
 
                 var report = JsonConvert.DeserializeObject<JsonReport>(strykerRunOutput);
 
-<<<<<<< HEAD
                 CheckReportMutantCounts(report, total: 25, ignored: 8, survived: 1, killed: 5, timeout: 0, nocoverage: 11);
-=======
-                CheckReportMutantCounts(report, total: 28, ignored: 2, survived: 2, killed: 9, timeout: 0, nocoverage: 14);
->>>>>>> 14f85e48
             }
         }
 
