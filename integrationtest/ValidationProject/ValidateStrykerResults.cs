using Newtonsoft.Json;
using Shouldly;
using Stryker.Core.Mutants;
using Stryker.Core.Reporters.Json;
using System.IO;
using System.Linq;
using System.Runtime.InteropServices;
using Xunit;

namespace IntegrationTests
{
    public class ValidateStrykerResults
    {
        private const string MutationReportJson = "mutation-report.json";

        [Fact]
        [Trait("Category", "SingleTestProject")]
        public void NetFullFramework()
        {
            if (RuntimeInformation.IsOSPlatform(OSPlatform.Windows))
            {
                var directory = new DirectoryInfo("../../../../TargetProjects/NetFramework/FullFrameworkApp.Test/StrykerOutput");
                directory.GetFiles("*.json").ShouldNotBeNull("No reports available to assert");

                var latestReport = directory.GetFiles(MutationReportJson, SearchOption.AllDirectories)
                    .OrderByDescending(f => f.LastWriteTime)
                    .First();

                var strykerRunOutput = File.ReadAllText(latestReport.FullName);

                var report = JsonConvert.DeserializeObject<JsonReport>(strykerRunOutput);

                CheckReportMutantCounts(report, total: 12, skipped: 0, survived: 1, killed: 4, timeout: 0, nocoverage: 7);
            }
        }

        [Fact]
        [Trait("Category", "SingleTestProject")]
        public void NetCore()
        {
            var directory = new DirectoryInfo("../../../../TargetProjects/NetCoreTestProject.XUnit/StrykerOutput");
            directory.GetFiles("*.json").ShouldNotBeNull("No reports available to assert");

            var latestReport = directory.GetFiles(MutationReportJson, SearchOption.AllDirectories)
                .OrderByDescending(f => f.LastWriteTime)
                .First();

            var strykerRunOutput = File.ReadAllText(latestReport.FullName);

            var report = JsonConvert.DeserializeObject<JsonReport>(strykerRunOutput);

            CheckReportMutantCounts(report, total: 63, skipped: 21, survived: 2, killed: 2, timeout: 2, nocoverage: 34);
        }

        [Fact]
        [Trait("Category", "MultipleTestProjects")]
        public void NetCoreWithTwoTestProjects()
        {
            var directory = new DirectoryInfo("../../../../TargetProjects/Targetproject/StrykerOutput");
            directory.GetFiles("*.json").ShouldNotBeNull("No reports available to assert");

            var latestReport = directory.GetFiles(MutationReportJson, SearchOption.AllDirectories)
                .OrderByDescending(f => f.LastWriteTime)
                .First();

            var strykerRunOutput = File.ReadAllText(latestReport.FullName);

            var report = JsonConvert.DeserializeObject<JsonReport>(strykerRunOutput);

            CheckReportMutantCounts(report, total: 63, skipped: 21, survived: 2, killed: 2, timeout: 2, nocoverage: 34);
        }

        private void CheckReportMutantCounts(JsonReport report, int total, int skipped, int survived, int killed, int timeout, int nocoverage)
        {
<<<<<<< HEAD
            var actualTotal = report.Files.Select(f => f.Value.Mutants.Count()).Sum();
            var actualSkipped = report.Files.Select(f => f.Value.Mutants.Count(m => m.Status == MutantStatus.Skipped.ToString())).Sum();
            var actualSurvived = report.Files.Select(f => f.Value.Mutants.Count(m => m.Status == MutantStatus.Survived.ToString())).Sum();
            var actualKilled = report.Files.Select(f => f.Value.Mutants.Count(m => m.Status == MutantStatus.Killed.ToString())).Sum();
            var actualTimeout = report.Files.Select(f => f.Value.Mutants.Count(m => m.Status == MutantStatus.Timeout.ToString())).Sum();
            var actualNoCoverage = report.Files.Select(f => f.Value.Mutants.Count(m => m.Status == MutantStatus.NoCoverage.ToString())).Sum();

            report.Files.ShouldSatisfyAllConditions(
                () => actualTotal.ShouldBe(total),
                () => actualSkipped.ShouldBe(skipped),
                () => actualSurvived.ShouldBe(survived),
                () => actualKilled.ShouldBe(killed),
                () => actualTimeout.ShouldBe(timeout),
                () => actualNoCoverage.ShouldBe(nocoverage)
            );
=======
            report.Files.Select(f => f.Value.Mutants.Count()).Sum().ShouldBe(total);
            report.Files.Select(f => f.Value.Mutants.Count(m => m.Status == MutantStatus.Ignored.ToString())).Sum().ShouldBe(skipped);
            report.Files.Select(f => f.Value.Mutants.Count(m => m.Status == MutantStatus.Survived.ToString())).Sum().ShouldBe(survived);
            report.Files.Select(f => f.Value.Mutants.Count(m => m.Status == MutantStatus.Killed.ToString())).Sum().ShouldBe(killed);
            report.Files.Select(f => f.Value.Mutants.Count(m => m.Status == MutantStatus.Timeout.ToString())).Sum().ShouldBe(timeout);
            report.Files.Select(f => f.Value.Mutants.Count(m => m.Status == MutantStatus.NoCoverage.ToString())).Sum().ShouldBe(nocoverage);
>>>>>>> be7e3280
        }
    }
}<|MERGE_RESOLUTION|>--- conflicted
+++ resolved
@@ -72,7 +72,6 @@
 
         private void CheckReportMutantCounts(JsonReport report, int total, int skipped, int survived, int killed, int timeout, int nocoverage)
         {
-<<<<<<< HEAD
             var actualTotal = report.Files.Select(f => f.Value.Mutants.Count()).Sum();
             var actualSkipped = report.Files.Select(f => f.Value.Mutants.Count(m => m.Status == MutantStatus.Skipped.ToString())).Sum();
             var actualSurvived = report.Files.Select(f => f.Value.Mutants.Count(m => m.Status == MutantStatus.Survived.ToString())).Sum();
@@ -88,14 +87,6 @@
                 () => actualTimeout.ShouldBe(timeout),
                 () => actualNoCoverage.ShouldBe(nocoverage)
             );
-=======
-            report.Files.Select(f => f.Value.Mutants.Count()).Sum().ShouldBe(total);
-            report.Files.Select(f => f.Value.Mutants.Count(m => m.Status == MutantStatus.Ignored.ToString())).Sum().ShouldBe(skipped);
-            report.Files.Select(f => f.Value.Mutants.Count(m => m.Status == MutantStatus.Survived.ToString())).Sum().ShouldBe(survived);
-            report.Files.Select(f => f.Value.Mutants.Count(m => m.Status == MutantStatus.Killed.ToString())).Sum().ShouldBe(killed);
-            report.Files.Select(f => f.Value.Mutants.Count(m => m.Status == MutantStatus.Timeout.ToString())).Sum().ShouldBe(timeout);
-            report.Files.Select(f => f.Value.Mutants.Count(m => m.Status == MutantStatus.NoCoverage.ToString())).Sum().ShouldBe(nocoverage);
->>>>>>> be7e3280
         }
     }
 }