--- conflicted
+++ resolved
@@ -87,12 +87,8 @@
 
             var report = JsonConvert.DeserializeObject<JsonReport>(strykerRunOutput);
 
-<<<<<<< HEAD
             CheckReportMutantCounts(report, total: 127, ignored: 59, survived: 4, killed: 8, timeout: 2, nocoverage: 52);
-=======
-            CheckReportMutantCounts(report, total: 117, ignored: 56, survived: 4, killed: 8, timeout: 2, nocoverage: 45);
             CheckReportTestCounts(report, total: 31);
->>>>>>> 98f4e97b
         }
 
         private void CheckReportMutantCounts(JsonReport report, int total, int ignored, int survived, int killed, int timeout, int nocoverage)
