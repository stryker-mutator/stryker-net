using System.Collections.ObjectModel;
using System.IO;
using System.Linq;
using System.Runtime.InteropServices;
using Microsoft.CodeAnalysis;
using Microsoft.CodeAnalysis.CSharp;
using Microsoft.CodeAnalysis.Text;
using Newtonsoft.Json;
using Shouldly;
using Stryker.Core.Mutants;
using Stryker.Core.Reporters.Json;
using Stryker.CLI;
using Xunit;

namespace IntegrationTests
{
    public class ValidateStrykerResults
    {
        private readonly ReadOnlyCollection<SyntaxKind> _blacklistedSyntaxKindsForMutating =
            new(new[]
            {
                // Usings
                SyntaxKind.UsingDirective,
                SyntaxKind.UsingKeyword,
                SyntaxKind.UsingStatement,
                // Comments
                SyntaxKind.DocumentationCommentExteriorTrivia,
                SyntaxKind.EndOfDocumentationCommentToken,
                SyntaxKind.MultiLineCommentTrivia,
                SyntaxKind.MultiLineDocumentationCommentTrivia,
                SyntaxKind.SingleLineCommentTrivia,
                SyntaxKind.SingleLineDocumentationCommentTrivia,
                SyntaxKind.XmlComment,
                SyntaxKind.XmlCommentEndToken,
                SyntaxKind.XmlCommentStartToken,
            }
        );
        private readonly ReadOnlyCollection<SyntaxKind> _parentSyntaxKindsForMutating =
            new(new[]
            {
                SyntaxKind.MethodDeclaration,
                SyntaxKind.PropertyDeclaration,
                SyntaxKind.ConstructorDeclaration,
                SyntaxKind.FieldDeclaration,
            }
        );
        private const string MutationReportJson = "mutation-report.json";

        [Fact]
        [Trait("Category", "SingleTestProject")]
        public void NetFullFramework()
        {
            if (RuntimeInformation.IsOSPlatform(OSPlatform.Windows))
            {
                var directory = new DirectoryInfo("../../../../TargetProjects/NetFramework/FullFrameworkApp.Test/StrykerOutput");
                directory.GetFiles("*.json", SearchOption.AllDirectories).ShouldNotBeEmpty("No reports available to assert");

                var latestReport = directory.GetFiles(MutationReportJson, SearchOption.AllDirectories)
                    .OrderByDescending(f => f.LastWriteTime)
                    .First();

                var strykerRunOutput = File.ReadAllText(latestReport.FullName);

                var report = JsonConvert.DeserializeObject<JsonReport>(strykerRunOutput);

<<<<<<< HEAD
                CheckReportMutantCounts(report, total: 29, ignored: 7, survived: 3, killed: 7, timeout: 0, nocoverage: 11);
=======
                CheckReportMutants(report, total: 28, ignored: 7, survived: 2, killed: 7, timeout: 0, nocoverage: 11);
>>>>>>> 63fa0088
            }
        }

        [Fact]
        [Trait("Category", "SingleTestProject")]
        public void NetCore()
        {
            var directory = new DirectoryInfo("../../../../TargetProjects/NetCoreTestProject.XUnit/StrykerOutput");
            directory.GetFiles("*.json", SearchOption.AllDirectories).ShouldNotBeEmpty("No reports available to assert");

            var latestReport = directory.GetFiles(MutationReportJson, SearchOption.AllDirectories)
                .OrderByDescending(f => f.LastWriteTime)
                .First();

            var strykerRunOutput = File.ReadAllText(latestReport.FullName);

            var report = JsonConvert.DeserializeObject<JsonReport>(strykerRunOutput);

<<<<<<< HEAD
            CheckReportMutantCounts(report, total: 117, ignored: 56, survived: 4, killed: 7, timeout: 2, nocoverage: 46);
=======
            CheckReportMutants(report, total: 114, ignored: 55, survived: 4, killed: 6, timeout: 2, nocoverage: 45);
>>>>>>> 63fa0088
            CheckReportTestCounts(report, total: 14);
        }

        [Fact]
        [Trait("Category", "FSharp")]
        public void FSharp()
        {
            var directory = new DirectoryInfo("../../../../TargetProjects/Library.FSharp.XUnit/StrykerOutput");
            directory.GetFiles("*.json", SearchOption.AllDirectories).ShouldNotBeEmpty("No reports available to assert");

            var latestReport = directory
                .GetFiles(MutationReportJson, SearchOption.AllDirectories)
                .OrderByDescending(f => f.LastWriteTime)
                .First();

            var strykerRunOutput = File.ReadAllText(latestReport.FullName);

            var report = JsonConvert.DeserializeObject<JsonReport>(strykerRunOutput);

            CheckReportMutants(report, total: 0, ignored: 0, survived: 0, killed: 0, timeout: 0, nocoverage: 0);
            CheckReportTestCounts(report, total: 0);
        }

        [Fact]
        [Trait("Category", "MultipleTestProjects")]
        public void NetCoreWithTwoTestProjects()
        {
            var directory = new DirectoryInfo("../../../../TargetProjects/Targetproject/StrykerOutput");
            directory.GetFiles("*.json", SearchOption.AllDirectories).ShouldNotBeEmpty("No reports available to assert");

            var latestReport = directory.GetFiles(MutationReportJson, SearchOption.AllDirectories)
                .OrderByDescending(f => f.LastWriteTime)
                .First();

            var strykerRunOutput = File.ReadAllText(latestReport.FullName);

            var report = JsonConvert.DeserializeObject<JsonReport>(strykerRunOutput);

<<<<<<< HEAD
            CheckReportMutantCounts(report, total: 117, ignored: 28, survived: 8, killed: 9, timeout: 2, nocoverage: 68);
=======
            CheckReportMutants(report, total: 114, ignored: 27, survived: 8, killed: 8, timeout: 2, nocoverage: 67);
>>>>>>> 63fa0088
            CheckReportTestCounts(report, total: 30);
        }

        [Fact]
        [Trait("Category", "Solution")]
        public void SolutionRun()
        {
            var directory = new DirectoryInfo("../../../../TargetProjects/StrykerOutput");
            directory.GetFiles("*.json", SearchOption.AllDirectories).ShouldNotBeEmpty("No reports available to assert");

            var latestReport = directory.GetFiles(MutationReportJson, SearchOption.AllDirectories)
                .OrderByDescending(f => f.LastWriteTime)
                .First();

            var strykerRunOutput = File.ReadAllText(latestReport.FullName);

            var report = JsonConvert.DeserializeObject<JsonReport>(strykerRunOutput);

<<<<<<< HEAD
            CheckReportMutantCounts(report, total: 117, ignored: 56, survived: 4, killed: 7, timeout: 2, nocoverage: 46);
=======
            CheckReportMutants(report, total: 114, ignored: 55, survived: 4, killed: 6, timeout: 2, nocoverage: 45);
>>>>>>> 63fa0088
            CheckReportTestCounts(report, total: 30);
        }

        private void CheckMutationKindsValidity(JsonReport report)
        {
            foreach (var file in report.Files)
            {
                var syntaxTreeRootNode = CSharpSyntaxTree.ParseText(file.Value.Source).GetRoot();
                var textLines = SourceText.From(file.Value.Source).Lines;

                foreach (var mutation in file.Value.Mutants)
                {
                    var linePositionSpan = new LinePositionSpan(new LinePosition(mutation.Location.Start.Line - 1, mutation.Location.Start.Column), new LinePosition(mutation.Location.End.Line - 1, mutation.Location.End.Column));
                    var textSpan = textLines.GetTextSpan(linePositionSpan);
                    var node = syntaxTreeRootNode.FindNode(textSpan);
                    var nodeKind = node.Kind();
                    _blacklistedSyntaxKindsForMutating.ShouldNotContain(nodeKind);

                    node.AncestorsAndSelf().ShouldContain(pn => _parentSyntaxKindsForMutating.Contains(pn.Kind()));
                }
            }
        }

        private void CheckReportMutants(JsonReport report, int total, int ignored, int survived, int killed, int timeout, int nocoverage)
        {
            var actualTotal = report.Files.Select(f => f.Value.Mutants.Count()).Sum();
            var actualIgnored = report.Files.Select(f => f.Value.Mutants.Count(m => m.Status == MutantStatus.Ignored.ToString())).Sum();
            var actualSurvived = report.Files.Select(f => f.Value.Mutants.Count(m => m.Status == MutantStatus.Survived.ToString())).Sum();
            var actualKilled = report.Files.Select(f => f.Value.Mutants.Count(m => m.Status == MutantStatus.Killed.ToString())).Sum();
            var actualTimeout = report.Files.Select(f => f.Value.Mutants.Count(m => m.Status == MutantStatus.Timeout.ToString())).Sum();
            var actualNoCoverage = report.Files.Select(f => f.Value.Mutants.Count(m => m.Status == MutantStatus.NoCoverage.ToString())).Sum();

            report.Files.ShouldSatisfyAllConditions(
                () => actualTotal.ShouldBe(total),
                () => actualIgnored.ShouldBe(ignored),
                () => actualSurvived.ShouldBe(survived),
                () => actualKilled.ShouldBe(killed),
                () => actualTimeout.ShouldBe(timeout),
                () => actualNoCoverage.ShouldBe(nocoverage)
            );

            CheckMutationKindsValidity(report);
        }

        private void CheckReportTestCounts(JsonReport report, int total)
        {
            var actualTotal = report.TestFiles.Sum(tf => tf.Value.Tests.Count);

            actualTotal.ShouldBe(total);
        }
    }
}<|MERGE_RESOLUTION|>--- conflicted
+++ resolved
@@ -63,11 +63,7 @@
 
                 var report = JsonConvert.DeserializeObject<JsonReport>(strykerRunOutput);
 
-<<<<<<< HEAD
                 CheckReportMutantCounts(report, total: 29, ignored: 7, survived: 3, killed: 7, timeout: 0, nocoverage: 11);
-=======
-                CheckReportMutants(report, total: 28, ignored: 7, survived: 2, killed: 7, timeout: 0, nocoverage: 11);
->>>>>>> 63fa0088
             }
         }
 
@@ -86,11 +82,7 @@
 
             var report = JsonConvert.DeserializeObject<JsonReport>(strykerRunOutput);
 
-<<<<<<< HEAD
             CheckReportMutantCounts(report, total: 117, ignored: 56, survived: 4, killed: 7, timeout: 2, nocoverage: 46);
-=======
-            CheckReportMutants(report, total: 114, ignored: 55, survived: 4, killed: 6, timeout: 2, nocoverage: 45);
->>>>>>> 63fa0088
             CheckReportTestCounts(report, total: 14);
         }
 
@@ -129,11 +121,7 @@
 
             var report = JsonConvert.DeserializeObject<JsonReport>(strykerRunOutput);
 
-<<<<<<< HEAD
             CheckReportMutantCounts(report, total: 117, ignored: 28, survived: 8, killed: 9, timeout: 2, nocoverage: 68);
-=======
-            CheckReportMutants(report, total: 114, ignored: 27, survived: 8, killed: 8, timeout: 2, nocoverage: 67);
->>>>>>> 63fa0088
             CheckReportTestCounts(report, total: 30);
         }
 
@@ -152,11 +140,7 @@
 
             var report = JsonConvert.DeserializeObject<JsonReport>(strykerRunOutput);
 
-<<<<<<< HEAD
             CheckReportMutantCounts(report, total: 117, ignored: 56, survived: 4, killed: 7, timeout: 2, nocoverage: 46);
-=======
-            CheckReportMutants(report, total: 114, ignored: 55, survived: 4, killed: 6, timeout: 2, nocoverage: 45);
->>>>>>> 63fa0088
             CheckReportTestCounts(report, total: 30);
         }
 
