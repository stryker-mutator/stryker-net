using System.IO;
using System.Linq;
using System.Runtime.InteropServices;
using Newtonsoft.Json;
using Shouldly;
using Stryker.Core.Mutants;
using Stryker.Core.Reporters.Json;
using Xunit;

namespace IntegrationTests
{
    public class ValidateStrykerResults
    {
        private const string MutationReportJson = "mutation-report.json";

        [Fact]
        [Trait("Category", "SingleTestProject")]
        public void NetFullFramework()
        {
            if (RuntimeInformation.IsOSPlatform(OSPlatform.Windows))
            {
                var directory = new DirectoryInfo("../../../../TargetProjects/NetFramework/FullFrameworkApp.Test/StrykerOutput");
                directory.GetFiles("*.json").ShouldNotBeNull("No reports available to assert");

                var latestReport = directory.GetFiles(MutationReportJson, SearchOption.AllDirectories)
                    .OrderByDescending(f => f.LastWriteTime)
                    .First();

                var strykerRunOutput = File.ReadAllText(latestReport.FullName);

                var report = JsonConvert.DeserializeObject<JsonReport>(strykerRunOutput);

                CheckReportMutantCounts(report, total: 28, ignored: 7, survived: 2, killed: 7, timeout: 0, nocoverage: 11);
            }
        }

        [Fact]
        [Trait("Category", "SingleTestProject")]
        public void NetCore()
        {
            var directory = new DirectoryInfo("../../../../TargetProjects/NetCoreTestProject.XUnit/StrykerOutput");
            directory.GetFiles("*.json").ShouldNotBeNull("No reports available to assert");

            var latestReport = directory.GetFiles(MutationReportJson, SearchOption.AllDirectories)
                .OrderByDescending(f => f.LastWriteTime)
                .First();

            var strykerRunOutput = File.ReadAllText(latestReport.FullName);

            var report = JsonConvert.DeserializeObject<JsonReport>(strykerRunOutput);

<<<<<<< HEAD
            CheckReportMutantCounts(report, total: 114, ignored: 38, survived: 5, killed: 12, timeout: 2, nocoverage: 55);
=======
            CheckReportMutantCounts(report, total: 112, ignored: 53, survived: 4, killed: 6, timeout: 2, nocoverage: 45);
>>>>>>> d912c9b6
        }

        [Fact]
        [Trait("Category", "MultipleTestProjects")]
        public void NetCoreWithTwoTestProjects()
        {
            var directory = new DirectoryInfo("../../../../TargetProjects/Targetproject/StrykerOutput");
            directory.GetFiles("*.json").ShouldNotBeNull("No reports available to assert");

            var latestReport = directory.GetFiles(MutationReportJson, SearchOption.AllDirectories)
                .OrderByDescending(f => f.LastWriteTime)
                .First();

            var strykerRunOutput = File.ReadAllText(latestReport.FullName);

            var report = JsonConvert.DeserializeObject<JsonReport>(strykerRunOutput);

<<<<<<< HEAD
            CheckReportMutantCounts(report, total: 114, ignored: 6, survived: 10, killed: 14, timeout: 2, nocoverage: 80);
=======
            CheckReportMutantCounts(report, total: 112, ignored: 27, survived: 8, killed: 8, timeout: 2, nocoverage: 65);
>>>>>>> d912c9b6
        }

        [Fact]
        [Trait("Category", "Solution")]
        public void SolutionRun()
        {
            var directory = new DirectoryInfo("../../../../TargetProjects/StrykerOutput");
            directory.GetFiles("*.json").ShouldNotBeNull("No reports available to assert");

            var latestReport = directory.GetFiles(MutationReportJson, SearchOption.AllDirectories)
                .OrderByDescending(f => f.LastWriteTime)
                .First();

            var strykerRunOutput = File.ReadAllText(latestReport.FullName);

            var report = JsonConvert.DeserializeObject<JsonReport>(strykerRunOutput);

<<<<<<< HEAD
            CheckReportMutantCounts(report, total: 117, ignored: 38, survived: 5, killed: 15, timeout: 2, nocoverage: 55);
=======
            CheckReportMutantCounts(report, total: 115, ignored: 54, survived: 4, killed: 8, timeout: 2, nocoverage: 45);
>>>>>>> d912c9b6
        }

        private void CheckReportMutantCounts(JsonReport report, int total, int ignored, int survived, int killed, int timeout, int nocoverage)
        {
            var actualTotal = report.Files.Select(f => f.Value.Mutants.Count()).Sum();
            var actualIgnored = report.Files.Select(f => f.Value.Mutants.Count(m => m.Status == MutantStatus.Ignored.ToString())).Sum();
            var actualSurvived = report.Files.Select(f => f.Value.Mutants.Count(m => m.Status == MutantStatus.Survived.ToString())).Sum();
            var actualKilled = report.Files.Select(f => f.Value.Mutants.Count(m => m.Status == MutantStatus.Killed.ToString())).Sum();
            var actualTimeout = report.Files.Select(f => f.Value.Mutants.Count(m => m.Status == MutantStatus.Timeout.ToString())).Sum();
            var actualNoCoverage = report.Files.Select(f => f.Value.Mutants.Count(m => m.Status == MutantStatus.NoCoverage.ToString())).Sum();

            report.Files.ShouldSatisfyAllConditions(
                () => actualTotal.ShouldBe(total),
                () => actualIgnored.ShouldBe(ignored),
                () => actualSurvived.ShouldBe(survived),
                () => actualKilled.ShouldBe(killed),
                () => actualTimeout.ShouldBe(timeout),
                () => actualNoCoverage.ShouldBe(nocoverage)
            );
        }
    }
}<|MERGE_RESOLUTION|>--- conflicted
+++ resolved
@@ -49,11 +49,7 @@
 
             var report = JsonConvert.DeserializeObject<JsonReport>(strykerRunOutput);
 
-<<<<<<< HEAD
-            CheckReportMutantCounts(report, total: 114, ignored: 38, survived: 5, killed: 12, timeout: 2, nocoverage: 55);
-=======
-            CheckReportMutantCounts(report, total: 112, ignored: 53, survived: 4, killed: 6, timeout: 2, nocoverage: 45);
->>>>>>> d912c9b6
+            CheckReportMutantCounts(report, total: 114, ignored: 55, survived: 4, killed: 6, timeout: 2, nocoverage: 45);
         }
 
         [Fact]
@@ -71,11 +67,7 @@
 
             var report = JsonConvert.DeserializeObject<JsonReport>(strykerRunOutput);
 
-<<<<<<< HEAD
-            CheckReportMutantCounts(report, total: 114, ignored: 6, survived: 10, killed: 14, timeout: 2, nocoverage: 80);
-=======
-            CheckReportMutantCounts(report, total: 112, ignored: 27, survived: 8, killed: 8, timeout: 2, nocoverage: 65);
->>>>>>> d912c9b6
+            CheckReportMutantCounts(report, total: 114, ignored: 27, survived: 8, killed: 8, timeout: 2, nocoverage: 67);
         }
 
         [Fact]
@@ -93,11 +85,7 @@
 
             var report = JsonConvert.DeserializeObject<JsonReport>(strykerRunOutput);
 
-<<<<<<< HEAD
-            CheckReportMutantCounts(report, total: 117, ignored: 38, survived: 5, killed: 15, timeout: 2, nocoverage: 55);
-=======
-            CheckReportMutantCounts(report, total: 115, ignored: 54, survived: 4, killed: 8, timeout: 2, nocoverage: 45);
->>>>>>> d912c9b6
+            CheckReportMutantCounts(report, total: 117, ignored: 56, survived: 4, killed: 8, timeout: 2, nocoverage: 45);
         }
 
         private void CheckReportMutantCounts(JsonReport report, int total, int ignored, int survived, int killed, int timeout, int nocoverage)
