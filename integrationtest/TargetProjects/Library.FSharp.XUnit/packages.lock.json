--- conflicted
+++ resolved
@@ -4,15 +4,9 @@
     "net6.0": {
       "FSharp.Core": {
         "type": "Direct",
-<<<<<<< HEAD
         "requested": "[8.0.200, )",
         "resolved": "8.0.200",
         "contentHash": "qnxoF3Fu0HzfOeYdrwmQOsLP1v+OtOMSIYkNVUwf6nGqWzL03Hh4r6VFCvCb54jlsgtt3WADVYkKkrgdeY5kiQ=="
-=======
-        "requested": "[8.0.300, )",
-        "resolved": "8.0.300",
-        "contentHash": "Jv44fV7TNglyMku89lQcA4Q6mFKLyHb2bs1Yb72nvSVc+cHplEnoZ4XQUaaTLJGUTx/iMqcrkYGtaLzkkIhpaA=="
->>>>>>> e0bec407
       },
       "Microsoft.NET.Test.Sdk": {
         "type": "Direct",
@@ -116,7 +110,7 @@
       "library.fsharp": {
         "type": "Project",
         "dependencies": {
-          "FSharp.Core": "[8.0.300, )"
+          "FSharp.Core": "[8.0.200, )"
         }
       }
     }
