--- conflicted
+++ resolved
@@ -2,15 +2,12 @@
   "version": 1,
   "dependencies": {
     "net6.0": {
-<<<<<<< HEAD
-=======
       "FSharp.Core": {
         "type": "Direct",
         "requested": "[8.0.400, )",
         "resolved": "8.0.400",
         "contentHash": "kHMdDDmlZl98tujgHCmL8/HNH9VKbxsRMC9s7wbwr4noR40SSa5D4d00yF8cMK52s8jabVuiLLcrUw9r+PkKDQ=="
       },
->>>>>>> e52cc8aa
       "Microsoft.NET.Test.Sdk": {
         "type": "Direct",
         "requested": "[17.11.1, )",
