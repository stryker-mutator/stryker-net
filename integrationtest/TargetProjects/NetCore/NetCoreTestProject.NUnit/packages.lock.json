--- conflicted
+++ resolved
@@ -129,11 +129,7 @@
         "type": "Project",
         "dependencies": {
           "Library": "[4.9.0, )",
-<<<<<<< HEAD
           "Microsoft.CodeAnalysis.Common": "[5.0.0, )",
-=======
-          "Microsoft.CodeAnalysis.Common": "[4.14.0, )",
->>>>>>> 43e24c4a
           "Serilog": "[4.3.0, )"
         }
       }
