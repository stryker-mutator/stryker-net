--- conflicted
+++ resolved
@@ -1,7 +1,7 @@
 {
   "version": 1,
   "dependencies": {
-    "net9.0": {
+    "net8.0": {
       "Microsoft.NET.Test.Sdk": {
         "type": "Direct",
         "requested": "[17.12.0, )",
@@ -90,14 +90,9 @@
       "targetproject": {
         "type": "Project",
         "dependencies": {
-<<<<<<< HEAD
-          "Library": "[1.0.0, )",
-          "Microsoft.CodeAnalysis.Common": "[4.12.0, )"
-=======
           "Library": "[4.4.1, )",
           "Microsoft.CodeAnalysis.Common": "[4.12.0, )",
           "Serilog": "[4.2.0, )"
->>>>>>> cf42e0e4
         }
       }
     }
