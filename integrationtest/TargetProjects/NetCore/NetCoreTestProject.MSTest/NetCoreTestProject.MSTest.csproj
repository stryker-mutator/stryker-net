<Project Sdk="Microsoft.NET.Sdk">

  <PropertyGroup>
    <!-- Enable the MSTest runner, this is an opt-in feature -->
    <EnableMSTestRunner>true</EnableMSTestRunner>
    <!-- We need to produce an executable and not a DLL -->
    <OutputType>Exe</OutputType>
    
    <TargetFramework>net8.0</TargetFramework>
    <ImplicitUsings>enable</ImplicitUsings>
    <Nullable>enable</Nullable>

    <IsPackable>false</IsPackable>
    <IsTestProject>true</IsTestProject>
  </PropertyGroup>

  <ItemGroup>
    <PackageReference Include="coverlet.collector" Version="6.0.2" />
<<<<<<< HEAD
    <PackageReference Include="Microsoft.NET.Test.Sdk" Version="17.10.0" />
    <PackageReference Include="MSTest" Version="3.5.0" />
=======
    <PackageReference Include="Microsoft.NET.Test.Sdk" Version="17.11.1" />
    <PackageReference Include="MSTest.TestAdapter" Version="3.6.1" />
    <PackageReference Include="MSTest.TestFramework" Version="3.6.1" />
>>>>>>> e52cc8aa
  </ItemGroup>

  <ItemGroup>
    <ProjectReference Include="..\TargetProject\TargetProject.csproj" />
  </ItemGroup>

  <ItemGroup>
    <Using Include="Microsoft.VisualStudio.TestTools.UnitTesting" />
  </ItemGroup>

</Project><|MERGE_RESOLUTION|>--- conflicted
+++ resolved
@@ -1,11 +1,6 @@
 <Project Sdk="Microsoft.NET.Sdk">
 
   <PropertyGroup>
-    <!-- Enable the MSTest runner, this is an opt-in feature -->
-    <EnableMSTestRunner>true</EnableMSTestRunner>
-    <!-- We need to produce an executable and not a DLL -->
-    <OutputType>Exe</OutputType>
-    
     <TargetFramework>net8.0</TargetFramework>
     <ImplicitUsings>enable</ImplicitUsings>
     <Nullable>enable</Nullable>
@@ -16,14 +11,9 @@
 
   <ItemGroup>
     <PackageReference Include="coverlet.collector" Version="6.0.2" />
-<<<<<<< HEAD
-    <PackageReference Include="Microsoft.NET.Test.Sdk" Version="17.10.0" />
-    <PackageReference Include="MSTest" Version="3.5.0" />
-=======
     <PackageReference Include="Microsoft.NET.Test.Sdk" Version="17.11.1" />
     <PackageReference Include="MSTest.TestAdapter" Version="3.6.1" />
     <PackageReference Include="MSTest.TestFramework" Version="3.6.1" />
->>>>>>> e52cc8aa
   </ItemGroup>
 
   <ItemGroup>
