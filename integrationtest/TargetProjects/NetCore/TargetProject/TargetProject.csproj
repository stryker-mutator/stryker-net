<Project Sdk="Microsoft.NET.Sdk">

  <PropertyGroup>
    <TargetFramework>net9.0</TargetFramework>
    <AllowUnsafeBlocks>true</AllowUnsafeBlocks>
    <Nullable>enable</Nullable>
    <LangVersion>latest</LangVersion>
    <EnforceExtendedAnalyzerRules>true</EnforceExtendedAnalyzerRules>
  </PropertyGroup>

  <!--
    This tests both proper import of Directory.Build.props and shared projects
    with property references in path (though this project does not add any code
    so no new mutations will be created).
  -->
  <Import Project="$(BuildDirectory)Library.props" />

  <ItemGroup>
    <!--
      This tests additional library reference as well as property reference in
      project reference path (it also ensures the import above was properly
      evaluated).
    -->
    <ProjectReference Include="..\$(LibraryDir)\Library.csproj">
      <Aliases>TheLib</Aliases>
    </ProjectReference>
      <AssemblyAttribute Include="System.Runtime.CompilerServices.InternalsVisibleTo">
        <_Parameter1>$(AssemblyName).Tests</_Parameter1>
      </AssemblyAttribute>
  </ItemGroup>

  <ItemGroup>
    <PackageReference Include="Microsoft.CodeAnalysis.Common" Version="4.12.0" />
<<<<<<< HEAD
=======
    <PackageReference Include="Serilog" Version="4.2.0">
      <Aliases>TheLog</Aliases>
    </PackageReference>
>>>>>>> cf42e0e4
  </ItemGroup>

  <ItemGroup>
    <ProjectReference Include="..\Generator\SourceGenerator.csproj" OutputItemType="Analyzer" ReferenceOutputAssembly="false" />
  </ItemGroup>
</Project><|MERGE_RESOLUTION|>--- conflicted
+++ resolved
@@ -31,12 +31,9 @@
 
   <ItemGroup>
     <PackageReference Include="Microsoft.CodeAnalysis.Common" Version="4.12.0" />
-<<<<<<< HEAD
-=======
     <PackageReference Include="Serilog" Version="4.2.0">
       <Aliases>TheLog</Aliases>
     </PackageReference>
->>>>>>> cf42e0e4
   </ItemGroup>
 
   <ItemGroup>
