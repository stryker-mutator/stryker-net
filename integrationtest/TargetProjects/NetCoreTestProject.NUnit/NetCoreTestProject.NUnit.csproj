﻿<Project Sdk="Microsoft.NET.Sdk">

  <PropertyGroup>
    <TargetFramework>netcoreapp3.0</TargetFramework>

    <IsPackable>false</IsPackable>
  </PropertyGroup>

  <ItemGroup>
    <PackageReference Include="Microsoft.NET.Test.Sdk" Version="16.2.0" />
    <PackageReference Include="nunit" Version="3.12.0" />
    <PackageReference Include="NUnit3TestAdapter" Version="3.16.1" />
<<<<<<< HEAD
=======
    <PackageReference Include="Microsoft.NET.Test.Sdk" Version="16.5.0" />
>>>>>>> 43e996eb
  </ItemGroup>

  <ItemGroup>
    <ProjectReference Include="..\TargetProject\TargetProject.csproj" />
  </ItemGroup>

</Project><|MERGE_RESOLUTION|>--- conflicted
+++ resolved
@@ -7,13 +7,9 @@
   </PropertyGroup>
 
   <ItemGroup>
-    <PackageReference Include="Microsoft.NET.Test.Sdk" Version="16.2.0" />
+    <PackageReference Include="Microsoft.NET.Test.Sdk" Version="16.5.0" />
     <PackageReference Include="nunit" Version="3.12.0" />
     <PackageReference Include="NUnit3TestAdapter" Version="3.16.1" />
-<<<<<<< HEAD
-=======
-    <PackageReference Include="Microsoft.NET.Test.Sdk" Version="16.5.0" />
->>>>>>> 43e996eb
   </ItemGroup>
 
   <ItemGroup>
