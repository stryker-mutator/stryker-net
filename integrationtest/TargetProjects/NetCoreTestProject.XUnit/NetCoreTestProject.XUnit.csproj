<Project Sdk="Microsoft.NET.Sdk">

  <PropertyGroup>
    <TargetFramework>netcoreapp3.1</TargetFramework>
  </PropertyGroup>

  <ItemGroup>
<<<<<<< HEAD
    <PackageReference Include="Microsoft.NET.Test.Sdk" Version="17.1.0" />
    <PackageReference Include="xunit" Version="2.4.1" />
    <PackageReference Include="xunit.runner.visualstudio" Version="2.4.5" />
=======
    <PackageReference Include="Microsoft.NET.Test.Sdk" Version="17.2.0" />
    <PackageReference Include="xunit" Version="$(xunit)" />
    <PackageReference Include="xunit.runner.visualstudio" Version="$(xunit)" />
>>>>>>> 64f19192
  </ItemGroup>

  <ItemGroup>
    <ProjectReference Include="..\TargetProject\TargetProject.csproj" />
  </ItemGroup>
</Project><|MERGE_RESOLUTION|>--- conflicted
+++ resolved
@@ -1,19 +1,17 @@
 <Project Sdk="Microsoft.NET.Sdk">
 
   <PropertyGroup>
-    <TargetFramework>netcoreapp3.1</TargetFramework>
+    <TargetFramework>netcoreapp3.0</TargetFramework>
+  </PropertyGroup>
+
+  <PropertyGroup>
+    <xunit>2.4.1</xunit>
   </PropertyGroup>
 
   <ItemGroup>
-<<<<<<< HEAD
-    <PackageReference Include="Microsoft.NET.Test.Sdk" Version="17.1.0" />
+    <PackageReference Include="Microsoft.NET.Test.Sdk" Version="17.2.0" />
     <PackageReference Include="xunit" Version="2.4.1" />
     <PackageReference Include="xunit.runner.visualstudio" Version="2.4.5" />
-=======
-    <PackageReference Include="Microsoft.NET.Test.Sdk" Version="17.2.0" />
-    <PackageReference Include="xunit" Version="$(xunit)" />
-    <PackageReference Include="xunit.runner.visualstudio" Version="$(xunit)" />
->>>>>>> 64f19192
   </ItemGroup>
 
   <ItemGroup>
