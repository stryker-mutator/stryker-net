--- conflicted
+++ resolved
@@ -9,16 +9,9 @@
   </PropertyGroup>
 
   <ItemGroup>
-<<<<<<< HEAD
-    <PackageReference Include="Microsoft.NET.Test.Sdk" Version="16.4.0" />
+    <PackageReference Include="Microsoft.NET.Test.Sdk" Version="16.5.0" />
     <PackageReference Include="xunit" Version="$(xunit)" />
     <PackageReference Include="xunit.runner.visualstudio" Version="$(xunit)" />
-=======
-    <PackageReference Include="Microsoft.NET.Test.Sdk" Version="16.5.0" />
-    <PackageReference Include="xunit" Version="2.4.1" />
-    <PackageReference Include="xunit.runner.console" Version="2.4.1" />
-    <PackageReference Include="xunit.runner.visualstudio" Version="2.4.1" />
->>>>>>> 43e996eb
   </ItemGroup>
 
   <ItemGroup>
