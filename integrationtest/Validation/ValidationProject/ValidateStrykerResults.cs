using System.Collections.ObjectModel;
using System.IO;
using System.Linq;
using System.Runtime.InteropServices;
using System.Threading.Tasks;
using Microsoft.CodeAnalysis.CSharp;
using Microsoft.CodeAnalysis.Text;
using Shouldly;
using Stryker.Abstractions.Mutants;
using Stryker.Abstractions.Reporting;
using Stryker.Core.Reporters.Json;
using Xunit;

namespace Validation;

public class ValidateStrykerResults
{
    private readonly ReadOnlyCollection<SyntaxKind> _blacklistedSyntaxKindsForMutating =
        new(new[]
        {
            // Usings
            SyntaxKind.UsingDirective,
            SyntaxKind.UsingKeyword,
            SyntaxKind.UsingStatement,
            // Comments
            SyntaxKind.DocumentationCommentExteriorTrivia,
            SyntaxKind.EndOfDocumentationCommentToken,
            SyntaxKind.MultiLineCommentTrivia,
            SyntaxKind.MultiLineDocumentationCommentTrivia,
            SyntaxKind.SingleLineCommentTrivia,
            SyntaxKind.SingleLineDocumentationCommentTrivia,
            SyntaxKind.XmlComment,
            SyntaxKind.XmlCommentEndToken,
            SyntaxKind.XmlCommentStartToken,
        }
    );
    private readonly ReadOnlyCollection<SyntaxKind> _parentSyntaxKindsForMutating =
        new(new[]
        {
            SyntaxKind.MethodDeclaration,
            SyntaxKind.PropertyDeclaration,
            SyntaxKind.ConstructorDeclaration,
            SyntaxKind.FieldDeclaration,
            SyntaxKind.OperatorDeclaration,
            SyntaxKind.IndexerDeclaration,
        }
    );
    private const string MutationReportJson = "mutation-report.json";

    [Fact]
    [Trait("Category", "SingleTestProject")]
    public async Task CSharp_NetFramework_SingleTestProject()
    {
        if (RuntimeInformation.IsOSPlatform(OSPlatform.Windows))
        {
            var directory = new DirectoryInfo("../../../../../TargetProjects/NetFramework/FullFrameworkApp.Test/StrykerOutput");
            directory.GetFiles("*.json", SearchOption.AllDirectories).ShouldNotBeEmpty("No reports available to assert");

            var latestReport = directory.GetFiles(MutationReportJson, SearchOption.AllDirectories)
                .OrderByDescending(f => f.LastWriteTime)
                .First();

            using var strykerRunOutput = File.OpenRead(latestReport.FullName);

            var report = await strykerRunOutput.DeserializeJsonReportAsync();

<<<<<<< HEAD
            CheckReportMutants(report, total: 606, ignored: 252, survived: 4, killed: 9, timeout: 2, nocoverage: 308);
            CheckReportTestCounts(report, total: 11);
=======
            CheckReportMutants(report, total: 29, ignored: 7, survived: 3, killed: 7, timeout: 0, nocoverage: 11);
>>>>>>> 7461da86
        }
    }

    [Fact]
    [Trait("Category", "SingleTestProject")]
    public async Task CSharp_NetCore_SingleTestProject()
    {
        var directory = new DirectoryInfo("../../../../../TargetProjects/NetCore/NetCoreTestProject.XUnit/StrykerOutput");
        directory.GetFiles("*.json", SearchOption.AllDirectories).ShouldNotBeEmpty("No reports available to assert");

        var latestReport = directory.GetFiles(MutationReportJson, SearchOption.AllDirectories)
            .OrderByDescending(f => f.LastWriteTime)
            .First();

        using var strykerRunOutput = File.OpenRead(latestReport.FullName);

        var report = await strykerRunOutput.DeserializeJsonReportAsync();

        CheckReportMutants(report, total: 601, ignored: 247, survived: 4, killed: 9, timeout: 2, nocoverage: 308);
        CheckReportTestCounts(report, total: 11);
    }

    [Fact]
    [Trait("Category", "MultipleTestProjects")]
    public async Task CSharp_NetCore_WithTwoTestProjects()
    {
        var directory = new DirectoryInfo("../../../../../TargetProjects/NetCore/Targetproject/StrykerOutput");
        directory.GetFiles("*.json", SearchOption.AllDirectories).ShouldNotBeEmpty("No reports available to assert");

        var latestReport = directory.GetFiles(MutationReportJson, SearchOption.AllDirectories)
            .OrderByDescending(f => f.LastWriteTime)
            .First();

        using var strykerRunOutput = File.OpenRead(latestReport.FullName);

        var report = await strykerRunOutput.DeserializeJsonReportAsync();

<<<<<<< HEAD
            CheckReportMutants(report, total: 606, ignored: 105, survived: 5, killed: 11, timeout: 2, nocoverage: 452);
            CheckReportTestCounts(report, total: 21);
        }
=======
        CheckReportMutants(report, total: 601, ignored: 105, survived: 5, killed: 11, timeout: 2, nocoverage: 447);
        CheckReportTestCounts(report, total: 21);
    }
>>>>>>> 7461da86

    [Fact]
    [Trait("Category", "Solution")]
    public async Task CSharp_NetCore_SolutionRun()
    {
        var directory = new DirectoryInfo("../../../../../TargetProjects/NetCore/StrykerOutput");
        directory.GetFiles("*.json", SearchOption.AllDirectories).ShouldNotBeEmpty("No reports available to assert");

        var latestReport = directory.GetFiles(MutationReportJson, SearchOption.AllDirectories)
            .OrderByDescending(f => f.LastWriteTime)
            .First();

        using var strykerRunOutput = File.OpenRead(latestReport.FullName);

        var report = await strykerRunOutput.DeserializeJsonReportAsync();

<<<<<<< HEAD
            CheckReportMutants(report, total: 606, ignored: 252, survived: 4, killed: 9, timeout: 2, nocoverage: 308);
            CheckReportTestCounts(report, total: 23);
        }
=======
        CheckReportMutants(report, total: 601, ignored: 247, survived: 4, killed: 9, timeout: 2, nocoverage: 308);
        CheckReportTestCounts(report, total: 23);
    }
>>>>>>> 7461da86

    private void CheckMutationKindsValidity(IJsonReport report)
    {
        foreach (var file in report.Files)
        {
            var syntaxTreeRootNode = CSharpSyntaxTree.ParseText(file.Value.Source).GetRoot();
            var textLines = SourceText.From(file.Value.Source).Lines;

            foreach (var mutation in file.Value.Mutants)
            {
                var linePositionSpan = new LinePositionSpan(new LinePosition(mutation.Location.Start.Line - 1, mutation.Location.Start.Column), new LinePosition(mutation.Location.End.Line - 1, mutation.Location.End.Column));
                var textSpan = textLines.GetTextSpan(linePositionSpan);
                var node = syntaxTreeRootNode.FindNode(textSpan);
                var nodeKind = node.Kind();
                _blacklistedSyntaxKindsForMutating.ShouldNotContain(nodeKind);

                node.AncestorsAndSelf().ShouldContain(pn => _parentSyntaxKindsForMutating.Contains(pn.Kind()));
            }
        }
    }

    private void CheckReportMutants(IJsonReport report, int total, int ignored, int survived, int killed, int timeout, int nocoverage)
    {
        var actualTotal = report.Files.Select(f => f.Value.Mutants.Count()).Sum();
        var actualIgnored = report.Files.Select(f => f.Value.Mutants.Count(m => m.Status == MutantStatus.Ignored.ToString())).Sum();
        var actualSurvived = report.Files.Select(f => f.Value.Mutants.Count(m => m.Status == MutantStatus.Survived.ToString())).Sum();
        var actualKilled = report.Files.Select(f => f.Value.Mutants.Count(m => m.Status == MutantStatus.Killed.ToString())).Sum();
        var actualTimeout = report.Files.Select(f => f.Value.Mutants.Count(m => m.Status == MutantStatus.Timeout.ToString())).Sum();
        var actualNoCoverage = report.Files.Select(f => f.Value.Mutants.Count(m => m.Status == MutantStatus.NoCoverage.ToString())).Sum();

        report.Files.ShouldSatisfyAllConditions(
            () => actualTotal.ShouldBe(total),
            () => actualIgnored.ShouldBe(ignored),
            () => actualSurvived.ShouldBe(survived),
            () => actualKilled.ShouldBe(killed),
            () => actualTimeout.ShouldBe(timeout),
            () => actualNoCoverage.ShouldBe(nocoverage)
        );

        CheckMutationKindsValidity(report);
    }

    private void CheckReportTestCounts(IJsonReport report, int total)
    {
        var actualTotal = report.TestFiles.Sum(tf => tf.Value.Tests.Count);

        actualTotal.ShouldBe(total);
    }
}<|MERGE_RESOLUTION|>--- conflicted
+++ resolved
@@ -64,12 +64,7 @@
 
             var report = await strykerRunOutput.DeserializeJsonReportAsync();
 
-<<<<<<< HEAD
-            CheckReportMutants(report, total: 606, ignored: 252, survived: 4, killed: 9, timeout: 2, nocoverage: 308);
-            CheckReportTestCounts(report, total: 11);
-=======
             CheckReportMutants(report, total: 29, ignored: 7, survived: 3, killed: 7, timeout: 0, nocoverage: 11);
->>>>>>> 7461da86
         }
     }
 
@@ -88,7 +83,7 @@
 
         var report = await strykerRunOutput.DeserializeJsonReportAsync();
 
-        CheckReportMutants(report, total: 601, ignored: 247, survived: 4, killed: 9, timeout: 2, nocoverage: 308);
+        CheckReportMutants(report, total: 606, ignored: 252, survived: 4, killed: 9, timeout: 2, nocoverage: 308);
         CheckReportTestCounts(report, total: 11);
     }
 
@@ -106,16 +101,10 @@
         using var strykerRunOutput = File.OpenRead(latestReport.FullName);
 
         var report = await strykerRunOutput.DeserializeJsonReportAsync();
-
-<<<<<<< HEAD
-            CheckReportMutants(report, total: 606, ignored: 105, survived: 5, killed: 11, timeout: 2, nocoverage: 452);
-            CheckReportTestCounts(report, total: 21);
-        }
-=======
-        CheckReportMutants(report, total: 601, ignored: 105, survived: 5, killed: 11, timeout: 2, nocoverage: 447);
+         
+        CheckReportMutants(report, total: 606, ignored: 105, survived: 5, killed: 11, timeout: 2, nocoverage: 452);
         CheckReportTestCounts(report, total: 21);
     }
->>>>>>> 7461da86
 
     [Fact]
     [Trait("Category", "Solution")]
@@ -132,15 +121,9 @@
 
         var report = await strykerRunOutput.DeserializeJsonReportAsync();
 
-<<<<<<< HEAD
-            CheckReportMutants(report, total: 606, ignored: 252, survived: 4, killed: 9, timeout: 2, nocoverage: 308);
-            CheckReportTestCounts(report, total: 23);
-        }
-=======
-        CheckReportMutants(report, total: 601, ignored: 247, survived: 4, killed: 9, timeout: 2, nocoverage: 308);
+        CheckReportMutants(report, total: 606, ignored: 252, survived: 4, killed: 9, timeout: 2, nocoverage: 308);
         CheckReportTestCounts(report, total: 23);
     }
->>>>>>> 7461da86
 
     private void CheckMutationKindsValidity(IJsonReport report)
     {
