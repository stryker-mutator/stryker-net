--- conflicted
+++ resolved
@@ -82,13 +82,8 @@
 
             var report = JsonConvert.DeserializeObject<JsonReport>(strykerRunOutput);
 
-<<<<<<< HEAD
-            CheckReportMutants(report, total: 589, ignored: 246, survived: 2, killed: 6, timeout: 2, nocoverage: 302);
-            CheckReportTestCounts(report, total: 10);
-=======
-            CheckReportMutants(report, total: 592, ignored: 244, survived: 4, killed: 9, timeout: 2, nocoverage: 302);
+            CheckReportMutants(report, total: 596, ignored: 248, survived: 4, killed: 9, timeout: 2, nocoverage: 302);
             CheckReportTestCounts(report, total: 11);
->>>>>>> b090932c
         }
 
         [Fact]
@@ -126,13 +121,8 @@
 
             var report = JsonConvert.DeserializeObject<JsonReport>(strykerRunOutput);
 
-<<<<<<< HEAD
-            CheckReportMutants(report, total: 589, ignored: 106, survived: 2, killed: 8, timeout: 2, nocoverage: 440);
-            CheckReportTestCounts(report, total: 20);
-=======
-            CheckReportMutants(report, total: 592, ignored: 107, survived: 5, killed: 11, timeout: 2, nocoverage: 436);
+            CheckReportMutants(report, total: 596, ignored: 107, survived: 5, killed: 11, timeout: 2, nocoverage: 440);
             CheckReportTestCounts(report, total: 21);
->>>>>>> b090932c
         }
 
         [Fact]
@@ -150,13 +140,8 @@
 
             var report = JsonConvert.DeserializeObject<JsonReport>(strykerRunOutput);
 
-<<<<<<< HEAD
-            CheckReportMutants(report, total: 589, ignored: 246, survived: 2, killed: 6, timeout: 2, nocoverage: 302);
-            CheckReportTestCounts(report, total: 22);
-=======
-            CheckReportMutants(report, total: 592, ignored: 244, survived: 4, killed: 9, timeout: 2, nocoverage: 302);
+            CheckReportMutants(report, total: 596, ignored: 248, survived: 4, killed: 9, timeout: 2, nocoverage: 302);
             CheckReportTestCounts(report, total: 23);
->>>>>>> b090932c
         }
 
         private void CheckMutationKindsValidity(JsonReport report)
