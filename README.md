[![Build status](https://ci.appveyor.com/api/projects/status/853yby19lvrrd435/branch/master?svg=true)](https://ci.appveyor.com/project/stryker-mutator/stryker-net/branch/master)
[![Waffle.io - Columns and their card count](https://badge.waffle.io/stryker-mutator/stryker-net.svg?columns=all)](https://waffle.io/stryker-mutator/stryker-net)

# Stryker.NET
*Professor X: For someone who hates mutants... you certainly keep some strange company.*  
*William Stryker: Oh, they serve their purpose... as long as they can be controlled.*

## Introduction

For an introduction to mutation testing and Stryker's features, see [stryker-mutator.io](https://stryker-mutator.io/).
<<<<<<< HEAD

## Getting started
Stryker.NET offers you mutation testing for your .NET Core projects. It allows you to test your tests by temporarily inserting bugs.

#### Note
This project is still in its early days and is not yet available on NuGet. In the meantime, start by [mutation testing your JavaScript](https://stryker-mutator.github.io).

#### Usage
Stryker.NET can be used by executing the `dotnet stryker` command inside your test project folder, using the Stryker.CLI package.

For the full documentation on how to use Stryker.NET, see the [Stryker.CLI readme](/src/Stryker.CLI/README.md).
=======

## Note
This project is still in its early days and is not yet available on NuGet. In the meantime, start by [mutation testing your JavaScript](https://stryker-mutator.github.io).

## Getting started
Stryker.NET offers you mutation testing for your .NET Core projects. It allows you to test your tests by temporarily inserting bugs.

## Contributing
Want to help develop Stryker.NET? Check out our [contribution guide](/CONTRIBUTING.md).
>>>>>>> fd25aa17

#### Compatibility
Only compatible with .NET Core version 1.1+

## Usage
For the full documentation about the `dotnet stryker` command, see the [Stryker.CLI readme](/src/Stryker.CLI/README.md).

## Supported Mutators
Right now, Stryker.NET supports the following mutators:
- BinaryExpressionMutator
- BooleanMutator

<<<<<<< HEAD
For the full list of all avalable mutators, see the [Stryker.Core readme](/src/Stryker.Core/README.md).

## Contributing
Want to help develop Stryker.NET? Check out our [contribution guide](/CONTRIBUTING.md).
=======
For the full list of all avalable mutators, see the [Stryker.Core readme](/src/Stryker.Core/README.md).
>>>>>>> fd25aa17
<|MERGE_RESOLUTION|>--- conflicted
+++ resolved
@@ -8,7 +8,6 @@
 ## Introduction
 
 For an introduction to mutation testing and Stryker's features, see [stryker-mutator.io](https://stryker-mutator.io/).
-<<<<<<< HEAD
 
 ## Getting started
 Stryker.NET offers you mutation testing for your .NET Core projects. It allows you to test your tests by temporarily inserting bugs.
@@ -20,17 +19,6 @@
 Stryker.NET can be used by executing the `dotnet stryker` command inside your test project folder, using the Stryker.CLI package.
 
 For the full documentation on how to use Stryker.NET, see the [Stryker.CLI readme](/src/Stryker.CLI/README.md).
-=======
-
-## Note
-This project is still in its early days and is not yet available on NuGet. In the meantime, start by [mutation testing your JavaScript](https://stryker-mutator.github.io).
-
-## Getting started
-Stryker.NET offers you mutation testing for your .NET Core projects. It allows you to test your tests by temporarily inserting bugs.
-
-## Contributing
-Want to help develop Stryker.NET? Check out our [contribution guide](/CONTRIBUTING.md).
->>>>>>> fd25aa17
 
 #### Compatibility
 Only compatible with .NET Core version 1.1+
@@ -43,11 +31,7 @@
 - BinaryExpressionMutator
 - BooleanMutator
 
-<<<<<<< HEAD
 For the full list of all avalable mutators, see the [Stryker.Core readme](/src/Stryker.Core/README.md).
 
 ## Contributing
-Want to help develop Stryker.NET? Check out our [contribution guide](/CONTRIBUTING.md).
-=======
-For the full list of all avalable mutators, see the [Stryker.Core readme](/src/Stryker.Core/README.md).
->>>>>>> fd25aa17
+Want to help develop Stryker.NET? Check out our [contribution guide](/CONTRIBUTING.md).