steps:
  - task: DotNetCoreCLI@2
    displayName: 'Run unit tests'
    inputs:
      command: test
      projects: 'src/**/*.UnitTest.csproj'

  - task: DotNetCoreInstaller@0
    displayName: 'Use .NET Core sdk 2.1.300 because dotnet tools..'
    inputs:
<<<<<<< HEAD
      version: 2.1.300
=======
      command: custom
      custom: add
      arguments: $(IntegrationTestPath)/TargetProjects/NetCoreTestProject.XUnit/NetCoreTestProject.XUnit.csproj package StrykerMutator.DotNetCoreCli -n -v $(PreReleaseVersion) -s $(PreReleaseFeedUri)
>>>>>>> 55bfe58c

  - task: DotNetCoreCLI@2
    displayName: 'Install pre-release dotnet tool'
    inputs:
      command: custom
<<<<<<< HEAD
      custom: tool
      arguments: install dotnet-stryker -g --version $(PreReleaseVersion) --add-source $(PreReleaseFeedUri)

  - script: dotnet-stryker --dev-mode
    workingDirectory: $(IntegrationTestPath)/TargetProjects/NetStandard2_0/ExampleProject.XUnit
    displayName: 'Run integration test netstandard2.0'
    failOnStderr: false

  - script: dotnet stryker --dev-mode
    workingDirectory: $(IntegrationTestPath)/TargetProjects/NetCore2_1/ExampleProject.XUnit
    displayName: 'Run integration test netstandard2.1'
    failOnStderr: false
=======
      custom: add
      arguments: $(IntegrationTestPath)/TargetProjects/NetStandardTestProject.XUnit/NetStandardTestProject.XUnit.csproj package StrykerMutator.DotNetCoreCli -n -v $(PreReleaseVersion) -s $(PreReleaseFeedUri)

  - script: 'node prepare-integrationtest.js $(PreReleaseVersion)'
    displayName: 'Update stryker integration test with pre-release'

  - task: DotNetCoreCLI@2
    displayName: 'Restore pre-release packages in netcoreapp2.1'
    inputs:
      command: custom
      custom: restore
      projects: '$(IntegrationTestPath)/TargetProjects/NetCoreTestProject.XUnit/NetCoreTestProject.XUnit.csproj'
      arguments: '-s $(PreReleaseFeedUri)'

  - task: DotNetCoreCLI@2
    displayName: 'Restore pre-release packages in netstandard2.0'
    inputs:
      command: custom
      custom: restore
      projects: '$(IntegrationTestPath)/TargetProjects/NetStandardTestProject.XUnit/NetStandardTestProject.XUnit.csproj'
      arguments: '-s $(PreReleaseFeedUri)'
  
  - task: DotNetCoreCLI@2
    displayName: 'Run integration test netstandard2.0'
    inputs:
      command: custom
      custom: stryker
      arguments: '--dev-mode'
      workingDirectory: $(IntegrationTestPath)/TargetProjects/NetStandardTestProject.XUnit
    
  - task: DotNetCoreCLI@2
    displayName: 'Run integration test netcoreapp2.1'
    inputs:
      command: custom
      custom: stryker
      arguments: '--dev-mode'
      workingDirectory: $(IntegrationTestPath)/TargetProjects/NetCoreTestProject.XUnit
>>>>>>> 55bfe58c

  - task: DotNetCoreCLI@2
    displayName: 'Assert integration test results'
    inputs:
      command: test
      projects: '$(IntegrationTestPath)/ValidationProject/Validation.csproj'
      workingDirectory: $(IntegrationTestPath)<|MERGE_RESOLUTION|>--- conflicted
+++ resolved
@@ -8,70 +8,24 @@
   - task: DotNetCoreInstaller@0
     displayName: 'Use .NET Core sdk 2.1.300 because dotnet tools..'
     inputs:
-<<<<<<< HEAD
       version: 2.1.300
-=======
-      command: custom
-      custom: add
-      arguments: $(IntegrationTestPath)/TargetProjects/NetCoreTestProject.XUnit/NetCoreTestProject.XUnit.csproj package StrykerMutator.DotNetCoreCli -n -v $(PreReleaseVersion) -s $(PreReleaseFeedUri)
->>>>>>> 55bfe58c
 
   - task: DotNetCoreCLI@2
     displayName: 'Install pre-release dotnet tool'
     inputs:
       command: custom
-<<<<<<< HEAD
       custom: tool
       arguments: install dotnet-stryker -g --version $(PreReleaseVersion) --add-source $(PreReleaseFeedUri)
 
   - script: dotnet-stryker --dev-mode
-    workingDirectory: $(IntegrationTestPath)/TargetProjects/NetStandard2_0/ExampleProject.XUnit
+    workingDirectory: $(IntegrationTestPath)/TargetProjects/NetStandardTestProject.XUnit
     displayName: 'Run integration test netstandard2.0'
     failOnStderr: false
 
   - script: dotnet stryker --dev-mode
-    workingDirectory: $(IntegrationTestPath)/TargetProjects/NetCore2_1/ExampleProject.XUnit
+    workingDirectory: $(IntegrationTestPath)/TargetProjects/NetCoreTestProject.XUnit
     displayName: 'Run integration test netstandard2.1'
     failOnStderr: false
-=======
-      custom: add
-      arguments: $(IntegrationTestPath)/TargetProjects/NetStandardTestProject.XUnit/NetStandardTestProject.XUnit.csproj package StrykerMutator.DotNetCoreCli -n -v $(PreReleaseVersion) -s $(PreReleaseFeedUri)
-
-  - script: 'node prepare-integrationtest.js $(PreReleaseVersion)'
-    displayName: 'Update stryker integration test with pre-release'
-
-  - task: DotNetCoreCLI@2
-    displayName: 'Restore pre-release packages in netcoreapp2.1'
-    inputs:
-      command: custom
-      custom: restore
-      projects: '$(IntegrationTestPath)/TargetProjects/NetCoreTestProject.XUnit/NetCoreTestProject.XUnit.csproj'
-      arguments: '-s $(PreReleaseFeedUri)'
-
-  - task: DotNetCoreCLI@2
-    displayName: 'Restore pre-release packages in netstandard2.0'
-    inputs:
-      command: custom
-      custom: restore
-      projects: '$(IntegrationTestPath)/TargetProjects/NetStandardTestProject.XUnit/NetStandardTestProject.XUnit.csproj'
-      arguments: '-s $(PreReleaseFeedUri)'
-  
-  - task: DotNetCoreCLI@2
-    displayName: 'Run integration test netstandard2.0'
-    inputs:
-      command: custom
-      custom: stryker
-      arguments: '--dev-mode'
-      workingDirectory: $(IntegrationTestPath)/TargetProjects/NetStandardTestProject.XUnit
-    
-  - task: DotNetCoreCLI@2
-    displayName: 'Run integration test netcoreapp2.1'
-    inputs:
-      command: custom
-      custom: stryker
-      arguments: '--dev-mode'
-      workingDirectory: $(IntegrationTestPath)/TargetProjects/NetCoreTestProject.XUnit
->>>>>>> 55bfe58c
 
   - task: DotNetCoreCLI@2
     displayName: 'Assert integration test results'
