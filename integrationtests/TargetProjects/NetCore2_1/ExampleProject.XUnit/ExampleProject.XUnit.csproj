﻿<Project Sdk="Microsoft.NET.Sdk">

  <PropertyGroup>
    <TargetFramework>netcoreapp2.1</TargetFramework>

    <IsPackable>false</IsPackable>
  </PropertyGroup>

  <ItemGroup>
<<<<<<< HEAD
    <PackageReference Include="Microsoft.NET.Test.Sdk" Version="15.9.0" />
    <PackageReference Include="xunit" Version="2.3.1" />
=======
    <PackageReference Include="Microsoft.NET.Test.Sdk" Version="15.5.0" />
    <PackageReference Include="xunit" Version="2.4.1" />
>>>>>>> abb03a30
    <PackageReference Include="xunit.runner.visualstudio" Version="2.3.1" />
    <DotNetCliToolReference Include="dotnet-xunit" Version="2.3.1" />
  </ItemGroup>

  <ItemGroup>
    <ProjectReference Include="..\ExampleProject\ExampleProject.csproj" />
  </ItemGroup>

  <ItemGroup>
    <DotNetCliToolReference Include="StrykerMutator.DotNetCoreCli" Version="*" />
    <PackageReference Include="StrykerMutator.DotNetCoreCli" Version="*" />
  </ItemGroup>
</Project><|MERGE_RESOLUTION|>--- conflicted
+++ resolved
@@ -7,13 +7,8 @@
   </PropertyGroup>
 
   <ItemGroup>
-<<<<<<< HEAD
     <PackageReference Include="Microsoft.NET.Test.Sdk" Version="15.9.0" />
-    <PackageReference Include="xunit" Version="2.3.1" />
-=======
-    <PackageReference Include="Microsoft.NET.Test.Sdk" Version="15.5.0" />
     <PackageReference Include="xunit" Version="2.4.1" />
->>>>>>> abb03a30
     <PackageReference Include="xunit.runner.visualstudio" Version="2.3.1" />
     <DotNetCliToolReference Include="dotnet-xunit" Version="2.3.1" />
   </ItemGroup>
