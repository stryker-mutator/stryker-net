﻿<Project Sdk="Microsoft.NET.Sdk">

  <PropertyGroup>
    <TargetFramework>netcoreapp2.1</TargetFramework>

    <IsPackable>false</IsPackable>
  </PropertyGroup>

  <ItemGroup>
<<<<<<< HEAD
    <PackageReference Include="Microsoft.NET.Test.Sdk" Version="15.9.0" />
    <PackageReference Include="xunit" Version="2.4.1" />
    <PackageReference Include="xunit.runner.visualstudio" Version="2.3.1" />
=======
    <PackageReference Include="Microsoft.NET.Test.Sdk" Version="15.5.0" />
    <PackageReference Include="xunit" Version="2.3.1" />
    <PackageReference Include="xunit.runner.visualstudio" Version="2.4.1" />
>>>>>>> 8d2bc90f
    <DotNetCliToolReference Include="dotnet-xunit" Version="2.3.1" />
  </ItemGroup>

  <ItemGroup>
    <ProjectReference Include="..\ExampleProject\ExampleProject.csproj" />
  </ItemGroup>

  <ItemGroup>
    <DotNetCliToolReference Include="StrykerMutator.DotNetCoreCli" Version="*" />
    <PackageReference Include="StrykerMutator.DotNetCoreCli" Version="*" />
  </ItemGroup>
</Project><|MERGE_RESOLUTION|>--- conflicted
+++ resolved
@@ -7,15 +7,9 @@
   </PropertyGroup>
 
   <ItemGroup>
-<<<<<<< HEAD
     <PackageReference Include="Microsoft.NET.Test.Sdk" Version="15.9.0" />
     <PackageReference Include="xunit" Version="2.4.1" />
-    <PackageReference Include="xunit.runner.visualstudio" Version="2.3.1" />
-=======
-    <PackageReference Include="Microsoft.NET.Test.Sdk" Version="15.5.0" />
-    <PackageReference Include="xunit" Version="2.3.1" />
     <PackageReference Include="xunit.runner.visualstudio" Version="2.4.1" />
->>>>>>> 8d2bc90f
     <DotNetCliToolReference Include="dotnet-xunit" Version="2.3.1" />
   </ItemGroup>
 
