---
title: Configuration
sidebar_position: 30
custom_edit_url: https://github.com/stryker-mutator/stryker-net/edit/master/docs/configuration.md
---

## Basics

You run stryker from the test project directory.

On some dotnet core projects stryker can run without specifying any custom configuration. Simply run `dotnet stryker` to start testing.  
On dotnet framework projects the solution path argument is always required. Run at least `dotnet stryker --solution <solution-path>` or specify the solution file path in the config file to start testing. See [solution](#solution-path).

## Use a config file
When using Stryker regularly we recommend using a config file. This way you won't have to document how to run Stryker, you can save the config file in version control. To use a config file create a file called `stryker-config.json` in the (unit test) project folder and add a configuration section called stryker-config.

Example `stryker-config.json` file:
``` javascript
{
    "stryker-config":
    {
        "solution": "../SolutionFile.sln",
        "project": "ExampleProject.csproj"
    }
}
```

### `config-file` <`path`>

Default: `stryker-config.json`  
Command line: `[-f|--config-file] "appsettings.dev.json"`  
Config file: `N/A`  

You can specify a custom path to the config file. For example if you want to add the stryker config section to your appsettings file. The section should still be called `stryker-config`.

## Project information

### `solution` <`path`>

Default: `null`  
Command line: `[-s|--solution] "../solution.sln"`  
Config file: `"solution": '../solution.sln'`

The solution file is required for dotnet framework projects. You may specify the solution file for dotnet core projects. In some cases this can help with dependency resolution.

### `project` <`file-name`>

Default: `null`  
Command line: `[-p|--project] "MyAwesomeProject.csproj"`  
Config file: `"project": 'MyAwesomeProject.csproj'`

The project file name is required when your test project has more than one project reference. Stryker can currently mutate one project under test for 1..N test projects but not 1..N projects under test for one test project.

*\* Do not pass a path to this option. Pass the project file **name** as it appears in your test project's references.*

### `test-projects` <`string[]`>

Default: `null`  
Command line: `N/A`  
Config file: `"test-projects": ['../MyProject.UnitTests/MyProject.UnitTests.csproj', '../MyProject.SpecFlow/MyProject.SpecFlow.csproj']`

When you have multiple test projects covering one project under test you may specify all relevant test projects in the config file. You must run stryker from the project under test instead of the test project directory when using multiple test projects.

### `test-case-filter` <`string`>

Default: `""`  
Command line: `N/A`  
Config file: `"test-case-filter": "(FullyQualifiedName~UnitTest1&TestCategory=CategoryA)|Priority=1"`

Filter expression to run selective tests. Uses `dotnet test --filter` option syntax, [detailed here](https://docs.microsoft.com/en-us/dotnet/core/testing/selective-unit-tests). Use this option if you wish to run stryker only on a selective subset of tests from your test suite.

### `mutate` <`glob[]`>

Default: `*`  
Command line: `[-m|--mutate] "**/*Services.cs" -m "!**/*.Generated.cs"`  
Config file: `"mutate": ['**/*Services.cs', '!**/*.Generated.cs']`

*\* The mutate option can be used multiple times on the command line*

With `mutate` you configure the subset of files to use for mutation testing. Only source files part of your project will be taken into account. When this option is not specified the whole project will be mutated.  
You can add an `!` in front of the pattern to exclude instead of include matching files. This can be used to for example ignore generated files while mutating.

When only exclude patterns are provided, all files will be included that do not match any exclude pattern. If both include and exclude patterns are provided, only the files that match an include pattern but not also an exclude pattern will be included. The order of the patterns is irrelevant.

The patterns support [globbing syntax](https://en.wikipedia.org/wiki/Glob_(programming)) to allow wildcards.

**Example**:

| Patterns  | File                      | Will be mutated   |
| ----------| ------------------------- | ----------------- |
| null            | MyFolder/MyFactory.cs    | Yes               |
| '\*\*/\*.\*'   | MyFolder/MyFactory.cs    | Yes               |
| '!\*\*/MyFactory.cs'   | MyFolder/MyFactory.cs    | No        |

To allow more fine grained filtering you can also specify the span of text that should be in- or excluded. A span is defined by the indices of the first character and the last character.

```bash
dotnet stryker -m "MyFolder/MyService.cs{10..100}"
```

### `language-version` <`string`>

Default: `latest`  
Command line: `N/A`  
Config file: `"language-version": 'CSharp7_3'`

Stryker compiles with the latest stable csharp version by default. This should generally be fine as csharp language features are forward compatible. You should not have to change the option from latest unless you're using preview versions of dotnet/csharp. If you do have compilation errors regarding language features you can explicitly set the language version.

Valid language versions:
- Default (Latest)
- Latest (Default)
- Csharp2
- Csharp3
- Csharp4
- Csharp5
- Csharp6
- Csharp7
- Csharp7_1
- Csharp7_2
- Csharp7_3
- Csharp8
- Csharp9
- Preview (next language version)

*\* Csharp version 1 is not allowed because stryker injects helper code that uses csharp 2 language features.*

### `target-framework` <`string`>

Default: randomly selected
Command line: `N/A`  
Config file: `"target-framework": "netcoreapp3.1"`

If the project targets multiple frameworks, this way you can specify the particular framework to build against. If you specify a non-existent target, Stryker will build the project against a random one (or the only one if so).

### `project-info.name` <`string`>

Default: `null`  
Command line: `N/A`  
Config file: `"project-info": { "name": 'github.com/stryker-mutator/stryker-net' }`

The name registered with the [Stryker dashboard](./reporters.md#dashboard-reporter). It is in the form of `gitProvider/organization/repository`. At the moment the dashboard backend only supports github.com as a git provider. It can have an indefinite number of levels. Slashes (/) in this name are not escaped. For example `github.com/stryker-mutator/stryker-net`.

### `project-info.module` <`string`>

Default: `null`  
Command line: `N/A`  
Config file: `"project-info": { "module": 'stryker-core' }`

If you want to store multiple reports for a given version you can use this option to separate them logically. For example in a mono-repo setup where each package (or project or module) delivers a separate report. The Stryker dashboard will combine all module reports for a given version into one complete project report.

See [Stryker dashboard](./reporters.md#dashboard-reporter)

### `project-info.version` <`committish`>

Default: `null`  
Command line: `[-v|--version] "feat/logging"`  
Config file: `"project-info": { "version": 'feat/logging' }`

The version of the report. This should be filled with the branch name, git tag or git sha (although no validation is done). You can override a report of a specific version, like docker tags. Slashes in the version should not be encoded. For example, it's valid to use "feat/logging".

See [Stryker dashboard](./reporters.md#dashboard-reporter)

## Control flow

### `mutation-level` <`level`>

Default: `Standard`  
Command line: `[-l|--mutation-level] "Advanced"`  
Config file: `"mutation-level": 'Advanced'`

Stryker supports multiple mutation levels. Each level comes with a specific set of mutations. Each level contains the mutations of the levels below it. By setting the level to `Complete` you will get all possible mutations and the thus the strictest mutation test. This comes at the price of longer runtime as more mutations will be generated and tested. 

The levels are:
- Basic
- Standard
- Advanced
- Complete

| Mutations| Level| 
| ------------- | ------------- | 
| Arithmetic Operators | Basic|
| Block (not yet implemented) | Basic|
| Equality Operators | Standard |
| Boolean Literals | Standard|
| Assignment statements | Standard |
| Collection initializer | Standard |
| Unary Operators | Standard |
| Update Operators | Standard |
| String Literals and Constants | Standard |
| Bitwise Operators | Standard |
| Linq Methods | Standard |
| Checked Statements | Standard |
| Regex | Advanced |
| Advanced Linq Methods (not yet implemented) | Complete |
| Advanced Regex (not yet implemented) | Complete |

### `reporter` <`string[]`>

Default: `html, progress`  
Command line: `[-r|--reporter] "html" -r "json" -r "progress"`  
Config file: `"reporters": ['html', 'json', 'progress']`

*The reporter option can be used multiple times on the command line*

During a mutation testrun one or more reporters can be enabled. A reporter will produce some kind of output during or after the mutation testrun.

The available reporter options are
* all (Enable all reporters)
* [html](./reporters.md#html-reporter)
* [progress](./reporters.md#progress-reporter)
* [dashboard](./reporters.md#dashboard-reporter)
* [cleartext](./reporters.md#cleartext-reporter)
* [cleartexttree](./reporters.md#cleartext-tree-reporter)
* [dots](./reporters.md#dots-reporter)
* [json](./reporters.md#json-reporter)

You can find a description for every reporter in the [reporter docs](./reporters.md)

### `open-report` <`string`>

Default: `html`
Command line: `[-o|--open-report]`
Config file: `N/A`

When this option is passed, generated reports should open in the browser automatically after stryker is done. Both html and dashboard reports can be opened automatically.

Valid values:
- html
- dashboard

### `report-file-name` <`string`>

Default: `mutation-report`
Command line: `N/A` 
Config file: `report-file-name`

If HTML and/or JSON reporting is being used you can use this option to change the report file name.

### `additional-timeout` <`number`>

Default: `5000`  
Command line: `N/A`  
Config file: `"additional-timeout": 3000`

Some mutations can create endless loops inside your code. To detect and stop these loops Stryker cancels a unit test run after a set time.
The formula to calculate the timeout is:

`timeout = initialTestTime + additionalTimeout`

If you have a lot of timeouts you might need to increase the additional timeout. If you have a lot of endless loops causing a long mutation testrun you might want to decrease the additional timeout. Only decrease the additional timeout if you are certain that the mutations are endless loops.

*\* Timeout is in milliseconds.*

### `concurrency` <`number`>

Default: `your number of logical processors / 2`  
Command line: `[-c|--concurrency] 10`  
Config file: `"concurrency": 10`

Change the amount of concurrent workers Stryker uses for the mutation testrun. Defaults to using half your logical (virtual) processor count.

**Example**: an intel i7 quad-core with hyperthreading has 8 logical cores and 4 physical cores. Stryker will use 4 concurrent workers when using the default.

### `thresholds` <`object`>

Default: `{ high: 80, low: 60, break: 0 }`  
Command line: `N/A`  
Config file: `"thresholds": { "high": 80, "low": 60, "break": 0 }`

Configure the mutation score thresholds for your project. Thresholds should be a number between 0 and 100. Thresholds can have the same value.

Threshold calculations in order:
- `mutation score >= threshold-high`: 
    - Awesome! Your reporters will color this green and happy.
- `mutation score < threshold-high && mutation score >= threshold-low`:
    - Warning! Your reporters will display yellow/orange colors, watch out!
- `mutation score < threshold-low`:
    - Danger! Your reporters will display red colors, you're in the danger zone now.
- `mutation score < threshold-break`:
    - Error! Stryker will exit with exitcode 1.

### `break-at` <`number`>

Default: `0`  
Command line: `[-b|--break-at] 40`  
Config file: See [thresholds](#thresholds-object)

Must be less than or equal to threshold low.  
When threshold break is set to anything other than 0 and the mutation score is lower than the threshold Stryker will exit with a non-zero code. This can be used in a CI pipeline to fail the pipeline when your mutation score is not sufficient.  

<<<<<<< HEAD
See [thresholds](#thresholds-object)
=======
### `threshold-high` <`number`>

Default: `80`  
Command line: `--threshold-high 90`  
Config file: See [thresholds](#thresholds-object)

Minimum good mutation score. Must be higher than or equal to threshold low. Must be higher than 0.

### `threshold-low` <`number`>

Default: `60`  
Command line: `--threshold-low 40`  
Config file: See [thresholds](#thresholds-object)

Minimum acceptable mutation score. Must be less than or equal to threshold high and more than or equal to threshold break.
>>>>>>> a4e722ae

### `ignore-mutations` <`string[]`>

Default: `null`  
Command line: `N/A`  
Config file: `"ignore-mutations": ['string', 'logical']`

Turn off mutations that are not currently relevant to your project. 

#### `Linq expressions`

It's possible to disable specific linq expressions using:
```json
"stryker-config": {
    "ignore-mutations": [
        "linq.First",
        "linq.Sum"
    ]
}
```


The mutants of the ignored types will not be tested. They will show up in your reports as `Ignored`.

### `ignore-methods` <`string[]`>

Default: `null`  
Command line: `N/A`  
Config file: `"ignore-methods": ['ToString', 'ConfigureAwait', '*Exception.ctor', 'Console.Write*']`

Skip specified method signatures from being mutated. 

```csharp
// This mutation will be skipped
ConfigureAwait(true); 

// This mutation won't because we cannot currently detect this
var t = true;
ConfigureAwait(t); 
```

You can also ignore constructors by specifying the type and adding the `.ctor` suffix.

You can also qualify method names by (partial) class name.

Both, method names and constructor names support wildcards.

```json
"stryker-config": {
    "ignore-methods": [
        "*Log", // Ignores all methods ending with Log
        "Console.Write*", // Ignores all methods starting with Write in the class Console
        "*Exception.ctor" // Ignores all exception constructors
    ]
}
```

## Optimization

### `coverage-analysis` <`string`>

Default: `perTest`  
Command line: `N/A`  
Config file: `"coverage-analysis": 'off'`

Use coverage info to speed up execution. 

- **perTest**: capture the list of mutants covered by each test. For every mutant that has tests, only the tests that cover the mutant are used to test a mutant. Mutants without tests are reported as `NoCoverage`. Fastest option.
- **perTestInIsolation**: like 'perTest', but running each test in an isolated run. This results in more accurate
coverage information for some mutants (see below), at the expense of a longer startup time.
- **all**: capture the list of mutants covered by a test. Test only the mutants covered by unit tests. Non covered mutants are assumed as survivors. Fast option.
- **off**: coverage data is not captured. All unit tests are ran against all mutants.

#### Notes on coverage analysis
* Results should not be impacted by coverage analysis. If you identify a suspicious survivor, run
Stryker again without coverage analysis and report an issue if this mutant is killed by this run.
* when using `perTest` mode, mutants that are executed as part as some static constructor/initializer 
are run against all tests as Stryker cannot reliably capture coverage for those. This is a consequence of static
constructors/initialisers being called only once during tests. This heuristic is not needed when using
`perTestInIsolation` due to test being run one by one.

### `disable-bail` <`flag`>

Default: `false`  
Command line: `N/A`  
Config file: `"disable-bail": true`

Stryker aborts a unit testrun for a mutant as soon as one test fails because this is enough to confirm the mutant is killed. This can reduce the total runtime but also means you miss information about individual unit tests (eg if a unit test does not kill any mutants and is therefore useless). You can disable this behavior and run all unit tests for a mutant to completion. This can be especially useful when you want to find useless unit tests.

### `disable-mix-mutants` <`flag`>

Default: `false`  
Command line: `N/A`  
Config file: `"disable-mix-mutants": true`

Stryker combines multiple mutants in the same testrun when the mutants are not covered by the same unit tests. This reduces the total runtime. You can disable this behavior and run every mutation in an isolated testrun. This can be useful when mixed mutants have unintended side effects.

### `since` <`flag`> [`:committish`]

Default: `false`  
Command line: `--since:feat-2`  
Config file: `"since": { }`

Use git information to test only code changes since the given target. Stryker will only report on mutants within the changed code. All other mutants will not have a result.

If you wish to test only changed sources and tests but would like to have a complete mutation report see [with-baseline](#with-baseline-flag-committish).

Set the diffing target on the command line by passing a committish with the since flag in the format `--since:<committish>`.
Set the diffing target in the config file by setting the [since target](#sincetarget-committish) option.

*\* For changes on test project files all mutants covered by tests in that file will be seen as changed.*

### `since.enabled` <`flag`>

Default: `null`  
Command line: `N/A`  
Config file: `"since": { "enabled": false }`

Enable or disable [since](#since-flag-committish). If the enabled property is not set but the `since` object exists in the config file it is assumed to be enabled. Use this option to (temporarily) disable `since` without having to delete the other `since` configuration.

### `since.target` <`committish`>

Default: `master`  
Command line: `N/A`  
Config file: `"since": { "target": 'feat-2' }`

Set the diffing target for the [since](#since-flag-committish) feature.

### `since.ignore-changes-in` <`string[]`>

Default: `null`  
Command line: `N/A`  
Config file: `"since": { "ignore-changes-in: ['**/*Translations.json'] }`

Allows to specify an array of files which should be ignored if present in the diff.
This feature is only recommended when you are sure these files will not affect results, or when you are prepared to sacrifice accuracy for performance.
            
Use [globbing syntax](https://en.wikipedia.org/wiki/Glob_(programming)) for wildcards. Example: ['**/*Assets.json','**/favicon.ico']

# Experimental

**The features in this section are experimental. Results can contain false postives and false negatives.**

## Baseline

### `with-baseline` <`flag`> [`:committish`]

Default: `false`  
Command line: `--with-baseline:feat-2`  
Config file: `"baseline": { }`

Enabling `with-baseline` saves the mutation report to a storage location such as the filesystem. The mutation report is loaded at the start of the next mutation run. Any changed source code or unit test results in a reset of the mutants affected by the change. For unchanged mutants the previous result is reused. This feature expands on the [since](#since-flag-committish) feature by providing you with a full report after a partial mutation testrun.

The report name is based on the current branch name or the [project-info.version](#project-infoversion-committish).

Set the diffing target on the command line by passing a committish with the since flag.
Set the diffing target in the config file by setting the [since target](#sincetarget-committish) option.

*\* This feature automatically enables the [since](#since-flag-committish) feature.*

### `baseline.enabled` <`flag`>

Default: `null`  
Command line: `N/A`  
Config file: `"baseline": { "enabled": false }`

Enable or disable [with-baseline](#with-baseline-flag-committish). If the enabled property is not set but the `baseline` object exists in the config file it is assumed to be enabled. Use this option to (temporarily) disable `with-baseline` without having to delete the other baseline configuration.

### `baseline.fallback-version` <`string`>

Default: [since-target](#since-flag-committish)  
Command line: `N/A`  
Config file: `"baseline": { "fallback-version": 'develop' }`

When [with-baseline](#with-baseline-flag-committish) is enabled and Stryker cannot find an existing report for the current branch the fallback version is used. When Stryker is still unable to find a baseline we will do a complete instead of partial testrun. The complete testrun will then be saved as the new baseline for the next mutation testrun.

**Example**:
```json
"since-target": 'development',
"current-branch" 'feat-2'
```
```json
baseline exists for branch feat-2: false
baseline exists for branch development: false

baseline used: null (complete instead of partial testrun)
new baseline saved to: feat-2
```
```json
baseline exists for branch feat-2: false
baseline exists for branch development: true

baseline used: development
new baseline saved to: feat-2
```
```json
baseline exists for branch feat-2: true
baseline exists for branch development: true

baseline used: feat-2
new baseline saved to: feat-2
```

*\* The [since-target](#since-target-committish) explicit or default value is used as the fallback version unless the fallback version is explicitly set.*

### `baseline.provider` <`string`>

Default: `Disk`  
Command line: `N/A`  
Config file: `"baseline": { "provider": 'AzureFileStorage'}`

Sets the storage provider for the baseline used by [with-baseline](#with-baseline-flag-committish). By default this is set to disk, when the dashboard [reporter](#reporter-string) is enabled this is automatically set to Dashboard.

Supported storage providers are:

| Storage location  | Option | Description |
|------------------ |--------|-------------|
| Disk              | Disk   | Saves the baseline on disk to the `StrykerOutput` folder |
| Stryker Dashboard | Dashboard | Saves the baseline to Stryker Dashboard |
| Azure File Storage | AzureFileStorage | Saves the baseline to Azure File Storage |

For configuring the dashboard provider see [Dashboard Reporter Settings](./reporters.md#dashboard-reporter)

### `baseline.azure-fileshare-url` <`url`>

Default: `null`  
Command line: `N/A`  
Config file: `"baseline": { "azure-fileshare-url": 'https://stryker-net.file.core.windows.net/baselines'}`

When using the azure file storage [provider](#baselineprovider-string) you must set the file share url.
The file share url should be in the the format:

`https://<STORAGE_ACCOUNT_NAME>.file.core.windows.net/<FILE_SHARE_NAME>/<OPTIONAL_SUBFOLDER_NAME>`

The baseline are stored in a folder called `StrykerOutput/Baselines` by default. Or in `StrykerOutput/<projectName>` if a [project name](#project-infoname-string) is set.
Providing a subfolder is optional but allowed. In the case of a custom subfolder the complete url to the baselines would become `https://<FILE_SHARE_URL>/<OPTIONAL_SUBFOLDER_NAME>/StrykerOutput/Baselines`

### `azure-storage-sas` <`string`>

Default: `null`  
Command line: `--azure-storage-sas "adfdf34343242323rewfe323434"`  
Config file: `N/A`

When using the azure file storage [provider](#baselineprovider-string) you must pass credentials for the fileshare to Stryker.
For authentication with the azure fileshare we support Shared Access Signatures. For more information on how to configure a SAS check the [Azure documentation](https://docs.microsoft.com/en-us/azure/storage/common/storage-sas-overview).

# Troubleshooting

### `verbosity` <`log-level`>

Default: `info`  
Command line: `[-V|--verbosity] trace`  
Config file: `"verbosity": 'trace'`

Change the console `verbosity` of stryker when you want more or less details about the mutation testrun.

All available loglevels are
* error
* warning
* info
* debug
* trace

### `log-to-file` <`flag`>

Default: `false`  
Command line: `[-L|--log-to-file]`  
Config file: `N/A`

When creating an issue on github you can include a logfile so the issue can be diagnosed easier. 

*\* File logging always uses loglevel `trace`.*

### `dev-mode` <`flag`>

Default: `false`  
Command line: `--dev-mode`  
Config file: `N/A`

Stryker will not gracefully recover from compilation errors, instead crash immediately. Used during development to quickly diagnose errors.  
Also enables more debug logs not generally useful to normal users.

# Misc

### `dashboard-api-key` <`string`>

Default: `null`  
Command line: `--dashboard-api-key "afdfsgarg3wr32r3r32f3f3"`  
Config file: `N/A`
Environment variable: `STRYKER_DASHBOARD_API_KEY="afdfsgarg3wr32r3r32f3f3"`

The API key for authentication with the Stryker dashboard.  
Get your api key at the [stryker dashboard](https://dashboard.stryker-mutator.io/). To keep your api key safe, store it in an encrypted variable in your pipeline.

### `dashboard-url` <`string`>

Default: `https://dashboard.stryker-mutator.io`  
Command line: `N/A`  
Config file: `"dashboard-url": 'https://dev-dashboard.stryker-mutator.io'`

If you're not using the official Stryker Dashboard you can set a custom dashboard url.  
This can be used during Stryker development to not pollute the production dashboard or if you self-host a custom dashboard that adheres to the Stryker Dashboard API.

### `msbuild-path` <`path`>

Default: `null`  
Command line: `--msbuild-path "c://MsBuild/MsBuild.exe"`  
Config file: `N/A`  

By default stryker tries to autodiscover msbuild on your system. If stryker fails to discover msbuild you may supply the path to msbuild manually with this option.<|MERGE_RESOLUTION|>--- conflicted
+++ resolved
@@ -288,9 +288,6 @@
 Must be less than or equal to threshold low.  
 When threshold break is set to anything other than 0 and the mutation score is lower than the threshold Stryker will exit with a non-zero code. This can be used in a CI pipeline to fail the pipeline when your mutation score is not sufficient.  
 
-<<<<<<< HEAD
-See [thresholds](#thresholds-object)
-=======
 ### `threshold-high` <`number`>
 
 Default: `80`  
@@ -306,7 +303,6 @@
 Config file: See [thresholds](#thresholds-object)
 
 Minimum acceptable mutation score. Must be less than or equal to threshold high and more than or equal to threshold break.
->>>>>>> a4e722ae
 
 ### `ignore-mutations` <`string[]`>
 
