--- conflicted
+++ resolved
@@ -202,12 +202,7 @@
 | Collection initializer | Standard |
 | Unary Operators | Standard |
 | Update Operators | Standard |
-<<<<<<< HEAD
-| String Literals and Constants | Standard |
-=======
 | String Literals | Standard |
-| Bitwise Operators | Standard |
->>>>>>> 01d12e69
 | Linq Methods | Standard |
 | Checked Statements | Standard |
 | Regex | Advanced |
