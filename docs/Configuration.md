--- conflicted
+++ resolved
@@ -362,14 +362,8 @@
 
 Default: `master`
 
-<<<<<<< HEAD
 ## Dashboard Compare
 Enabling the dashboard compare feature saves reports and re-uses the result when a mutant or it's tests are unchanged.
-=======
-
-## Dashboard Compare
-Dashboard compare lets you save your mutation result in [the stryker dashboard](https://dashboard.stryker-mutator.io). On subsequent test runs only changed mutants, or mutants for which a covering unit test has been changed, will be tested. Unchanged mutants will get the status from the dashboard in order to provide a full report.
->>>>>>> c9a986d3
 
 ```
 dotnet stryker --dashboard-compare
@@ -381,22 +375,12 @@
 This feature automatically enables the --diff feature.
 
 ## Fallback version
-<<<<<<< HEAD
 When enabling the --dashboard-compare feature you can provide a fallback version. This version will be used to pull a baseline when we cannot find a baseline for your current branch. When we are still unable to provide a baseline we will start a complete testrun to create a complete baseline.
-=======
-When enabling the --dashboard-compare feature you can provide a fallback version. This version will be used to download a report when we cannot find one for your current source version.  If you don't specify a value for fallback version, we will use --git-source as the fallback version.When we are unable to find a fallback version we will do a complete mutation testrun. 
-
-For example:
-You use a development branch and you use feature branches that merge back to development. Your fallback version would be development. 
-You start a pull request to merge your finished feature back into development. Since this is a new feature and a new pull request, you will not yet have a report for your feature branch and the fallback version is used instead.
-Since your feature branch is branched off of development, a report for development will be fairly up-to-date with your feature branch, and you will only have to test the new mutations added in your feature branch. All other mutants can be skipped, because we have an up-to-date report for the development branch.
->>>>>>> c9a986d3
 
 ```
 dotnet stryker --dashboard-compare --dashboard-fallback-version master
 dotnet stryker -compare -fallback-version master
 ```
-<<<<<<< HEAD
 Default: `null`
 
 ## Baseline Storage location
@@ -438,14 +422,10 @@
 dotnet stryker -compare -bsl azure -storage-url --azure-file-storage-url https://STORAGE_NAME.file.core.windows.net/FILE_SHARE/(optional)SUBFOLDER -sas SAS_KEY
 ```
 
-=======
-Default: `--git-source`
->>>>>>> c9a986d3
 
 ## Configuring Dashboard Compare on pull requests
 When configuring the --dashboard-compare feature on pull requests please provide the following configurations.
 
-<<<<<<< HEAD
 1.  Enable --dashboard-compare.
 2. Set --dashboard-version to the name of the source branch for your pull request.
 3. Set --dashboard-fallback-version to the name of the target branch for your pull request.
@@ -454,15 +434,5 @@
 ```
 dotnet stryker --dashboard-compare --dashboard-fallback-version master -git-source master --dashboard-version development
 dotenet stryker -compare -fallback-version master -source master -version development
-=======
-1. Enable --dashboard-compare.
-2. Set --dashboard-version to the name of the source branch for your pull request.
-3. Set --git-source to the name of the target branch of your pull request.
-4. (Optionally) Set a --dashboard-fallback-version. When you do not set a fallback version we will use --git-source as fallback. Since the source branch should be based on the target branche, this fallback baseline should be fairly up to date.
-
-```
-dotnet stryker --dashboard-compare --git-source master --dashboard-version development
-dotnet stryker -compare -source master -version development
->>>>>>> c9a986d3
 
 ```