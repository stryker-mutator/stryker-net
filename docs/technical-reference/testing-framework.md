--- conflicted
+++ resolved
@@ -46,13 +46,8 @@
 between compile time theories (data is fixed at build time) and run time theories (data is discovered at run time).
 From a VsTest perspective, the sub cases of the theory share a single display name.
 
-<<<<<<< HEAD
 ### Static theories
-Static discoveries are seen and processed as different test cases.
-=======
-#### Static theories
 Static theories are seen and processed as different test cases, unless two (or more) test cases have the same parameters. Static theories used the `InlineData`
->>>>>>> 40c70c27
 
 ### Run time theories
 Run time theories may be discovered as one test, disregarding the number of underlying data set.
@@ -167,11 +162,7 @@
  so Stryker needs to wait either for one failure or for each testcase
 to succeed to establish the correct status. The good news is that discovery should provide the number of results to wait for.
 2. Every mutation encountered by the `TestCaseSource` method will be reported as covered by the first test case,
-<<<<<<< HEAD
 whereas it is likely these mutations would need to be adequately associated with their related test case.
-=======
-whereas it is likely these mutations would need to be adequately associated with their relative test case.
->>>>>>> 40c70c27
 3. TestCaseSource is called **before** Testcase start event which means Stryker may set the active mutation too late. 
 The only way to handle this is to force any concerned mutants to run in dedicated test sessions.
 
