--- conflicted
+++ resolved
@@ -38,18 +38,12 @@
 ### Static theories
 Static discoveries are seen and processed as different test cases.
 
-<<<<<<< HEAD
 ### Run time theories
-Run time theories are discovered as one test, disregarding the number of underlying data set.
-There is one test result per dataset, all associated with the same test.
-=======
-#### Run time theories
 Run time theories may be discovered as one test, disregarding the number of underlying data set.
 During discovery phase, xUnit determines if it can generates a test case for each (theory) data set;
 if it can, those test cases are processed as usual; otherwise it will provide several results for the same test case.
 
 There is one test result per dataset, all associated with the same test case.
->>>>>>> 92aec175
 
 Here is a summarized timeline of tests execution:
 ```
