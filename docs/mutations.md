---
title: Mutations
sidebar_position: 40
custom_edit_url: https://github.com/stryker-mutator/stryker-net/edit/master/docs/mutations.md
---

Stryker supports a variety of mutators, which are listed below. In parentheses the names of correspondent mutations are specified, which you might need for the `exclude-mutations` section of the configuration.

Do you have a suggestion for a (new) mutator? Feel free to create an [issue](https://github.com/stryker-mutator/stryker-net/issues)!

## Arithmetic Operators (_arithmetic_)
| Original | Mutated |
| ------------- | ------------- |
| `+` | `-` |
| `-` | `+` |
| `*` | `/` |
| `/` | `*` |
| `%` | `*` |

## Equality Operators (_equality_)
| Original | Mutated |
| ------------- | ------------- |
| `>` | `<` |
| `>` | `>=` |
| `>=` | `<` |
| `>=` | `>` |
| `<` | `>` |
| `<` | `<=` |
| `<=` | `>` |
| `<=` | `<` |
| `==` | `!=` |
| `!=` | `==` |

## Logical Operators (_logical_)
| Original                  | Mutated                   |
|---------------------------|---------------------------|
| `&&`                      | <code>&#124;&#124;</code> |
| <code>&#124;&#124;</code> | `&&`                      |
| `^`                       | `==`                      |

## Boolean Literals (_boolean_)
| Original | Mutated |
| ------------- | ------------- |
| `true`	| `false` |
| `false`	| `true` |
| `!person.IsAdult()`		| `person.IsAdult()` |
| `if(person.IsAdult())` | `if(!person.IsAdult())` |
| `while(person.IsAdult())` | `while(!person.IsAdult())` |

## Assignment Statements (_assignment_)
| Original             | Mutated              |
|----------------------|----------------------|
| `+=`                 | `-=`                 |
| `-=`                 | `+=`                 |
| `*=`                 | `/=`                 |
| `/=`                 | `*=`                 |
| `%=`                 | `*=`                 |
| `<<=`                | `>>=`                |
| `>>=`                | `<<=`                |
| `&=`                 | <code>&#124;=</code> |
| `&=`                 | `^=`                 |
| <code>&#124;=</code> | `&=`                 |
| <code>&#124;=</code> | `^=`                 |
| `^=`                 | <code>&#124;=</code> |
| `^=`                 | `&=`                 |
| `??=`                | `=`                  |

<<<<<<< HEAD
## Collection initialization (_initializer_)
| Original | Mutated |
=======
## Initialization (_initializer_)
| Original | Mutated | 
>>>>>>> f5bd19b9
| ---------------------------------------- | ------------------------------------ |
|`new int[] { 1, 2 };`                     | `new int[] { };`                     |
|`int[] numbers = { 1, 2 };`               | `int[] numbers = { };`               |
|`new List<int> { 1, 2 };`                 | `new List<int> { };`                 |
|`new Collection<int> { 1, 2 };`           | `new Collection<int> { };`           |
|`new Dictionary<int, int> { { 1, 1 } };`  | `new Dictionary<int, int> { };`      |
|`new SomeClass { Foo = "Bar" };`          | `new SomeClass { };`                 |

## Removal mutators (_statement_, _block_)
|    Original   |   Mutated  |
| ------------- | ---------- |
| `void Function() { Age++; }`	| `void Function() {} (block emptied)`|
| `int Function() { Age++; return Age; }` 	| `void Function() { return default; } (block emptied)`|
| `return;` 	| `removed` |
| `return value;` 	| `removed` |
| `break;` 	| `removed` |
| `continue;` 	| `removed` |
| `goto;` 	| `removed` |
| `throw;` 	| `removed` |
| `throw exception;` 	| `removed` |
| `yield return value;` 	| `removed` |
| `yield break;` 	| `removed` |
| `MyMethodCall();` 	| `removed` |

## Unary Operators (_unary_)
|    Original   |   Mutated  |
| ------------- | ---------- |
| `-variable`	| `+variable`|
| `+variable` 	| `-variable`|
| `~variable` 	| `variable` |

## Update Operators (_update_)
|    Original   |   Mutated  |
| ------------- | ---------- |
| `variable++`	| `variable--` |
| `variable--`	| `variable++` |
| `++variable`	| `--variable` |
| `--variable`	| `++variable` |

## Checked Statements (_checked_)
| Original | Mutated |
| ------------- | ------------- |
| `checked(2 + 4)` | `2 + 4` |

## Linq Methods (_linq_)
|      Original         |       Mutated         |
| --------------------- | --------------------- |
| `SingleOrDefault()`  | `Single()`             |
| `Single()`           | `SingleOrDefault()`    |
| `FirstOrDefault()`   | `First()`              |
| `First()`             | `FirstOrDefault()`    |
| `Last()`              | `First()`             |
| `All()`               | `Any()`               |
| `Any()`               | `All()`               |
| `Skip()`              | `Take()`              |
| `Take()`              | `Skip()`              |
| `SkipWhile()`        | `TakeWhile()`        |
| `TakeWhile()`        | `SkipWhile()`        |
| `Min()`               | `Max()`               |
| `Max()`               | `Min()`               |
| `Sum()`               | `Max()`               |
| `Count()`             | `Sum()`               |
| `Average()`           | `Min()`               |
| `OrderBy()`           | `OrderByDescending()` |
| `OrderByDescending()` | `OrderBy()`           |
| `ThenBy()`            | `ThenByDescending()`  |
| `ThenByDescending()`  | `ThenBy()`            |
| `Reverse()`           | `AsEnumerable()`     |
| `AsEnumerable()`     | `Reverse()`           |
| `Union()`            | `Intersect()`         |
| `Intersect()`        | `Union()`             |
| `Concat()`           | `Except()`            |
| `Except()`           | `Concat()`            |

## String Literals and Constants (_string_)
| Original | Mutated |
| ------------- | ------------- |
| `"foo"` | `""` |
| `""` | `"Stryker was here!"` |
| `$"foo {bar}"` | `$""` |
| `@"foo"` | `@""` |
| `string.Empty` | `"Stryker was here!"` |

## Bitwise Operators (_bitwise_)
| Original            | Mutated             |
|---------------------|---------------------|
| `<<`                | `>>`                |
| `>>`                | `<<`                |
| `&`                 | <code>&#124;</code> |
| <code>&#124;</code> | `&`                 |
| `a^b`               | `~(a^b)`            |

## Regular Expressions (_regex_)
For the full list of all available regex mutations, see the [regex mutator docs](./regex-mutations.md).<|MERGE_RESOLUTION|>--- conflicted
+++ resolved
@@ -65,13 +65,8 @@
 | `^=`                 | `&=`                 |
 | `??=`                | `=`                  |
 
-<<<<<<< HEAD
-## Collection initialization (_initializer_)
+## Initialization (_initializer_)
 | Original | Mutated |
-=======
-## Initialization (_initializer_)
-| Original | Mutated | 
->>>>>>> f5bd19b9
 | ---------------------------------------- | ------------------------------------ |
 |`new int[] { 1, 2 };`                     | `new int[] { };`                     |
 |`int[] numbers = { 1, 2 };`               | `int[] numbers = { };`               |
