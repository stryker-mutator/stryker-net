--- conflicted
+++ resolved
@@ -67,13 +67,8 @@
         command: test
         projects: 'src/Stryker.Core/Stryker.Core.UnitTest/Stryker.Core.UnitTest.csproj'
         arguments: '--collect "Code coverage"'
-<<<<<<< HEAD
     - task: SonarCloudAnalyze@3
-    - task: SonarCloudPublish@2
-=======
-    - task: SonarCloudAnalyze@2
     - task: SonarCloudPublish@3
->>>>>>> 88824c05
       inputs:
         pollingTimeoutSec: '300'
   - job: RunStrykerCLI
