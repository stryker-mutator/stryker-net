name: $(PackageVersion).$(VersionBuildNumber)

schedules:
- cron: "0 1 * * *"
  displayName: Nightly
  branches:
    include: 
    - master
  always: true

trigger:
  batch: true
  branches:
    include:
    - master
pr:
  branches:
    include:
    - '*'
  paths:
    exclude:
    - 'docs/*'
    - '.github/*'
  
variables:
  PackageVersion: '0.19.0'
  VersionBuildNumber: $[counter('0.19.0', 1)]
  IntegrationTestVersion: $(PackageVersion)-alpha.$(VersionBuildNumber)
  ProjectsToPack: src/Stryker.Core/Stryker.Core/Stryker.Core.csproj;src/Stryker.CLI/Stryker.CLI/Stryker.CLI.csproj
  MygetFeed: https://www.myget.org/F/stryker-mutator-integrationtest
  AzureArtifactFeedUri: https://pkgs.dev.azure.com/stryker-mutator/Stryker/_packaging/stryker-net/nuget/v3/index.json
  MygetFeedUri: https://www.myget.org/F/stryker-mutator-integrationtest/api/v3/index.json
  NUGET_PACKAGES: $(Pipeline.Workspace)/.nuget/packages
  LibManCacheWindows: $(USERPROFILE)/.librarymanager/cache
  LibManCacheMacLinux: $(HOME)/.librarymanager/cache
  RestoreLockedMode: true

pool:
  vmImage: 'windows-latest'

stages:
- template: pipeline-templates/update-package-lock-files-stage.yml

- stage: Analysis
  dependsOn: UpdatePackageLockFiles
  condition: not(failed())
  jobs:
  - job:
    displayName: Run Sonar Analysis
    condition: and(not(failed()), eq(variables['System.PullRequest.IsFork'], 'False'))
    dependsOn: []
    steps:
    - template: pipeline-templates/populate-cache-steps.yml
    - task: SonarCloudPrepare@1
      inputs:
        SonarCloud: 'SonarCloud stryker-net'
        organization: 'stryker-net'
        scannerMode: 'MSBuild'
        projectKey: 'stryker-net'
        projectName: 'Stryker .NET'
        projectVersion: '$(PackageVersion)'
    - task: DotNetCoreCLI@2 # Microsoft broke implicit restore on build so let's just keep this here..
      displayName: 'Restore'
      inputs:
        command: 'restore'
        projects: 'src/Stryker.CLI/Stryker.CLI.sln'
    - task: DotNetCoreCLI@2
      inputs:
        command: 'build'
        projects: 'src/Stryker.CLI/Stryker.CLI.sln'
    - task: DotNetCoreCLI@2
      displayName: 'Run unit tests'
      inputs:
        command: test
        projects: 'src/Stryker.Core/Stryker.Core.UnitTest/Stryker.Core.UnitTest.csproj'
        arguments: '--logger trx --results-directory $(Agent.TempDirectory) --collect "Code coverage"'
        publishTestResults: false
    - task: SonarCloudAnalyze@1
    - task: SonarCloudPublish@1
      inputs:
        pollingTimeoutSec: '300'
<<<<<<< HEAD
  - template: pipeline-templates/stryker-on-stryker-job.yml
    parameters:
      projectName: 'CLI'
      workingDirectory: 'src\Stryker.CLI\Stryker.CLI.UnitTest'
  - template: pipeline-templates/stryker-on-stryker-job.yml
    parameters:
      projectName: 'Core'
=======
  - job: RunStrykerCLI
    displayName: Run stryker on Stryker.CLI
    condition: eq(variables['Build.Reason'], 'Schedule')
    dependsOn: []
    timeoutInMinutes: 240
    steps:
    - task: DotNetCoreCLI@2
      displayName: 'Install dotnet-stryker'
      inputs:
        command: custom
        custom: tool
        arguments: install dotnet-stryker --tool-path $(Agent.BuildDirectory)/tools
        includeNuGetOrg: true
    - script: $(Agent.BuildDirectory)/tools/dotnet-stryker --reporters "['dashboard', 'dots']" --dashboard-project github.com/stryker-mutator/stryker-net --dashboard-version master --dashboard-module cli --dashboard-api-key $(Stryker.Dashboard.Api.Key)
      condition: succeeded()
      displayName: Run Stryker on Stryker.CLI
      workingDirectory: 'src\Stryker.CLI\Stryker.CLI.UnitTest'
  - job: RunStrykerCore
    displayName: Run stryker on Stryker.Core
    condition: eq(variables['Build.Reason'], 'Schedule')
    dependsOn: []
    timeoutInMinutes: 240
    steps:
    - task: DotNetCoreCLI@2
      displayName: 'Install dotnet-stryker'
      inputs:
        command: custom
        custom: tool
        arguments: install dotnet-stryker --tool-path $(Agent.BuildDirectory)/tools
        includeNuGetOrg: true
    - script: $(Agent.BuildDirectory)/tools/dotnet-stryker--reporters "['dashboard', 'dots', 'html']" --dashboard-project github.com/stryker-mutator/stryker-net --dashboard-version master --dashboard-module core --dashboard-api-key $(Stryker.Dashboard.Api.Key)
      condition: succeeded()
      displayName: Run Stryker on Stryker.Core
>>>>>>> 0e3e724b
      workingDirectory: 'src\Stryker.Core\Stryker.Core.UnitTest'

- stage: DeployIntegrationtestPackage
  displayName: Deploy Integrationtest Package
  dependsOn: UpdatePackageLockFiles
  condition: not(failed())
  jobs:
  - deployment: PublishIntegrationTestPackage
    displayName: Prepare integrationtest package
    environment: 'myget'
    strategy:
      runOnce:
        deploy:
          steps:
          - checkout: self
          - template: pipeline-templates/populate-cache-steps.yml
          - task: DotNetCoreCLI@2
            displayName: 'Restore vstest binaries'
            inputs:
              command: 'custom'
              custom: 'restore'
              arguments: '--packages ./.vstest/'
              workingDirectory: 'src/Stryker.Core/Stryker.Core/ToolHelpers/'
          - task: DotNetCoreCLI@2 # Microsoft broke implicit restore on build so let's just keep this here..
            displayName: 'Restore'
            inputs:
              command: 'restore'
              projects: 'src/Stryker.CLI/Stryker.CLI.sln'
          - task: DotNetCoreCLI@2
            displayName: 'Pack integrationtest packages'
            inputs:
              command: pack
              versioningScheme: byEnvVar
              versionEnvVar: IntegrationTestVersion
              packagesToPack: $(ProjectsToPack)
              packDirectory: $(Build.ArtifactStagingDirectory)/integrationtest
              includesymbols: true
          - task: DotNetCoreCLI@2
            displayName: 'Publish integrationtest packages'
            condition: eq(variables['System.PullRequest.IsFork'], 'True')
            inputs:
              command: custom
              custom: 'nuget'
              arguments: 'push *dotnet-stryker*$(IntegrationTestVersion).nupkg -s $(MygetFeed) -k $(IntegrationTestFeedKey)'
              workingDirectory: '$(Build.ArtifactStagingDirectory)/integrationtest'
          - task: DotNetCoreCLI@2
            displayName: 'Publish integrationtest packages'
            condition: eq(variables['System.PullRequest.IsFork'], 'False')
            inputs:
              command: 'push'
              packagesToPush: '$(Build.ArtifactStagingDirectory)/integrationtest/*$(IntegrationTestVersion).nupkg'
              nuGetFeedType: 'internal'
              publishVstsFeed: '506a1f46-900e-434e-805f-ff8d36fc81af/cc8fa47b-395f-417d-8b3d-72618b95ddb8'
  - job: WaitOnMyGetProcessing
    displayName: Wait on pre-release packages to be processed on MyGet
    dependsOn: 'PublishIntegrationTestPackage'
    pool: server
    steps:
    - task: Delay@1
      inputs:
        delayForMinutes: '1'

- stage: IntegrationTests 
  dependsOn: 
    - Analysis
    - DeployIntegrationtestPackage
  condition: not(failed())
  jobs:
  - job: WindowsTests
    displayName: Run tests on Windows
    steps:
    - task: NuGetToolInstaller@0
      displayName: 'Install nuget for stryker full framework'
    - template: pipeline-templates/prepare-integration-test-steps.yml
    - template: pipeline-templates/run-integration-test-steps.yml
      parameters:
        testName: 'windows-netcore'
        workingDirectory: 'integrationtest/TargetProjects/NetCoreTestProject.XUnit'
    - template: pipeline-templates/run-integration-test-steps.yml
      parameters:
        testName: 'windows-netframework'
        workingDirectory: 'integrationtest/TargetProjects/NetFramework/FullFrameworkApp.Test'
    - task: DotNetCoreCLI@2
      displayName: 'Assert integration test results'
      inputs:
        command: test
        projects: '**/Validation.csproj'
        arguments: --filter Traits=SingleTestProject

  - job: LinuxTests
    displayName: Run tests on Linux
    pool:
      vmImage: ubuntu-latest
    steps:
    - template: pipeline-templates/prepare-integration-test-steps.yml
    - template: pipeline-templates/run-integration-test-steps.yml
      parameters:
        testName: 'linux-netcore'
        workingDirectory: 'integrationtest/TargetProjects/NetCoreTestProject.XUnit'
    - task: DotNetCoreCLI@2
      displayName: 'Assert integration test results'
      inputs:
        command: test
        projects: '**/Validation.csproj'
        arguments: --filter Traits=SingleTestProject

  - job: MacOsTests
    displayName: Run tests on Mac OS
    pool:
      vmImage: macOS-latest
    steps:
    - template: pipeline-templates/prepare-integration-test-steps.yml
    - template: pipeline-templates/run-integration-test-steps.yml
      parameters:
        testName: 'macos-netcore'
        workingDirectory: 'integrationtest/TargetProjects/NetCoreTestProject.XUnit'
    - task: DotNetCoreCLI@2
      displayName: 'Assert integration test results'
      inputs:
        command: test
        projects: '**/Validation.csproj'
        arguments: --filter Traits=SingleTestProject
    - template: pipeline-templates/run-integration-test-steps.yml
      parameters:
        testName: 'macos-netcore-multi-test-project'
        workingDirectory: 'integrationtest/TargetProjects/TargetProject'
        strykerCommands: --test-projects "['../NetCoreTestProject.XUnit/NetCoreTestProject.XUnit.csproj', '../NetCoreTestProject.NUnit/NetCoreTestProject.NUnit.csproj']"
    - task: DotNetCoreCLI@2
      displayName: 'Assert integration test results'
      inputs:
        command: test
        projects: '**/Validation.csproj'
        arguments: --filter Traits=MultipleTestProjects

- stage: PublishReleaseArtifact
  displayName: Publish Release Artifact
  dependsOn: 
    - Analysis
    - IntegrationTests
  condition: and(not(failed()), eq(variables['Build.SourceBranch'], 'refs/heads/master'))
  jobs:
  - job: PublishRelease
    displayName: Publish Release Artifacts
    steps:
    - template: pipeline-templates/populate-cache-steps.yml
    - task: DotNetCoreCLI@2
      displayName: 'Restore vstest binaries'
      inputs:
        command: 'custom'
        custom: 'restore'
        arguments: '--packages ./.vstest/'
        workingDirectory: 'src/Stryker.Core/Stryker.Core/ToolHelpers/'
    - task: DotNetCoreCLI@2 # Microsoft broke implicit restore on build so let's just keep this here..
      displayName: 'Restore'
      inputs:
        command: 'restore'
        projects: 'src/Stryker.CLI/Stryker.CLI.sln'
    - task: DotNetCoreCLI@2
      displayName: 'Pack release package'
      inputs:
        command: pack
        packagesToPack: $(ProjectsToPack)
        packDirectory: $(Build.ArtifactStagingDirectory)/release
    - task: PublishBuildArtifacts@1
      displayName: 'Publish Artifact: release'
      inputs:
        PathtoPublish: '$(Build.ArtifactStagingDirectory)/release'
        ArtifactName: release<|MERGE_RESOLUTION|>--- conflicted
+++ resolved
@@ -79,7 +79,6 @@
     - task: SonarCloudPublish@1
       inputs:
         pollingTimeoutSec: '300'
-<<<<<<< HEAD
   - template: pipeline-templates/stryker-on-stryker-job.yml
     parameters:
       projectName: 'CLI'
@@ -87,41 +86,6 @@
   - template: pipeline-templates/stryker-on-stryker-job.yml
     parameters:
       projectName: 'Core'
-=======
-  - job: RunStrykerCLI
-    displayName: Run stryker on Stryker.CLI
-    condition: eq(variables['Build.Reason'], 'Schedule')
-    dependsOn: []
-    timeoutInMinutes: 240
-    steps:
-    - task: DotNetCoreCLI@2
-      displayName: 'Install dotnet-stryker'
-      inputs:
-        command: custom
-        custom: tool
-        arguments: install dotnet-stryker --tool-path $(Agent.BuildDirectory)/tools
-        includeNuGetOrg: true
-    - script: $(Agent.BuildDirectory)/tools/dotnet-stryker --reporters "['dashboard', 'dots']" --dashboard-project github.com/stryker-mutator/stryker-net --dashboard-version master --dashboard-module cli --dashboard-api-key $(Stryker.Dashboard.Api.Key)
-      condition: succeeded()
-      displayName: Run Stryker on Stryker.CLI
-      workingDirectory: 'src\Stryker.CLI\Stryker.CLI.UnitTest'
-  - job: RunStrykerCore
-    displayName: Run stryker on Stryker.Core
-    condition: eq(variables['Build.Reason'], 'Schedule')
-    dependsOn: []
-    timeoutInMinutes: 240
-    steps:
-    - task: DotNetCoreCLI@2
-      displayName: 'Install dotnet-stryker'
-      inputs:
-        command: custom
-        custom: tool
-        arguments: install dotnet-stryker --tool-path $(Agent.BuildDirectory)/tools
-        includeNuGetOrg: true
-    - script: $(Agent.BuildDirectory)/tools/dotnet-stryker--reporters "['dashboard', 'dots', 'html']" --dashboard-project github.com/stryker-mutator/stryker-net --dashboard-version master --dashboard-module core --dashboard-api-key $(Stryker.Dashboard.Api.Key)
-      condition: succeeded()
-      displayName: Run Stryker on Stryker.Core
->>>>>>> 0e3e724b
       workingDirectory: 'src\Stryker.Core\Stryker.Core.UnitTest'
 
 - stage: DeployIntegrationtestPackage
