--- conflicted
+++ resolved
@@ -83,13 +83,8 @@
     - pwsh: '$(Agent.BuildDirectory)/tools/dotnet-coverage collect "dotnet test" -f xml -o "$(Agent.BuildDirectory)\TestResults\coverage.xml"'
       displayName: 'Run unit tests'
       workingDirectory: 'src'
-<<<<<<< HEAD
-    - task: SonarCloudAnalyze@3
+    - task: SonarCloudAnalyze@4
     - task: SonarCloudPublish@4
-=======
-    - task: SonarCloudAnalyze@4
-    - task: SonarCloudPublish@3
->>>>>>> f0c2e391
       inputs:
         pollingTimeoutSec: '300'
   - job: RunStrykerCLI
