name: $(PackageVersion).$(VersionBuildNumber)

schedules:
- cron: "0 1 * * *"
  displayName: Nightly
  branches:
    include: 
    - master
  always: true

trigger:
  batch: true
  branches:
    include:
    - master
pr:
  branches:
    include:
    - '*'
  paths:
    exclude:
    - 'docs/*'
    - '.github/*'
  
variables:
  PackageVersion: '0.19.0'
  VersionBuildNumber: $[counter('0.19.0', 1)]
  IntegrationTestVersion: $(PackageVersion)-alpha.$(VersionBuildNumber)
  ProjectsToPack: src/Stryker.Core/Stryker.Core/Stryker.Core.csproj;src/Stryker.CLI/Stryker.CLI/Stryker.CLI.csproj
  MygetFeed: https://www.myget.org/F/stryker-mutator-integrationtest
  AzureArtifactFeedUri: https://pkgs.dev.azure.com/stryker-mutator/Stryker/_packaging/stryker-net/nuget/v3/index.json
  MygetFeedUri: https://www.myget.org/F/stryker-mutator-integrationtest/api/v3/index.json
  NUGET_PACKAGES: $(Pipeline.Workspace)/.nuget/packages
  LibManCacheWindows: $(USERPROFILE)/.librarymanager/cache
  LibManCacheMacLinux: $(HOME)/.librarymanager/cache
  RestoreLockedMode: true

pool:
  vmImage: 'windows-latest'

stages:
- template: pipeline-templates/update-package-lock-files-stage.yml

- stage: Analysis
  dependsOn: UpdatePackageLockFiles
  condition: not(failed())
  jobs:
  - job:
    displayName: Run Sonar Analysis
    condition: and(not(failed()), eq(variables['System.PullRequest.IsFork'], 'False'))
    dependsOn: []
    steps:
    - template: pipeline-templates/populate-cache-steps.yml
    - task: SonarCloudPrepare@1
      inputs:
        SonarCloud: 'SonarCloud stryker-net'
        organization: 'stryker-net'
        scannerMode: 'MSBuild'
        projectKey: 'stryker-net'
        projectName: 'Stryker .NET'
        projectVersion: '$(PackageVersion)'
    - task: DotNetCoreCLI@2 # Microsoft broke implicit restore on build so let's just keep this here..
      displayName: 'Restore'
      inputs:
        command: 'restore'
        projects: 'src/Stryker.CLI/Stryker.CLI.sln'
    - task: DotNetCoreCLI@2
      inputs:
        command: 'build'
        projects: 'src/Stryker.CLI/Stryker.CLI.sln'
    - task: DotNetCoreCLI@2
      displayName: 'Run unit tests'
      inputs:
        command: test
        projects: 'src/Stryker.Core/Stryker.Core.UnitTest/Stryker.Core.UnitTest.csproj'
        arguments: '--logger trx --results-directory $(Agent.TempDirectory) --collect "Code coverage"'
        publishTestResults: false
    - task: SonarCloudAnalyze@1
    - task: SonarCloudPublish@1
      inputs:
        pollingTimeoutSec: '300'
  - template: pipeline-templates/stryker-on-stryker-job.yml
    parameters:
      projectName: 'CLI'
      workingDirectory: 'src\Stryker.CLI\Stryker.CLI.UnitTest'
  - template: pipeline-templates/stryker-on-stryker-job.yml
    parameters:
      projectName: 'Core'
      workingDirectory: 'src\Stryker.Core\Stryker.Core.UnitTest'
<<<<<<< HEAD
=======
  - task: PublishMutationReport@0	
    inputs:	
      reportPattern: 'src/Stryker.Core/Stryker.Core.UnitTest/**/mutation-report.html'
>>>>>>> 97c72aff

- stage: DeployIntegrationtestPackage
  displayName: Deploy Integrationtest Package
  dependsOn: UpdatePackageLockFiles
  condition: not(failed())
  jobs:
  - deployment: PublishIntegrationTestPackage
    displayName: Prepare integrationtest package
    environment: 'myget'
    strategy:
      runOnce:
        deploy:
          steps:
          - checkout: self
          - template: pipeline-templates/populate-cache-steps.yml
          - task: DotNetCoreCLI@2
            displayName: 'Restore vstest binaries'
            inputs:
              command: 'custom'
              custom: 'restore'
              arguments: '--packages ./.vstest/'
              workingDirectory: 'src/Stryker.Core/Stryker.Core/ToolHelpers/'
          - task: DotNetCoreCLI@2 # Microsoft broke implicit restore on build so let's just keep this here..
            displayName: 'Restore'
            inputs:
              command: 'restore'
              projects: 'src/Stryker.CLI/Stryker.CLI.sln'
          - task: DotNetCoreCLI@2
            displayName: 'Pack integrationtest packages'
            inputs:
              command: pack
              versioningScheme: byEnvVar
              versionEnvVar: IntegrationTestVersion
              packagesToPack: $(ProjectsToPack)
              packDirectory: $(Build.ArtifactStagingDirectory)/integrationtest
              includesymbols: true
          - task: DotNetCoreCLI@2
            displayName: 'Publish integrationtest packages'
            condition: eq(variables['System.PullRequest.IsFork'], 'True')
            inputs:
              command: custom
              custom: 'nuget'
              arguments: 'push *dotnet-stryker*$(IntegrationTestVersion).nupkg -s $(MygetFeed) -k $(IntegrationTestFeedKey)'
              workingDirectory: '$(Build.ArtifactStagingDirectory)/integrationtest'
          - task: DotNetCoreCLI@2
            displayName: 'Publish integrationtest packages'
            condition: eq(variables['System.PullRequest.IsFork'], 'False')
            inputs:
              command: 'push'
              packagesToPush: '$(Build.ArtifactStagingDirectory)/integrationtest/*$(IntegrationTestVersion).nupkg'
              nuGetFeedType: 'internal'
              publishVstsFeed: '506a1f46-900e-434e-805f-ff8d36fc81af/cc8fa47b-395f-417d-8b3d-72618b95ddb8'
  - job: WaitOnMyGetProcessing
    displayName: Wait on pre-release packages to be processed on MyGet
    dependsOn: 'PublishIntegrationTestPackage'
    pool: server
    steps:
    - task: Delay@1
      inputs:
        delayForMinutes: '1'

- stage: IntegrationTests 
  dependsOn: 
    - Analysis
    - DeployIntegrationtestPackage
  condition: not(failed())
  jobs:
  - job: WindowsTests
    displayName: Run tests on Windows
    steps:
    - task: NuGetToolInstaller@0
      displayName: 'Install nuget for stryker full framework'
    - template: pipeline-templates/prepare-integration-test-steps.yml
    - template: pipeline-templates/run-integration-test-steps.yml
      parameters:
        testName: 'windows-netcore'
        workingDirectory: 'integrationtest/TargetProjects/NetCoreTestProject.XUnit'
    - template: pipeline-templates/run-integration-test-steps.yml
      parameters:
        testName: 'windows-netframework'
        workingDirectory: 'integrationtest/TargetProjects/NetFramework/FullFrameworkApp.Test'
    - task: DotNetCoreCLI@2
      displayName: 'Assert integration test results'
      inputs:
        command: test
        projects: '**/Validation.csproj'
        arguments: --filter Traits=SingleTestProject

  - job: LinuxTests
    displayName: Run tests on Linux
    pool:
      vmImage: ubuntu-latest
    steps:
    - template: pipeline-templates/prepare-integration-test-steps.yml
    - template: pipeline-templates/run-integration-test-steps.yml
      parameters:
        testName: 'linux-netcore'
        workingDirectory: 'integrationtest/TargetProjects/NetCoreTestProject.XUnit'
    - task: DotNetCoreCLI@2
      displayName: 'Assert integration test results'
      inputs:
        command: test
        projects: '**/Validation.csproj'
        arguments: --filter Traits=SingleTestProject

  - job: MacOsTests
    displayName: Run tests on Mac OS
    pool:
      vmImage: macOS-latest
    steps:
    - template: pipeline-templates/prepare-integration-test-steps.yml
    - template: pipeline-templates/run-integration-test-steps.yml
      parameters:
        testName: 'macos-netcore'
        workingDirectory: 'integrationtest/TargetProjects/NetCoreTestProject.XUnit'
    - task: DotNetCoreCLI@2
      displayName: 'Assert integration test results'
      inputs:
        command: test
        projects: '**/Validation.csproj'
        arguments: --filter Traits=SingleTestProject
    - template: pipeline-templates/run-integration-test-steps.yml
      parameters:
        testName: 'macos-netcore-multi-test-project'
        workingDirectory: 'integrationtest/TargetProjects/TargetProject'
        strykerCommands: --test-projects "['../NetCoreTestProject.XUnit/NetCoreTestProject.XUnit.csproj', '../NetCoreTestProject.NUnit/NetCoreTestProject.NUnit.csproj']"
    - task: DotNetCoreCLI@2
      displayName: 'Assert integration test results'
      inputs:
        command: test
        projects: '**/Validation.csproj'
        arguments: --filter Traits=MultipleTestProjects

- stage: PublishReleaseArtifact
  displayName: Publish Release Artifact
  dependsOn: 
    - Analysis
    - IntegrationTests
  condition: and(not(failed()), eq(variables['Build.SourceBranch'], 'refs/heads/master'))
  jobs:
  - job: PublishRelease
    displayName: Publish Release Artifacts
    steps:
    - template: pipeline-templates/populate-cache-steps.yml
    - task: DotNetCoreCLI@2
      displayName: 'Restore vstest binaries'
      inputs:
        command: 'custom'
        custom: 'restore'
        arguments: '--packages ./.vstest/'
        workingDirectory: 'src/Stryker.Core/Stryker.Core/ToolHelpers/'
    - task: DotNetCoreCLI@2 # Microsoft broke implicit restore on build so let's just keep this here..
      displayName: 'Restore'
      inputs:
        command: 'restore'
        projects: 'src/Stryker.CLI/Stryker.CLI.sln'
    - task: DotNetCoreCLI@2
      displayName: 'Pack release package'
      inputs:
        command: pack
        packagesToPack: $(ProjectsToPack)
        packDirectory: $(Build.ArtifactStagingDirectory)/release
    - task: PublishBuildArtifacts@1
      displayName: 'Publish Artifact: release'
      inputs:
        PathtoPublish: '$(Build.ArtifactStagingDirectory)/release'
        ArtifactName: release<|MERGE_RESOLUTION|>--- conflicted
+++ resolved
@@ -87,12 +87,9 @@
     parameters:
       projectName: 'Core'
       workingDirectory: 'src\Stryker.Core\Stryker.Core.UnitTest'
-<<<<<<< HEAD
-=======
   - task: PublishMutationReport@0	
     inputs:	
       reportPattern: 'src/Stryker.Core/Stryker.Core.UnitTest/**/mutation-report.html'
->>>>>>> 97c72aff
 
 - stage: DeployIntegrationtestPackage
   displayName: Deploy Integrationtest Package
