--- conflicted
+++ resolved
@@ -5,21 +5,18 @@
     <PackageVersion Include="DotNet.ReproducibleBuilds" Version="1.2.25" />
     <PackageVersion Include="LaunchDarkly.EventSource" Version="5.1.0" />
     <PackageVersion Include="McMaster.Extensions.CommandLineUtils" Version="4.1.1" />
-<<<<<<< HEAD
+    <PackageVersion Include="MSTest" Version="3.6.4" />
+    <PackageVersion Include="MSTest.TestAdapter" Version="3.6.4" />
+    <PackageVersion Include="MSTest.TestFramework" Version="3.6.4" />
     <PackageVersion Include="Microsoft.Testing.Extensions.TrxReport" Version="1.4.2" />
     <PackageVersion Include="Microsoft.Testing.Platform" Version="1.4.3" />
-    <PackageVersion Include="MSTest.TestAdapter" Version="3.4.0" />
-    <PackageVersion Include="MSTest.TestFramework" Version="3.4.0" />
-=======
-    <PackageVersion Include="MSTest" Version="3.6.4" />
-    <PackageVersion Include="MSTest.TestFramework" Version="3.6.4" />
->>>>>>> 81d41fa8
     <PackageVersion Include="Microsoft.CodeAnalysis.Analyzers" Version="3.11.0" />
     <PackageVersion Include="Microsoft.CodeAnalysis.Common" Version="4.11.0" />
     <PackageVersion Include="Microsoft.CodeAnalysis.VisualBasic" Version="4.11.0" />
     <PackageVersion Include="Microsoft.CodeAnalysis.CSharp" Version="4.11.0" />
     <PackageVersion Include="NuGet.Protocol" Version="6.12.1" />
     <PackageVersion Include="ResXResourceReader.NetStandard" Version="1.3.0" />
+    <PackageVersion Include="System.IO.Abstractions.TestingHelpers" Version="21.1.7" />
     <PackageVersion Include="YamlDotNet" Version="16.2.1" />
     <PackageVersion Include="Grynwald.MarkdownGenerator" Version="3.0.106" />
     <PackageVersion Include="LibGit2Sharp" Version="0.31.0" />
