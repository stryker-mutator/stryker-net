--- conflicted
+++ resolved
@@ -27,13 +27,9 @@
     <PackageVersion Include="ShellProgressBar" Version="5.2.0" />
     <PackageVersion Include="Spectre.Console" Version="0.49.1" />
     <PackageVersion Include="Spectre.Console.Analyzer" Version="1.0.0" />
-<<<<<<< HEAD
-    <PackageVersion Include="System.Net.Http.Json" Version="9.0.0" />
+    <PackageVersion Include="System.Net.Http.Json" Version="9.0.1" />
     <PackageVersion Include="Microsoft.Testing.Extensions.TrxReport" Version="1.5.0" />
     <PackageVersion Include="Microsoft.Testing.Platform" Version="1.5.0" />
-=======
-    <PackageVersion Include="System.Net.Http.Json" Version="9.0.1" />
->>>>>>> f0dfd478
     <PackageVersion Include="Microsoft.TestPlatform" Version="17.12.0" />
     <PackageVersion Include="Microsoft.TestPlatform.ObjectModel" Version="17.12.0" />
     <PackageVersion Include="Microsoft.TestPlatform.Portable" Version="17.12.0" />
