--- conflicted
+++ resolved
@@ -4,14 +4,9 @@
     <PackageVersion Include="DotNet.ReproducibleBuilds" Version="1.2.39" />
     <PackageVersion Include="LaunchDarkly.EventSource" Version="5.2.1" />
     <PackageVersion Include="McMaster.Extensions.CommandLineUtils" Version="4.1.1" />
-<<<<<<< HEAD
     <PackageVersion Include="Microsoft.VisualStudio.SolutionPersistence" Version="1.0.52" />
-    <PackageVersion Include="MSTest" Version="3.11.0" />
-    <PackageVersion Include="MSTest.TestFramework" Version="3.11.0" />
-=======
     <PackageVersion Include="MSTest" Version="3.11.1" />
     <PackageVersion Include="MSTest.TestFramework" Version="3.11.1" />
->>>>>>> 3ff58811
     <PackageVersion Include="Microsoft.CodeAnalysis.Analyzers" Version="4.14.0" />
     <PackageVersion Include="Microsoft.CodeAnalysis.Common" Version="4.14.0" />
     <PackageVersion Include="Microsoft.CodeAnalysis.VisualBasic" Version="4.14.0" />
