--- conflicted
+++ resolved
@@ -4,17 +4,13 @@
     <PackageVersion Include="DotNet.ReproducibleBuilds" Version="1.2.4" />
     <PackageVersion Include="LaunchDarkly.EventSource" Version="5.1.0" />
     <PackageVersion Include="McMaster.Extensions.CommandLineUtils" Version="4.1.1" />
-<<<<<<< HEAD
     <PackageVersion Include="MSTest" Version="3.4.3" />
     <PackageVersion Include="MSTest.TestFramework" Version="3.4.3" />
-    <PackageVersion Include="NuGet.Protocol" Version="6.10.0" />
-=======
     <PackageVersion Include="Microsoft.CodeAnalysis.Analyzers" Version="3.3.4" />
     <PackageVersion Include="Microsoft.CodeAnalysis.Common" Version="4.10.0" />
     <PackageVersion Include="Microsoft.CodeAnalysis.VisualBasic" Version="4.10.0" />
     <PackageVersion Include="Microsoft.CodeAnalysis.CSharp" Version="4.10.0" />
     <PackageVersion Include="NuGet.Protocol" Version="6.10.1" />
->>>>>>> 6957d968
     <PackageVersion Include="ResXResourceReader.NetStandard" Version="1.3.0" />
     <PackageVersion Include="YamlDotNet" Version="15.3.0" />
     <PackageVersion Include="Grynwald.MarkdownGenerator" Version="3.0.106" />
@@ -48,9 +44,6 @@
     <PackageVersion Include="RegexParser" Version="0.5.1" />
     <PackageVersion Include="Shouldly" Version="4.2.1" />
     <PackageVersion Include="Spectre.Console.Testing" Version="0.49.1" />
-    <PackageVersion Include="xunit" Version="2.8.1" />
-    <PackageVersion Include="xunit.runner.visualstudio" Version="2.8.1" />
-    <PackageVersion Include="Xunit.SkippableFact" Version="1.4.13" />
     <PackageVersion Include="TestableIO.System.IO.Abstractions.TestingHelpers" Version="21.0.22" />
   </ItemGroup>
 </Project>