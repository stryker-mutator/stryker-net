<Project>
  <ItemGroup>
    <PackageVersion Include="DotNet.ReproducibleBuilds" Version="1.1.1" />
    <PackageVersion Include="McMaster.Extensions.CommandLineUtils" Version="4.0.2" />
    <PackageVersion Include="NuGet.Protocol" Version="6.5.0" />
    <PackageVersion Include="ResXResourceReader.NetStandard" Version="1.1.0" />
    <PackageVersion Include="YamlDotNet" Version="13.1.0" />
    <PackageVersion Include="Grynwald.MarkdownGenerator" Version="3.0.106" />
    <PackageVersion Include="LibGit2Sharp" Version="0.27.2" />
    <PackageVersion Include="FSharp.Compiler.Service" Version="41.0.7" />
    <PackageVersion Include="DotNet.Glob" Version="3.1.3" />
    <PackageVersion Include="Buildalyzer" Version="5.0.0" />
    <PackageVersion Include="Microsoft.Web.LibraryManager.Build" Version="2.1.175" />
    <PackageVersion Include="Mono.Cecil" Version="0.11.5" />
    <PackageVersion Include="NuGet.Frameworks" Version="6.5.0" />
    <PackageVersion Include="Serilog" Version="2.12.0" />
    <PackageVersion Include="Serilog.Extensions.Logging" Version="3.1.0" />
    <PackageVersion Include="Serilog.Extensions.Logging.File" Version="3.0.0" />
    <PackageVersion Include="Serilog.Sinks.Console" Version="4.1.0" />
    <PackageVersion Include="ShellProgressBar" Version="5.2.0" />
    <PackageVersion Include="Spectre.Console" Version="0.46.0" />
    <PackageVersion Include="Spectre.Console.Analyzer" Version="0.46.0" />
    <PackageVersion Include="System.Net.Http.Json" Version="7.0.1" />
    <PackageVersion Include="Microsoft.CodeAnalysis.CSharp" Version="4.5.0" />
<<<<<<< HEAD
    <PackageVersion Include="Microsoft.TestPlatform" Version="17.5.0" />
    <PackageVersion Include="Microsoft.TestPlatform.ObjectModel" Version="17.5.0" />
    <PackageVersion Include="Microsoft.TestPlatform.Portable" Version="17.5.0" />
    <PackageVersion Include="Microsoft.TestPlatform.TranslationLayer" Version="17.5.0" />
    <PackageVersion Include="TestableIO.System.IO.Abstractions.Wrappers" Version="19.2.11" /> 
=======
    <PackageVersion Include="Microsoft.TestPlatform" Version="17.2.0" />
    <PackageVersion Include="Microsoft.TestPlatform.ObjectModel" Version="17.2.0" />
    <PackageVersion Include="Microsoft.TestPlatform.Portable" Version="17.2.0" />
    <PackageVersion Include="Microsoft.TestPlatform.TranslationLayer" Version="17.2.0" />
    <PackageVersion Include="TestableIO.System.IO.Abstractions.Wrappers" Version="19.2.18" /> 
>>>>>>> f072f1b4
    <PackageVersion Include="Microsoft.Extensions.Logging" Version="7.0.0" />
  </ItemGroup>
  <ItemGroup>
    <PackageVersion Include="Microsoft.NET.Test.Sdk" Version="17.5.0" />
    <PackageVersion Include="coverlet.collector" Version="3.2.0" />
    <PackageVersion Include="coverlet.msbuild" Version="3.2.0" />
    <PackageVersion Include="Moq" Version="4.18.4" />
    <PackageVersion Include="RegexParser" Version="0.5.1" />
    <PackageVersion Include="Shouldly" Version="4.2.1" />
    <PackageVersion Include="Spectre.Console.Testing" Version="0.46.0" />
    <PackageVersion Include="xunit" Version="2.4.2" />
    <PackageVersion Include="xunit.runner.visualstudio" Version="2.4.5" />
    <PackageVersion Include="Xunit.SkippableFact" Version="1.4.13" />
    <PackageVersion Include="TestableIO.System.IO.Abstractions.TestingHelpers" Version="19.2.18" />
  </ItemGroup>
</Project><|MERGE_RESOLUTION|>--- conflicted
+++ resolved
@@ -22,19 +22,11 @@
     <PackageVersion Include="Spectre.Console.Analyzer" Version="0.46.0" />
     <PackageVersion Include="System.Net.Http.Json" Version="7.0.1" />
     <PackageVersion Include="Microsoft.CodeAnalysis.CSharp" Version="4.5.0" />
-<<<<<<< HEAD
     <PackageVersion Include="Microsoft.TestPlatform" Version="17.5.0" />
     <PackageVersion Include="Microsoft.TestPlatform.ObjectModel" Version="17.5.0" />
     <PackageVersion Include="Microsoft.TestPlatform.Portable" Version="17.5.0" />
     <PackageVersion Include="Microsoft.TestPlatform.TranslationLayer" Version="17.5.0" />
-    <PackageVersion Include="TestableIO.System.IO.Abstractions.Wrappers" Version="19.2.11" /> 
-=======
-    <PackageVersion Include="Microsoft.TestPlatform" Version="17.2.0" />
-    <PackageVersion Include="Microsoft.TestPlatform.ObjectModel" Version="17.2.0" />
-    <PackageVersion Include="Microsoft.TestPlatform.Portable" Version="17.2.0" />
-    <PackageVersion Include="Microsoft.TestPlatform.TranslationLayer" Version="17.2.0" />
     <PackageVersion Include="TestableIO.System.IO.Abstractions.Wrappers" Version="19.2.18" /> 
->>>>>>> f072f1b4
     <PackageVersion Include="Microsoft.Extensions.Logging" Version="7.0.0" />
   </ItemGroup>
   <ItemGroup>
