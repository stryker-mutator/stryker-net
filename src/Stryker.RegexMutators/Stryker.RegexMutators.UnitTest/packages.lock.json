--- conflicted
+++ resolved
@@ -817,25 +817,6 @@
           "System.Runtime.Extensions": "4.3.0"
         }
       },
-<<<<<<< HEAD
-      "System.Security.AccessControl": {
-        "type": "Transitive",
-        "resolved": "5.0.0",
-        "contentHash": "dagJ1mHZO3Ani8GH0PHpPEe/oYO+rVdbQjvjJkBRNQkX4t0r1iaeGn8+/ybkSLEan3/slM0t59SVdHzuHf2jmw==",
-        "dependencies": {
-          "Microsoft.NETCore.Platforms": "5.0.0",
-          "System.Security.Principal.Windows": "5.0.0"
-=======
-      "System.Runtime.Serialization.Primitives": {
-        "type": "Transitive",
-        "resolved": "4.1.1",
-        "contentHash": "HZ6Du5QrTG8MNJbf4e4qMO3JRAkIboGT5Fk804uZtg3Gq516S7hAqTm2UZKUHa7/6HUGdVy3AqMQKbns06G/cg==",
-        "dependencies": {
-          "System.Resources.ResourceManager": "4.0.1",
-          "System.Runtime": "4.1.0"
->>>>>>> 8704f62b
-        }
-      },
       "System.Security.Cryptography.Algorithms": {
         "type": "Transitive",
         "resolved": "4.3.0",
