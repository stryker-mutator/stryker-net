--- conflicted
+++ resolved
@@ -108,14 +108,6 @@
           "Microsoft.Testing.Platform": "1.5.0"
         }
       },
-<<<<<<< HEAD
-=======
-      "Microsoft.Testing.Platform": {
-        "type": "Transitive",
-        "resolved": "1.5.0",
-        "contentHash": "L6MsgthfCEuqx4Z3VWmUzilFN4I4hrRIXY0UgGTP9sv9upt1V9m5x9m7fWUKRrnzoE8yTFeRxw1KaI9XmXIzRA=="
-      },
->>>>>>> 1541ffcd
       "Microsoft.Testing.Platform.MSBuild": {
         "type": "Transitive",
         "resolved": "1.5.0",
@@ -138,75 +130,63 @@
         "resolved": "3.7.0",
         "contentHash": "6cW8FWzz6gr5MArL8GDNrw5c+afJtOMRyntFEzAdbgPHgH8DuLGMAyz8g38k/LMquewk3tOmbXoDIL/IACLKjg=="
       },
-<<<<<<< HEAD
-=======
+      "Newtonsoft.Json": {
+        "type": "Transitive",
+        "resolved": "13.0.1",
+        "contentHash": "ppPFpBcvxdsfUonNcvITKqLl3bqxWbDCZIzDWHzjpdAHRFfZe0Dw9HmA0+za13IdyrgJwpkDTDA9fHaxOrt20A=="
+      },
+      "System.CodeDom": {
+        "type": "Transitive",
+        "resolved": "6.0.0",
+        "contentHash": "CPc6tWO1LAer3IzfZufDBRL+UZQcj5uS207NHALQzP84Vp/z6wF0Aa0YZImOQY8iStY0A2zI/e3ihKNPfUm8XA=="
+      },
+      "System.Diagnostics.DiagnosticSource": {
+        "type": "Transitive",
+        "resolved": "5.0.0",
+        "contentHash": "tCQTzPsGZh/A9LhhA6zrqCRV4hOHsK90/G7q3Khxmn6tnB1PuNU0cRaKANP2AWcF9bn0zsuOoZOSrHuJk6oNBA=="
+      },
+      "System.Management": {
+        "type": "Transitive",
+        "resolved": "6.0.1",
+        "contentHash": "10J1D0h/lioojphfJ4Fuh5ZUThT/xOVHdV9roGBittKKNP2PMjrvibEdbVTGZcPra1399Ja3tqIJLyQrc5Wmhg==",
+        "dependencies": {
+          "System.CodeDom": "6.0.0"
+        }
+      },
+      "System.Reflection.Metadata": {
+        "type": "Transitive",
+        "resolved": "1.6.0",
+        "contentHash": "COC1aiAJjCoA5GBF+QKL2uLqEBew4JsCkQmoHKbN3TlOZKa2fKLz5CpiRQKDz0RsAOEGsVKqOD5bomsXq/4STQ=="
+      },
+      "stryker.regexmutators": {
+        "type": "Project",
+        "dependencies": {
+          "Stryker.Regex.Parser": "[1.0.0, )"
+        }
+      },
+      "Microsoft.Testing.Platform": {
+        "type": "CentralTransitive",
+        "requested": "[1.5.0, )",
+        "resolved": "1.5.0",
+        "contentHash": "L6MsgthfCEuqx4Z3VWmUzilFN4I4hrRIXY0UgGTP9sv9upt1V9m5x9m7fWUKRrnzoE8yTFeRxw1KaI9XmXIzRA=="
+      },
+      "Microsoft.TestPlatform.ObjectModel": {
+        "type": "CentralTransitive",
+        "requested": "[17.12.0, )",
+        "resolved": "17.12.0",
+        "contentHash": "TDqkTKLfQuAaPcEb3pDDWnh7b3SyZF+/W9OZvWFp6eJCIiiYFdSB6taE2I6tWrFw5ywhzOb6sreoGJTI6m3rSQ==",
+        "dependencies": {
+          "System.Reflection.Metadata": "1.6.0"
+        }
+      },
       "MSTest.TestAdapter": {
-        "type": "Transitive",
+        "type": "CentralTransitive",
+        "requested": "[3.7.0, )",
         "resolved": "3.7.0",
         "contentHash": "sq1AOdka70e8lD/mRzaqFfuquOHSUMF+09ACeP1zW9TG053ovVl6gzvi5VoRMxaE+q3rAItC7sx+5B3npK1kqg==",
         "dependencies": {
           "Microsoft.Testing.Extensions.VSTestBridge": "1.5.0",
           "Microsoft.Testing.Platform.MSBuild": "1.5.0"
-        }
-      },
->>>>>>> 1541ffcd
-      "Newtonsoft.Json": {
-        "type": "Transitive",
-        "resolved": "13.0.1",
-        "contentHash": "ppPFpBcvxdsfUonNcvITKqLl3bqxWbDCZIzDWHzjpdAHRFfZe0Dw9HmA0+za13IdyrgJwpkDTDA9fHaxOrt20A=="
-      },
-      "System.CodeDom": {
-        "type": "Transitive",
-        "resolved": "6.0.0",
-        "contentHash": "CPc6tWO1LAer3IzfZufDBRL+UZQcj5uS207NHALQzP84Vp/z6wF0Aa0YZImOQY8iStY0A2zI/e3ihKNPfUm8XA=="
-      },
-      "System.Diagnostics.DiagnosticSource": {
-        "type": "Transitive",
-        "resolved": "5.0.0",
-        "contentHash": "tCQTzPsGZh/A9LhhA6zrqCRV4hOHsK90/G7q3Khxmn6tnB1PuNU0cRaKANP2AWcF9bn0zsuOoZOSrHuJk6oNBA=="
-      },
-      "System.Management": {
-        "type": "Transitive",
-        "resolved": "6.0.1",
-        "contentHash": "10J1D0h/lioojphfJ4Fuh5ZUThT/xOVHdV9roGBittKKNP2PMjrvibEdbVTGZcPra1399Ja3tqIJLyQrc5Wmhg==",
-        "dependencies": {
-          "System.CodeDom": "6.0.0"
-        }
-      },
-      "System.Reflection.Metadata": {
-        "type": "Transitive",
-        "resolved": "1.6.0",
-        "contentHash": "COC1aiAJjCoA5GBF+QKL2uLqEBew4JsCkQmoHKbN3TlOZKa2fKLz5CpiRQKDz0RsAOEGsVKqOD5bomsXq/4STQ=="
-      },
-      "stryker.regexmutators": {
-        "type": "Project",
-        "dependencies": {
-          "Stryker.Regex.Parser": "[1.0.0, )"
-        }
-      },
-      "Microsoft.Testing.Platform": {
-        "type": "CentralTransitive",
-        "requested": "[1.4.3, )",
-        "resolved": "1.4.3",
-        "contentHash": "NedIbwl1T7+ZMeg7gwk0Db8/RFLf0siyVpeTcRMMOle6Xl/ujaYOM4Aduo8rEfVqNj3kcQ7blegpyT3dHi+0PA=="
-      },
-      "Microsoft.TestPlatform.ObjectModel": {
-        "type": "CentralTransitive",
-        "requested": "[17.12.0, )",
-        "resolved": "17.12.0",
-        "contentHash": "TDqkTKLfQuAaPcEb3pDDWnh7b3SyZF+/W9OZvWFp6eJCIiiYFdSB6taE2I6tWrFw5ywhzOb6sreoGJTI6m3rSQ==",
-        "dependencies": {
-          "System.Reflection.Metadata": "1.6.0"
-        }
-      },
-      "MSTest.TestAdapter": {
-        "type": "CentralTransitive",
-        "requested": "[3.6.4, )",
-        "resolved": "3.6.4",
-        "contentHash": "YdwseRA+nDhRqD2oPHjCE4KzLEN5B10A61lOslE3N3OvUwHJ6ezyZZjYWf7mrZ8jckCcx/UlBclTzgWUpMpPQw==",
-        "dependencies": {
-          "Microsoft.Testing.Extensions.VSTestBridge": "1.4.3",
-          "Microsoft.Testing.Platform.MSBuild": "1.4.3"
         }
       },
       "MSTest.TestFramework": {
