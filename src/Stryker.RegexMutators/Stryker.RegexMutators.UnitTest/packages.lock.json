{
  "version": 2,
  "dependencies": {
    "net8.0": {
      "coverlet.collector": {
        "type": "Direct",
        "requested": "[6.0.2, )",
        "resolved": "6.0.2",
        "contentHash": "bJShQ6uWRTQ100ZeyiMqcFlhP7WJ+bCuabUs885dJiBEzMsJMSFr7BOyeCw4rgvQokteGi5rKQTlkhfQPUXg2A=="
      },
      "coverlet.msbuild": {
        "type": "Direct",
        "requested": "[6.0.2, )",
        "resolved": "6.0.2",
        "contentHash": "8b4jBNH7mcQy1otyQErjjIUuGD74XxKZ1wvDufbY7jhWwckl7wIa+icjwdPYeI0aYMS4Tp63LIZvyMFjWwOMDw=="
      },
      "DotNet.ReproducibleBuilds": {
        "type": "Direct",
        "requested": "[1.2.25, )",
        "resolved": "1.2.25",
        "contentHash": "xCXiw7BCxHJ8pF6wPepRUddlh2dlQlbr81gXA72hdk4FLHkKXas7EH/n+fk5UCA/YfMqG1Z6XaPiUjDbUNBUzg=="
      },
      "Microsoft.NET.Test.Sdk": {
        "type": "Direct",
        "requested": "[17.11.1, )",
        "resolved": "17.11.1",
        "contentHash": "U3Ty4BaGoEu+T2bwSko9tWqWUOU16WzSFkq6U8zve75oRBMSLTBdMAZrVNNz1Tq12aCdDom9fcOcM9QZaFHqFg==",
        "dependencies": {
          "Microsoft.CodeCoverage": "17.11.1",
          "Microsoft.TestPlatform.TestHost": "17.11.1"
        }
      },
      "MSTest": {
        "type": "Direct",
        "requested": "[3.6.0, )",
        "resolved": "3.6.0",
        "contentHash": "416sqwTw3fSLHfqn3VyNqIhE62HqMrcFu5xBeroOVCG/yWZTIOpEjxSC6++AwVCxYF9MzJZfKEp+iZTtVQs74g==",
        "dependencies": {
          "MSTest.Analyzers": "[3.6.0]",
          "MSTest.TestAdapter": "[3.6.0]",
          "MSTest.TestFramework": "[3.6.0]",
          "Microsoft.NET.Test.Sdk": "17.11.0"
        }
      },
      "Shouldly": {
        "type": "Direct",
        "requested": "[4.2.1, )",
        "resolved": "4.2.1",
        "contentHash": "dKAKiSuhLKqD2TXwLKtqNg1nwzJcIKOOMncZjk9LYe4W+h+SCftpWdxwR79YZUIHMH+3Vu9s0s0UHNrgICLwRQ==",
        "dependencies": {
          "DiffEngine": "11.3.0",
          "EmptyFiles": "4.4.0"
        }
      },
      "DiffEngine": {
        "type": "Transitive",
        "resolved": "11.3.0",
        "contentHash": "k0ZgZqd09jLZQjR8FyQbSQE86Q7QZnjEzq1LPHtj1R2AoWO8sjV5x+jlSisL7NZAbUOI4y+7Bog8gkr9WIRBGw==",
        "dependencies": {
          "EmptyFiles": "4.4.0",
          "System.Management": "6.0.1"
        }
      },
      "EmptyFiles": {
        "type": "Transitive",
        "resolved": "4.4.0",
        "contentHash": "gwJEfIGS7FhykvtZoscwXj/XwW+mJY6UbAZk+qtLKFUGWC95kfKXnj8VkxsZQnWBxJemM/q664rGLN5nf+OHZw=="
      },
      "Microsoft.ApplicationInsights": {
        "type": "Transitive",
        "resolved": "2.22.0",
        "contentHash": "3AOM9bZtku7RQwHyMEY3tQMrHIgjcfRDa6YQpd/QG2LDGvMydSlL9Di+8LLMt7J2RDdfJ7/2jdYv6yHcMJAnNw==",
        "dependencies": {
          "System.Diagnostics.DiagnosticSource": "5.0.0"
        }
      },
      "Microsoft.CodeCoverage": {
        "type": "Transitive",
        "resolved": "17.11.1",
        "contentHash": "nPJqrcA5iX+Y0kqoT3a+pD/8lrW/V7ayqnEJQsTonSoPz59J8bmoQhcSN4G8+UJ64Hkuf0zuxnfuj2lkHOq4cA=="
      },
      "Microsoft.Testing.Extensions.Telemetry": {
        "type": "Transitive",
        "resolved": "1.4.0",
        "contentHash": "UX+T/xUOOh63KqWj6kPS2bw/E0uViIdLWUZmxk/iI+RvCzVklNzEKyaaPNo74T1GOowOSc2Kgp7RGhQK57FdyQ==",
        "dependencies": {
          "Microsoft.ApplicationInsights": "2.22.0",
          "Microsoft.Testing.Platform": "1.4.0"
        }
      },
      "Microsoft.Testing.Extensions.TrxReport.Abstractions": {
        "type": "Transitive",
        "resolved": "1.4.0",
        "contentHash": "7ulY2yQ+0BH1sjSRvgXNBmhWDTtPDHOirULnnOnuKpf0m9sIETttURmfF2xZaGYsajZ/hECkL1AKFegGB+Kb9g==",
        "dependencies": {
          "Microsoft.Testing.Platform": "1.4.0"
        }
      },
      "Microsoft.Testing.Extensions.VSTestBridge": {
        "type": "Transitive",
        "resolved": "1.4.0",
        "contentHash": "C6XAiFJuxjJsk67VgoVjhkNvCp0WZSEUJRpzaDTe92GatOY7CkWP9cj78qZuw/JD0mv6kktdKwNcU5lF9F8Yew==",
        "dependencies": {
          "Microsoft.ApplicationInsights": "2.22.0",
          "Microsoft.TestPlatform.ObjectModel": "17.11.0",
          "Microsoft.Testing.Extensions.Telemetry": "1.4.0",
          "Microsoft.Testing.Extensions.TrxReport.Abstractions": "1.4.0",
          "Microsoft.Testing.Platform": "1.4.0"
        }
      },
      "Microsoft.Testing.Platform": {
        "type": "Transitive",
        "resolved": "1.4.0",
        "contentHash": "6JtCqi0nq43wFDUrDfx3NrmFJYqWpmbEjEv4bVtgP6BTry1aw0Zd3FDQmZbWqnWGbvPgwm39YUXedf1+yzTkmg=="
      },
      "Microsoft.Testing.Platform.MSBuild": {
        "type": "Transitive",
        "resolved": "1.4.0",
        "contentHash": "EBarJH6u97ng2DIpNNimUnbMGAMh2mC3uxaXqdnhLNtdLjNq9QNtEfrf+nOr84mTNA4KwDXZZAK1H5ZupoAaWw==",
        "dependencies": {
          "Microsoft.Testing.Platform": "1.4.0"
        }
      },
      "Microsoft.TestPlatform.TestHost": {
        "type": "Transitive",
        "resolved": "17.11.1",
        "contentHash": "DnG+GOqJXO/CkoqlJWeDFTgPhqD/V6VqUIL3vINizCWZ3X+HshCtbbyDdSHQQEjrc2Sl/K3yaxX6s+5LFEdYuw==",
        "dependencies": {
          "Microsoft.TestPlatform.ObjectModel": "17.11.1",
          "Newtonsoft.Json": "13.0.1"
        }
      },
      "MSTest.Analyzers": {
        "type": "Transitive",
        "resolved": "3.6.0",
        "contentHash": "+MkPk7fohwpfoYvkW1OodZo9l8PHPQx33nxsyW+X/d25ynHuQKBet2cc3tFHTKWDXaGyGl/f6TRBwq9rzRoQYg=="
      },
      "MSTest.TestAdapter": {
        "type": "Transitive",
        "resolved": "3.6.0",
        "contentHash": "UIoSCVXds8Wxk5yWwoSJ6Q87LD6Hv7WrbggK1Uxwir1FmTrTLYtBTap0qUA6yhms4paZsMfESqq3ufJen17A1Q==",
        "dependencies": {
          "Microsoft.Testing.Extensions.VSTestBridge": "1.4.0",
          "Microsoft.Testing.Platform.MSBuild": "1.4.0"
        }
      },
      "Newtonsoft.Json": {
        "type": "Transitive",
        "resolved": "13.0.1",
        "contentHash": "ppPFpBcvxdsfUonNcvITKqLl3bqxWbDCZIzDWHzjpdAHRFfZe0Dw9HmA0+za13IdyrgJwpkDTDA9fHaxOrt20A=="
      },
      "System.CodeDom": {
        "type": "Transitive",
        "resolved": "6.0.0",
        "contentHash": "CPc6tWO1LAer3IzfZufDBRL+UZQcj5uS207NHALQzP84Vp/z6wF0Aa0YZImOQY8iStY0A2zI/e3ihKNPfUm8XA=="
      },
      "System.Diagnostics.DiagnosticSource": {
        "type": "Transitive",
        "resolved": "5.0.0",
        "contentHash": "tCQTzPsGZh/A9LhhA6zrqCRV4hOHsK90/G7q3Khxmn6tnB1PuNU0cRaKANP2AWcF9bn0zsuOoZOSrHuJk6oNBA=="
      },
      "System.Management": {
        "type": "Transitive",
        "resolved": "6.0.1",
        "contentHash": "10J1D0h/lioojphfJ4Fuh5ZUThT/xOVHdV9roGBittKKNP2PMjrvibEdbVTGZcPra1399Ja3tqIJLyQrc5Wmhg==",
        "dependencies": {
          "System.CodeDom": "6.0.0"
        }
      },
      "System.Reflection.Metadata": {
        "type": "Transitive",
        "resolved": "1.6.0",
        "contentHash": "COC1aiAJjCoA5GBF+QKL2uLqEBew4JsCkQmoHKbN3TlOZKa2fKLz5CpiRQKDz0RsAOEGsVKqOD5bomsXq/4STQ=="
      },
      "stryker.regexmutators": {
        "type": "Project",
        "dependencies": {
          "Stryker.Regex.Parser": "[1.0.0, )"
        }
      },
      "Microsoft.TestPlatform.ObjectModel": {
        "type": "CentralTransitive",
        "requested": "[17.11.1, )",
        "resolved": "17.11.1",
        "contentHash": "E2jZqAU6JeWEVsyOEOrSW1o1bpHLgb25ypvKNB/moBXPVsFYBPd/Jwi7OrYahG50J83LfHzezYI+GaEkpAotiA==",
        "dependencies": {
          "System.Reflection.Metadata": "1.6.0"
        }
      },
      "MSTest.TestFramework": {
        "type": "CentralTransitive",
<<<<<<< HEAD
        "requested": "[3.5.2, )",
        "resolved": "3.5.2",
        "contentHash": "XDPIPvPWcbnyte0Oj0EzxMV38RIE925C0EtZCWXUfsho+QYqIv3LNjIZstG/JpamlhPHOQlfdrzc/FRF9lW5Ag=="
      },
      "Stryker.Regex.Parser": {
        "type": "CentralTransitive",
        "requested": "[1.0.0, )",
        "resolved": "1.0.0",
        "contentHash": "39OYYkvF2KlMbhxLBM+GTJEzPLu0HfN1v4AOApDFt3+ivd5F8HXwV5yp2A2+i7a7F5Tv2zr/7faCIqZj9c7x4g=="
=======
        "requested": "[3.6.0, )",
        "resolved": "3.6.0",
        "contentHash": "mpIPmxsKPfjc08X9tqh0ec4Pyt/zpFUIfL2GA6CjvLmnX4zTw6llqJGnWpUbXTWEVhQu38jtqfEjeUYjMGT4Gg=="
>>>>>>> 4510759d
      }
    }
  }
}<|MERGE_RESOLUTION|>--- conflicted
+++ resolved
@@ -42,6 +42,12 @@
           "Microsoft.NET.Test.Sdk": "17.11.0"
         }
       },
+      "RegexParser": {
+        "type": "Direct",
+        "requested": "[0.5.1, )",
+        "resolved": "0.5.1",
+        "contentHash": "cFqI0vxy4E7C83ijq1uFIkIOEnG3kezH+xBkBaQX9FvJKikrt+riQRDC4J4NQ5QXh/p6R3DC8qBVGXloC58zEQ=="
+      },
       "Shouldly": {
         "type": "Direct",
         "requested": "[4.2.1, )",
@@ -175,7 +181,7 @@
       "stryker.regexmutators": {
         "type": "Project",
         "dependencies": {
-          "Stryker.Regex.Parser": "[1.0.0, )"
+          "RegexParser": "[0.5.1, )"
         }
       },
       "Microsoft.TestPlatform.ObjectModel": {
@@ -189,21 +195,9 @@
       },
       "MSTest.TestFramework": {
         "type": "CentralTransitive",
-<<<<<<< HEAD
-        "requested": "[3.5.2, )",
-        "resolved": "3.5.2",
-        "contentHash": "XDPIPvPWcbnyte0Oj0EzxMV38RIE925C0EtZCWXUfsho+QYqIv3LNjIZstG/JpamlhPHOQlfdrzc/FRF9lW5Ag=="
-      },
-      "Stryker.Regex.Parser": {
-        "type": "CentralTransitive",
-        "requested": "[1.0.0, )",
-        "resolved": "1.0.0",
-        "contentHash": "39OYYkvF2KlMbhxLBM+GTJEzPLu0HfN1v4AOApDFt3+ivd5F8HXwV5yp2A2+i7a7F5Tv2zr/7faCIqZj9c7x4g=="
-=======
         "requested": "[3.6.0, )",
         "resolved": "3.6.0",
         "contentHash": "mpIPmxsKPfjc08X9tqh0ec4Pyt/zpFUIfL2GA6CjvLmnX4zTw6llqJGnWpUbXTWEVhQu38jtqfEjeUYjMGT4Gg=="
->>>>>>> 4510759d
       }
     }
   }
