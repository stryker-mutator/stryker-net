# Mutators
Stryker supports a variety of mutators, which are listed below. Do you have a suggestion for a (new) mutator? Feel free to create an [issue](https://github.com/stryker-mutator/stryker-net/issues)!

<!-- TOC -->

- [Mutators](#mutators)
    - [Binary mutator](#binary-mutator)
    - [Boolean mutator](#boolean-mutator)
<<<<<<< HEAD
    - [Assignment mutator](#assignment-mutator)
=======
    - [PrefixUnaryStatements](#prefixunarystatements)
    - [PostfixUnaryStatements](#postfixunarystatements)
>>>>>>> 3c7242c8

<!-- /TOC -->

## Binary mutator
| Original | Mutated | 
| ------------- | ------------- | 
| `+` | `-` |
| `-` | `+` |
| `*` | `/` |
| `/` | `*` |
| `%` | `*` |
| `>` | `<` |
| `>` | `=>` |
| `=>` | `<` |
| `=>` | `>` |
| `<` | `>` |
| `<` | `=<` |
| `=<` | `>` |
| `=<` | `<` |
| `==` | `!=` |
| `!=` | `==` |
| `&&` | `\|\|`
| `\|\|` | `&&`

## Boolean mutator
| Original | Mutated | 
| ------------- | ------------- | 
| `true` | `false` |
| `false` | `true` |

<<<<<<< HEAD
## Assignment mutator
| Original | Mutated | 
| ------------- | ------------- | 
|`+= `	| `-= ` |
|`-= `	| `+= ` |
|`*= `	| `/= ` |
|`/= `	| `*= ` |
|`%= `	| `*= ` |
|`<<=`  | `>>=` |
|`>>=`  | `<<=` |
|`&= `	| `\|= ` |
|`\|= `	| `&= ` |
=======
## PrefixUnaryStatements
|    Original   |   Mutated  | 
| ------------- | ---------- | 
|  `!variable` 	| `variable` |
|  `-variable`  | `+variable`|
|  `+variable` 	| `-variable`|
|  `~variable` 	| `variable` |
|  `++variable` | `--variable` |
|  `--variable` | `++variable` |
`
## PostfixUnaryStatements
|    Original   |   Mutated  | 
| ------------- | ---------- | 
| `variable++`  | `variable--` |
| `variable--`  | `variable++` |
>>>>>>> 3c7242c8
<|MERGE_RESOLUTION|>--- conflicted
+++ resolved
@@ -6,12 +6,9 @@
 - [Mutators](#mutators)
     - [Binary mutator](#binary-mutator)
     - [Boolean mutator](#boolean-mutator)
-<<<<<<< HEAD
     - [Assignment mutator](#assignment-mutator)
-=======
     - [PrefixUnaryStatements](#prefixunarystatements)
     - [PostfixUnaryStatements](#postfixunarystatements)
->>>>>>> 3c7242c8
 
 <!-- /TOC -->
 
@@ -42,7 +39,6 @@
 | `true` | `false` |
 | `false` | `true` |
 
-<<<<<<< HEAD
 ## Assignment mutator
 | Original | Mutated | 
 | ------------- | ------------- | 
@@ -55,7 +51,7 @@
 |`>>=`  | `<<=` |
 |`&= `	| `\|= ` |
 |`\|= `	| `&= ` |
-=======
+
 ## PrefixUnaryStatements
 |    Original   |   Mutated  | 
 | ------------- | ---------- | 
@@ -71,4 +67,3 @@
 | ------------- | ---------- | 
 | `variable++`  | `variable--` |
 | `variable--`  | `variable++` |
->>>>>>> 3c7242c8
