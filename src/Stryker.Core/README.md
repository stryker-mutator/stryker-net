--- conflicted
+++ resolved
@@ -68,11 +68,8 @@
 | ------------- | ---------- | 
 | `variable++`  | `variable--` |
 | `variable--`  | `variable++` |
-<<<<<<< HEAD
-=======
 
 ## Checked mutator
 | Original | Mutated |
 | ------------- | ------------- | 
-| `checked(2 + 4)` | `2 + 4` |
->>>>>>> 375c0402
+| `checked(2 + 4)` | `2 + 4` |