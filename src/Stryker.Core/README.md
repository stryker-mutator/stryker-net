--- conflicted
+++ resolved
@@ -8,6 +8,7 @@
     - [Boolean mutator](#boolean-mutator)
     - [PrefixUnaryStatements](#prefixunarystatements)
     - [PostfixUnaryStatements](#postfixunarystatements)
+	- [Checked mutator](#checked-mutator)
 
 <!-- /TOC -->
 
@@ -38,12 +39,6 @@
 | `true` | `false` |
 | `false` | `true` |
 
-<<<<<<< HEAD
-## Checked mutator
-| Original | Mutated |
-| ------------- | ------------- | 
-| `checked(2 + 4)` | `2 + 4` |
-=======
 ## PrefixUnaryStatements
 |    Original   |   Mutated  | 
 | ------------- | ---------- | 
@@ -59,4 +54,8 @@
 | ------------- | ---------- | 
 | `variable++`  | `variable--` |
 | `variable--`  | `variable++` |
->>>>>>> 3c7242c8
+
+## Checked mutator
+| Original | Mutated |
+| ------------- | ------------- | 
+| `checked(2 + 4)` | `2 + 4` |