using System.IO.Abstractions.TestingHelpers;
using System.Threading.Tasks;
using Moq;
using Shouldly;
using Stryker.Core.Baseline.Providers;
using Stryker.Core.Options;
using Stryker.Core.ProjectComponents.TestProjects;
using Stryker.Core.Reporters.Json;
using Stryker.Core.UnitTest.Reporters;
using Xunit;

namespace Stryker.Core.UnitTest.Baseline.Providers
{
    public class DiskBaselineProviderTests : TestBase
    {
        [Fact]
        public async Task ShouldWriteToDiskAsync()
        {
            // Arrange
            var fileSystemMock = new MockFileSystem();
            var options = new StrykerOptions()
            {
                ProjectPath = @"C:/Users/JohnDoe/Project/TestFolder"
            };
            var sut = new DiskBaselineProvider(options, fileSystemMock);

            // Act
<<<<<<< HEAD
            await sut.Save(JsonReport.Build(options, JsonReportTestHelper.CreateProjectWith(), It.IsAny<TestProjectsInfo>()), "baseline/version");
=======
            await sut.Save(JsonReport.Build(options, ReportTestHelper.CreateProjectWith()), "baseline/version");
>>>>>>> 6dc6dbb1

            // Assert
            var path = FilePathUtils.NormalizePathSeparators(@"C:/Users/JohnDoe/Project/TestFolder/StrykerOutput/baseline/version/stryker-report.json");

            var file = fileSystemMock.GetFile(path);
            file.ShouldNotBeNull();
        }

        [Fact]
        public async Task ShouldHandleFileNotFoundExceptionOnLoadAsync()
        {
            // Arrange
            var fileSystemMock = new MockFileSystem();
            var options = new StrykerOptions { ProjectPath = "C:/Dev" };
            var sut = new DiskBaselineProvider(options, fileSystemMock);

            // Act
            var result = await sut.Load("testversion");

            result.ShouldBeNull();
        }

        [Fact]
        public async Task ShouldLoadReportFromDiskAsync()
        {
            // Arrange
            var fileSystemMock = new MockFileSystem();
            var options = new StrykerOptions()
            {
                ProjectPath = @"C:/Users/JohnDoe/Project/TestFolder"
            };
<<<<<<< HEAD
            var report = JsonReport.Build(options, JsonReportTestHelper.CreateProjectWith(), It.IsAny<TestProjectsInfo>());
=======
            var report = JsonReport.Build(options, ReportTestHelper.CreateProjectWith());
>>>>>>> 6dc6dbb1

            fileSystemMock.AddFile("C:/Users/JohnDoe/Project/TestFolder/StrykerOutput/baseline/version/stryker-report.json", report.ToJson());

            var target = new DiskBaselineProvider(options, fileSystemMock);

            // Act
            var result = await target.Load("baseline/version");

            // Assert
            result.ShouldNotBeNull();
            result.ToJson().ShouldBe(report.ToJson());
        }
    }
}<|MERGE_RESOLUTION|>--- conflicted
+++ resolved
@@ -25,11 +25,7 @@
             var sut = new DiskBaselineProvider(options, fileSystemMock);
 
             // Act
-<<<<<<< HEAD
-            await sut.Save(JsonReport.Build(options, JsonReportTestHelper.CreateProjectWith(), It.IsAny<TestProjectsInfo>()), "baseline/version");
-=======
-            await sut.Save(JsonReport.Build(options, ReportTestHelper.CreateProjectWith()), "baseline/version");
->>>>>>> 6dc6dbb1
+            await sut.Save(JsonReport.Build(options, ReportTestHelper.CreateProjectWith(), It.IsAny<TestProjectsInfo>()), "baseline/version");
 
             // Assert
             var path = FilePathUtils.NormalizePathSeparators(@"C:/Users/JohnDoe/Project/TestFolder/StrykerOutput/baseline/version/stryker-report.json");
@@ -61,11 +57,7 @@
             {
                 ProjectPath = @"C:/Users/JohnDoe/Project/TestFolder"
             };
-<<<<<<< HEAD
-            var report = JsonReport.Build(options, JsonReportTestHelper.CreateProjectWith(), It.IsAny<TestProjectsInfo>());
-=======
-            var report = JsonReport.Build(options, ReportTestHelper.CreateProjectWith());
->>>>>>> 6dc6dbb1
+            var report = JsonReport.Build(options, ReportTestHelper.CreateProjectWith(), It.IsAny<TestProjectsInfo>());
 
             fileSystemMock.AddFile("C:/Users/JohnDoe/Project/TestFolder/StrykerOutput/baseline/version/stryker-report.json", report.ToJson());
 
