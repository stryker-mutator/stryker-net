--- conflicted
+++ resolved
@@ -84,12 +84,8 @@
 
             var readonlyInputComponent = new Mock<IReadOnlyProjectComponent>(MockBehavior.Loose).Object;
 
-<<<<<<< HEAD
             var jsonReport = JsonReport.Build(options, readonlyInputComponent, It.IsAny<TestProjectsInfo>());
 
-=======
-            var jsonReport = JsonReport.Build(options, readonlyInputComponent);
->>>>>>> 6dc6dbb1
             var expectedGetUri = new Uri("https://www.filestoragelocation.com/StrykerOutput/baseline/project_version/stryker-report.json?sv=AZURE_SAS_KEY");
 
             var expectedCreateDirectoryUri = new Uri("https://www.filestoragelocation.com/StrykerOutput/baseline/project_version?sv=AZURE_SAS_KEY&restype=directory");
