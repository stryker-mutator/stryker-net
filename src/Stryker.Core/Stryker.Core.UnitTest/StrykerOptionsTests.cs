--- conflicted
+++ resolved
@@ -19,11 +19,7 @@
         [InlineData("trace", LogEventLevel.Verbose)]
         public void Constructor_WithCorrectLoglevelArgument_ShouldAssignCorrectLogLevel(string argValue, LogEventLevel expectedLogLevel)
         {
-<<<<<<< HEAD
-            var options = new StrykerOptions("c:/test", "Console", "", 0, argValue, false, 1, 80, 60, 0, "[]");
-=======
-            var options = new StrykerOptions("c:/test", "Console", "", 0, null, argValue, false, 1, 80, 60, 0);
->>>>>>> 3ed02067
+            var options = new StrykerOptions("c:/test", "Console", "", 0, null, argValue, false, 1, 80, 60, 0, null);
 
             options.LogOptions.ShouldNotBeNull();
             options.LogOptions.LogLevel.ShouldBe(expectedLogLevel);
@@ -34,14 +30,10 @@
         {
             var logLevel = "incorrect";
 
-<<<<<<< HEAD
-            Func<StrykerOptions> createOptions = () => new StrykerOptions("c:/test", "Console", "", 0, logLevel, false, 1, 80, 60, 0, "[]");
-=======
             var ex = Assert.Throws<StrykerInputException>(() =>
             {
-                new StrykerOptions("c:/test", "Console", "", 0, null, logLevel, false, 1, 80, 60, 0);
+                new StrykerOptions("c:/test", "Console", "", 0, null, logLevel, false, 1, 80, 60, 0, null);
             });
->>>>>>> 3ed02067
 
             ex.Message.ShouldBe("The value for one of your settings is not correct. Try correcting or removing them.");
         }
@@ -53,7 +45,7 @@
 
             var ex = Assert.Throws<StrykerInputException>(() =>
             {
-                new StrykerOptions("c:/test", "Console", "", 0, null, logLevel, false, 1, 80, 60, 0);
+                new StrykerOptions("c:/test", "Console", "", 0, null, logLevel, false, 1, 80, 60, 0, null);
             });
 
             ex.Details.ShouldNotBeNullOrEmpty();
