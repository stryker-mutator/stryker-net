--- conflicted
+++ resolved
@@ -19,11 +19,7 @@
         [InlineData("trace", LogEventLevel.Verbose)]
         public void Constructor_WithCorrectLoglevelArgument_ShouldAssignCorrectLogLevel(string argValue, LogEventLevel expectedLogLevel)
         {
-<<<<<<< HEAD
-            var options = new StrykerOptions("c:/test", "Console", "", 0, null, argValue, false, 1, 80, 60, 0, null);
-=======
             var options = new StrykerOptions(logLevel:argValue);
->>>>>>> 8a0b6347
 
             options.LogOptions.ShouldNotBeNull();
             options.LogOptions.LogLevel.ShouldBe(expectedLogLevel);
@@ -36,11 +32,7 @@
 
             var ex = Assert.Throws<StrykerInputException>(() =>
             {
-<<<<<<< HEAD
-                new StrykerOptions("c:/test", "Console", "", 0, null, logLevel, false, 1, 80, 60, 0, null);
-=======
                 new StrykerOptions(logLevel: logLevel);
->>>>>>> 8a0b6347
             });
 
             ex.Message.ShouldBe("The value for one of your settings is not correct. Try correcting or removing them.");
@@ -53,11 +45,7 @@
 
             var ex = Assert.Throws<StrykerInputException>(() =>
             {
-<<<<<<< HEAD
-                new StrykerOptions("c:/test", "Console", "", 0, null, logLevel, false, 1, 80, 60, 0, null);
-=======
                 new StrykerOptions(logLevel: logLevel);
->>>>>>> 8a0b6347
             });
 
             ex.Details.ShouldNotBeNullOrEmpty();
