--- conflicted
+++ resolved
@@ -41,27 +41,18 @@
                     TargetFramework = "netcoreapp2.0"
                 },
             });
-<<<<<<< HEAD
-
+            var options = new StrykerOptions(basePath: "c:/test", fileSystem: fileSystemMock);
             var coveredMutants = new[]{2,3};
             initialisationMock.SetupGet(x => x.CoveredMutants).Returns(coveredMutants);
             initialisationMock.Setup(x => x.InitialTest(It.IsAny<StrykerOptions>())).Returns(0);
-            var options = new StrykerOptions();
-=======
-            var options = new StrykerOptions(basePath: "c:/test", fileSystem: fileSystemMock);
->>>>>>> 8da93e52
 
             mutationTestProcessMock.Setup(x => x.Mutate(options));
             mutationTestProcessMock.Setup(x => x.Test(It.IsAny<StrykerOptions>()))
                 .Returns(new StrykerRunResult(It.IsAny<StrykerOptions>(), It.IsAny<decimal?>()));
 
-<<<<<<< HEAD
             mutationTestProcessMock.Setup( x=> x.Optimize(It.IsAny<IEnumerable<int>>()));
+            var target = new StrykerRunner(initialisationMock.Object, mutationTestProcessMock.Object, fileSystemMock);
 
-            var target = new StrykerRunner(initialisationMock.Object, mutationTestProcessMock.Object);
-=======
-            var target = new StrykerRunner(initialisationMock.Object, mutationTestProcessMock.Object, fileSystemMock);
->>>>>>> 8da93e52
 
             target.RunMutationTest(options);
 
