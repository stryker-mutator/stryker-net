using Moq;
using Stryker.Core.Initialisation;
using Stryker.Core.Mutants;
using Stryker.Core.MutationTest;
using Stryker.Core.Options;
using Stryker.Core.ProjectComponents;
using Stryker.Core.TestRunners;
using System.Collections.Generic;
using System.Collections.ObjectModel;
using System.IO.Abstractions.TestingHelpers;
using Xunit;

namespace Stryker.Core.UnitTest
{
    public class StrykerTests
    {
        [Fact]
        public void Stryker_ShouldInvokeAllProcesses()
        {
            var initialisationMock = new Mock<IInitialisationProcess>(MockBehavior.Strict);
            var mutationTestProcessMock = new Mock<IMutationTestProcess>(MockBehavior.Strict);
            var fileSystemMock = new MockFileSystem();

            var mutationTestInput = new MutationTestInput()
            {
                ProjectInfo = new ProjectInfo()
                {
                    ProjectContents = new FolderComposite()
                    {
                        Name = "ProjectRoot",
                        Children = new Collection<ProjectComponent>() {
                            new FileLeaf() {
                                Name = "SomeFile.cs",
                                Mutants = new List<Mutant> { new Mutant { Id = 1 } }
                            }
                        }
                    }
                },
            };
            initialisationMock.Setup(x => x.Initialize(It.IsAny<StrykerOptions>())).Returns(mutationTestInput);
            var options = new StrykerOptions(basePath: "c:/test", fileSystem: fileSystemMock);
<<<<<<< HEAD
=======
            var coveredMutants = new TestCoverageInfos();
            coveredMutants.DeclareMappingForATest(new TestDescription("1", "SomeTest"), new[] { 2, 3 }, new[] { 2 });
>>>>>>> f6cf60ed
            var nbTests = 0;
            initialisationMock.Setup(x => x.InitialTest(It.IsAny<StrykerOptions>(), out nbTests)).Returns(0);
            initialisationMock.Setup(x => x.GetCoverage(It.IsAny<StrykerOptions>(), mutationTestInput.ProjectInfo.ProjectContents.Mutants));

            mutationTestProcessMock.Setup(x => x.Mutate());
            mutationTestProcessMock.Setup(x => x.Test(It.IsAny<StrykerOptions>()))
                .Returns(new StrykerRunResult(It.IsAny<StrykerOptions>(), It.IsAny<decimal?>()));

            var target = new StrykerRunner(initialisationMock.Object, mutationTestProcessMock.Object, fileSystemMock);


            target.RunMutationTest(options);

            initialisationMock.Verify(x => x.Initialize(It.IsAny<StrykerOptions>()), Times.Once);
            mutationTestProcessMock.Verify(x => x.Mutate(), Times.Once);
            mutationTestProcessMock.Verify(x => x.Test(It.IsAny<StrykerOptions>()), Times.Once);
        }
    }
}<|MERGE_RESOLUTION|>--- conflicted
+++ resolved
@@ -39,11 +39,7 @@
             };
             initialisationMock.Setup(x => x.Initialize(It.IsAny<StrykerOptions>())).Returns(mutationTestInput);
             var options = new StrykerOptions(basePath: "c:/test", fileSystem: fileSystemMock);
-<<<<<<< HEAD
-=======
-            var coveredMutants = new TestCoverageInfos();
             coveredMutants.DeclareMappingForATest(new TestDescription("1", "SomeTest"), new[] { 2, 3 }, new[] { 2 });
->>>>>>> f6cf60ed
             var nbTests = 0;
             initialisationMock.Setup(x => x.InitialTest(It.IsAny<StrykerOptions>(), out nbTests)).Returns(0);
             initialisationMock.Setup(x => x.GetCoverage(It.IsAny<StrykerOptions>(), mutationTestInput.ProjectInfo.ProjectContents.Mutants));
