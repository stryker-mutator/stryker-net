using System;
using System.Collections.Generic;
using System.Linq;
using Moq;
using Shouldly;
using Stryker.Core.Baseline.Providers;
using Stryker.Core.DiffProviders;
using Stryker.Core.MutantFilters;
using Stryker.Core.Mutators;
using Stryker.Core.Options;
using Xunit;

namespace Stryker.Core.UnitTest.MutantFilters
{
    public class MutantFilterFactoryTests : TestBase
    {
        [Fact]
        public void MutantFilterFactory_Creates_of_type_BroadcastFilter()
        {
            var options = new StrykerOptions()
            {
                Since = true
            };

            var diffProviderMock = new Mock<IDiffProvider>(MockBehavior.Loose);
            var branchProviderMock = new Mock<IGitInfoProvider>(MockBehavior.Loose);
            var baselineProvider = new Mock<IBaselineProvider>(MockBehavior.Loose);

            var result = MutantFilterFactory.Create(options, null, diffProviderMock.Object, baselineProvider.Object, branchProviderMock.Object);

            result.ShouldBeOfType<BroadcastMutantFilter>();
        }

        [Fact]
        public void Create_Throws_ArgumentNullException_When_Stryker_Options_Is_Null()
        {
            var result = Should.Throw<ArgumentNullException>(() => MutantFilterFactory.Create(null, null));
        }

        [Fact]
        public void MutantFilterFactory_Creates_Standard_Mutant_Filters()
        {
            // Arrange
            var options = new StrykerOptions()
            {
                Since = false
            };
            var diffProviderMock = new Mock<IDiffProvider>(MockBehavior.Loose);
            var branchProviderMock = new Mock<IGitInfoProvider>(MockBehavior.Loose);
            var baselineProvider = new Mock<IBaselineProvider>(MockBehavior.Loose);

            // Act
            var result = MutantFilterFactory.Create(options, null, diffProviderMock.Object, baselineProvider.Object, branchProviderMock.Object);

            // Assert
            var resultAsBroadcastFilter = result as BroadcastMutantFilter;

            resultAsBroadcastFilter.MutantFilters.Count().ShouldBe(4);
        }

        [Fact]
        public void MutantFilterFactory_Creates_DiffMutantFilter_When_Since_Enabled()
        {
            // Arrange
            var options = new StrykerOptions()
            {
                Since = true
            };

            var diffProviderMock = new Mock<IDiffProvider>(MockBehavior.Loose);
            var branchProviderMock = new Mock<IGitInfoProvider>(MockBehavior.Loose);
            var baselineProvider = new Mock<IBaselineProvider>(MockBehavior.Loose);

            // Act
            var result = MutantFilterFactory.Create(options, null, diffProviderMock.Object, baselineProvider.Object, branchProviderMock.Object);

            // Assert
            var resultAsBroadcastFilter = result as BroadcastMutantFilter;

            resultAsBroadcastFilter.MutantFilters.Count().ShouldBe(5);

            resultAsBroadcastFilter.MutantFilters.Where(x => x.GetType() == typeof(SinceMutantFilter)).Count().ShouldBe(1);
        }

        [Fact]
        public void MutantFilterFactory_Creates_ExcludeLinqExpressionFilter_When_ExcludedLinqExpressions_IsNotEmpty()
        {
            // Arrange
            var options = new StrykerOptions()
            {
                ExcludedLinqExpressions = new List<LinqExpression>() { LinqExpression.Any }
            };

            var diffProviderMock = new Mock<IDiffProvider>(MockBehavior.Loose);
            var branchProviderMock = new Mock<IGitInfoProvider>(MockBehavior.Loose);
            var baselineProvider = new Mock<IBaselineProvider>(MockBehavior.Loose);

            // Act
            var result = MutantFilterFactory.Create(options, null, diffProviderMock.Object, baselineProvider.Object, branchProviderMock.Object);

            // Assert
            var resultAsBroadcastFilter = result.ShouldBeOfType<BroadcastMutantFilter>();

            resultAsBroadcastFilter.MutantFilters.Count().ShouldBe(5);

            resultAsBroadcastFilter.MutantFilters.Where(x => x.GetType() == typeof(ExcludeLinqExpressionFilter)).Count().ShouldBe(1);
        }

        [Fact]
        public void MutantFilterFactory_Creates_DashboardMutantFilter_And_DiffMutantFilter_WithBaseline_Enabled() {
            var options = new StrykerOptions()
            {
                WithBaseline = true,
                ProjectVersion = "foo"
            };

            var diffProviderMock = new Mock<IDiffProvider>(MockBehavior.Loose);
            var gitInfoProviderMock = new Mock<IGitInfoProvider>(MockBehavior.Loose);
            var baselineProviderMock = new Mock<IBaselineProvider>(MockBehavior.Loose);

            var result = MutantFilterFactory.Create(options, null, diffProviderMock.Object, baselineProviderMock.Object, gitInfoProviderMock.Object);

            var resultAsBroadcastFilter = result as BroadcastMutantFilter;

            resultAsBroadcastFilter.MutantFilters.Count().ShouldBe(6);
<<<<<<< HEAD
            resultAsBroadcastFilter.MutantFilters.Where(x => x.GetType() == typeof(DashboardMutantFilter)).Count().ShouldBe(1);
            resultAsBroadcastFilter.MutantFilters.Where(x => x.GetType() == typeof(SinceMutantFilter)).Count().ShouldBe(1);
=======
            resultAsBroadcastFilter.MutantFilters.Where(x => x.GetType() == typeof(BaselineMutantFilter)).Count().ShouldBe(1);
            resultAsBroadcastFilter.MutantFilters.Where(x => x.GetType() == typeof(DiffMutantFilter)).Count().ShouldBe(1);
>>>>>>> c65dd788
        }
    }
}<|MERGE_RESOLUTION|>--- conflicted
+++ resolved
@@ -123,13 +123,8 @@
             var resultAsBroadcastFilter = result as BroadcastMutantFilter;
 
             resultAsBroadcastFilter.MutantFilters.Count().ShouldBe(6);
-<<<<<<< HEAD
-            resultAsBroadcastFilter.MutantFilters.Where(x => x.GetType() == typeof(DashboardMutantFilter)).Count().ShouldBe(1);
+            resultAsBroadcastFilter.MutantFilters.Where(x => x.GetType() == typeof(BaselineMutantFilter)).Count().ShouldBe(1);
             resultAsBroadcastFilter.MutantFilters.Where(x => x.GetType() == typeof(SinceMutantFilter)).Count().ShouldBe(1);
-=======
-            resultAsBroadcastFilter.MutantFilters.Where(x => x.GetType() == typeof(BaselineMutantFilter)).Count().ShouldBe(1);
-            resultAsBroadcastFilter.MutantFilters.Where(x => x.GetType() == typeof(DiffMutantFilter)).Count().ShouldBe(1);
->>>>>>> c65dd788
         }
     }
 }