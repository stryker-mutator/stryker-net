--- conflicted
+++ resolved
@@ -16,15 +16,11 @@
         [Fact]
         public void MutantFilterFactory_Creates_of_type_BroadcastFilter()
         {
-<<<<<<< HEAD
-            var result = new MutantFilterFactory().WithOptions(new StrykerOptions()).Create();
-=======
             var diffProviderMock = new Mock<IDiffProvider>(MockBehavior.Loose);
             var branchProviderMock = new Mock<IGitInfoProvider>(MockBehavior.Loose);
             var dashboardClientMock = new Mock<IDashboardClient>(MockBehavior.Loose);
 
             var result = MutantFilterFactory.Create(new StrykerOptions(diff: false), diffProviderMock.Object, dashboardClientMock.Object, branchProviderMock.Object);
->>>>>>> c9a986d3
 
             result.ShouldBeOfType<BroadcastMutantFilter>();
         }
@@ -32,7 +28,7 @@
         [Fact]
         public void Create_Throws_ArgumentNullException_When_Stryker_Options_Is_Null()
         {
-            var result = Should.Throw<ArgumentNullException>(() => new MutantFilterFactory().Create(null));
+            var result = Should.Throw<ArgumentNullException>(() => MutantFilterFactory.Create(null));
         }
 
         [Fact]
@@ -46,11 +42,7 @@
             var dashboardClientMock = new Mock<IDashboardClient>(MockBehavior.Loose);
 
             // Act
-<<<<<<< HEAD
-            var result = new MutantFilterFactory().WithOptions(strykerOptions).Create();
-=======
             var result = MutantFilterFactory.Create(strykerOptions, diffProviderMock.Object, dashboardClientMock.Object, branchProviderMock.Object);
->>>>>>> c9a986d3
 
             // Assert
             var resultAsBroadcastFilter = result as BroadcastMutantFilter;
@@ -69,11 +61,7 @@
             var dashboardClientMock = new Mock<IDashboardClient>(MockBehavior.Loose);
 
             // Act
-<<<<<<< HEAD
-            var result = new MutantFilterFactory().WithOptions(strykerOptions).Create(diffProviderMock.Object);
-=======
             var result = MutantFilterFactory.Create(strykerOptions, diffProviderMock.Object, dashboardClientMock.Object, branchProviderMock.Object);
->>>>>>> c9a986d3
 
             // Assert
             var resultAsBroadcastFilter = result as BroadcastMutantFilter;
