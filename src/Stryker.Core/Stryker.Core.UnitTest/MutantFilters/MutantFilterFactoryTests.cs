--- conflicted
+++ resolved
@@ -25,11 +25,7 @@
             var branchProviderMock = new Mock<IGitInfoProvider>(MockBehavior.Loose);
             var baselineProvider = new Mock<IBaselineProvider>(MockBehavior.Loose);
 
-<<<<<<< HEAD
-            var result = MutantFilterFactory.Create(options, diffProviderMock.Object, baselineProvider.Object, branchProviderMock.Object);
-=======
-            var result = MutantFilterFactory.Create(new StrykerOptions(diff: false), null, diffProviderMock.Object, baselineProvider.Object, branchProviderMock.Object);
->>>>>>> 0c41c5c2
+            var result = MutantFilterFactory.Create(options, null, diffProviderMock.Object, baselineProvider.Object, branchProviderMock.Object);
 
             result.ShouldBeOfType<BroadcastMutantFilter>();
         }
@@ -53,11 +49,7 @@
             var baselineProvider = new Mock<IBaselineProvider>(MockBehavior.Loose);
 
             // Act
-<<<<<<< HEAD
-            var result = MutantFilterFactory.Create(options, diffProviderMock.Object, baselineProvider.Object, branchProviderMock.Object);
-=======
-            var result = MutantFilterFactory.Create(strykerOptions, null, diffProviderMock.Object, baselineProvider.Object, branchProviderMock.Object);
->>>>>>> 0c41c5c2
+            var result = MutantFilterFactory.Create(options, null, diffProviderMock.Object, baselineProvider.Object, branchProviderMock.Object);
 
             // Assert
             var resultAsBroadcastFilter = result as BroadcastMutantFilter;
@@ -79,11 +71,7 @@
             var baselineProvider = new Mock<IBaselineProvider>(MockBehavior.Loose);
 
             // Act
-<<<<<<< HEAD
-            var result = MutantFilterFactory.Create(options, diffProviderMock.Object, baselineProvider.Object, branchProviderMock.Object);
-=======
-            var result = MutantFilterFactory.Create(strykerOptions, null, diffProviderMock.Object, baselineProvider.Object, branchProviderMock.Object);
->>>>>>> 0c41c5c2
+            var result = MutantFilterFactory.Create(options, null, diffProviderMock.Object, baselineProvider.Object, branchProviderMock.Object);
 
             // Assert
             var resultAsBroadcastFilter = result as BroadcastMutantFilter;
@@ -105,11 +93,7 @@
             var gitInfoProviderMock = new Mock<IGitInfoProvider>(MockBehavior.Loose);
             var baselineProviderMock = new Mock<IBaselineProvider>(MockBehavior.Loose);
 
-<<<<<<< HEAD
-            var result = MutantFilterFactory.Create(options, diffProviderMock.Object, baselineProviderMock.Object, gitInfoProviderMock.Object);
-=======
-            var result = MutantFilterFactory.Create(strykerOptions, null, diffProviderMock.Object, baselineProviderMock.Object, gitInfoProviderMock.Object);
->>>>>>> 0c41c5c2
+            var result = MutantFilterFactory.Create(options, null, diffProviderMock.Object, baselineProviderMock.Object, gitInfoProviderMock.Object);
 
             var resultAsBroadcastFilter = result as BroadcastMutantFilter;
 
