--- conflicted
+++ resolved
@@ -32,50 +32,39 @@
         [Fact]
         public void ShouldNotMutateUnchangedFiles()
         {
-<<<<<<< HEAD
             var options = new StrykerProjectOptions(diff: true);
-            var diffProvider = new Mock<IDiffProvider>(MockBehavior.Strict);
-            string myFile = Path.Combine("C:/test/", "myfile.cs");
-=======
-            var options = new StrykerOptions(diff: true);
-            var dashboardClient = new Mock<IDashboardClient>();
-            var diffProvider = new Mock<IDiffProvider>(MockBehavior.Loose);
-            var branchProvider = new Mock<IGitInfoProvider>();
-
-            string myFile = Path.Combine("C:/test/", "myfile.cs"); ;
->>>>>>> c9a986d3
-            diffProvider.Setup(x => x.ScanDiff()).Returns(new DiffResult()
-            {
-                ChangedFiles = new Collection<string>()
-            });
-            var target = new DiffMutantFilter(options, diffProvider.Object, dashboardClient.Object, branchProvider.Object);
-            var file = new FileLeaf { FullPath = myFile };
-
-            var mutant = new Mutant();
-
-            var filterResult = target.FilterMutants(new List<Mutant>() { mutant }, file, options);
-
-            filterResult.ShouldBeEmpty();
-        }
-
-        [Fact]
-        public void ShouldOnlyMutateChangedFiles()
-        {
-<<<<<<< HEAD
-            var options = new StrykerProjectOptions(diff: true);
-            var diffProvider = new Mock<IDiffProvider>(MockBehavior.Strict);
-=======
-            var options = new StrykerOptions(diff: true);
-
-            var dashboardClient = new Mock<IDashboardClient>();
-            var diffProvider = new Mock<IDiffProvider>(MockBehavior.Loose);
-            var branchProvider = new Mock<IGitInfoProvider>();
-
->>>>>>> c9a986d3
+            var dashboardClient = new Mock<IDashboardClient>();
+            var diffProvider = new Mock<IDiffProvider>(MockBehavior.Loose);
+            var branchProvider = new Mock<IGitInfoProvider>();
+
             string myFile = Path.Combine("C:/test/", "myfile.cs"); ;
             diffProvider.Setup(x => x.ScanDiff()).Returns(new DiffResult()
             {
                 ChangedFiles = new Collection<string>()
+            });
+            var target = new DiffMutantFilter(options, diffProvider.Object, dashboardClient.Object, branchProvider.Object);
+            var file = new FileLeaf { FullPath = myFile };
+
+            var mutant = new Mutant();
+
+            var filterResult = target.FilterMutants(new List<Mutant>() { mutant }, file, options);
+
+            filterResult.ShouldBeEmpty();
+        }
+
+        [Fact]
+        public void ShouldOnlyMutateChangedFiles()
+        {
+            var options = new StrykerProjectOptions(diff: true);
+
+            var dashboardClient = new Mock<IDashboardClient>();
+            var diffProvider = new Mock<IDiffProvider>(MockBehavior.Loose);
+            var branchProvider = new Mock<IGitInfoProvider>();
+
+            string myFile = Path.Combine("C:/test/", "myfile.cs"); ;
+            diffProvider.Setup(x => x.ScanDiff()).Returns(new DiffResult()
+            {
+                ChangedFiles = new Collection<string>()
                 {
                     myFile
                 }
@@ -94,17 +83,12 @@
         public void ShouldMutateAllFilesWhenATestHasBeenChanged()
         {
             string testProjectPath = "C:/MyTests";
-<<<<<<< HEAD
             var options = new StrykerProjectOptions(diff: false);
-            var diffProvider = new Mock<IDiffProvider>(MockBehavior.Strict);
-=======
-            var options = new StrykerOptions(diff: false);
-
-            var dashboardClient = new Mock<IDashboardClient>();
-            var diffProvider = new Mock<IDiffProvider>(MockBehavior.Loose);
-            var branchProvider = new Mock<IGitInfoProvider>();
-
->>>>>>> c9a986d3
+
+            var dashboardClient = new Mock<IDashboardClient>();
+            var diffProvider = new Mock<IDiffProvider>(MockBehavior.Loose);
+            var branchProvider = new Mock<IGitInfoProvider>();
+
             // If a file inside the test project is changed, a test has been changed
             string myTest = Path.Combine(testProjectPath, "myTest.cs"); ;
             diffProvider.Setup(x => x.ScanDiff()).Returns(new DiffResult()
