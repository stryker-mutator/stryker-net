--- conflicted
+++ resolved
@@ -1,11 +1,7 @@
-<<<<<<< HEAD
 ﻿using DotNet.Globbing;
 using Microsoft.CodeAnalysis.CSharp;
 using Microsoft.CodeAnalysis.CSharp.Syntax;
 using Moq;
-=======
-﻿using Moq;
->>>>>>> 0b9659fa
 using Shouldly;
 using Stryker.Core.Baseline;
 using Stryker.Core.DashboardCompare;
@@ -512,8 +508,6 @@
             // Assert
             results.Count().ShouldBe(1);
         }
-<<<<<<< HEAD
-=======
 
         [Fact]
         public void Should_ReturnAllMutants_When_NonSourceCodeFile_In_Tests_Has_Changed()
@@ -545,6 +539,5 @@
             // Assert
             result.ShouldBe(mutants);
         }
->>>>>>> 0b9659fa
     }
 }
