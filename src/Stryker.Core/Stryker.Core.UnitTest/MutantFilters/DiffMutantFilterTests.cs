--- conflicted
+++ resolved
@@ -1,9 +1,5 @@
 ﻿using Moq;
 using Shouldly;
-<<<<<<< HEAD
-using Stryker.Core.Baseline;
-=======
->>>>>>> c9a986d3
 using Stryker.Core.Clients;
 using Stryker.Core.DashboardCompare;
 using Stryker.Core.DiffProviders;
@@ -12,11 +8,8 @@
 using Stryker.Core.Options;
 using Stryker.Core.ProjectComponents;
 using Stryker.Core.Reporters.Json;
-<<<<<<< HEAD
+using Stryker.Core.UnitTest.Reporters;
 using System;
-=======
-using Stryker.Core.UnitTest.Reporters;
->>>>>>> c9a986d3
 using System.Collections.Generic;
 using System.Collections.ObjectModel;
 using System.IO;
@@ -140,12 +133,8 @@
         public static void ShouldHaveName()
         {
             var diffProviderMock = new Mock<IDiffProvider>(MockBehavior.Loose);
-<<<<<<< HEAD
-            var target = new DiffMutantFilter(new StrykerOptions(), diffProviderMock.Object) as IMutantFilter;
-=======
-            var branchProviderMock = new Mock<IGitInfoProvider>(MockBehavior.Loose);
-            var target = new DiffMutantFilter(new StrykerOptions(), diffProviderMock.Object, branchProvider: branchProviderMock.Object) as IMutantFilter;
->>>>>>> c9a986d3
+            var gitInfoProvider = new Mock<IGitInfoProvider>(MockBehavior.Loose);
+            var target = new DiffMutantFilter(new StrykerOptions(), diffProviderMock.Object, gitInfoProvider: gitInfoProvider.Object) as IMutantFilter;
             target.DisplayName.ShouldBe("git diff file filter");
         }
 
@@ -153,26 +142,17 @@
         public void ShouldNotMutateUnchangedFiles()
         {
             var options = new StrykerOptions(diff: true);
-<<<<<<< HEAD
-            var diffProvider = new Mock<IDiffProvider>(MockBehavior.Strict);
-            string myFile = Path.Combine("C:/test/", "myfile.cs");
-=======
             var dashboardClient = new Mock<IDashboardClient>();
             var diffProvider = new Mock<IDiffProvider>(MockBehavior.Loose);
             var branchProvider = new Mock<IGitInfoProvider>();
 
             string myFile = Path.Combine("C:/test/", "myfile.cs"); ;
->>>>>>> c9a986d3
             diffProvider.Setup(x => x.ScanDiff()).Returns(new DiffResult()
             {
                 ChangedFiles = new Collection<string>(),
                 TestFilesChanged = new Collection<string>()
             });
-<<<<<<< HEAD
-            var target = new DiffMutantFilter(options, diffProvider.Object);
-=======
-            var target = new DiffMutantFilter(options, diffProvider.Object, dashboardClient.Object, branchProvider.Object);
->>>>>>> c9a986d3
+            var target = new DiffMutantFilter(options, diffProvider.Object, dashboardClient.Object, branchProvider.Object);
             var file = new FileLeaf { FullPath = myFile };
 
             var mutant = new Mutant();
@@ -199,11 +179,7 @@
                     myFile
                 }
             });
-<<<<<<< HEAD
-            var target = new DiffMutantFilter(options, diffProvider.Object);
-=======
-            var target = new DiffMutantFilter(options, diffProvider.Object, dashboardClient.Object, branchProvider.Object);
->>>>>>> c9a986d3
+            var target = new DiffMutantFilter(options, diffProvider.Object, dashboardClient.Object, branchProvider.Object);
             var file = new FileLeaf { FullPath = myFile };
 
             var mutant = new Mutant();
@@ -235,11 +211,7 @@
                     myTest
                 }
             });
-<<<<<<< HEAD
-            var target = new DiffMutantFilter(options, diffProvider.Object);
-=======
-            var target = new DiffMutantFilter(options, diffProvider.Object, dashboardClient.Object, branchProvider.Object);
->>>>>>> c9a986d3
+            var target = new DiffMutantFilter(options, diffProvider.Object, dashboardClient.Object, branchProvider.Object);
 
             // check the diff result for a file not inside the test project
             var file = new FileLeaf { FullPath = Path.Combine("C:/NotMyTests", "myfile.cs") };
@@ -254,20 +226,12 @@
         }
 
         [Fact]
-<<<<<<< HEAD
-        public async Task GetFallbackBaselineReturnsBaseline()
-        {
-            // Arrange 
-            var baselineProvider = new Mock<IBaselineProvider>();
-            var diffProvider = new Mock<IDiffProvider>(MockBehavior.Loose);
-=======
         public void GetBaselineCallsFallbackWhenDashboardClientReturnsNull()
         {
             // Arrange 
             var dashboardClient = new Mock<IDashboardClient>();
             var diffProvider = new Mock<IDiffProvider>(MockBehavior.Loose);
-            var branchProvider = new Mock<IGitInfoProvider>();
->>>>>>> c9a986d3
+            var gitInfoProvider = new Mock<IGitInfoProvider>();
 
             var reporters = new string[1];
             reporters[0] = "dashboard";
@@ -284,32 +248,13 @@
 
             var jsonReport = JsonReport.Build(options, inputComponent);
 
-<<<<<<< HEAD
-            baselineProvider.Setup(x => x.Load("fallback/version")).Returns(Task.FromResult(jsonReport));
-
-            var target = new DiffMutantFilter(options, baselineProvider: baselineProvider.Object, diffProvider: diffProvider.Object);
-
-            // Act
-            var result  = await target.GetFallbackBaseline();
-
-            // Assert
-            result.ShouldBe(jsonReport);
-        }
-
-        [Fact]
-        public async Task GetFallBackBaselineReturnsNullWhenDashboardClientReturnsNull()
-        {
-            // Arrange 
-            var baselineProvider = new Mock<IBaselineProvider>();
-            var diffProvider = new Mock<IDiffProvider>(MockBehavior.Loose);
-=======
-            branchProvider.Setup(x => x.GetCurrentBranchName()).Returns("refs/heads/master");
+            gitInfoProvider.Setup(x => x.GetCurrentBranchName()).Returns("refs/heads/master");
 
             dashboardClient.Setup(x => x.PullReport("dashboard-compare/refs/heads/master")).Returns(Task.FromResult<JsonReport>(null));
             dashboardClient.Setup(x => x.PullReport("fallback/version")).Returns(Task.FromResult(jsonReport));
 
             // Act
-            var target = new DiffMutantFilter(options, dashboardClient: dashboardClient.Object, diffProvider: diffProvider.Object, branchProvider: branchProvider.Object);
+            var target = new DiffMutantFilter(options, dashboardClient: dashboardClient.Object, diffProvider: diffProvider.Object, gitInfoProvider: gitInfoProvider.Object);
 
             // Assert
             dashboardClient.Verify(x => x.PullReport("dashboard-compare/refs/heads/master"), Times.Once);
@@ -322,8 +267,7 @@
             // Arrange 
             var dashboardClient = new Mock<IDashboardClient>();
             var diffProvider = new Mock<IDiffProvider>(MockBehavior.Loose);
-            var branchProvider = new Mock<IGitInfoProvider>();
->>>>>>> c9a986d3
+            var gitInfoProvider = new Mock<IGitInfoProvider>();
 
             var reporters = new string[1];
             reporters[0] = "dashboard";
@@ -336,114 +280,16 @@
                reporters: reporters,
                fallbackVersion: "fallback/version");
 
-<<<<<<< HEAD
-            baselineProvider.Setup(x => x.Load("fallback/version")).Returns(Task.FromResult<JsonReport>(null));
-
-            var target = new DiffMutantFilter(options, baselineProvider: baselineProvider.Object, diffProvider: diffProvider.Object);
+            var inputComponent = new Mock<IReadOnlyInputComponent>().Object;
+
+            var jsonReport = JsonReport.Build(options, inputComponent);
+
+            gitInfoProvider.Setup(x => x.GetCurrentBranchName()).Returns("refs/heads/master");
+
+            dashboardClient.Setup(x => x.PullReport("dashboard-compare/refs/heads/master")).Returns(Task.FromResult(jsonReport));
 
             // Act
-            var result = await target.GetFallbackBaseline();
-
-            // Assert
-            result.ShouldBe(null);
-        }
-
-        [Fact]
-        public async Task GetBackBaselineReturnsFallbackWhenDashboardClientReturnsNull()
-        {
-            // Arrange 
-            var baselineProvider = new Mock<IBaselineProvider>();
-            var diffProvider = new Mock<IDiffProvider>(MockBehavior.Loose);
-            var branchProvider = new Mock<IBranchProvider>();
-
-            var reporters = new string[1];
-            reporters[0] = "dashboard";
-
-            var options = new StrykerOptions(
-                compareToDashboard: true,
-               dashboardApiKey: "Acces_Token",
-               projectName: "github.com/JohnDoe/project",
-               projectVersion: "version/human/readable",
-               reporters: reporters,
-               fallbackVersion: "fallback/version");
-
-            var inputComponent = new Mock<IReadOnlyInputComponent>().Object;
-
-            var jsonReport = JsonReport.Build(options, inputComponent);
-
-            branchProvider.Setup(x => x.GetCurrentBranchCanonicalName()).Returns("refs/heads/master");
-
-            baselineProvider.Setup(x => x.Load("refs/heads/master")).Returns(Task.FromResult<JsonReport>(null));
-            baselineProvider.Setup(x => x.Load("fallback/version")).Returns(Task.FromResult(jsonReport));
-
-            var target = new DiffMutantFilter(options, baselineProvider: baselineProvider.Object, diffProvider: diffProvider.Object);
-
-            // Act
-            var result = await target.GetBaseline();
-
-            // Assert
-            result.ShouldBe(jsonReport);
-        }
-
-        [Fact]
-        public async Task GetBaselineReturnsWhenDashboardClientReturnsReport()
-        {
-            // Arrange 
-            var baselineProvider = new Mock<IBaselineProvider>();
-            var diffProvider = new Mock<IDiffProvider>(MockBehavior.Loose);
-            var branchProvider = new Mock<IBranchProvider>();
-
-            var reporters = new string[1];
-            reporters[0] = "dashboard";
-
-            var options = new StrykerOptions(
-                compareToDashboard: true,
-               dashboardApiKey: "Acces_Token",
-               projectName: "github.com/JohnDoe/project",
-               projectVersion: "version/human/readable",
-               reporters: reporters,
-               fallbackVersion: "fallback/version");
-
-            var inputComponent = new Mock<IReadOnlyInputComponent>().Object;
-
-            var jsonReport = JsonReport.Build(options, inputComponent);
-
-            branchProvider.Setup(x => x.GetCurrentBranchCanonicalName()).Returns("refs/heads/master");
-
-            baselineProvider.Setup(x => x.Load("refs/heads/master")).Returns(Task.FromResult(jsonReport));
-
-            var target = new DiffMutantFilter(options, branchProvider: branchProvider.Object, baselineProvider: baselineProvider.Object, diffProvider: diffProvider.Object);
-
-            // Act
-            var result = await target.GetBaseline();
-
-            // Assert
-            result.ShouldBe(jsonReport);
-        }
-
-
-        [Fact]
-        public void FilterMutantsReturnAllMutantsWhenCompareToDashboardEnabledAndBaselineNotAvailabe()
-        {
-            // Arrange 
-            var dashboardClient = new Mock<IBaselineProvider>();
-            var diffProvider = new Mock<IDiffProvider>(MockBehavior.Loose);
-            var branchProvider = new Mock<IBranchProvider>();
-
-            var options = new StrykerOptions(compareToDashboard: true, projectVersion: "version");
-
-            var target = new DiffMutantFilter(options, diffProvider.Object, dashboardClient.Object, branchProvider.Object );
-=======
-            var inputComponent = new Mock<IReadOnlyInputComponent>().Object;
-
-            var jsonReport = JsonReport.Build(options, inputComponent);
-
-            branchProvider.Setup(x => x.GetCurrentBranchName()).Returns("refs/heads/master");
-
-            dashboardClient.Setup(x => x.PullReport("dashboard-compare/refs/heads/master")).Returns(Task.FromResult(jsonReport));
-
-            // Act
-            var target = new DiffMutantFilter(options, branchProvider: branchProvider.Object, dashboardClient: dashboardClient.Object, diffProvider: diffProvider.Object);
+            var target = new DiffMutantFilter(options, gitInfoProvider: gitInfoProvider.Object, dashboardClient: dashboardClient.Object, diffProvider: diffProvider.Object);
 
             // Assert
             dashboardClient.Verify(x => x.PullReport("dashboard-compare/refs/heads/master"), Times.Once);
@@ -497,7 +343,6 @@
 
             diffProvider.Setup(x => x.ScanDiff()).Returns(new DiffResult
             {
-                TestsChanged = false,
                 ChangedFiles = new List<string>()
             });
 
@@ -544,7 +389,6 @@
 
             diffProvider.Setup(x => x.ScanDiff()).Returns(new DiffResult
             {
-                TestsChanged = false,
                 ChangedFiles = new List<string>()
             });
 
@@ -582,12 +426,10 @@
 
             diffProvider.Setup(x => x.ScanDiff()).Returns(new DiffResult
             {
-                TestsChanged = true,
                 ChangedFiles = new List<string>()
             });
 
             var target = new DiffMutantFilter(options, diffProvider.Object, dashboardClient.Object, branchProvider.Object);
->>>>>>> c9a986d3
 
             var mutants = new List<Mutant>
             {
@@ -596,11 +438,7 @@
                 new Mutant()
             };
 
-<<<<<<< HEAD
-            var results = target.FilterMutants(mutants, null, options);
-=======
             var results = target.FilterMutants(mutants, new FileLeaf(), options);
->>>>>>> c9a986d3
 
             results.Count().ShouldBe(3);
         }
