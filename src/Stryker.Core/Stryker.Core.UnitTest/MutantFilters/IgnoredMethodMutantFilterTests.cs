using System;
using System.Linq;
using Microsoft.CodeAnalysis.CSharp;
using Microsoft.CodeAnalysis.Text;
using Shouldly;
using Stryker.Core.MutantFilters;
using Stryker.Core.Mutants;
using Stryker.Core.Options;
using Xunit;

namespace Stryker.Core.UnitTest.MutantFilters
{
    public class IgnoredMethodMutantFilterTests
    {
        [Fact]
        public static void ShouldHaveName()
        {
            var target = new IgnoredMethodMutantFilter() as IMutantFilter;
            target.DisplayName.ShouldBe("method filter");
        }

        [Theory]
<<<<<<< HEAD
        [InlineData("^Where$")]
        [InlineData("^Where*$")]
        [InlineData("^*Where$")]
        [InlineData("^*Where$*")]
        [InlineData("^*ere$")]
        [InlineData("^Wh.*$")]
        [InlineData("^W.*e$")]
        [InlineData("^*$")]
        public void ShouldIgnoreMethod(string ignoredMethodName)
=======
        [InlineData("Where", true)]
        [InlineData("Where*", true)]
        [InlineData("*Where", true)]
        [InlineData("*Where*", true)]
        [InlineData("*ere", true)]
        [InlineData("Wh*", true)]
        [InlineData("W*e", true)]
        [InlineData("*", true)]
        [InlineData("ToList", false)]
        [InlineData("*List", false)]
        [InlineData("To*", false)]
        [InlineData("T*ist", false)]
        [InlineData("Range", false)]
        [InlineData("*Range", false)]
        [InlineData("Ra*", false)]
        [InlineData("R*nge", false)]
        [InlineData("", false)]
        public void MutantFilter_ChainedMethodsCalls(string ignoredMethodName, bool shouldSkipMutant)
>>>>>>> 95319b79
        {
            // Arrange
            var source = @"
public class IgnoredMethodMutantFilter_NestedMethodCalls
{
    private void TestMethod()
    {
        var t = Enumerable.Range(0, 9).Where(x => x < 5).ToList();
    }
}";
            var baseSyntaxTree = CSharpSyntaxTree.ParseText(source).GetRoot();
            var originalNode = baseSyntaxTree.FindNode(new TextSpan(source.IndexOf('<'), 1));

            var mutant = new Mutant
            {
                Mutation = new Mutation
                {
                    OriginalNode = originalNode,
                }
            };

            var options = new StrykerOptions
            {
                IgnoredMethods = new[] { new Regex(ignoredMethodName) }
            };

            var sut = new IgnoredMethodMutantFilter();

            // Act
            var filteredMutants = sut.FilterMutants(new[] { mutant }, null, options);

            // Assert
            filteredMutants.ShouldNotContain(mutant);
        }

        [Theory]
        [InlineData("^ToList$")]
        [InlineData("^*List$")]
        [InlineData("^To*$")]
        [InlineData("^T*ist$")]
        [InlineData("^$")]
        public void ShouldNotIgnoreMethod(string ignoredMethodName)
        {
            // Arrange
            var source = @"
public class IgnoredMethodMutantFilter_NestedMethodCalls
{
    private void TestMethod()
    {
        var t = Enumerable.Range(0, 9).Where(x => x < 5).ToList();
    }
}";
            var baseSyntaxTree = CSharpSyntaxTree.ParseText(source).GetRoot();
            var originalNode = baseSyntaxTree.FindNode(new TextSpan(source.IndexOf('<'), 1));

            var mutant = new Mutant
            {
                Mutation = new Mutation
                {
                    OriginalNode = originalNode,
                }
            };

            var options = new StrykerOptions
            {
                IgnoredMethods = new[] { new Regex(ignoredMethodName) }
            };

            var sut = new IgnoredMethodMutantFilter();

            // Act
            var filteredMutants = sut.FilterMutants(new[] { mutant }, null, options);

            // Assert
            filteredMutants.ShouldContain(mutant);
        }

        [Theory]
<<<<<<< HEAD
        [InlineData("^Where$")]
        [InlineData("^Where.*$")]
        [InlineData("^*Where$")]
        [InlineData("^*Where.*$")]
        [InlineData("^.*ere$")]
        [InlineData("^Wh.*$")]
        [InlineData("^W.*e$")]
        [InlineData("^.*$")]
        public void ShouldIgnoreWithConditionalInvocation(string ignoredMethodName)
=======
        [InlineData("Where", true)]
        [InlineData("Where*", true)]
        [InlineData("*Where", true)]
        [InlineData("*Where*", true)]
        [InlineData("*ere", true)]
        [InlineData("Wh*", true)]
        [InlineData("W*e", true)]
        [InlineData("*", true)]
        [InlineData("ToList", false)]
        [InlineData("*List", false)]
        [InlineData("To*", false)]
        [InlineData("T*ist", false)]
        [InlineData("Range", false)]
        [InlineData("*Range", false)]
        [InlineData("Ra*", false)]
        [InlineData("R*nge", false)]
        [InlineData("", false)]
        public void MutantFilter_WorksWithConditionalInvocation(string ignoredMethodName, bool shouldSkipMutant)
>>>>>>> 95319b79
        {
            // Arrange
            var source = @"
public class IgnoredMethodMutantFilter_NestedMethodCalls
{
    private void TestMethod()
    {
        var t = Enumerable.Range(0, 9)?.Where(x => x < 5).ToList();
    }
}";
            var baseSyntaxTree = CSharpSyntaxTree.ParseText(source).GetRoot();
            var originalNode = baseSyntaxTree.FindNode(new TextSpan(source.IndexOf('<'), 1));

            var mutant = new Mutant
            {
                Mutation = new Mutation
                {
                    OriginalNode = originalNode,
                }
            };

            var options = new StrykerOptions
            {
                IgnoredMethods = new[] { new Regex(ignoredMethodName) }
            };

            var sut = new IgnoredMethodMutantFilter();

            // Act
            var filteredMutants = sut.FilterMutants(new[] { mutant }, null, options);

            // Assert
            filteredMutants.ShouldNotContain(mutant);
        }

        [Theory]
        [InlineData("^ToList$")]
        [InlineData("^*List$")]
        [InlineData("^To.*$")]
        [InlineData("^T*ist$")]
        [InlineData("^$")]
        public void ShouldNotIgnoreWithConditionalInvocation(string ignoredMethodName)
        {
            // Arrange
            var source = @"
public class IgnoredMethodMutantFilter_NestedMethodCalls
{
    private void TestMethod()
    {
        var t = Enumerable.Range(0, 9)?.Where(x => x < 5).ToList();
    }
}";
            var baseSyntaxTree = CSharpSyntaxTree.ParseText(source).GetRoot();
            var originalNode = baseSyntaxTree.FindNode(new TextSpan(source.IndexOf('<'), 1));

            var mutant = new Mutant
            {
                Mutation = new Mutation
                {
                    OriginalNode = originalNode,
                }
            };

            var options = new StrykerOptions
            {
                IgnoredMethods = new[] { new Regex(ignoredMethodName) }
            };

            var sut = new IgnoredMethodMutantFilter();

            // Act
            var filteredMutants = sut.FilterMutants(new[] { mutant }, null, options);

            // Assert
            filteredMutants.ShouldContain(mutant);
        }

        [Theory]
<<<<<<< HEAD
        [InlineData("^Dispose$")]
        [InlineData("^Dispose*$")]
        [InlineData("^*Dispose$")]
        [InlineData("^*Dispose*$")]
        [InlineData("^*ispose$")]
        [InlineData("^Dis*")]
        [InlineData("^*$")]
=======
        [InlineData("Dispose")]
        [InlineData("Dispose*")]
        [InlineData("*Dispose")]
        [InlineData("*Dispose*")]
        [InlineData("*ispose")]
        [InlineData("Dis*")]
        [InlineData("*")]
>>>>>>> 95319b79
        public void ShouldFilterStandaloneInvocation(string ignoredMethodName)
        {
            // Arrange
            var source = @"
public class IgnoredMethodMutantFilter_NestedMethodCalls
{
    private void TestMethod()
    {
        Dispose();
    }
}";
            var baseSyntaxTree = CSharpSyntaxTree.ParseText(source).GetRoot();
            var originalNode = baseSyntaxTree.FindNode(new TextSpan(source.IndexOf('D'), 1));

            var mutant = new Mutant
            {
                Mutation = new Mutation
                {
                    OriginalNode = originalNode,
                }
            };

<<<<<<< HEAD
            var options = new StrykerOptions
            {
                IgnoredMethods = new[] { new Regex(ignoredMethodName) }
            };

=======
            var options = new StrykerOptions(ignoredMethods: new[] { ignoredMethodName });

            var sut = new IgnoredMethodMutantFilter();

            // Act
            var filteredMutants = sut.FilterMutants(new[] { mutant }, null, options);

            // Assert
            filteredMutants.ShouldNotContain(mutant);
        }

        [Theory]
        [InlineData("Bar.Foo.Dispose", true)]
        [InlineData("Bar.*.Dispose", true)]
        [InlineData("Foo.Dispose*", true)]
        [InlineData("Foo.Dispos*", true)]
        [InlineData("*Foo.Dispose", true)]
        [InlineData("F*.Dispose", true)]
        [InlineData("*o.Dispose", true)]
        [InlineData("*o.D*se", true)]
        [InlineData("*.*", true)]
        [InlineData("Foo.*", true)]
        [InlineData("Foo*Dispose", false)]
        [InlineData("Bar.Foo", false)]
        [InlineData("Bar*", false)]
        [InlineData("Bar.", false)]
        [InlineData("Bar.*", false)]
        [InlineData("Foo", false)]
        [InlineData("Foo.", false)]
        [InlineData("*.*.*.*", false)]
        public void ShouldFilterInvocationWithQualifiedMemberName(string ignoredMethodName, bool shouldSkipMutant)
        {
            // Arrange
            var source = @"
public class IgnoredMethodMutantFilter_NestedMethodCalls
{
    private void TestMethod()
    {
        Bar // comment
            .Foo.Dispose();
    }
}";
            var baseSyntaxTree = CSharpSyntaxTree.ParseText(source).GetRoot();
            var originalNode = baseSyntaxTree.FindNode(new TextSpan(source.IndexOf("Dispose"), 1));

            var mutant = new Mutant
            {
                Mutation = new Mutation
                {
                    OriginalNode = originalNode,
                }
            };

            var options = new StrykerOptions(ignoredMethods: new[] { ignoredMethodName });

>>>>>>> 95319b79
            var sut = new IgnoredMethodMutantFilter();

            // Act
            var filteredMutants = sut.FilterMutants(new[] { mutant }, null, options);

            // Assert
<<<<<<< HEAD
            filteredMutants.ShouldNotContain(mutant);
        }

        [Theory]
        [InlineData("^MyType.ctor$")]
        [InlineData("^MyType.*.ctor$")]
        [InlineData("^*MyType.ctor$")]
        [InlineData("^*MyType.*.ctor$")]
        [InlineData("^*Type.ctor$")]
        [InlineData("^My.*.ctor$")]
        [InlineData("^*.ctor$")]
        public void ShouldIgnoreConstructor(string ignoredMethodName)
=======
            if (shouldSkipMutant)
            {
                filteredMutants.ShouldNotContain(mutant);
            }
            else
            {
                filteredMutants.ShouldContain(mutant);
            }
        }

        [Theory]
        [InlineData("Foo.MyType.ctor", true)]
        [InlineData("MyType.ctor", true)]
        [InlineData("Foo.MyType*.ctor", true)]
        [InlineData("Foo*.MyType*.ctor", true)]
        [InlineData("*.MyType*.ctor", true)]
        [InlineData("F*.My*ype*.ctor", true)]
        [InlineData("MyType*.ctor", true)]
        [InlineData("*MyType.ctor", true)]
        [InlineData("*MyType*.ctor", true)]
        [InlineData("*Type.ctor", true)]
        [InlineData("My*.ctor", true)]
        [InlineData("*.ctor", true)]
        [InlineData("*.*.ctor", true)]
        [InlineData("MyType.constructor", false)]
        [InlineData("Type.ctor", false)]
        [InlineData("Foo.ctor", false)]
        public void MutantFilter_ShouldIgnoreConstructor(string ignoredMethodName, bool shouldSkipMutant)
>>>>>>> 95319b79
        {
            // Arrange
            var source = @"
public class IgnoredMethodMutantFilter_NestedMethodCalls
{
    private void TestMethod()
    {
        var t = new Foo
                    .MyType(""Param"");
    }
}";
            var baseSyntaxTree = CSharpSyntaxTree.ParseText(source).GetRoot();
            var originalNode = baseSyntaxTree.FindNode(new TextSpan(source.IndexOf("Param", StringComparison.OrdinalIgnoreCase), 5));

            var mutant = new Mutant
            {
                Mutation = new Mutation
                {
                    OriginalNode = originalNode,
                }
            };

            var options = new StrykerOptions
            {
                IgnoredMethods = new[] { new Regex(ignoredMethodName) }
            };

            var sut = new IgnoredMethodMutantFilter();

            // Act
            var filteredMutants = sut.FilterMutants(new[] { mutant }, null, options);

            // Assert
            filteredMutants.ShouldNotContain(mutant);
        }

        [Theory]
        [InlineData("^MyType.constructor$")]
        [InlineData("^Type.ctor$")]
        public void ShouldNotIgnoreConstructor(string ignoredMethodName)
        {
            // Arrange
            var source = @"
public class IgnoredMethodMutantFilter_NestedMethodCalls
{
    private void TestMethod()
    {
        var t = new MyType(""Param"");
    }
}";
            var baseSyntaxTree = CSharpSyntaxTree.ParseText(source).GetRoot();
            var originalNode = baseSyntaxTree.FindNode(new TextSpan(source.IndexOf("Param", StringComparison.OrdinalIgnoreCase), 5));

            var mutant = new Mutant
            {
                Mutation = new Mutation
                {
                    OriginalNode = originalNode,
                }
            };

            var options = new StrykerOptions
            {
                IgnoredMethods = new[] { new Regex(ignoredMethodName) }
            };

            var sut = new IgnoredMethodMutantFilter();

            // Act
            var filteredMutants = sut.FilterMutants(new[] { mutant }, null, options);

            // Assert
            filteredMutants.ShouldContain(mutant);
        }

        [Fact]
        public void MutantFilters_ShouldNotApplyWithoutIgnoredMethod()
        {
            // Arrange
            var source = @"
public class IgnoredMethodMutantFilter_NestedMethodCalls
{
    private void TestMethod()
    {
        var t = Enumerable.Range(0, 9).Where(x => x < 5).ToList();
    }
}";
            var baseSyntaxTree = CSharpSyntaxTree.ParseText(source).GetRoot();
            var originalNode = baseSyntaxTree.FindNode(new TextSpan(source.IndexOf('<'), 1));

            var mutant = new Mutant
            {
                Mutation = new Mutation
                {
                    OriginalNode = originalNode,
                }
            };

            var options = new StrykerOptions();

            var sut = new IgnoredMethodMutantFilter();

            // Act
            var filteredMutants = sut.FilterMutants(new[] { mutant }, null, options);

            // Assert
            filteredMutants.ShouldContain(mutant);
        }

        [Fact]
        public void MutantFilters_ConstructorFilterShouldNotMatchMethod()
        {
            // Arrange
            var source = @"
public class IgnoredMethodMutantFilter_NestedMethodCalls
{
    private void TestMethod()
    {
        myInstance.Myctor(
            $""This is my interpolatedString {myVariable}."");
    }
}";
            var baseSyntaxTree = CSharpSyntaxTree.ParseText(source).GetRoot();
            var originalNode = baseSyntaxTree.FindNode(new TextSpan(source.IndexOf("is", StringComparison.OrdinalIgnoreCase), 2));

            var mutant = new Mutant
            {
                Mutation = new Mutation
                {
                    OriginalNode = originalNode,
                }
            };

            var options = new StrykerOptions
            {
                IgnoredMethods = new[] { new Regex("^M.ctor^") }
            };

            var sut = new IgnoredMethodMutantFilter();

            // Act
            var filteredMutants = sut.FilterMutants(new[] { mutant }, null, options);

            // Assert
            filteredMutants.ShouldContain(mutant);
        }

        [Fact]
        public void MutantFilters_ShouldIgnoreSyntaxWithoutInvocations()
        {
            // Arrange
            var originalNode = SyntaxFactory.BinaryExpression(
                SyntaxKind.AddExpression,
                SyntaxFactory.LiteralExpression(SyntaxKind.NumericLiteralExpression, SyntaxFactory.Literal(1)),
                SyntaxFactory.LiteralExpression(SyntaxKind.NumericLiteralExpression, SyntaxFactory.Literal(8)));

            var mutant = new Mutant
            {
                Mutation = new Mutation
                {
                    OriginalNode = originalNode,
                }
            };

            var options = new StrykerOptions
            {
                IgnoredMethods = new[] { new Regex("Fact") }
            };

            var sut = new IgnoredMethodMutantFilter();

            // Act
            var filteredMutants = sut.FilterMutants(new[] { mutant }, null, options);

            // Assert
            filteredMutants.ShouldContain(mutant);
        }

        [Fact]
        public void MutantFilters_DoesNotIgnoreOtherMutantsInFile()
        {
            // Arrange
            var source = @"
public class MutantFilters_DoNotIgnoreOtherMutantsInFile
{
    private void TestMethod()
    {
        Foo(true);
        Bar(""A Mutation"");
        Quux(42);
    }
}";
            var baseSyntaxTree = CSharpSyntaxTree.ParseText(source).GetRoot();
            var mutants = new[] { "true", @"""A Mutation""", "42"}.Select(GetOriginalNode).Select(node => new Mutant { Mutation = new Mutation { OriginalNode = node } }).ToArray();
            var options = new StrykerOptions(ignoredMethods: new[] { "Bar" });
            var sut = new IgnoredMethodMutantFilter();

            // Act
            var filteredMutants = sut.FilterMutants(mutants, null, options);

            // Assert
            filteredMutants.ShouldContain(mutants[0]); // Foo(true);
            filteredMutants.ShouldNotContain(mutants[1]); // Bar(""A Mutation"");
            filteredMutants.ShouldContain(mutants[2]); // Quux(42);

            Microsoft.CodeAnalysis.SyntaxNode GetOriginalNode(string node) =>
                baseSyntaxTree.FindNode(new TextSpan(source.IndexOf(node, StringComparison.OrdinalIgnoreCase), node.Length));
        }
    }
}<|MERGE_RESOLUTION|>--- conflicted
+++ resolved
@@ -6,6 +6,7 @@
 using Stryker.Core.MutantFilters;
 using Stryker.Core.Mutants;
 using Stryker.Core.Options;
+using Stryker.Core.Options.Inputs;
 using Xunit;
 
 namespace Stryker.Core.UnitTest.MutantFilters
@@ -20,17 +21,6 @@
         }
 
         [Theory]
-<<<<<<< HEAD
-        [InlineData("^Where$")]
-        [InlineData("^Where*$")]
-        [InlineData("^*Where$")]
-        [InlineData("^*Where$*")]
-        [InlineData("^*ere$")]
-        [InlineData("^Wh.*$")]
-        [InlineData("^W.*e$")]
-        [InlineData("^*$")]
-        public void ShouldIgnoreMethod(string ignoredMethodName)
-=======
         [InlineData("Where", true)]
         [InlineData("Where*", true)]
         [InlineData("*Where", true)]
@@ -49,7 +39,6 @@
         [InlineData("R*nge", false)]
         [InlineData("", false)]
         public void MutantFilter_ChainedMethodsCalls(string ignoredMethodName, bool shouldSkipMutant)
->>>>>>> 95319b79
         {
             // Arrange
             var source = @"
@@ -73,72 +62,26 @@
 
             var options = new StrykerOptions
             {
-                IgnoredMethods = new[] { new Regex(ignoredMethodName) }
-            };
-
-            var sut = new IgnoredMethodMutantFilter();
-
-            // Act
-            var filteredMutants = sut.FilterMutants(new[] { mutant }, null, options);
-
-            // Assert
-            filteredMutants.ShouldNotContain(mutant);
+                IgnoredMethods = new IgnoreMethodsInput { SuppliedInput = new[] { ignoredMethodName } }.Validate()
+            };
+
+            var sut = new IgnoredMethodMutantFilter();
+
+            // Act
+            var filteredMutants = sut.FilterMutants(new[] { mutant }, null, options);
+
+            // Assert
+            if (shouldSkipMutant)
+            {
+                filteredMutants.ShouldNotContain(mutant);
+            }
+            else
+            {
+                filteredMutants.ShouldContain(mutant);
+            }
         }
 
         [Theory]
-        [InlineData("^ToList$")]
-        [InlineData("^*List$")]
-        [InlineData("^To*$")]
-        [InlineData("^T*ist$")]
-        [InlineData("^$")]
-        public void ShouldNotIgnoreMethod(string ignoredMethodName)
-        {
-            // Arrange
-            var source = @"
-public class IgnoredMethodMutantFilter_NestedMethodCalls
-{
-    private void TestMethod()
-    {
-        var t = Enumerable.Range(0, 9).Where(x => x < 5).ToList();
-    }
-}";
-            var baseSyntaxTree = CSharpSyntaxTree.ParseText(source).GetRoot();
-            var originalNode = baseSyntaxTree.FindNode(new TextSpan(source.IndexOf('<'), 1));
-
-            var mutant = new Mutant
-            {
-                Mutation = new Mutation
-                {
-                    OriginalNode = originalNode,
-                }
-            };
-
-            var options = new StrykerOptions
-            {
-                IgnoredMethods = new[] { new Regex(ignoredMethodName) }
-            };
-
-            var sut = new IgnoredMethodMutantFilter();
-
-            // Act
-            var filteredMutants = sut.FilterMutants(new[] { mutant }, null, options);
-
-            // Assert
-            filteredMutants.ShouldContain(mutant);
-        }
-
-        [Theory]
-<<<<<<< HEAD
-        [InlineData("^Where$")]
-        [InlineData("^Where.*$")]
-        [InlineData("^*Where$")]
-        [InlineData("^*Where.*$")]
-        [InlineData("^.*ere$")]
-        [InlineData("^Wh.*$")]
-        [InlineData("^W.*e$")]
-        [InlineData("^.*$")]
-        public void ShouldIgnoreWithConditionalInvocation(string ignoredMethodName)
-=======
         [InlineData("Where", true)]
         [InlineData("Where*", true)]
         [InlineData("*Where", true)]
@@ -157,7 +100,6 @@
         [InlineData("R*nge", false)]
         [InlineData("", false)]
         public void MutantFilter_WorksWithConditionalInvocation(string ignoredMethodName, bool shouldSkipMutant)
->>>>>>> 95319b79
         {
             // Arrange
             var source = @"
@@ -181,70 +123,26 @@
 
             var options = new StrykerOptions
             {
-                IgnoredMethods = new[] { new Regex(ignoredMethodName) }
-            };
-
-            var sut = new IgnoredMethodMutantFilter();
-
-            // Act
-            var filteredMutants = sut.FilterMutants(new[] { mutant }, null, options);
-
-            // Assert
-            filteredMutants.ShouldNotContain(mutant);
+                IgnoredMethods = new IgnoreMethodsInput { SuppliedInput = new[] { ignoredMethodName } }.Validate()
+            };
+
+            var sut = new IgnoredMethodMutantFilter();
+
+            // Act
+            var filteredMutants = sut.FilterMutants(new[] { mutant }, null, options);
+
+            // Assert
+            if (shouldSkipMutant)
+            {
+                filteredMutants.ShouldNotContain(mutant);
+            }
+            else
+            {
+                filteredMutants.ShouldContain(mutant);
+            }
         }
 
         [Theory]
-        [InlineData("^ToList$")]
-        [InlineData("^*List$")]
-        [InlineData("^To.*$")]
-        [InlineData("^T*ist$")]
-        [InlineData("^$")]
-        public void ShouldNotIgnoreWithConditionalInvocation(string ignoredMethodName)
-        {
-            // Arrange
-            var source = @"
-public class IgnoredMethodMutantFilter_NestedMethodCalls
-{
-    private void TestMethod()
-    {
-        var t = Enumerable.Range(0, 9)?.Where(x => x < 5).ToList();
-    }
-}";
-            var baseSyntaxTree = CSharpSyntaxTree.ParseText(source).GetRoot();
-            var originalNode = baseSyntaxTree.FindNode(new TextSpan(source.IndexOf('<'), 1));
-
-            var mutant = new Mutant
-            {
-                Mutation = new Mutation
-                {
-                    OriginalNode = originalNode,
-                }
-            };
-
-            var options = new StrykerOptions
-            {
-                IgnoredMethods = new[] { new Regex(ignoredMethodName) }
-            };
-
-            var sut = new IgnoredMethodMutantFilter();
-
-            // Act
-            var filteredMutants = sut.FilterMutants(new[] { mutant }, null, options);
-
-            // Assert
-            filteredMutants.ShouldContain(mutant);
-        }
-
-        [Theory]
-<<<<<<< HEAD
-        [InlineData("^Dispose$")]
-        [InlineData("^Dispose*$")]
-        [InlineData("^*Dispose$")]
-        [InlineData("^*Dispose*$")]
-        [InlineData("^*ispose$")]
-        [InlineData("^Dis*")]
-        [InlineData("^*$")]
-=======
         [InlineData("Dispose")]
         [InlineData("Dispose*")]
         [InlineData("*Dispose")]
@@ -252,7 +150,6 @@
         [InlineData("*ispose")]
         [InlineData("Dis*")]
         [InlineData("*")]
->>>>>>> 95319b79
         public void ShouldFilterStandaloneInvocation(string ignoredMethodName)
         {
             // Arrange
@@ -275,14 +172,10 @@
                 }
             };
 
-<<<<<<< HEAD
-            var options = new StrykerOptions
-            {
-                IgnoredMethods = new[] { new Regex(ignoredMethodName) }
-            };
-
-=======
-            var options = new StrykerOptions(ignoredMethods: new[] { ignoredMethodName });
+            var options = new StrykerOptions
+            {
+                IgnoredMethods = new IgnoreMethodsInput { SuppliedInput = new[] { ignoredMethodName } }.Validate()
+            };
 
             var sut = new IgnoredMethodMutantFilter();
 
@@ -335,29 +228,17 @@
                 }
             };
 
-            var options = new StrykerOptions(ignoredMethods: new[] { ignoredMethodName });
-
->>>>>>> 95319b79
-            var sut = new IgnoredMethodMutantFilter();
-
-            // Act
-            var filteredMutants = sut.FilterMutants(new[] { mutant }, null, options);
-
-            // Assert
-<<<<<<< HEAD
-            filteredMutants.ShouldNotContain(mutant);
-        }
-
-        [Theory]
-        [InlineData("^MyType.ctor$")]
-        [InlineData("^MyType.*.ctor$")]
-        [InlineData("^*MyType.ctor$")]
-        [InlineData("^*MyType.*.ctor$")]
-        [InlineData("^*Type.ctor$")]
-        [InlineData("^My.*.ctor$")]
-        [InlineData("^*.ctor$")]
-        public void ShouldIgnoreConstructor(string ignoredMethodName)
-=======
+            var options = new StrykerOptions
+            {
+                IgnoredMethods = new IgnoreMethodsInput { SuppliedInput = new[] { ignoredMethodName } }.Validate()
+            };
+
+            var sut = new IgnoredMethodMutantFilter();
+
+            // Act
+            var filteredMutants = sut.FilterMutants(new[] { mutant }, null, options);
+
+            // Assert
             if (shouldSkipMutant)
             {
                 filteredMutants.ShouldNotContain(mutant);
@@ -386,7 +267,6 @@
         [InlineData("Type.ctor", false)]
         [InlineData("Foo.ctor", false)]
         public void MutantFilter_ShouldIgnoreConstructor(string ignoredMethodName, bool shouldSkipMutant)
->>>>>>> 95319b79
         {
             // Arrange
             var source = @"
@@ -411,55 +291,23 @@
 
             var options = new StrykerOptions
             {
-                IgnoredMethods = new[] { new Regex(ignoredMethodName) }
-            };
-
-            var sut = new IgnoredMethodMutantFilter();
-
-            // Act
-            var filteredMutants = sut.FilterMutants(new[] { mutant }, null, options);
-
-            // Assert
-            filteredMutants.ShouldNotContain(mutant);
-        }
-
-        [Theory]
-        [InlineData("^MyType.constructor$")]
-        [InlineData("^Type.ctor$")]
-        public void ShouldNotIgnoreConstructor(string ignoredMethodName)
-        {
-            // Arrange
-            var source = @"
-public class IgnoredMethodMutantFilter_NestedMethodCalls
-{
-    private void TestMethod()
-    {
-        var t = new MyType(""Param"");
-    }
-}";
-            var baseSyntaxTree = CSharpSyntaxTree.ParseText(source).GetRoot();
-            var originalNode = baseSyntaxTree.FindNode(new TextSpan(source.IndexOf("Param", StringComparison.OrdinalIgnoreCase), 5));
-
-            var mutant = new Mutant
-            {
-                Mutation = new Mutation
-                {
-                    OriginalNode = originalNode,
-                }
-            };
-
-            var options = new StrykerOptions
-            {
-                IgnoredMethods = new[] { new Regex(ignoredMethodName) }
-            };
-
-            var sut = new IgnoredMethodMutantFilter();
-
-            // Act
-            var filteredMutants = sut.FilterMutants(new[] { mutant }, null, options);
-
-            // Assert
-            filteredMutants.ShouldContain(mutant);
+                IgnoredMethods = new IgnoreMethodsInput { SuppliedInput = new[] { ignoredMethodName } }.Validate()
+            };
+
+            var sut = new IgnoredMethodMutantFilter();
+
+            // Act
+            var filteredMutants = sut.FilterMutants(new[] { mutant }, null, options);
+
+            // Assert
+            if (shouldSkipMutant)
+            {
+                filteredMutants.ShouldNotContain(mutant);
+            }
+            else
+            {
+                filteredMutants.ShouldContain(mutant);
+            }
         }
 
         [Fact]
@@ -522,7 +370,7 @@
 
             var options = new StrykerOptions
             {
-                IgnoredMethods = new[] { new Regex("^M.ctor^") }
+                IgnoredMethods = new IgnoreMethodsInput { SuppliedInput = new[] { "M.ctor" } }.Validate()
             };
 
             var sut = new IgnoredMethodMutantFilter();
@@ -553,7 +401,7 @@
 
             var options = new StrykerOptions
             {
-                IgnoredMethods = new[] { new Regex("Fact") }
+                IgnoredMethods = new IgnoreMethodsInput { SuppliedInput = new[] { "Fact" } }.Validate()
             };
 
             var sut = new IgnoredMethodMutantFilter();
@@ -581,7 +429,10 @@
 }";
             var baseSyntaxTree = CSharpSyntaxTree.ParseText(source).GetRoot();
             var mutants = new[] { "true", @"""A Mutation""", "42"}.Select(GetOriginalNode).Select(node => new Mutant { Mutation = new Mutation { OriginalNode = node } }).ToArray();
-            var options = new StrykerOptions(ignoredMethods: new[] { "Bar" });
+            var options = new StrykerOptions
+            {
+                IgnoredMethods = new IgnoreMethodsInput { SuppliedInput = new[] { "Bar" } }.Validate()
+            };
             var sut = new IgnoredMethodMutantFilter();
 
             // Act
