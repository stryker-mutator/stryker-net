--- conflicted
+++ resolved
@@ -194,7 +194,50 @@
         }
 
         [Theory]
-<<<<<<< HEAD
+        [InlineData("^Dispose$")]
+        [InlineData("^Dispose*$")]
+        [InlineData("^*Dispose$")]
+        [InlineData("^*Dispose*$")]
+        [InlineData("^*ispose$")]
+        [InlineData("^Dis*")]
+        [InlineData("^*$")]
+        public void ShouldFilterStandaloneInvocation(string ignoredMethodName)
+        {
+            // Arrange
+            var source = @"
+public class IgnoredMethodMutantFilter_NestedMethodCalls
+{
+    private void TestMethod()
+    {
+        Dispose();
+    }
+}";
+            var baseSyntaxTree = CSharpSyntaxTree.ParseText(source).GetRoot();
+            var originalNode = baseSyntaxTree.FindNode(new TextSpan(source.IndexOf('D'), 1));
+
+            var mutant = new Mutant
+            {
+                Mutation = new Mutation
+                {
+                    OriginalNode = originalNode,
+                }
+            };
+
+            var options = new StrykerOptions
+            {
+                IgnoredMethods = new[] { new Regex(ignoredMethodName) }
+            };
+
+            var sut = new IgnoredMethodMutantFilter();
+
+            // Act
+            var filteredMutants = sut.FilterMutants(new[] { mutant }, null, options);
+
+            // Assert
+            filteredMutants.ShouldNotContain(mutant);
+        }
+
+        [Theory]
         [InlineData("^MyType.ctor$")]
         [InlineData("^MyType.*.ctor$")]
         [InlineData("^*MyType.ctor$")]
@@ -203,59 +246,6 @@
         [InlineData("^My.*.ctor$")]
         [InlineData("^*.ctor$")]
         public void ShouldIgnoreConstructor(string ignoredMethodName)
-=======
-        [InlineData("Dispose")]
-        [InlineData("Dispose*")]
-        [InlineData("*Dispose")]
-        [InlineData("*Dispose*")]
-        [InlineData("*ispose")]
-        [InlineData("Dis*")]
-        [InlineData("*")]
-        public void ShouldFilterStandaloneInvocation(string ignoredMethodName)
-        {
-            // Arrange
-            var source = @"
-public class IgnoredMethodMutantFilter_NestedMethodCalls
-{
-    private void TestMethod()
-    {
-        Dispose();
-    }
-}";
-            var baseSyntaxTree = CSharpSyntaxTree.ParseText(source).GetRoot();
-            var originalNode = baseSyntaxTree.FindNode(new TextSpan(source.IndexOf('D'), 1));
-
-            var mutant = new Mutant
-            {
-                Mutation = new Mutation
-                {
-                    OriginalNode = originalNode,
-                }
-            };
-
-            var options = new StrykerOptions(ignoredMethods: new[] { ignoredMethodName });
-
-            var sut = new IgnoredMethodMutantFilter();
-
-            // Act
-            var filteredMutants = sut.FilterMutants(new[] { mutant }, null, options);
-
-            // Assert
-            filteredMutants.ShouldNotContain(mutant);
-        }
-
-        [Theory]
-        [InlineData("MyType.ctor", true)]
-        [InlineData("MyType*.ctor", true)]
-        [InlineData("*MyType.ctor", true)]
-        [InlineData("*MyType*.ctor", true)]
-        [InlineData("*Type.ctor", true)]
-        [InlineData("My*.ctor", true)]
-        [InlineData("*.ctor", true)]
-        [InlineData("MyType.constructor", false)]
-        [InlineData("Type.ctor", false)]
-        public void MutantFilter_ShouldIgnoreConstructor(string ignoredMethodName, bool shouldSkipMutant)
->>>>>>> d8a95fba
         {
             // Arrange
             var source = @"
