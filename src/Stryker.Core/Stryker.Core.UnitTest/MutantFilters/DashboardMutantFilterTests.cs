--- conflicted
+++ resolved
@@ -43,7 +43,6 @@
             var gitInfoProvider = new Mock<IGitInfoProvider>();
             var baselineMutantHelperMock = new Mock<IBaselineMutantHelper>();
 
-<<<<<<< HEAD
             var options = new StrykerOptions()
             {
                 WithBaseline = true,
@@ -53,18 +52,6 @@
                 Reporters = new[] { Reporter.Dashboard },
                 FallbackVersion = "fallback/version"
             };
-=======
-            var reporters = new string[1];
-            reporters[0] = "dashboard";
-
-            var options = new StrykerOptions(
-                compareToDashboard: true,
-               dashboardApiKey: "Access_Token",
-               projectName: "github.com/JohnDoe/project",
-               projectVersion: "version/human/readable",
-               reporters: reporters,
-               fallbackVersion: "fallback/version");
->>>>>>> d8a95fba
 
             var inputComponent = new Mock<IReadOnlyProjectComponent>().Object;
 
@@ -90,7 +77,6 @@
             var baselineProvider = new Mock<IBaselineProvider>();
             var gitInfoProvider = new Mock<IGitInfoProvider>();
 
-<<<<<<< HEAD
             var options = new StrykerOptions()
             {
                 WithBaseline = true,
@@ -100,18 +86,6 @@
                 Reporters = new[] { Reporter.Dashboard },
                 FallbackVersion = "fallback/version"
             };
-=======
-            var reporters = new string[1];
-            reporters[0] = "dashboard";
-
-            var options = new StrykerOptions(
-                compareToDashboard: true,
-               dashboardApiKey: "Access_Token",
-               projectName: "github.com/JohnDoe/project",
-               projectVersion: "version/human/readable",
-               reporters: reporters,
-               fallbackVersion: "fallback/version");
->>>>>>> d8a95fba
 
             var inputComponent = new Mock<IReadOnlyProjectComponent>().Object;
 
@@ -356,7 +330,11 @@
             var baselineProvider = new Mock<IBaselineProvider>();
             var baselineMutantHelper = new Mock<IBaselineMutantHelper>();
 
-            var options = new StrykerOptions(compareToDashboard: true, projectVersion: "version");
+            var options = new StrykerOptions
+            {
+                WithBaseline = true,
+                ProjectVersion = "version"
+            };
 
             var file = new ReadOnlyFileLeaf(new CsharpFileLeaf
             {
