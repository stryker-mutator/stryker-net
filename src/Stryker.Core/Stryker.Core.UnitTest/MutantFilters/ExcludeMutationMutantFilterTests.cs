using Microsoft.VisualStudio.TestTools.UnitTesting;
using Shouldly;
using Stryker.Core.MutantFilters;
using Stryker.Core.Mutants;
using Stryker.Core.Mutators;
using Stryker.Core.Options;

namespace Stryker.Core.UnitTest.MutantFilters;

[TestClass]
public class ExcludeMutationMutantFilterTests : TestBase
{
    [TestMethod]
    public void ShouldHaveName()
    {
<<<<<<< HEAD
        var target = new IgnoreMutationMutantFilter() as IMutantFilter;
        target.DisplayName.ShouldBe("mutation type filter");
    }
=======
        [TestMethod]
        public void ShouldHaveName()
        {
            var target = new IgnoreMutationMutantFilter() as IMutantFilter;
            target.DisplayName.ShouldBe("mutation type filter");
        }
>>>>>>> 4510759d

    [TestMethod]
    [DataRow(Mutator.Arithmetic, true)]
    [DataRow(Mutator.Assignment, false)]
    public void MutantFilter_ShouldSkipMutationsForExcludedMutatorType(Mutator excludedMutation, bool skipped)
    {
        // Arrange
        var mutant = new Mutant
        {
            Mutation = new Mutation
            {
                Type = Mutator.Arithmetic,
            }
        };

        var sut = new IgnoreMutationMutantFilter();

        var options = new StrykerOptions
        {
            ExcludedMutations = new[] { excludedMutation }
        };

        // Act
        var filteredMutants = sut.FilterMutants(
            new[] { mutant },
            null,
            options);

        // Assert
        if (skipped)
        {
            filteredMutants.ShouldNotContain(mutant);
        }
        else
        {
            filteredMutants.ShouldContain(mutant);
        }
    }
}<|MERGE_RESOLUTION|>--- conflicted
+++ resolved
@@ -1,66 +1,58 @@
-using Microsoft.VisualStudio.TestTools.UnitTesting;
 using Shouldly;
 using Stryker.Core.MutantFilters;
 using Stryker.Core.Mutants;
 using Stryker.Core.Mutators;
 using Stryker.Core.Options;
+using Microsoft.VisualStudio.TestTools.UnitTesting;
 
-namespace Stryker.Core.UnitTest.MutantFilters;
-
-[TestClass]
-public class ExcludeMutationMutantFilterTests : TestBase
+namespace Stryker.Core.UnitTest.MutantFilters
 {
-    [TestMethod]
-    public void ShouldHaveName()
+    [TestClass]
+    public class ExcludeMutationMutantFilterTests : TestBase
     {
-<<<<<<< HEAD
-        var target = new IgnoreMutationMutantFilter() as IMutantFilter;
-        target.DisplayName.ShouldBe("mutation type filter");
-    }
-=======
         [TestMethod]
         public void ShouldHaveName()
         {
             var target = new IgnoreMutationMutantFilter() as IMutantFilter;
             target.DisplayName.ShouldBe("mutation type filter");
         }
->>>>>>> 4510759d
 
-    [TestMethod]
-    [DataRow(Mutator.Arithmetic, true)]
-    [DataRow(Mutator.Assignment, false)]
-    public void MutantFilter_ShouldSkipMutationsForExcludedMutatorType(Mutator excludedMutation, bool skipped)
-    {
-        // Arrange
-        var mutant = new Mutant
+        [TestMethod]
+        [DataRow(Mutator.Arithmetic, true)]
+        [DataRow(Mutator.Assignment, false)]
+        public void MutantFilter_ShouldSkipMutationsForExcludedMutatorType(Mutator excludedMutation, bool skipped)
         {
-            Mutation = new Mutation
+            // Arrange
+            var mutant = new Mutant
             {
-                Type = Mutator.Arithmetic,
+                Mutation = new Mutation
+                {
+                    Type = Mutator.Arithmetic,
+                }
+            };
+
+            var sut = new IgnoreMutationMutantFilter();
+
+            var options = new StrykerOptions
+            {
+                ExcludedMutations = new[] { excludedMutation }
+            };
+
+            // Act
+            var filteredMutants = sut.FilterMutants(
+                new[] { mutant },
+                null,
+                options);
+
+            // Assert
+            if (skipped)
+            {
+                filteredMutants.ShouldNotContain(mutant);
             }
-        };
-
-        var sut = new IgnoreMutationMutantFilter();
-
-        var options = new StrykerOptions
-        {
-            ExcludedMutations = new[] { excludedMutation }
-        };
-
-        // Act
-        var filteredMutants = sut.FilterMutants(
-            new[] { mutant },
-            null,
-            options);
-
-        // Assert
-        if (skipped)
-        {
-            filteredMutants.ShouldNotContain(mutant);
-        }
-        else
-        {
-            filteredMutants.ShouldContain(mutant);
+            else
+            {
+                filteredMutants.ShouldContain(mutant);
+            }
         }
     }
 }