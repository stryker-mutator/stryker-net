using System;
using System.Collections.Generic;
using System.Diagnostics.CodeAnalysis;
using System.Linq;
using Microsoft.CodeAnalysis.CSharp;
using Moq;
using Stryker.Core.Initialisation;
using Stryker.Core.Mutants;
using Stryker.Core.Options;
using Stryker.Core.TestRunners;

namespace Stryker.Core.UnitTest.MutationTest
{
    /// <summary>
    /// This class simplifies the creation of run scenarios
    /// </summary>
    ///
    internal class FullRunScenario
    {
<<<<<<< HEAD
        // list of mutants
        private readonly Dictionary<int, Mutant> _mutants = new();
        // list of test (and their description)
        private readonly Dictionary<int, TestDescription> _tests = new ();
        // test coverage per mutant
        private readonly Dictionary<int, TestsGuidList> _coverageResult = new();
        // failing tests per mutant
        private readonly Dictionary<int, TestsGuidList> _failedTestsPerMutant = new();
        // fine control: failing tests per mutant, taking into account the other mutants tested in the same session.
        private readonly Dictionary<HashSet<int>, Dictionary<int, TestsGuidList>> _failedTestsPerRun = new(new HashSetComparer());
        private const int InitialRunId = -1;
        private Mock<ITestRunner> _runnerMock;
        /// <summary>
        /// Existing tests.
        /// </summary>
=======
        private readonly Dictionary<int, Mutant> _mutants = new();
        private readonly Dictionary<int, TestDescription> _tests = new ();

        private readonly Dictionary<int, TestGuidsList> _coverageResult = new();
        private readonly Dictionary<int, TestGuidsList> _failedTestsPerRun = new();
        private readonly Dictionary<Guid, List<int>> _testCoverage = new();
        private const int InitialRunId = -1;
        private OptimizationModes _mode = OptimizationModes.CoverageBasedTest | OptimizationModes.SkipUncoveredMutants;

>>>>>>> 40c70c27
        public TestSet TestSet { get; } = new();
        /// <summary>
        /// Existing mutants.
        /// </summary>
        public IEnumerable<Mutant> Mutants => _mutants.Values;

        /// <summary>
        /// Create a mutant
        /// </summary>
        /// <param name="mutantId">expected mutant Id, autogenerated by default</param>
        /// <returns>A mutant instance</returns>
        public Mutant CreateMutant(int mutantId = -1)
        {
            if (mutantId == -1)
            {
                mutantId = _mutants.Keys.Append(-1).Max() + 1;
            }
            var mutant = BuildMutant(mutantId);
            _mutants[mutantId] = mutant;
            return mutant;
        }

        public static Mutant BuildMutant(int id)
        {
            var mutant = new Mutant
            {
<<<<<<< HEAD
                Id = id,
                Mutation = new Mutation
                {
                    DisplayName = $"Test Mutation {id}.",
                    OriginalNode = SyntaxFactory.ParseStatement("return 1+2;"),
                    ReplacementNode = SyntaxFactory.ParseStatement("return 1-2;")
                }
            };
            return mutant;
        }

        /// <summary>
        /// Create several mutants using provided ids.
        /// </summary>
        /// <param name="mutantIds">list of desired mutants.</param>
        public void CreateMutants(params int[] mutantIds)
        {
            foreach (var id in mutantIds)
            {
                _ = CreateMutant(id);
            }
        }

        /// <summary>
        /// Get the list of mutants that must be tested.
        /// </summary>
        /// <returns></returns>
        public IEnumerable<Mutant> GetTestableMutants() => _coverageResult.Keys.Select(i => _mutants[i]);
=======
                CreateMutant(id);
            }
        }

        public IEnumerable<Mutant> GetMutants() => _mutants.Values;

        public IEnumerable<Mutant> GetCoveredMutants() => _coverageResult.Keys.Select(i => _mutants[i]);

        public MutantStatus GetMutantStatus(int id) => _mutants[id].ResultStatus;
>>>>>>> 40c70c27

        /// <summary>
        /// Get the status of the mutant of a given id
        /// </summary>
        /// <param name="mutantId">requested mutant id</param>
        /// <returns>return the mutant's status</returns>
        public MutantStatus GetMutantStatus(int mutantId) => _mutants[mutantId].ResultStatus;
        /// <summary>
        /// Declare the tests covering one mutant
        /// </summary>
        /// <param name="mutantId">mutant id</param>
        /// <param name="testIds">tests covering the given mutant</param>
        public void DeclareCoverageForMutant(int mutantId, params int[] testIds) => _coverageResult[mutantId] = GetGuidList(testIds);
        /// <summary>
        /// Declare that the mutant must be run against all tests.
        /// </summary>
        /// <param name="mutantId">mutant id</param>
        public void DeclareFullCoverageForMutant(int mutantId) => _coverageResult[mutantId] = GetGuidList();
        /// <summary>
        /// Declare tests that are failing against the non mutated assembly.
        /// </summary>
        /// <param name="testIds">test ids</param>
        public void DeclareTestsFailingAtInit(params int[] testIds) => DeclareTestsFailingWhenTestingMutant(InitialRunId, testIds);
        /// <summary>
        /// Declare the tests that are failing when testing a mutant.
        /// </summary>
        /// <param name="mutantId">Mutant id</param>
        /// <param name="testIds">Test(s) failing for this mutant</param>
        public void DeclareTestsFailingWhenTestingMutant(int mutantId, params int[] testIds)
        {
<<<<<<< HEAD
            var testsGuidList = GetGuidList(testIds);
            if (!testsGuidList.IsIncluded(GetCoveringTests(mutantId)))
            {
                // just check we are not doing something stupid
                throw new ApplicationException(
                    $"you tried to declare a failing test but it does not cover mutant {mutantId}");
            }
            _failedTestsPerMutant[mutantId] = testsGuidList;
        }

        /// <summary>
        /// Declare tests that fail for a specific run
        /// </summary>
        /// <param name="mutantIds">list of mutants for the run</param>
        /// <param name="mutantId">mutant concerned by those tests</param>
        /// <param name="testIds">tests that fail</param>
        public void DeclareTestsFailingWhenTestingMutant(IEnumerable<int> mutantIds,int mutantId, params int[] testIds)
        {
            var key = mutantIds.ToHashSet();
            var testsGuidList = GetGuidList(testIds);

            if (!_failedTestsPerRun.ContainsKey(key))
=======
            _coverageResult[mutantId] = GetGuidList(testIds);
            foreach (var testId in testIds.Length == 0 ? _tests.Keys.ToArray() : testIds)
            {
                var id = _tests[testId].Id;
                if (!_testCoverage.ContainsKey(id))
                {
                    _testCoverage[id] = new List<int>();
                }
                _testCoverage[id].Add(mutantId);
            }
        }

        public void DeclareTestsFailingAtInit(params int[] ids) => DeclareTestsFailingWhenTestingMutant(InitialRunId, ids);

        public void SetMode(OptimizationModes mode) => _mode = mode;

        public void DeclareTestsFailingWhenTestingMutant(int id, params int[] ids)
        {
            var testsGuidList = GetGuidList(ids);
            if (!testsGuidList.IsIncludedIn(GetCoveringTests(id)))
>>>>>>> 40c70c27
            {
                _failedTestsPerRun[key] = new Dictionary<int, TestsGuidList>();
            }
            _failedTestsPerRun[key][mutantId] = testsGuidList;
        }

        /// <summary>
        /// Create a test
        /// </summary>
        /// <param name="testId"></param>
        /// <param name="name"></param>
        /// <param name="file"></param>
        /// <returns></returns>
        public TestDescription CreateTest(int testId = -1, string name = null, string file = "TestFile.cs")
        {
            if (testId == -1)
            {
                testId = _tests.Keys.Append(-1).Max()+1;
            }

            var test = new TestDescription(Guid.NewGuid(), name ?? $"test {testId}", file);
            _tests[testId] = test;
            TestSet.RegisterTests(new[] { test });
            return test;
        }

        /// <summary>
        /// Create tests.
        /// </summary>
        /// <param name="testIds">List of ids to create test out of.</param>
        public void CreateTests(params int[] testIds)
        {
            foreach (var id in testIds)
            {
                CreateTest(id);
            }
        }

        /// <summary>
        /// Returns a list of test Guids
        /// </summary>
        /// <param name="testIds"></param>
        /// <returns></returns>
<<<<<<< HEAD
        public TestsGuidList GetGuidList(params int[] testIds) => new TestsGuidList(testIds.Select(i => _tests[i]).Select(t => t.Id));

        private TestsGuidList GetGuidList() => new(_tests.Values.Select(t => t.Id));

        private TestsGuidList GetFailedTests(int mutantId, IEnumerable<int> readOnlyList)
=======
        public TestGuidsList GetGuidList(params int[] ids)
        {
            var selectedIds = ids.Length > 0 ? ids.Select(i => _tests[i]) : _tests.Values;
            return new TestGuidsList(selectedIds.Select(t => t.Id));
        }

        private TestGuidsList GetFailedTests(int runId)
>>>>>>> 40c70c27
        {
            if (readOnlyList != null)
            {
                var mutantIds = readOnlyList.ToHashSet();
                if (_failedTestsPerRun.ContainsKey(mutantIds))
                {
                    if (_failedTestsPerRun[mutantIds].TryGetValue(mutantId, out var list1))
                    {
                        return list1;
                    }
                }
            }

            if (_failedTestsPerMutant.TryGetValue(mutantId, out var list))
            {
                return list;
            }
            return TestGuidsList.NoTest();
        }

<<<<<<< HEAD
        private TestsGuidList GetCoveringTests(int mutantId)
        {
            if (_coverageResult.TryGetValue(mutantId, out var list))
            {
                if (list.Count == TestSet.Count)
                {
                    return TestsGuidList.EveryTest();
                }
                return list;
            }

            // if this is the initial test run, we must return the complete list of tests.
            return mutantId == InitialRunId ? new TestsGuidList(_tests.Values.Select(t => t.Id)) : TestsGuidList.NoTest();
        }

        private TestRunResult GetRunResult(int id) => new(GetCoveringTests(id), GetFailedTests(id, null), TestsGuidList.NoTest(), string.Empty, TimeSpan.Zero);
=======
        private TestGuidsList GetCoveringTests(int id)
        {

            // if this is the initial test run, we must return the complete list of tests.
            if (id == InitialRunId)
            {
                return new TestGuidsList(_tests.Values.Select(t => t.Id));
            }

            if (!_mode.HasFlag(OptimizationModes.CoverageBasedTest))
            {
                return TestGuidsList.EveryTest();
            }

            return _coverageResult.TryGetValue(id, out var list) ? list : TestGuidsList.NoTest();
        }

        private TestRunResult GetRunResult(int id) => new(GetCoveringTests(id), GetFailedTests(id), TestGuidsList.NoTest(), string.Empty, TimeSpan.Zero);
>>>>>>> 40c70c27

        public TestRunResult GetInitialRunResult() => GetRunResult(InitialRunId);

        public Mock<ITestRunner> GetTestRunnerMock()
        {
            if (_runnerMock != null)
            {
                return _runnerMock;
            }

            _runnerMock = new Mock<ITestRunner>();
            var successResult = new TestRunResult(GetGuidList(),
                TestGuidsList.NoTest(),
                TestGuidsList.NoTest(),
                string.Empty,
                TimeSpan.Zero);
<<<<<<< HEAD
            _runnerMock.Setup(x => x.DiscoverTests()).Returns(TestSet);
            _runnerMock.Setup(x => x.InitialTest()).Returns(GetRunResult(InitialRunId));
            _runnerMock.Setup(x => x.CaptureCoverage(It.IsAny<IEnumerable<Mutant>>()))
                .Callback((Action<IEnumerable<Mutant>>)(t =>
=======
            runnerMock.Setup(x => x.DiscoverTests()).Returns(TestSet);
            runnerMock.Setup(x => x.InitialTest()).Returns(GetRunResult(InitialRunId));
            runnerMock.Setup(x => x.CaptureCoverage())
                .Returns(() =>
>>>>>>> 40c70c27
                {
                    var result = new List<CoverageRunResult>(_tests.Count);
                    foreach (var (guid, mutations) in _testCoverage)
                    {
<<<<<<< HEAD
                        m.CoveringTests = GetCoveringTests(m.Id);
                        if (m.CoveringTests.Count == TestSet.Count)
                        {
                            m.CoveringTests = TestsGuidList.EveryTest();
                        }
                    }
                })).Returns(successResult);
            _runnerMock.Setup(x => x.TestMultipleMutants(It.IsAny<ITimeoutValueCalculator>(),
=======
                        result.Add(new CoverageRunResult(guid, CoverageConfidence.Normal,
                            mutations,
                            Enumerable.Empty<int>(),
                            Enumerable.Empty<int>()));
                    }
                    return result;
                });
            runnerMock.Setup(x => x.TestMultipleMutants(It.IsAny<ITimeoutValueCalculator>(),
>>>>>>> 40c70c27
                    It.IsAny<IReadOnlyList<Mutant>>(), It.IsAny<TestUpdateHandler>())).
                Callback((Action<ITimeoutValueCalculator, IReadOnlyList<Mutant>, TestUpdateHandler>)((test1, list,
                    update) =>
                {
                    var ids = list.Select(m => m.Id);
                    foreach (var m in list)
                    {
<<<<<<< HEAD
                        update(list, GetFailedTests(m.Id, ids), GetCoveringTests(m.Id), TestsGuidList.NoTest());
=======
                        update(list, GetFailedTests(m.Id),  GetCoveringTests(m.Id), TestGuidsList.NoTest());
>>>>>>> 40c70c27
                    }
                }))
                .Returns(successResult);
            return _runnerMock;
        }


        private class HashSetComparer : IEqualityComparer<HashSet<int>>
        {
            public bool Equals(HashSet<int> x, HashSet<int> y) => x!= null && y!= null && x.SetEquals(y);

            public int GetHashCode([DisallowNull] HashSet<int> obj) => obj.Aggregate(0, (current, entry) => current ^ entry.GetHashCode());
        }
    }
}<|MERGE_RESOLUTION|>--- conflicted
+++ resolved
@@ -17,38 +17,29 @@
     ///
     internal class FullRunScenario
     {
-<<<<<<< HEAD
         // list of mutants
         private readonly Dictionary<int, Mutant> _mutants = new();
         // list of test (and their description)
         private readonly Dictionary<int, TestDescription> _tests = new ();
         // test coverage per mutant
-        private readonly Dictionary<int, TestsGuidList> _coverageResult = new();
+        private readonly Dictionary<int, TestGuidsList> _coverageResult = new();
         // failing tests per mutant
-        private readonly Dictionary<int, TestsGuidList> _failedTestsPerMutant = new();
+        private readonly Dictionary<int, TestGuidsList> _failedTestsPerMutant = new();
+        // mutant coverage per test
+        private readonly Dictionary<Guid, List<int>> _testCoverage = new();
         // fine control: failing tests per mutant, taking into account the other mutants tested in the same session.
-        private readonly Dictionary<HashSet<int>, Dictionary<int, TestsGuidList>> _failedTestsPerRun = new(new HashSetComparer());
+        private readonly Dictionary<HashSet<int>, Dictionary<int, TestGuidsList>> _failedTestsPerRun = new(new HashSetComparer());
+        private OptimizationModes _mode = OptimizationModes.CoverageBasedTest | OptimizationModes.SkipUncoveredMutants;
         private const int InitialRunId = -1;
         private Mock<ITestRunner> _runnerMock;
         /// <summary>
         /// Existing tests.
         /// </summary>
-=======
-        private readonly Dictionary<int, Mutant> _mutants = new();
-        private readonly Dictionary<int, TestDescription> _tests = new ();
-
-        private readonly Dictionary<int, TestGuidsList> _coverageResult = new();
-        private readonly Dictionary<int, TestGuidsList> _failedTestsPerRun = new();
-        private readonly Dictionary<Guid, List<int>> _testCoverage = new();
-        private const int InitialRunId = -1;
-        private OptimizationModes _mode = OptimizationModes.CoverageBasedTest | OptimizationModes.SkipUncoveredMutants;
-
->>>>>>> 40c70c27
         public TestSet TestSet { get; } = new();
         /// <summary>
         /// Existing mutants.
         /// </summary>
-        public IEnumerable<Mutant> Mutants => _mutants.Values;
+        public IDictionary<int, Mutant> Mutants => _mutants;
 
         /// <summary>
         /// Create a mutant
@@ -70,7 +61,6 @@
         {
             var mutant = new Mutant
             {
-<<<<<<< HEAD
                 Id = id,
                 Mutation = new Mutation
                 {
@@ -98,19 +88,7 @@
         /// Get the list of mutants that must be tested.
         /// </summary>
         /// <returns></returns>
-        public IEnumerable<Mutant> GetTestableMutants() => _coverageResult.Keys.Select(i => _mutants[i]);
-=======
-                CreateMutant(id);
-            }
-        }
-
-        public IEnumerable<Mutant> GetMutants() => _mutants.Values;
-
         public IEnumerable<Mutant> GetCoveredMutants() => _coverageResult.Keys.Select(i => _mutants[i]);
-
-        public MutantStatus GetMutantStatus(int id) => _mutants[id].ResultStatus;
->>>>>>> 40c70c27
-
         /// <summary>
         /// Get the status of the mutant of a given id
         /// </summary>
@@ -122,29 +100,49 @@
         /// </summary>
         /// <param name="mutantId">mutant id</param>
         /// <param name="testIds">tests covering the given mutant</param>
-        public void DeclareCoverageForMutant(int mutantId, params int[] testIds) => _coverageResult[mutantId] = GetGuidList(testIds);
+        public void DeclareCoverageForMutant(int mutantId, params int[] testIds)
+        {
+            _coverageResult[mutantId] = GetGuidList(testIds);
+            foreach (var testId in testIds)
+            {
+                var id = _tests[testId].Id;
+                if (!_testCoverage.ContainsKey(id))
+                {
+                    _testCoverage[id] = new List<int>();
+                }
+                _testCoverage[id].Add(mutantId);
+            }
+        }
+
         /// <summary>
         /// Declare that the mutant must be run against all tests.
         /// </summary>
         /// <param name="mutantId">mutant id</param>
-        public void DeclareFullCoverageForMutant(int mutantId) => _coverageResult[mutantId] = GetGuidList();
+        public void DeclareFullCoverageForMutant(int mutantId) =>
+            DeclareCoverageForMutant(mutantId, _tests.Keys.ToArray());
         /// <summary>
         /// Declare tests that are failing against the non mutated assembly.
         /// </summary>
         /// <param name="testIds">test ids</param>
         public void DeclareTestsFailingAtInit(params int[] testIds) => DeclareTestsFailingWhenTestingMutant(InitialRunId, testIds);
+        
+        /// <summary>
+        /// Define optimization mode
+        /// </summary>
+        /// <param name="mode"></param>
+        public void SetMode(OptimizationModes mode) => _mode = mode;
+
         /// <summary>
         /// Declare the tests that are failing when testing a mutant.
         /// </summary>
         /// <param name="mutantId">Mutant id</param>
         /// <param name="testIds">Test(s) failing for this mutant</param>
         public void DeclareTestsFailingWhenTestingMutant(int mutantId, params int[] testIds)
-        {
-<<<<<<< HEAD
+            {
             var testsGuidList = GetGuidList(testIds);
-            if (!testsGuidList.IsIncluded(GetCoveringTests(mutantId)))
-            {
-                // just check we are not doing something stupid
+            // just check we are not doing something stupid
+            if (mutantId!= InitialRunId && !testsGuidList.IsIncludedIn(GetCoveringTests(mutantId)))
+            {
                 throw new ApplicationException(
                     $"you tried to declare a failing test but it does not cover mutant {mutantId}");
             }
@@ -152,41 +150,21 @@
         }
 
         /// <summary>
-        /// Declare tests that fail for a specific run
-        /// </summary>
-        /// <param name="mutantIds">list of mutants for the run</param>
+        /// Declare tests that fail for a specific run.
+        /// </summary>
         /// <param name="mutantId">mutant concerned by those tests</param>
-        /// <param name="testIds">tests that fail</param>
-        public void DeclareTestsFailingWhenTestingMutant(IEnumerable<int> mutantIds,int mutantId, params int[] testIds)
-        {
-            var key = mutantIds.ToHashSet();
-            var testsGuidList = GetGuidList(testIds);
+        /// <param name="mutantInRun"></param>
+        /// <param name="failingTestIds"></param>
+        /// <remarks>this method simulates interdependent tests</remarks>
+        public void DeclareTestsFailingWhenTestingMutantWithGroup(int mutantId, IEnumerable<int> mutantInRun,
+            params int[] failingTestIds)
+        {
+            var key = mutantInRun.ToHashSet();
+            var testsGuidList = GetGuidList(failingTestIds);
 
             if (!_failedTestsPerRun.ContainsKey(key))
-=======
-            _coverageResult[mutantId] = GetGuidList(testIds);
-            foreach (var testId in testIds.Length == 0 ? _tests.Keys.ToArray() : testIds)
-            {
-                var id = _tests[testId].Id;
-                if (!_testCoverage.ContainsKey(id))
-                {
-                    _testCoverage[id] = new List<int>();
-                }
-                _testCoverage[id].Add(mutantId);
-            }
-        }
-
-        public void DeclareTestsFailingAtInit(params int[] ids) => DeclareTestsFailingWhenTestingMutant(InitialRunId, ids);
-
-        public void SetMode(OptimizationModes mode) => _mode = mode;
-
-        public void DeclareTestsFailingWhenTestingMutant(int id, params int[] ids)
-        {
-            var testsGuidList = GetGuidList(ids);
-            if (!testsGuidList.IsIncludedIn(GetCoveringTests(id)))
->>>>>>> 40c70c27
-            {
-                _failedTestsPerRun[key] = new Dictionary<int, TestsGuidList>();
+            {
+                _failedTestsPerRun[key] = new Dictionary<int, TestGuidsList>();
             }
             _failedTestsPerRun[key][mutantId] = testsGuidList;
         }
@@ -228,21 +206,11 @@
         /// </summary>
         /// <param name="testIds"></param>
         /// <returns></returns>
-<<<<<<< HEAD
-        public TestsGuidList GetGuidList(params int[] testIds) => new TestsGuidList(testIds.Select(i => _tests[i]).Select(t => t.Id));
-
-        private TestsGuidList GetGuidList() => new(_tests.Values.Select(t => t.Id));
-
-        private TestsGuidList GetFailedTests(int mutantId, IEnumerable<int> readOnlyList)
-=======
-        public TestGuidsList GetGuidList(params int[] ids)
-        {
-            var selectedIds = ids.Length > 0 ? ids.Select(i => _tests[i]) : _tests.Values;
-            return new TestGuidsList(selectedIds.Select(t => t.Id));
-        }
-
-        private TestGuidsList GetFailedTests(int runId)
->>>>>>> 40c70c27
+        public TestGuidsList GetGuidList(params int[] testIds) => new(testIds.Select(i => _tests[i]).Select(t => t.Id));
+
+        private TestGuidsList GetGuidList() => new(_tests.Values.Select(t => t.Id));
+
+        private TestGuidsList GetFailedTests(int mutantId, IEnumerable<int> readOnlyList)
         {
             if (readOnlyList != null)
             {
@@ -263,43 +231,29 @@
             return TestGuidsList.NoTest();
         }
 
-<<<<<<< HEAD
-        private TestsGuidList GetCoveringTests(int mutantId)
-        {
+        private TestGuidsList GetCoveringTests(int mutantId)
+        {
+            if (mutantId == InitialRunId)
+            {
+                return GetGuidList();
+            }
+            
+            if (!_mode.HasFlag(OptimizationModes.CoverageBasedTest))
+            {
+                return TestGuidsList.EveryTest();
+            }
+
             if (_coverageResult.TryGetValue(mutantId, out var list))
             {
-                if (list.Count == TestSet.Count)
-                {
-                    return TestsGuidList.EveryTest();
-                }
                 return list;
             }
-
-            // if this is the initial test run, we must return the complete list of tests.
-            return mutantId == InitialRunId ? new TestsGuidList(_tests.Values.Select(t => t.Id)) : TestsGuidList.NoTest();
-        }
-
-        private TestRunResult GetRunResult(int id) => new(GetCoveringTests(id), GetFailedTests(id, null), TestsGuidList.NoTest(), string.Empty, TimeSpan.Zero);
-=======
-        private TestGuidsList GetCoveringTests(int id)
-        {
-
-            // if this is the initial test run, we must return the complete list of tests.
-            if (id == InitialRunId)
-            {
-                return new TestGuidsList(_tests.Values.Select(t => t.Id));
-            }
-
-            if (!_mode.HasFlag(OptimizationModes.CoverageBasedTest))
-            {
-                return TestGuidsList.EveryTest();
-            }
-
-            return _coverageResult.TryGetValue(id, out var list) ? list : TestGuidsList.NoTest();
-        }
-
-        private TestRunResult GetRunResult(int id) => new(GetCoveringTests(id), GetFailedTests(id), TestGuidsList.NoTest(), string.Empty, TimeSpan.Zero);
->>>>>>> 40c70c27
+            
+            return TestGuidsList.NoTest();
+        }
+
+        private TestRunResult GetRunResult(int id) =>
+            new(GetCoveringTests(id), GetFailedTests(id, null), TestGuidsList.NoTest(), string.Empty,
+                TimeSpan.Zero);
 
         public TestRunResult GetInitialRunResult() => GetRunResult(InitialRunId);
 
@@ -316,31 +270,14 @@
                 TestGuidsList.NoTest(),
                 string.Empty,
                 TimeSpan.Zero);
-<<<<<<< HEAD
             _runnerMock.Setup(x => x.DiscoverTests()).Returns(TestSet);
             _runnerMock.Setup(x => x.InitialTest()).Returns(GetRunResult(InitialRunId));
-            _runnerMock.Setup(x => x.CaptureCoverage(It.IsAny<IEnumerable<Mutant>>()))
-                .Callback((Action<IEnumerable<Mutant>>)(t =>
-=======
-            runnerMock.Setup(x => x.DiscoverTests()).Returns(TestSet);
-            runnerMock.Setup(x => x.InitialTest()).Returns(GetRunResult(InitialRunId));
-            runnerMock.Setup(x => x.CaptureCoverage())
+            _runnerMock.Setup(x => x.CaptureCoverage())
                 .Returns(() =>
->>>>>>> 40c70c27
                 {
                     var result = new List<CoverageRunResult>(_tests.Count);
                     foreach (var (guid, mutations) in _testCoverage)
                     {
-<<<<<<< HEAD
-                        m.CoveringTests = GetCoveringTests(m.Id);
-                        if (m.CoveringTests.Count == TestSet.Count)
-                        {
-                            m.CoveringTests = TestsGuidList.EveryTest();
-                        }
-                    }
-                })).Returns(successResult);
-            _runnerMock.Setup(x => x.TestMultipleMutants(It.IsAny<ITimeoutValueCalculator>(),
-=======
                         result.Add(new CoverageRunResult(guid, CoverageConfidence.Normal,
                             mutations,
                             Enumerable.Empty<int>(),
@@ -348,20 +285,16 @@
                     }
                     return result;
                 });
-            runnerMock.Setup(x => x.TestMultipleMutants(It.IsAny<ITimeoutValueCalculator>(),
->>>>>>> 40c70c27
+            
+            _runnerMock.Setup(x => x.TestMultipleMutants(It.IsAny<ITimeoutValueCalculator>(),
                     It.IsAny<IReadOnlyList<Mutant>>(), It.IsAny<TestUpdateHandler>())).
                 Callback((Action<ITimeoutValueCalculator, IReadOnlyList<Mutant>, TestUpdateHandler>)((test1, list,
                     update) =>
                 {
                     var ids = list.Select(m => m.Id);
-                    foreach (var m in list)
+                    foreach (var mutant in list)
                     {
-<<<<<<< HEAD
-                        update(list, GetFailedTests(m.Id, ids), GetCoveringTests(m.Id), TestsGuidList.NoTest());
-=======
-                        update(list, GetFailedTests(m.Id),  GetCoveringTests(m.Id), TestGuidsList.NoTest());
->>>>>>> 40c70c27
+                        update(list, GetFailedTests(mutant.Id, ids), mutant.AssessingTests, TestGuidsList.NoTest());
                     }
                 }))
                 .Returns(successResult);
@@ -375,5 +308,7 @@
 
             public int GetHashCode([DisallowNull] HashSet<int> obj) => obj.Aggregate(0, (current, entry) => current ^ entry.GetHashCode());
         }
+
+        public IEnumerable<Mutant> GetMutants() => Mutants.Values;
     }
 }