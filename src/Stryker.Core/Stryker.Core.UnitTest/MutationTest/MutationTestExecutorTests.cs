--- conflicted
+++ resolved
@@ -48,13 +48,8 @@
         {
             var testRunnerMock = new Mock<ITestRunner>(MockBehavior.Strict);
             var mutant = new Mutant { Id = 1, CoveringTests = TestGuidsList.EveryTest() };
-<<<<<<< HEAD
             testRunnerMock.Setup(x => x.TestMultipleMutants( It.IsAny<IProjectAndTest>(),It.IsAny<ITimeoutValueCalculator>(), It.IsAny<IReadOnlyList<Mutant>>(), null)).
-                Returns(TestRunResult.TimedOut(TestGuidsList.NoTest(), TestGuidsList.NoTest(), TestGuidsList.EveryTest(), "", TimeSpan.Zero));
-=======
-            testRunnerMock.Setup(x => x.TestMultipleMutants(It.IsAny<ITimeoutValueCalculator>(), It.IsAny<IReadOnlyList<Mutant>>(), null)).
                 Returns(TestRunResult.TimedOut(new List<VsTestDescription>(), TestGuidsList.NoTest(), TestGuidsList.NoTest(), TestGuidsList.EveryTest(), "", TimeSpan.Zero));
->>>>>>> 98f4e97b
 
             var target = new MutationTestExecutor(testRunnerMock.Object);
 
@@ -71,13 +66,8 @@
             var testRunnerMock = new Mock<ITestRunner>(MockBehavior.Strict);
             var mutant1 = new Mutant { Id = 1, CoveringTests = TestGuidsList.EveryTest() };
             var mutant2 = new Mutant { Id = 2, CoveringTests = TestGuidsList.EveryTest() };
-<<<<<<< HEAD
             testRunnerMock.Setup(x => x.TestMultipleMutants( It.IsAny<IProjectAndTest>(),It.IsAny<ITimeoutValueCalculator>(), It.IsAny<IReadOnlyList<Mutant>>(), null)).
-                Returns(TestRunResult.TimedOut(TestGuidsList.NoTest(), TestGuidsList.NoTest(), TestGuidsList.NoTest(), "", TimeSpan.Zero));
-=======
-            testRunnerMock.Setup(x => x.TestMultipleMutants(It.IsAny<ITimeoutValueCalculator>(), It.IsAny<IReadOnlyList<Mutant>>(), null)).
                 Returns(TestRunResult.TimedOut(new List<VsTestDescription>(), TestGuidsList.NoTest(), TestGuidsList.NoTest(), TestGuidsList.NoTest(), "", TimeSpan.Zero));
->>>>>>> 98f4e97b
 
             var target = new MutationTestExecutor(testRunnerMock.Object);
 
