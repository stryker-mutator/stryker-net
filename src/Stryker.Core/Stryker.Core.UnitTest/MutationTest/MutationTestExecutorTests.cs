using System;
using System.Collections.Generic;
using System.Linq;
using Moq;
using Shouldly;
using Stryker.Core.Initialisation;
using Stryker.Core.Mutants;
using Stryker.Core.MutationTest;
using Stryker.Core.TestRunners;
using Stryker.Core.TestRunners.VsTest;
using Xunit;

namespace Stryker.Core.UnitTest.MutationTest
{
    public class MutationTestExecutorTests : TestBase
    {
        [Fact]
        public void MutationTestExecutor_NoFailedTestShouldBeSurvived()
        {
            var testRunnerMock = new Mock<ITestRunner>(MockBehavior.Strict);
            var mutant = new Mutant { Id = 1 };
            testRunnerMock.Setup(x => x.TestMultipleMutants( It.IsAny<IProjectAndTest>(),It.IsAny<ITimeoutValueCalculator>(), It.IsAny<IReadOnlyList<Mutant>>(), null)).Returns(new TestRunResult(true));

            var target = new MutationTestExecutor(testRunnerMock.Object);

            target.Test(null, new List<Mutant> { mutant }, null, null);

            mutant.ResultStatus.ShouldBe(MutantStatus.Survived);
            testRunnerMock.Verify(x => x.TestMultipleMutants( It.IsAny<IProjectAndTest>(),It.IsAny<ITimeoutValueCalculator>(), It.IsAny<IReadOnlyList<Mutant>>(), null), Times.Once);
        }

        [Fact]
        public void MutationTestExecutor_FailedTestShouldBeKilled()
        {
            var testRunnerMock = new Mock<ITestRunner>(MockBehavior.Strict);
            var mutant = new Mutant { Id = 1, CoveringTests = TestGuidsList.EveryTest() };
            testRunnerMock.Setup(x => x.TestMultipleMutants( It.IsAny<IProjectAndTest>(),null, It.IsAny<IReadOnlyList<Mutant>>(), null)).Returns(new TestRunResult(false));

            var target = new MutationTestExecutor(testRunnerMock.Object);

            target.Test(null,new List<Mutant> { mutant }, null, null);

            mutant.ResultStatus.ShouldBe(MutantStatus.Killed);
            testRunnerMock.Verify(x => x.TestMultipleMutants( It.IsAny<IProjectAndTest>(),null, It.IsAny<IReadOnlyList<Mutant>>(), null), Times.Once);
        }

        [Fact]
        public void MutationTestExecutor_TimeoutShouldBePassedToProcessTimeout()
        {
            var testRunnerMock = new Mock<ITestRunner>(MockBehavior.Strict);
            var mutant = new Mutant { Id = 1, CoveringTests = TestGuidsList.EveryTest() };
<<<<<<< HEAD
            testRunnerMock.Setup(x => x.TestMultipleMutants( It.IsAny<IProjectAndTest>(),It.IsAny<ITimeoutValueCalculator>(), It.IsAny<IReadOnlyList<Mutant>>(), null)).
                Returns(TestRunResult.TimedOut(new List<VsTestDescription>(), TestGuidsList.NoTest(), TestGuidsList.NoTest(), TestGuidsList.EveryTest(), "", TimeSpan.Zero));
=======
            testRunnerMock.Setup(x => x.TestMultipleMutants(It.IsAny<ITimeoutValueCalculator>(), It.IsAny<IReadOnlyList<Mutant>>(), null)).
                Returns(TestRunResult.TimedOut(new List<VsTestDescription>(), TestGuidsList.NoTest(), TestGuidsList.NoTest(), TestGuidsList.EveryTest(), "", Enumerable.Empty<string>(), TimeSpan.Zero));
>>>>>>> f072f1b4

            var target = new MutationTestExecutor(testRunnerMock.Object);

            var timeoutValueCalculator = new TimeoutValueCalculator(500);
            target.Test(null, new List<Mutant> { mutant }, timeoutValueCalculator, null);

            mutant.ResultStatus.ShouldBe(MutantStatus.Timeout);
            testRunnerMock.Verify(x => x.TestMultipleMutants( It.IsAny<IProjectAndTest>(), timeoutValueCalculator, It.IsAny<IReadOnlyList<Mutant>>(), null), Times.Once);
        }

        [Fact]
        public void MutationTestExecutor_ShouldSwitchToSingleModeOnDubiousTimeouts()
        {
            var testRunnerMock = new Mock<ITestRunner>(MockBehavior.Strict);
            var mutant1 = new Mutant { Id = 1, CoveringTests = TestGuidsList.EveryTest() };
            var mutant2 = new Mutant { Id = 2, CoveringTests = TestGuidsList.EveryTest() };
<<<<<<< HEAD
            testRunnerMock.Setup(x => x.TestMultipleMutants( It.IsAny<IProjectAndTest>(),It.IsAny<ITimeoutValueCalculator>(), It.IsAny<IReadOnlyList<Mutant>>(), null)).
                Returns(TestRunResult.TimedOut(new List<VsTestDescription>(), TestGuidsList.NoTest(), TestGuidsList.NoTest(), TestGuidsList.NoTest(), "", TimeSpan.Zero));
=======
            testRunnerMock.Setup(x => x.TestMultipleMutants(It.IsAny<ITimeoutValueCalculator>(), It.IsAny<IReadOnlyList<Mutant>>(), null)).
                Returns(TestRunResult.TimedOut(new List<VsTestDescription>(), TestGuidsList.NoTest(), TestGuidsList.NoTest(), TestGuidsList.NoTest(), "", Enumerable.Empty<string>(), TimeSpan.Zero));
>>>>>>> f072f1b4

            var target = new MutationTestExecutor(testRunnerMock.Object);

            var timeoutValueCalculator = new TimeoutValueCalculator(500);
            target.Test(null, new List<Mutant> { mutant1, mutant2 }, timeoutValueCalculator, null);

            mutant1.ResultStatus.ShouldBe(MutantStatus.Timeout);
            mutant2.ResultStatus.ShouldBe(MutantStatus.Timeout);
            testRunnerMock.Verify(x => x.TestMultipleMutants( It.IsAny<IProjectAndTest>(),timeoutValueCalculator, It.IsAny<IReadOnlyList<Mutant>>(), null), Times.Exactly(3));
        }
    }
}<|MERGE_RESOLUTION|>--- conflicted
+++ resolved
@@ -49,13 +49,8 @@
         {
             var testRunnerMock = new Mock<ITestRunner>(MockBehavior.Strict);
             var mutant = new Mutant { Id = 1, CoveringTests = TestGuidsList.EveryTest() };
-<<<<<<< HEAD
             testRunnerMock.Setup(x => x.TestMultipleMutants( It.IsAny<IProjectAndTest>(),It.IsAny<ITimeoutValueCalculator>(), It.IsAny<IReadOnlyList<Mutant>>(), null)).
-                Returns(TestRunResult.TimedOut(new List<VsTestDescription>(), TestGuidsList.NoTest(), TestGuidsList.NoTest(), TestGuidsList.EveryTest(), "", TimeSpan.Zero));
-=======
-            testRunnerMock.Setup(x => x.TestMultipleMutants(It.IsAny<ITimeoutValueCalculator>(), It.IsAny<IReadOnlyList<Mutant>>(), null)).
                 Returns(TestRunResult.TimedOut(new List<VsTestDescription>(), TestGuidsList.NoTest(), TestGuidsList.NoTest(), TestGuidsList.EveryTest(), "", Enumerable.Empty<string>(), TimeSpan.Zero));
->>>>>>> f072f1b4
 
             var target = new MutationTestExecutor(testRunnerMock.Object);
 
@@ -72,13 +67,8 @@
             var testRunnerMock = new Mock<ITestRunner>(MockBehavior.Strict);
             var mutant1 = new Mutant { Id = 1, CoveringTests = TestGuidsList.EveryTest() };
             var mutant2 = new Mutant { Id = 2, CoveringTests = TestGuidsList.EveryTest() };
-<<<<<<< HEAD
             testRunnerMock.Setup(x => x.TestMultipleMutants( It.IsAny<IProjectAndTest>(),It.IsAny<ITimeoutValueCalculator>(), It.IsAny<IReadOnlyList<Mutant>>(), null)).
-                Returns(TestRunResult.TimedOut(new List<VsTestDescription>(), TestGuidsList.NoTest(), TestGuidsList.NoTest(), TestGuidsList.NoTest(), "", TimeSpan.Zero));
-=======
-            testRunnerMock.Setup(x => x.TestMultipleMutants(It.IsAny<ITimeoutValueCalculator>(), It.IsAny<IReadOnlyList<Mutant>>(), null)).
                 Returns(TestRunResult.TimedOut(new List<VsTestDescription>(), TestGuidsList.NoTest(), TestGuidsList.NoTest(), TestGuidsList.NoTest(), "", Enumerable.Empty<string>(), TimeSpan.Zero));
->>>>>>> f072f1b4
 
             var target = new MutationTestExecutor(testRunnerMock.Object);
 
