using Buildalyzer;
using Microsoft.CodeAnalysis;
using Microsoft.CodeAnalysis.CSharp;
using Microsoft.Extensions.Logging;
using Moq;
using Shouldly;
using Stryker.Core.Compiling;
using Stryker.Core.CoverageAnalysis;
using Stryker.Core.Exceptions;
using Stryker.Core.Initialisation;
using Stryker.Core.Logging;
using Stryker.Core.MutantFilters;
using Stryker.Core.Mutants;
using Stryker.Core.MutationTest;
using Stryker.Core.Mutators;
using Stryker.Core.Options;
using Stryker.Core.ProjectComponents;
using Stryker.Core.Reporters;
using Stryker.Core.TestRunners;
using System.Collections.Generic;
using System.Collections.ObjectModel;
using System.IO;
using System.IO.Abstractions.TestingHelpers;
using System.Linq;
using System.Reflection;
using Xunit;

namespace Stryker.Core.UnitTest.MutationTest
{

    public delegate bool UpdateHandler(IReadOnlyList<Mutant> mutants, TestListDescription ranTests,
        TestListDescription failedTests);

    public class MutationTestProcessTests
    {
        private string CurrentDirectory { get; }
        private string FilesystemRoot { get; }
        private string SourceFile { get; }
        private readonly IEnumerable<PortableExecutableReference> _assemblies;

        public MutationTestProcessTests()
        {
            CurrentDirectory = Path.GetDirectoryName(Assembly.GetExecutingAssembly().Location);
            FilesystemRoot = Path.GetPathRoot(CurrentDirectory);
            SourceFile = File.ReadAllText(CurrentDirectory + "/TestResources/ExampleSourceFile.cs");
            _assemblies = new ReferenceProvider().GetReferencedAssemblies();
        }

        [Fact]
        public void ShouldCallMutantOrchestratorAndReporter()
        {
            var inputFile = new CsharpFileLeaf()
            {
                Name = "Recursive.cs",
                SourceCode = SourceFile,
                SyntaxTree = CSharpSyntaxTree.ParseText(SourceFile)
            };
            var folder = new CsharpFolderComposite()
            {
                Name = Path.Combine(FilesystemRoot, "ExampleProject")
            };
            folder.Add(inputFile);
            var input = new MutationTestInput()
            {
                ProjectInfo = new ProjectInfo()
                {
                    ProjectUnderTestAnalyzerResult = TestHelper.SetupProjectAnalyzerResult(properties: new Dictionary<string, string>()
                        {
                            { "TargetDir", "/bin/Debug/netcoreapp2.1" },
                            { "TargetFileName", "TestName.dll" },
                            { "AssemblyName", "AssemblyName" },
                            { "Language", "C#" }
                        }).Object,
                    TestProjectAnalyzerResults = new List<IAnalyzerResult> { TestHelper.SetupProjectAnalyzerResult(properties: new Dictionary<string, string>()
                        {
                            { "TargetDir", "/bin/Debug/netcoreapp2.1" },
                            { "TargetFileName", "TestName.dll" },
                            { "AssemblyName", "AssemblyName" },
                            { "Language", "C#" }
                        }).Object
                    },
                    ProjectContents = folder
                },
                AssemblyReferences = _assemblies
            };

            var fileSystem = new MockFileSystem(new Dictionary<string, MockFileData>
            {
                { Path.Combine(FilesystemRoot, "ExampleProject","Recursive.cs"), new MockFileData(SourceFile)},
                { Path.Combine(FilesystemRoot, "ExampleProject.Test", "bin", "Debug", "netcoreapp2.0", "ExampleProject.dll"), new MockFileData("Bytecode") },
                { Path.Combine(FilesystemRoot, "ExampleProject.Test", "obj", "Release", "netcoreapp2.0", "ExampleProject.dll"), new MockFileData("Bytecode") }
            });

            var mutantToBeSkipped = new Mutant() { Mutation = new Mutation() };
            var mockMutants = new Collection<Mutant>() { new Mutant() { Mutation = new Mutation() }, mutantToBeSkipped };

            // create mocks
<<<<<<< HEAD
            var orchestratorMock = new Mock<BaseMutantOrchestrator<SyntaxNode>>(MockBehavior.Strict);
=======
            var orchestratorMock = new Mock<MutantOrchestrator<SyntaxNode>>(MockBehavior.Strict);
>>>>>>> 64a1fb64
            var reporterMock = new Mock<IReporter>(MockBehavior.Strict);
            var mutationTestExecutorMock = new Mock<IMutationTestExecutor>(MockBehavior.Strict);
            var coverageAnalyzerMock = new Mock<ICoverageAnalyser>(MockBehavior.Strict);

            // setup mocks
            reporterMock.Setup(x => x.OnMutantsCreated(It.IsAny<ReadOnlyProjectComponent>()));
            orchestratorMock.Setup(x => x.GetLatestMutantBatch()).Returns(mockMutants);
            orchestratorMock.Setup(x => x.Mutate(It.IsAny<SyntaxNode>())).Returns(CSharpSyntaxTree.ParseText(SourceFile).GetRoot());
            orchestratorMock.SetupAllProperties();
            var options = new StrykerOptions(devMode: true, excludedMutations: new string[] { }, fileSystem: new MockFileSystem());

            var target = new MutationTestProcess(input,
                reporterMock.Object,
                mutationTestExecutorMock.Object,
                orchestratorMock.Object,
                fileSystem,
                new BroadcastMutantFilter(Enumerable.Empty<IMutantFilter>()),
                coverageAnalyzerMock.Object,
                options);

            // start mutation process
            target.Mutate();

            target.FilterMutants();

            // verify the right methods were called
            orchestratorMock.Verify(x => x.Mutate(It.IsAny<SyntaxNode>()), Times.Once);
            reporterMock.Verify(x => x.OnMutantsCreated(It.IsAny<ReadOnlyProjectComponent>()), Times.Once);
        }

        [Fact]
        public void FilterMutantsShouldCallMutantFilters()
        {
            var inputFile = new CsharpFileLeaf()
            {
                Name = "Recursive.cs",
                SourceCode = SourceFile,
                SyntaxTree = CSharpSyntaxTree.ParseText(SourceFile)
            };

<<<<<<< HEAD
            var folder = new FolderComposite()
=======
            var folder = new CsharpFolderComposite()
>>>>>>> 64a1fb64
            {
                Name = Path.Combine(FilesystemRoot, "ExampleProject")
            };
            folder.Add(inputFile);

            var input = new MutationTestInput()
            {
                ProjectInfo = new ProjectInfo()
                {
                    ProjectUnderTestAnalyzerResult = TestHelper.SetupProjectAnalyzerResult(properties: new Dictionary<string, string>()
                        {
                            { "TargetDir", "/bin/Debug/netcoreapp2.1" },
                            { "TargetFileName", "TestName.dll" },
                            { "AssemblyName", "AssemblyName" },
                            { "Language", "C#" }
                        }).Object,
                    TestProjectAnalyzerResults = new List<IAnalyzerResult> { TestHelper.SetupProjectAnalyzerResult(properties: new Dictionary<string, string>()
                        {
                            { "TargetDir", "/bin/Debug/netcoreapp2.1" },
                            { "TargetFileName", "TestName.dll" },
                            { "AssemblyName", "AssemblyName" },
                            { "Language", "C#" }
                        }).Object
                    },
                    ProjectContents = folder
                },
                AssemblyReferences = _assemblies
            };

            var fileSystem = new MockFileSystem(new Dictionary<string, MockFileData>
            {
                { Path.Combine(FilesystemRoot, "ExampleProject","Recursive.cs"), new MockFileData(SourceFile)},
                { Path.Combine(FilesystemRoot, "ExampleProject.Test", "bin", "Debug", "netcoreapp2.0", "ExampleProject.dll"), new MockFileData("Bytecode") },
                { Path.Combine(FilesystemRoot, "ExampleProject.Test", "obj", "Release", "netcoreapp2.0", "ExampleProject.dll"), new MockFileData("Bytecode") }
            });

            var mutantToBeSkipped = new Mutant() { Mutation = new Mutation() };
            var compileErrorMutant = new Mutant() { Mutation = new Mutation(), ResultStatus = MutantStatus.CompileError };
            var mockMutants = new Collection<Mutant>() { new Mutant() { Mutation = new Mutation() }, mutantToBeSkipped, compileErrorMutant };

            // create mocks
<<<<<<< HEAD
            var orchestratorMock = new Mock<BaseMutantOrchestrator<SyntaxNode>>(MockBehavior.Strict);
=======
            var orchestratorMock = new Mock<MutantOrchestrator<SyntaxNode>>(MockBehavior.Strict);
>>>>>>> 64a1fb64
            var reporterMock = new Mock<IReporter>(MockBehavior.Strict);
            var mutationTestExecutorMock = new Mock<IMutationTestExecutor>(MockBehavior.Strict);
            var mutantFilterMock = new Mock<IMutantFilter>(MockBehavior.Strict);
            var coverageAnalyzerMock = new Mock<ICoverageAnalyser>(MockBehavior.Strict);

            // setup mocks
            reporterMock.Setup(x => x.OnMutantsCreated(It.IsAny<ReadOnlyProjectComponent>()));
            orchestratorMock.Setup(x => x.GetLatestMutantBatch()).Returns(mockMutants);
            orchestratorMock.Setup(x => x.Mutate(It.IsAny<SyntaxNode>())).Returns(CSharpSyntaxTree.ParseText(SourceFile).GetRoot());
            orchestratorMock.SetupAllProperties();
            mutantFilterMock.SetupGet(x => x.DisplayName).Returns("Mock filter");
            IEnumerable<Mutant> mutantsPassedToFilter = null;
            mutantFilterMock.Setup(x => x.FilterMutants(It.IsAny<IEnumerable<Mutant>>(), It.IsAny<ReadOnlyFileLeaf>(), It.IsAny<IStrykerOptions>()))
                .Callback<IEnumerable<Mutant>, ReadOnlyFileLeaf, IStrykerOptions>((mutants, _, __) => mutantsPassedToFilter = mutants)
                .Returns((IEnumerable<Mutant> mutants, ReadOnlyFileLeaf file, IStrykerOptions o) => mutants.Take(1));

            var options = new StrykerOptions(devMode: true, excludedMutations: new string[] { }, fileSystem: new MockFileSystem());

            var target = new MutationTestProcess(input,
                reporterMock.Object,
                mutationTestExecutorMock.Object,
                orchestratorMock.Object,
                fileSystem,
                new BroadcastMutantFilter(new[] { mutantFilterMock.Object }),
                coverageAnalyzerMock.Object,
                options);

            // start mutation process
            target.Mutate();

            target.FilterMutants();

            // verify that compiler error mutants are not passed to filter
            mutantsPassedToFilter.ShouldNotContain(compileErrorMutant);

            // verify that filtered mutants are skipped
            inputFile.Mutants.ShouldContain(mutantToBeSkipped);
            mutantToBeSkipped.ResultStatus.ShouldBe(MutantStatus.Ignored);
        }

        [Fact]
        public void MutateShouldWriteToDisk_IfCompilationIsSuccessful()
        {
            var folder = new CsharpFolderComposite()
            {
                Name = "ProjectRoot"
            };
            folder.Add(new CsharpFileLeaf
            {
                Name = "SomeFile.cs",
                SourceCode = SourceFile,
                SyntaxTree = CSharpSyntaxTree.ParseText(SourceFile)
            });

            var input = new MutationTestInput()
            {
                ProjectInfo = new ProjectInfo()
                {
                    ProjectUnderTestAnalyzerResult = TestHelper.SetupProjectAnalyzerResult(properties: new Dictionary<string, string>()
                        {
                            { "TargetDir", Path.Combine(FilesystemRoot, "ProjectUnderTest", "bin", "Debug", "netcoreapp2.0") },
                            { "TargetFileName", "ProjectUnderTest.dll" },
                            { "AssemblyName", "ProjectUnderTest.dll" },
                            { "Language", "C#" }
                        }).Object,
                    TestProjectAnalyzerResults = new List<IAnalyzerResult> { TestHelper.SetupProjectAnalyzerResult(properties: new Dictionary<string, string>()
                        {
                            { "TargetDir", Path.Combine(FilesystemRoot, "TestProject", "bin", "Debug", "netcoreapp2.0") },
                            { "TargetFileName", "TestProject.dll" },
                            { "Language", "C#" }
                        }).Object
                    },
                    ProjectContents = folder
                },
                AssemblyReferences = _assemblies
            };
            var mockMutants = new Collection<Mutant>() { new Mutant() { Mutation = new Mutation() } };

            // create mocks
<<<<<<< HEAD
            var orchestratorMock = new Mock<BaseMutantOrchestrator<SyntaxNode>>(MockBehavior.Strict);
=======
            var orchestratorMock = new Mock<MutantOrchestrator<SyntaxNode>>(MockBehavior.Strict);
>>>>>>> 64a1fb64
            var reporterMock = new Mock<IReporter>(MockBehavior.Strict);
            var mutationTestExecutorMock = new Mock<IMutationTestExecutor>(MockBehavior.Strict);
            var compilingProcessMock = new Mock<ICompilingProcess>(MockBehavior.Strict);
            var coverageAnalyzerMock = new Mock<ICoverageAnalyser>(MockBehavior.Strict);
            var fileSystem = new MockFileSystem(new Dictionary<string, MockFileData>
            {
                { Path.Combine(FilesystemRoot, "SomeFile.cs"), new MockFileData("SomeFile")},
            });
            fileSystem.AddDirectory(Path.Combine(FilesystemRoot, "TestProject", "bin", "Debug", "netcoreapp2.0"));

            // setup mocks
            orchestratorMock.Setup(x => x.Mutate(It.IsAny<SyntaxNode>())).Returns(CSharpSyntaxTree.ParseText(SourceFile).GetRoot());
            orchestratorMock.SetupAllProperties();
            orchestratorMock.Setup(x => x.GetLatestMutantBatch()).Returns(mockMutants);
            reporterMock.Setup(x => x.OnMutantsCreated(It.IsAny<ReadOnlyProjectComponent>()));

            var options = new StrykerOptions();
            var target = new MutationTestProcess(input,
                reporterMock.Object,
                mutationTestExecutorMock.Object,
                orchestratorMock.Object,
                fileSystem,
                new BroadcastMutantFilter(Enumerable.Empty<IMutantFilter>()),
                coverageAnalyzerMock.Object,
                options);

            target.Mutate();

            // Verify the created assembly is written to disk on the right location
            string expectedPath = Path.Combine(FilesystemRoot, "TestProject", "bin", "Debug", "netcoreapp2.0", "ProjectUnderTest.dll");
            fileSystem.ShouldContainFile(expectedPath);
        }

        [Fact]
        public void ShouldCallExecutorForEveryMutant()
        {
            var mutant = new Mutant { Id = 1, MustRunAgainstAllTests = true };
            var otherMutant = new Mutant { Id = 2, MustRunAgainstAllTests = true };
            string basePath = Path.Combine(FilesystemRoot, "ExampleProject.Test");

            var folder = new CsharpFolderComposite()
            {
                Name = "ProjectRoot"
            };
            folder.Add(new CsharpFileLeaf()
            {
                Name = "SomeFile.cs",
                SourceCode = SourceFile,
                Mutants = new List<Mutant>() { mutant, otherMutant }
            });

            var input = new MutationTestInput()
            {
                ProjectInfo = new ProjectInfo()
                {
                    ProjectUnderTestAnalyzerResult = TestHelper.SetupProjectAnalyzerResult(properties: new Dictionary<string, string>()
                        {
                            { "TargetDir", "/bin/Debug/netcoreapp2.1" },
                            { "TargetFileName", "TestName.dll" },
                            { "Language", "C#" }
                        }).Object
                    ,
                    ProjectContents = folder
                },
                AssemblyReferences = _assemblies
            };
            var reporterMock = new Mock<IReporter>(MockBehavior.Strict);
            reporterMock.Setup(x => x.OnMutantTested(It.IsAny<Mutant>()));

            var runnerMock = new Mock<ITestRunner>();
            runnerMock.Setup(x => x.DiscoverNumberOfTests()).Returns(1);
            var executorMock = new Mock<IMutationTestExecutor>(MockBehavior.Strict);
            executorMock.SetupGet(x => x.TestRunner).Returns(runnerMock.Object);
            executorMock.Setup(x => x.Test(It.IsAny<IList<Mutant>>(), It.IsAny<int>(), It.IsAny<TestUpdateHandler>()));

            var mutantFilterMock = new Mock<IMutantFilter>(MockBehavior.Loose);

            var options = new StrykerOptions(basePath: basePath, fileSystem: new MockFileSystem());

            var target = new MutationTestProcess(input,
                reporterMock.Object,
                executorMock.Object,
                mutantFilter: mutantFilterMock.Object,
                options: options);

            target.Test(input.ProjectInfo.ProjectContents.Mutants);

            executorMock.Verify(x => x.Test(new List<Mutant> { mutant }, It.IsAny<int>(), It.IsAny<TestUpdateHandler>()), Times.Once);
        }

        [Theory]
        [InlineData(MutantStatus.Ignored)]
        [InlineData(MutantStatus.CompileError)]
        public void ShouldThrowExceptionWhenOtherStatusThanNotRunIsPassed(MutantStatus status)
        {
            var mutant = new Mutant { Id = 1, ResultStatus = status };
            var basePath = Path.Combine(FilesystemRoot, "ExampleProject.Test");

            var folder = new CsharpFolderComposite()
            {
                Name = "ProjectRoot"
            };
            folder.Add(new CsharpFileLeaf()
            {
                Name = "SomeFile.cs",
                Mutants = new Collection<Mutant>() { mutant }
            });

            var input = new MutationTestInput()
            {
                ProjectInfo = new ProjectInfo()
                {
                    ProjectUnderTestAnalyzerResult = TestHelper.SetupProjectAnalyzerResult(properties: new Dictionary<string, string>()
                        {
                            { "TargetDir", "/bin/Debug/netcoreapp2.1" },
                            { "TargetFileName", "TestName.dll" }
                        }).Object,
                    TestProjectAnalyzerResults = new List<IAnalyzerResult> { TestHelper.SetupProjectAnalyzerResult(properties: new Dictionary<string, string>()
                        {
                            { "TargetDir", "/bin/Debug/netcoreapp2.1" },
                            { "TargetFileName", "TestName.dll" },
                            { "Language", "C#" }
                        }).Object
                    },
                    ProjectContents = folder
                },
                AssemblyReferences = new ReferenceProvider().GetReferencedAssemblies()
            };
            var reporterMock = new Mock<IReporter>(MockBehavior.Strict);
            reporterMock.Setup(x => x.OnMutantTested(It.IsAny<Mutant>()));

            var runnerMock = new Mock<ITestRunner>();
            runnerMock.Setup(x => x.DiscoverNumberOfTests()).Returns(1);
            var executorMock = new Mock<IMutationTestExecutor>(MockBehavior.Strict);
            executorMock.SetupGet(x => x.TestRunner).Returns(runnerMock.Object);
            executorMock.Setup(x => x.Test(It.IsAny<IList<Mutant>>(), It.IsAny<int>(), It.IsAny<TestUpdateHandler>()));

            var mutantFilterMock = new Mock<IMutantFilter>(MockBehavior.Loose);

            var options = new StrykerOptions(basePath: basePath, fileSystem: new MockFileSystem());

            var target = new MutationTestProcess(input,
                reporterMock.Object,
                executorMock.Object,
                mutantFilter: mutantFilterMock.Object,
                options: options);

            Should.Throw<GeneralStrykerException>(() => target.Test(input.ProjectInfo.ProjectContents.Mutants));
        }

        [Fact]
        public void ShouldNotTest_WhenThereAreNoMutationsAtAll()
        {
            string basePath = Path.Combine(FilesystemRoot, "ExampleProject.Test");

            var folder = new CsharpFolderComposite()
            {
                Name = "ProjectRoot"
            };
            folder.Add(new CsharpFileLeaf()
            {
                Name = "SomeFile.cs",
                Mutants = new Collection<Mutant>() { }
            });

            var projectUnderTest = TestHelper.SetupProjectAnalyzerResult(
                    properties: new Dictionary<string, string>() { { "Language", "F#" } }).Object;
            var input = new MutationTestInput()
            {
                ProjectInfo = new ProjectInfo()
                {
                    ProjectContents = folder,
                    ProjectUnderTestAnalyzerResult = projectUnderTest
                },
                AssemblyReferences = _assemblies
            };
            var reporterMock = new Mock<IReporter>(MockBehavior.Strict);
            reporterMock.Setup(x => x.OnMutantTested(It.IsAny<Mutant>()));

            var executorMock = new Mock<IMutationTestExecutor>(MockBehavior.Strict);
            executorMock.SetupGet(x => x.TestRunner).Returns(Mock.Of<ITestRunner>());
            executorMock.Setup(x => x.Test(It.IsAny<IList<Mutant>>(), It.IsAny<int>(), It.IsAny<TestUpdateHandler>()));

            var mutantFilterMock = new Mock<IMutantFilter>(MockBehavior.Loose);

            var options = new StrykerOptions(basePath: basePath, fileSystem: new MockFileSystem());

            var target = new MutationTestProcess(input,
                reporterMock.Object,
                executorMock.Object,
                mutantFilter: mutantFilterMock.Object,
                options: options);

            var testResult = target.Test(input.ProjectInfo.ProjectContents.Mutants);

            executorMock.Verify(x => x.Test(It.IsAny<IList<Mutant>>(), It.IsAny<int>(), It.IsAny<TestUpdateHandler>()), Times.Never);
            reporterMock.Verify(x => x.OnStartMutantTestRun(It.IsAny<IList<Mutant>>()), Times.Never);
            reporterMock.Verify(x => x.OnMutantTested(It.IsAny<Mutant>()), Times.Never);
            testResult.MutationScore.ShouldBe(double.NaN);
        }

        [Fact]
        public void ShouldNotTest_WhenThereAreNoTestableMutations()
        {
            string basePath = Path.Combine(FilesystemRoot, "ExampleProject.Test");

            var folder = new CsharpFolderComposite()
            {
                Name = "ProjectRoot"
            };
            folder.Add(new CsharpFileLeaf()
            {
                Name = "SomeFile.cs",
                Mutants = new Collection<Mutant>() { }
            });

            var projectUnderTest = TestHelper.SetupProjectAnalyzerResult(
                    properties: new Dictionary<string, string>() { { "Language", "F#" } }).Object;
            var input = new MutationTestInput()
            {
                ProjectInfo = new ProjectInfo()
                {
                    ProjectContents = folder,
                    ProjectUnderTestAnalyzerResult = projectUnderTest
                },
                AssemblyReferences = _assemblies
            };
            var reporterMock = new Mock<IReporter>(MockBehavior.Strict);
            reporterMock.Setup(x => x.OnMutantTested(It.IsAny<Mutant>()));

            var runnerMock = new Mock<ITestRunner>();
            runnerMock.Setup(x => x.DiscoverNumberOfTests()).Returns(1);
            var executorMock = new Mock<IMutationTestExecutor>(MockBehavior.Strict);
            executorMock.SetupGet(x => x.TestRunner).Returns(runnerMock.Object);
            executorMock.Setup(x => x.Test(It.IsAny<IList<Mutant>>(), It.IsAny<int>(), It.IsAny<TestUpdateHandler>()));

            var mutantFilterMock = new Mock<IMutantFilter>(MockBehavior.Loose);

            var options = new StrykerOptions(fileSystem: new MockFileSystem(), basePath: basePath);

            var target = new MutationTestProcess(input,
                reporterMock.Object,
                executorMock.Object,
                mutantFilter: mutantFilterMock.Object,
                options: options);

            var testResult = target.Test(folder.Mutants);

            executorMock.Verify(x => x.Test(It.IsAny<IList<Mutant>>(), It.IsAny<int>(), It.IsAny<TestUpdateHandler>()), Times.Never);
            reporterMock.Verify(x => x.OnMutantTested(It.IsAny<Mutant>()), Times.Never);
            testResult.MutationScore.ShouldBe(double.NaN);
        }
    }
}<|MERGE_RESOLUTION|>--- conflicted
+++ resolved
@@ -95,11 +95,7 @@
             var mockMutants = new Collection<Mutant>() { new Mutant() { Mutation = new Mutation() }, mutantToBeSkipped };
 
             // create mocks
-<<<<<<< HEAD
-            var orchestratorMock = new Mock<BaseMutantOrchestrator<SyntaxNode>>(MockBehavior.Strict);
-=======
             var orchestratorMock = new Mock<MutantOrchestrator<SyntaxNode>>(MockBehavior.Strict);
->>>>>>> 64a1fb64
             var reporterMock = new Mock<IReporter>(MockBehavior.Strict);
             var mutationTestExecutorMock = new Mock<IMutationTestExecutor>(MockBehavior.Strict);
             var coverageAnalyzerMock = new Mock<ICoverageAnalyser>(MockBehavior.Strict);
@@ -140,11 +136,7 @@
                 SyntaxTree = CSharpSyntaxTree.ParseText(SourceFile)
             };
 
-<<<<<<< HEAD
-            var folder = new FolderComposite()
-=======
-            var folder = new CsharpFolderComposite()
->>>>>>> 64a1fb64
+            var folder = new CsharpFolderComposite()
             {
                 Name = Path.Combine(FilesystemRoot, "ExampleProject")
             };
@@ -186,11 +178,7 @@
             var mockMutants = new Collection<Mutant>() { new Mutant() { Mutation = new Mutation() }, mutantToBeSkipped, compileErrorMutant };
 
             // create mocks
-<<<<<<< HEAD
-            var orchestratorMock = new Mock<BaseMutantOrchestrator<SyntaxNode>>(MockBehavior.Strict);
-=======
             var orchestratorMock = new Mock<MutantOrchestrator<SyntaxNode>>(MockBehavior.Strict);
->>>>>>> 64a1fb64
             var reporterMock = new Mock<IReporter>(MockBehavior.Strict);
             var mutationTestExecutorMock = new Mock<IMutationTestExecutor>(MockBehavior.Strict);
             var mutantFilterMock = new Mock<IMutantFilter>(MockBehavior.Strict);
@@ -270,11 +258,7 @@
             var mockMutants = new Collection<Mutant>() { new Mutant() { Mutation = new Mutation() } };
 
             // create mocks
-<<<<<<< HEAD
-            var orchestratorMock = new Mock<BaseMutantOrchestrator<SyntaxNode>>(MockBehavior.Strict);
-=======
             var orchestratorMock = new Mock<MutantOrchestrator<SyntaxNode>>(MockBehavior.Strict);
->>>>>>> 64a1fb64
             var reporterMock = new Mock<IReporter>(MockBehavior.Strict);
             var mutationTestExecutorMock = new Mock<IMutationTestExecutor>(MockBehavior.Strict);
             var compilingProcessMock = new Mock<ICompilingProcess>(MockBehavior.Strict);
