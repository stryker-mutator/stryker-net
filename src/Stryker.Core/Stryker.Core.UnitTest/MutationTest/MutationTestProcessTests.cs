﻿using Buildalyzer;
using Microsoft.CodeAnalysis;
using Microsoft.CodeAnalysis.CSharp;
using Microsoft.Extensions.Logging;
using Moq;
using Shouldly;
<<<<<<< HEAD
using Stryker.Core.Compiling;
using Stryker.Core.CoverageAnalysis;
=======
>>>>>>> 04cafee8
using Stryker.Core.Initialisation;
using Stryker.Core.Logging;
using Stryker.Core.MutantFilters;
using Stryker.Core.Mutants;
using Stryker.Core.MutationTest;
using Stryker.Core.Mutators;
using Stryker.Core.Options;
using Stryker.Core.ProjectComponents;
using Stryker.Core.Reporters;
using Stryker.Core.TestRunners;
using System.Collections.Generic;
using System.Collections.ObjectModel;
using System.IO;
using System.IO.Abstractions.TestingHelpers;
using System.Linq;
using System.Reflection;
using Xunit;

namespace Stryker.Core.UnitTest.MutationTest
{

    public delegate bool UpdateHandler(IReadOnlyList<Mutant> mutants, TestListDescription ranTests,
        TestListDescription failedTests);

    public class MutationTestProcessTests
    {
        private string CurrentDirectory { get; }
        private string FilesystemRoot { get; }
        private string SourceFile { get; }
        private readonly IEnumerable<PortableExecutableReference> _assemblies;

        public MutationTestProcessTests()
        {
            CurrentDirectory = Path.GetDirectoryName(Assembly.GetExecutingAssembly().Location);
            FilesystemRoot = Path.GetPathRoot(CurrentDirectory);
            SourceFile = File.ReadAllText(CurrentDirectory + "/TestResources/ExampleSourceFile.cs");
            _assemblies = new ReferenceProvider().GetReferencedAssemblies();
        }

        [Fact]
        public void ShouldCallMutantOrchestratorAndReporter()
        {
            var inputFile = new FileLeaf()
            {
                Name = "Recursive.cs",
                SourceCode = SourceFile,
                SyntaxTree = CSharpSyntaxTree.ParseText(SourceFile)
            };
            var logger = ApplicationLogging.LoggerFactory.CreateLogger<ProjectAnalyzerResult>();
            var folder = new FolderComposite()
            {
                Name = Path.Combine(FilesystemRoot, "ExampleProject")
            };
            folder.Add(inputFile);
            var input = new MutationTestInput()
            {
                ProjectInfo = new ProjectInfo()
                {
<<<<<<< HEAD
                    ProjectUnderTestAnalyzerResult = TestHelper.SetupProjectAnalyzerResult(properties: new Dictionary<string, string>()
                        {
                            { "TargetDir", "/bin/Debug/netcoreapp2.1" },
                            { "TargetFileName", "TestName.dll" },
                            { "AssemblyName", "AssemblyName" }
                        }).Object,
                    TestProjectAnalyzerResults = new List<IAnalyzerResult> { TestHelper.SetupProjectAnalyzerResult(properties: new Dictionary<string, string>()
=======
                    TestProjectAnalyzerResults = new List<ProjectAnalyzerResult> {
                        new ProjectAnalyzerResult(logger, null)
                        {
                            AssemblyPath = "/bin/Debug/netcoreapp2.1/TestName.dll",
                            Properties = new Dictionary<string, string>()
                            {
                                { "TargetDir", "/bin/Debug/netcoreapp2.1" },
                                { "AssemblyName", "TestName" }
                            }
                        }
                    },
                    ProjectUnderTestAnalyzerResult = new ProjectAnalyzerResult(logger, null)
                    {
                        AssemblyPath = "/bin/Debug/netcoreapp2.1/TestName.dll",
                        Properties = new Dictionary<string, string>()
>>>>>>> 04cafee8
                        {
                            { "TargetDir", "/bin/Debug/netcoreapp2.1" },
                            { "TargetFileName", "TestName.dll" },
                            { "AssemblyName", "AssemblyName" }
                        }).Object
                    },
                    ProjectContents = folder
                },
                AssemblyReferences = _assemblies
            };

            var fileSystem = new MockFileSystem(new Dictionary<string, MockFileData>
            {
                { Path.Combine(FilesystemRoot, "ExampleProject","Recursive.cs"), new MockFileData(SourceFile)},
                { Path.Combine(FilesystemRoot, "ExampleProject.Test", "bin", "Debug", "netcoreapp2.0", "ExampleProject.dll"), new MockFileData("Bytecode") },
                { Path.Combine(FilesystemRoot, "ExampleProject.Test", "obj", "Release", "netcoreapp2.0", "ExampleProject.dll"), new MockFileData("Bytecode") }
            });

            var mutantToBeSkipped = new Mutant() { Mutation = new Mutation() };
            var mockMutants = new Collection<Mutant>() { new Mutant() { Mutation = new Mutation() }, mutantToBeSkipped };

            // create mocks
            var orchestratorMock = new Mock<IMutantOrchestrator>(MockBehavior.Strict);
            var reporterMock = new Mock<IReporter>(MockBehavior.Strict);
            var mutationTestExecutorMock = new Mock<IMutationTestExecutor>(MockBehavior.Strict);
<<<<<<< HEAD
            var compilingProcessMock = new Mock<ICompilingProcess>(MockBehavior.Strict);
            var coverageAnalyzerMock = new Mock<ICoverageAnalyser>(MockBehavior.Strict);
=======
>>>>>>> 04cafee8

            // setup mocks
            reporterMock.Setup(x => x.OnMutantsCreated(It.IsAny<ReadOnlyProjectComponent>()));
            orchestratorMock.Setup(x => x.GetLatestMutantBatch()).Returns(mockMutants);
            orchestratorMock.Setup(x => x.Mutate(It.IsAny<SyntaxNode>())).Returns(CSharpSyntaxTree.ParseText(SourceFile).GetRoot());
            orchestratorMock.SetupAllProperties();
<<<<<<< HEAD
            compilingProcessMock.Setup(x => x.Compile(It.IsAny<IEnumerable<SyntaxTree>>(), It.IsAny<MemoryStream>(), It.IsAny<MemoryStream>(), true))
                .Returns(new CompilingProcessResult()
                {
                    Success = true
                });
            var options = new StrykerProjectOptions(devMode: true, excludedMutations: new List<Mutator> { });
=======
            var options = new StrykerOptions(devMode: true, excludedMutations: new string[] { });

>>>>>>> 04cafee8

            var target = new MutationTestProcess(input,
                reporterMock.Object,
                mutationTestExecutorMock.Object,
                orchestratorMock.Object,
                fileSystem,
                new BroadcastMutantFilter(Enumerable.Empty<IMutantFilter>()),
                coverageAnalyzerMock.Object,
                options);

            // start mutation process
            target.Mutate();

            target.FilterMutants();

            // verify the right methods were called
            orchestratorMock.Verify(x => x.Mutate(It.IsAny<SyntaxNode>()), Times.Once);
<<<<<<< HEAD
=======
            reporterMock.Verify(x => x.OnMutantsCreated(It.IsAny<ReadOnlyProjectComponent>()), Times.Once);
>>>>>>> 04cafee8
        }

        [Fact]
        public void FilterMutantsShouldCallMutantFilters()
        {
            var inputFile = new FileLeaf()
            {
                Name = "Recursive.cs",
                SourceCode = SourceFile,
                SyntaxTree = CSharpSyntaxTree.ParseText(SourceFile)
            };


            var folder = new FolderComposite()
            {
                Name = Path.Combine(FilesystemRoot, "ExampleProject")
            };
            folder.Add(inputFile);

            var input = new MutationTestInput()
            {
                ProjectInfo = new ProjectInfo()
                {
                    ProjectUnderTestAnalyzerResult = TestHelper.SetupProjectAnalyzerResult(properties: new Dictionary<string, string>()
                        {
                            { "TargetDir", "/bin/Debug/netcoreapp2.1" },
                            { "TargetFileName", "TestName.dll" },
                            { "AssemblyName", "AssemblyName" }
                        }).Object,
                    TestProjectAnalyzerResults = new List<IAnalyzerResult> { TestHelper.SetupProjectAnalyzerResult(properties: new Dictionary<string, string>()
                        {
                            { "TargetDir", "/bin/Debug/netcoreapp2.1" },
                            { "TargetFileName", "TestName.dll" },
                            { "AssemblyName", "AssemblyName" }
                        }).Object
                    },
                    ProjectContents = folder
                },
                AssemblyReferences = _assemblies
            };

            var fileSystem = new MockFileSystem(new Dictionary<string, MockFileData>
            {
                { Path.Combine(FilesystemRoot, "ExampleProject","Recursive.cs"), new MockFileData(SourceFile)},
                { Path.Combine(FilesystemRoot, "ExampleProject.Test", "bin", "Debug", "netcoreapp2.0", "ExampleProject.dll"), new MockFileData("Bytecode") },
                { Path.Combine(FilesystemRoot, "ExampleProject.Test", "obj", "Release", "netcoreapp2.0", "ExampleProject.dll"), new MockFileData("Bytecode") }
            });

            var mutantToBeSkipped = new Mutant() { Mutation = new Mutation() };
            var compileErrorMutant = new Mutant() { Mutation = new Mutation(), ResultStatus = MutantStatus.CompileError };
            var mockMutants = new Collection<Mutant>() { new Mutant() { Mutation = new Mutation() }, mutantToBeSkipped, compileErrorMutant };

            // create mocks
            var orchestratorMock = new Mock<IMutantOrchestrator>(MockBehavior.Strict);
            var reporterMock = new Mock<IReporter>(MockBehavior.Strict);
            var mutationTestExecutorMock = new Mock<IMutationTestExecutor>(MockBehavior.Strict);
            var mutantFilterMock = new Mock<IMutantFilter>(MockBehavior.Strict);
            var coverageAnalyzerMock = new Mock<ICoverageAnalyser>(MockBehavior.Strict);

            // setup mocks
            reporterMock.Setup(x => x.OnMutantsCreated(It.IsAny<ReadOnlyProjectComponent>()));
            orchestratorMock.Setup(x => x.GetLatestMutantBatch()).Returns(mockMutants);
            orchestratorMock.Setup(x => x.Mutate(It.IsAny<SyntaxNode>())).Returns(CSharpSyntaxTree.ParseText(SourceFile).GetRoot());
            orchestratorMock.SetupAllProperties();
            mutantFilterMock.SetupGet(x => x.DisplayName).Returns("Mock filter");
<<<<<<< HEAD
            mutantFilterMock.Setup(x => x.FilterMutants(It.IsAny<IEnumerable<Mutant>>(), It.IsAny<FileLeaf>(), It.IsAny<StrykerProjectOptions>()))
                .Returns((IEnumerable<Mutant> mutants, FileLeaf file, StrykerProjectOptions o) => mutants.Take(1));
=======
            IEnumerable<Mutant> mutantsPassedToFilter = null;
            mutantFilterMock.Setup(x => x.FilterMutants(It.IsAny<IEnumerable<Mutant>>(), It.IsAny<ReadOnlyFileLeaf>(), It.IsAny<StrykerOptions>()))
                .Callback<IEnumerable<Mutant>, ReadOnlyFileLeaf, StrykerOptions>((mutants, _, __) => mutantsPassedToFilter = mutants)
                .Returns((IEnumerable<Mutant> mutants, ReadOnlyFileLeaf file, StrykerOptions o) => mutants.Take(1));
>>>>>>> 04cafee8


            var options = new StrykerProjectOptions(devMode: true, excludedMutations: new List<Mutator> { });


            var target = new MutationTestProcess(input,
                reporterMock.Object,
                mutationTestExecutorMock.Object,
                orchestratorMock.Object,
                fileSystem,
                new BroadcastMutantFilter(new[] { mutantFilterMock.Object }),
                coverageAnalyzerMock.Object,
                options);

            // start mutation process
            target.Mutate();

            target.FilterMutants();

            // verify that compiler error mutants are not passed to filter
            mutantsPassedToFilter.ShouldNotContain(compileErrorMutant);

            // verify that filtered mutants are skipped
            inputFile.Mutants.ShouldContain(mutantToBeSkipped);
            mutantToBeSkipped.ResultStatus.ShouldBe(MutantStatus.Ignored);
        }

        [Fact]
        public void MutateShouldWriteToDisk_IfCompilationIsSuccessful()
        {
<<<<<<< HEAD
=======
            string basePath = Path.Combine(FilesystemRoot, "ExampleProject.Test");

            var folder = new FolderComposite()
            {
                Name = "ProjectRoot"
            };
            folder.Add(new FileLeaf
            {
                Name = "SomeFile.cs",
                SourceCode = SourceFile,
                SyntaxTree = CSharpSyntaxTree.ParseText(SourceFile)
            });

>>>>>>> 04cafee8
            var input = new MutationTestInput()
            {
                ProjectInfo = new ProjectInfo()
                {
                    ProjectUnderTestAnalyzerResult = TestHelper.SetupProjectAnalyzerResult(properties: new Dictionary<string, string>()
                        {
                            { "TargetDir", Path.Combine(FilesystemRoot, "ProjectUnderTest", "bin", "Debug", "netcoreapp2.0") },
                            { "TargetFileName", "ProjectUnderTest.dll" }
                        }).Object,
                    TestProjectAnalyzerResults = new List<IAnalyzerResult> { TestHelper.SetupProjectAnalyzerResult(properties: new Dictionary<string, string>()
                        {
                            { "TargetDir", Path.Combine(FilesystemRoot, "TestProject", "bin", "Debug", "netcoreapp2.0") },
                            { "TargetFileName", "TestProject.dll" }
                        }).Object
                    },
                    ProjectContents = folder
                },
                AssemblyReferences = _assemblies
            };
            var mockMutants = new Collection<Mutant>() { new Mutant() { Mutation = new Mutation() } };

            // create mocks
            var orchestratorMock = new Mock<IMutantOrchestrator>(MockBehavior.Strict);
            var reporterMock = new Mock<IReporter>(MockBehavior.Strict);
            var mutationTestExecutorMock = new Mock<IMutationTestExecutor>(MockBehavior.Strict);
<<<<<<< HEAD
            var compilingProcessMock = new Mock<ICompilingProcess>(MockBehavior.Strict);
            var coverageAnalyzerMock = new Mock<ICoverageAnalyser>(MockBehavior.Strict);
=======
>>>>>>> 04cafee8
            var fileSystem = new MockFileSystem(new Dictionary<string, MockFileData>
            {
                { Path.Combine(FilesystemRoot, "SomeFile.cs"), new MockFileData("SomeFile")},
            });
            fileSystem.AddDirectory(Path.Combine(FilesystemRoot, "TestProject", "bin", "Debug", "netcoreapp2.0"));

            // setup mocks
            orchestratorMock.Setup(x => x.Mutate(It.IsAny<SyntaxNode>())).Returns(CSharpSyntaxTree.ParseText(SourceFile).GetRoot());
            orchestratorMock.SetupAllProperties();
            orchestratorMock.Setup(x => x.GetLatestMutantBatch()).Returns(mockMutants);
            reporterMock.Setup(x => x.OnMutantsCreated(It.IsAny<ReadOnlyProjectComponent>()));

            var options = new StrykerProjectOptions();
            var target = new MutationTestProcess(input,
                reporterMock.Object,
                mutationTestExecutorMock.Object,
                orchestratorMock.Object,
                fileSystem,
                new BroadcastMutantFilter(Enumerable.Empty<IMutantFilter>()),
                coverageAnalyzerMock.Object,
                options);

            target.Mutate();

            // Verify the created assembly is written to disk on the right location
            string expectedPath = Path.Combine(FilesystemRoot, "TestProject", "bin", "Debug", "netcoreapp2.0", "ProjectUnderTest.dll");
            fileSystem.ShouldContainFile(expectedPath);
        }

        [Fact]
        public void ShouldCallExecutorForEveryMutant()
        {
            var mutant = new Mutant { Id = 1, MustRunAgainstAllTests = true };
            var otherMutant = new Mutant { Id = 2, MustRunAgainstAllTests = true };
            string basePath = Path.Combine(FilesystemRoot, "ExampleProject.Test");

            var folder = new FolderComposite()
            {
                Name = "ProjectRoot"
            };
            folder.Add(new FileLeaf()
            {
                Name = "SomeFile.cs",
                SourceCode = SourceFile,
                Mutants = new List<Mutant>() { mutant, otherMutant }
            });

            var input = new MutationTestInput()
            {
                ProjectInfo = new ProjectInfo()
                {
                    ProjectUnderTestAnalyzerResult = TestHelper.SetupProjectAnalyzerResult(properties: new Dictionary<string, string>()
                        {
                            { "TargetDir", "/bin/Debug/netcoreapp2.1" },
                            { "TargetFileName", "TestName.dll" }
<<<<<<< HEAD
                        }).Object,
                    ProjectContents = new FolderComposite()
                    {
                        Name = "ProjectRoot",
                        Children = new Collection<ProjectComponent>()
                        {
                            new FileLeaf()
                            {
                                Name = "SomeFile.cs",
                                SourceCode = SourceFile,
                                Mutants = new List<Mutant>() { mutant, otherMutant }
                            }
                        }
                    }
=======
                        }
                    },
                    ProjectContents = folder
>>>>>>> 04cafee8
                },
                AssemblyReferences = _assemblies
            };
            var reporterMock = new Mock<IReporter>(MockBehavior.Strict);
            reporterMock.Setup(x => x.OnMutantTested(It.IsAny<Mutant>()));
<<<<<<< HEAD
            reporterMock.Setup(x => x.OnAllMutantsTested(It.IsAny<ProjectComponent>()));
            reporterMock.Setup(x => x.OnStartMutantTestRun(It.IsAny<IList<Mutant>>()));
=======
            reporterMock.Setup(x => x.OnAllMutantsTested(It.IsAny<ReadOnlyProjectComponent>()));
            reporterMock.Setup(x => x.OnStartMutantTestRun(It.IsAny<IList<Mutant>>(), It.IsAny<IEnumerable<TestDescription>>()));
>>>>>>> 04cafee8

            var runnerMock = new Mock<ITestRunner>();
            runnerMock.Setup(x => x.DiscoverNumberOfTests()).Returns(1);
            var executorMock = new Mock<IMutationTestExecutor>(MockBehavior.Strict);
            executorMock.SetupGet(x => x.TestRunner).Returns(runnerMock.Object);
            executorMock.Setup(x => x.Test(It.IsAny<IList<Mutant>>(), It.IsAny<int>(), It.IsAny<TestUpdateHandler>()));

            var mutantFilterMock = new Mock<IMutantFilter>(MockBehavior.Loose);

            var options = new StrykerProjectOptions(basePath: basePath);

            var target = new MutationTestProcess(input,
                reporterMock.Object,
                executorMock.Object,
                mutantFilter: mutantFilterMock.Object,
                options: options);

            target.Test(input.ProjectInfo.ProjectContents.Mutants);

            executorMock.Verify(x => x.Test(new List<Mutant> { mutant }, It.IsAny<int>(), It.IsAny<TestUpdateHandler>()), Times.Once);
<<<<<<< HEAD
=======
            reporterMock.Verify(x => x.OnStartMutantTestRun(It.Is<IList<Mutant>>(y => y.Count == 2), It.IsAny<IEnumerable<TestDescription>>()), Times.Once);
            reporterMock.Verify(x => x.OnAllMutantsTested(It.IsAny<ReadOnlyProjectComponent>()), Times.Once);
>>>>>>> 04cafee8
        }

        [Fact]
        public void ShouldNotCallExecutorForNotCoveredMutants()
        {
            var mutant = new Mutant { Id = 1, ResultStatus = MutantStatus.Survived };
            var otherMutant = new Mutant { Id = 2, ResultStatus = MutantStatus.NotRun };
            var basePath = Path.Combine(FilesystemRoot, "ExampleProject.Test");

            var folder = new FolderComposite()
            {
                Name = "ProjectRoot"
            };
            folder.Add(new FileLeaf()
            {
                Name = "SomeFile.cs",
                Mutants = new Collection<Mutant>() { mutant, otherMutant }
            });

            var input = new MutationTestInput()
            {
                ProjectInfo = new ProjectInfo()
                {
                    ProjectUnderTestAnalyzerResult = TestHelper.SetupProjectAnalyzerResult(properties: new Dictionary<string, string>()
                        {
                            { "TargetDir", "/bin/Debug/netcoreapp2.1" },
                            { "TargetFileName", "TestName.dll" }
                        }).Object,
                    TestProjectAnalyzerResults = new List<IAnalyzerResult> { TestHelper.SetupProjectAnalyzerResult(properties: new Dictionary<string, string>()
                        {
                            { "TargetDir", "/bin/Debug/netcoreapp2.1" },
                            { "TargetFileName", "TestName.dll" }
                        }).Object
                    },
                    ProjectContents = folder
                },
                AssemblyReferences = new ReferenceProvider().GetReferencedAssemblies()
            };
            var reporterMock = new Mock<IReporter>(MockBehavior.Strict);
            reporterMock.Setup(x => x.OnMutantTested(It.IsAny<Mutant>()));
<<<<<<< HEAD
=======
            reporterMock.Setup(x => x.OnAllMutantsTested(It.IsAny<ReadOnlyProjectComponent>()));
            reporterMock.Setup(x => x.OnStartMutantTestRun(It.IsAny<IList<Mutant>>(), It.IsAny<IEnumerable<TestDescription>>()));
>>>>>>> 04cafee8

            var runnerMock = new Mock<ITestRunner>();
            runnerMock.Setup(x => x.DiscoverNumberOfTests()).Returns(1);
            var executorMock = new Mock<IMutationTestExecutor>(MockBehavior.Strict);
            executorMock.SetupGet(x => x.TestRunner).Returns(runnerMock.Object);
            executorMock.Setup(x => x.Test(It.IsAny<IList<Mutant>>(), It.IsAny<int>(), It.IsAny<TestUpdateHandler>()));

            var mutantFilterMock = new Mock<IMutantFilter>(MockBehavior.Loose);

            var options = new StrykerProjectOptions(basePath: basePath);

            var target = new MutationTestProcess(input,
                reporterMock.Object,
                executorMock.Object,
                mutantFilter: mutantFilterMock.Object,
                options: options);

            target.Test(input.ProjectInfo.ProjectContents.Mutants);

            executorMock.Verify(x => x.Test(new List<Mutant> { otherMutant }, It.IsAny<int>(), It.IsAny<TestUpdateHandler>()), Times.Once);
<<<<<<< HEAD
        }

=======
            reporterMock.Verify(x => x.OnAllMutantsTested(It.IsAny<ReadOnlyProjectComponent>()), Times.Once);
        }

        [Fact]
        public void ShouldNotTest_WhenAllMutationsWereSkipped()
        {
            var mutant = new Mutant() { Id = 1, ResultStatus = MutantStatus.Ignored };
            string basePath = Path.Combine(FilesystemRoot, "ExampleProject.Test");

            var folder = new FolderComposite()
            {
                Name = "ProjectRoot"
            };
            folder.Add(new FileLeaf()
            {
                Name = "SomeFile.cs",
                Mutants = new Collection<Mutant>() { mutant }
            });

            var input = new MutationTestInput()
            {
                ProjectInfo = new ProjectInfo()
                {
                    ProjectContents = folder
                },
                AssemblyReferences = _assemblies
            };
            var reporterMock = new Mock<IReporter>(MockBehavior.Strict);
            reporterMock.Setup(x => x.OnMutantTested(It.IsAny<Mutant>()));
            reporterMock.Setup(x => x.OnAllMutantsTested(It.IsAny<ReadOnlyProjectComponent>()));
            reporterMock.Setup(x => x.OnStartMutantTestRun(It.IsAny<IList<Mutant>>(), It.IsAny<IEnumerable<TestDescription>>()));

            var runnerMock = new Mock<ITestRunner>();
            runnerMock.Setup(x => x.DiscoverNumberOfTests()).Returns(1);
            var executorMock = new Mock<IMutationTestExecutor>(MockBehavior.Strict);
            executorMock.SetupGet(x => x.TestRunner).Returns(runnerMock.Object);
            executorMock.Setup(x => x.Test(It.IsAny<IList<Mutant>>(), It.IsAny<int>(), It.IsAny<TestUpdateHandler>()));

            var mutantFilterMock = new Mock<IMutantFilter>(MockBehavior.Loose);

            var options = new StrykerOptions(fileSystem: new MockFileSystem(), basePath: basePath);

            var target = new MutationTestProcess(input,
                reporterMock.Object,
                executorMock.Object,
                mutantFilter: mutantFilterMock.Object,
                options: options);

            var testResult = target.Test(options);

            executorMock.Verify(x => x.Test(new List<Mutant> { mutant }, It.IsAny<int>(), It.IsAny<TestUpdateHandler>()), Times.Never);
            reporterMock.Verify(x => x.OnStartMutantTestRun(It.IsAny<IList<Mutant>>(), It.IsAny<IEnumerable<TestDescription>>()), Times.Never);
            reporterMock.Verify(x => x.OnMutantTested(mutant), Times.Never);
            reporterMock.Verify(x => x.OnAllMutantsTested(It.IsAny<ReadOnlyProjectComponent>()), Times.Once);
            testResult.MutationScore.ShouldBe(double.NaN);
        }
>>>>>>> 04cafee8

        [Fact]
        public void ShouldNotTest_WhenThereAreNoMutationsAtAll()
        {
            string basePath = Path.Combine(FilesystemRoot, "ExampleProject.Test");

            var folder = new FolderComposite()
            {
                Name = "ProjectRoot"
            };
            folder.Add(new FileLeaf()
            {
                Name = "SomeFile.cs",
                Mutants = new Collection<Mutant>() { }
            });

            var input = new MutationTestInput()
            {
                ProjectInfo = new ProjectInfo()
                {
                    ProjectContents = folder
                },
                AssemblyReferences = _assemblies
            };
            var reporterMock = new Mock<IReporter>(MockBehavior.Strict);
            reporterMock.Setup(x => x.OnMutantTested(It.IsAny<Mutant>()));
<<<<<<< HEAD
            reporterMock.Setup(x => x.OnAllMutantsTested(It.IsAny<ProjectComponent>()));
            reporterMock.Setup(x => x.OnStartMutantTestRun(It.IsAny<IList<Mutant>>()));
=======
            reporterMock.Setup(x => x.OnAllMutantsTested(It.IsAny<ReadOnlyProjectComponent>()));
            reporterMock.Setup(x => x.OnStartMutantTestRun(It.IsAny<IList<Mutant>>(), It.IsAny<IEnumerable<TestDescription>>()));
>>>>>>> 04cafee8

            var executorMock = new Mock<IMutationTestExecutor>(MockBehavior.Strict);
            executorMock.SetupGet(x => x.TestRunner).Returns(Mock.Of<ITestRunner>());
            executorMock.Setup(x => x.Test(It.IsAny<IList<Mutant>>(), It.IsAny<int>(), It.IsAny<TestUpdateHandler>()));

            var mutantFilterMock = new Mock<IMutantFilter>(MockBehavior.Loose);

            var options = new StrykerProjectOptions(basePath: basePath);

            var target = new MutationTestProcess(input,
                reporterMock.Object,
                executorMock.Object,
                mutantFilter: mutantFilterMock.Object,
                options: options);

            var testResult = target.Test(input.ProjectInfo.ProjectContents.Mutants);

            executorMock.Verify(x => x.Test(It.IsAny<IList<Mutant>>(), It.IsAny<int>(), It.IsAny<TestUpdateHandler>()), Times.Never);
            reporterMock.Verify(x => x.OnStartMutantTestRun(It.IsAny<IList<Mutant>>()), Times.Never);
            reporterMock.Verify(x => x.OnMutantTested(It.IsAny<Mutant>()), Times.Never);
            reporterMock.Verify(x => x.OnAllMutantsTested(It.IsAny<ReadOnlyProjectComponent>()), Times.Never);
            testResult.MutationScore.ShouldBe(double.NaN);
        }
<<<<<<< HEAD
=======

        [Fact]
        public void ShouldNotTest_WhenThereAreNoTestableMutations()
        {
            var mutant = new Mutant() { Id = 1, ResultStatus = MutantStatus.Ignored };
            var mutant2 = new Mutant() { Id = 2, ResultStatus = MutantStatus.CompileError };
            string basePath = Path.Combine(FilesystemRoot, "ExampleProject.Test");

            var folder = new FolderComposite()
            {
                Name = "ProjectRoot"
            };
            folder.Add(new FileLeaf()
            {
                Name = "SomeFile.cs",
                Mutants = new Collection<Mutant>() { mutant, mutant2 }
            });

            var input = new MutationTestInput()
            {
                ProjectInfo = new ProjectInfo()
                {
                    ProjectContents = folder
                },
                AssemblyReferences = _assemblies
            };
            var reporterMock = new Mock<IReporter>(MockBehavior.Strict);
            reporterMock.Setup(x => x.OnMutantTested(It.IsAny<Mutant>()));
            reporterMock.Setup(x => x.OnAllMutantsTested(It.IsAny<ReadOnlyProjectComponent>()));
            reporterMock.Setup(x => x.OnStartMutantTestRun(It.IsAny<IList<Mutant>>(), It.IsAny<IEnumerable<TestDescription>>()));

            var runnerMock = new Mock<ITestRunner>();
            runnerMock.Setup(x => x.DiscoverNumberOfTests()).Returns(1);
            var executorMock = new Mock<IMutationTestExecutor>(MockBehavior.Strict);
            executorMock.SetupGet(x => x.TestRunner).Returns(runnerMock.Object);
            executorMock.Setup(x => x.Test(It.IsAny<IList<Mutant>>(), It.IsAny<int>(), It.IsAny<TestUpdateHandler>()));

            var mutantFilterMock = new Mock<IMutantFilter>(MockBehavior.Loose);

            var options = new StrykerOptions(fileSystem: new MockFileSystem(), basePath: basePath);

            var target = new MutationTestProcess(input,
                reporterMock.Object,
                executorMock.Object,
                mutantFilter: mutantFilterMock.Object,
                options: options);

            var testResult = target.Test(options);

            executorMock.Verify(x => x.Test(It.IsAny<IList<Mutant>>(), It.IsAny<int>(), It.IsAny<TestUpdateHandler>()), Times.Never);
            reporterMock.Verify(x => x.OnStartMutantTestRun(It.IsAny<IList<Mutant>>(), It.IsAny<IEnumerable<TestDescription>>()), Times.Never);
            reporterMock.Verify(x => x.OnMutantTested(It.IsAny<Mutant>()), Times.Never);
            reporterMock.Verify(x => x.OnAllMutantsTested(It.IsAny<ReadOnlyProjectComponent>()), Times.Once);
            testResult.MutationScore.ShouldBe(double.NaN);
        }
>>>>>>> 04cafee8
    }
}<|MERGE_RESOLUTION|>--- conflicted
+++ resolved
@@ -4,11 +4,8 @@
 using Microsoft.Extensions.Logging;
 using Moq;
 using Shouldly;
-<<<<<<< HEAD
 using Stryker.Core.Compiling;
 using Stryker.Core.CoverageAnalysis;
-=======
->>>>>>> 04cafee8
 using Stryker.Core.Initialisation;
 using Stryker.Core.Logging;
 using Stryker.Core.MutantFilters;
@@ -67,7 +64,6 @@
             {
                 ProjectInfo = new ProjectInfo()
                 {
-<<<<<<< HEAD
                     ProjectUnderTestAnalyzerResult = TestHelper.SetupProjectAnalyzerResult(properties: new Dictionary<string, string>()
                         {
                             { "TargetDir", "/bin/Debug/netcoreapp2.1" },
@@ -75,23 +71,6 @@
                             { "AssemblyName", "AssemblyName" }
                         }).Object,
                     TestProjectAnalyzerResults = new List<IAnalyzerResult> { TestHelper.SetupProjectAnalyzerResult(properties: new Dictionary<string, string>()
-=======
-                    TestProjectAnalyzerResults = new List<ProjectAnalyzerResult> {
-                        new ProjectAnalyzerResult(logger, null)
-                        {
-                            AssemblyPath = "/bin/Debug/netcoreapp2.1/TestName.dll",
-                            Properties = new Dictionary<string, string>()
-                            {
-                                { "TargetDir", "/bin/Debug/netcoreapp2.1" },
-                                { "AssemblyName", "TestName" }
-                            }
-                        }
-                    },
-                    ProjectUnderTestAnalyzerResult = new ProjectAnalyzerResult(logger, null)
-                    {
-                        AssemblyPath = "/bin/Debug/netcoreapp2.1/TestName.dll",
-                        Properties = new Dictionary<string, string>()
->>>>>>> 04cafee8
                         {
                             { "TargetDir", "/bin/Debug/netcoreapp2.1" },
                             { "TargetFileName", "TestName.dll" },
@@ -117,28 +96,13 @@
             var orchestratorMock = new Mock<IMutantOrchestrator>(MockBehavior.Strict);
             var reporterMock = new Mock<IReporter>(MockBehavior.Strict);
             var mutationTestExecutorMock = new Mock<IMutationTestExecutor>(MockBehavior.Strict);
-<<<<<<< HEAD
-            var compilingProcessMock = new Mock<ICompilingProcess>(MockBehavior.Strict);
-            var coverageAnalyzerMock = new Mock<ICoverageAnalyser>(MockBehavior.Strict);
-=======
->>>>>>> 04cafee8
 
             // setup mocks
             reporterMock.Setup(x => x.OnMutantsCreated(It.IsAny<ReadOnlyProjectComponent>()));
             orchestratorMock.Setup(x => x.GetLatestMutantBatch()).Returns(mockMutants);
             orchestratorMock.Setup(x => x.Mutate(It.IsAny<SyntaxNode>())).Returns(CSharpSyntaxTree.ParseText(SourceFile).GetRoot());
             orchestratorMock.SetupAllProperties();
-<<<<<<< HEAD
-            compilingProcessMock.Setup(x => x.Compile(It.IsAny<IEnumerable<SyntaxTree>>(), It.IsAny<MemoryStream>(), It.IsAny<MemoryStream>(), true))
-                .Returns(new CompilingProcessResult()
-                {
-                    Success = true
-                });
             var options = new StrykerProjectOptions(devMode: true, excludedMutations: new List<Mutator> { });
-=======
-            var options = new StrykerOptions(devMode: true, excludedMutations: new string[] { });
-
->>>>>>> 04cafee8
 
             var target = new MutationTestProcess(input,
                 reporterMock.Object,
@@ -156,10 +120,7 @@
 
             // verify the right methods were called
             orchestratorMock.Verify(x => x.Mutate(It.IsAny<SyntaxNode>()), Times.Once);
-<<<<<<< HEAD
-=======
             reporterMock.Verify(x => x.OnMutantsCreated(It.IsAny<ReadOnlyProjectComponent>()), Times.Once);
->>>>>>> 04cafee8
         }
 
         [Fact]
@@ -225,15 +186,10 @@
             orchestratorMock.Setup(x => x.Mutate(It.IsAny<SyntaxNode>())).Returns(CSharpSyntaxTree.ParseText(SourceFile).GetRoot());
             orchestratorMock.SetupAllProperties();
             mutantFilterMock.SetupGet(x => x.DisplayName).Returns("Mock filter");
-<<<<<<< HEAD
-            mutantFilterMock.Setup(x => x.FilterMutants(It.IsAny<IEnumerable<Mutant>>(), It.IsAny<FileLeaf>(), It.IsAny<StrykerProjectOptions>()))
-                .Returns((IEnumerable<Mutant> mutants, FileLeaf file, StrykerProjectOptions o) => mutants.Take(1));
-=======
             IEnumerable<Mutant> mutantsPassedToFilter = null;
-            mutantFilterMock.Setup(x => x.FilterMutants(It.IsAny<IEnumerable<Mutant>>(), It.IsAny<ReadOnlyFileLeaf>(), It.IsAny<StrykerOptions>()))
-                .Callback<IEnumerable<Mutant>, ReadOnlyFileLeaf, StrykerOptions>((mutants, _, __) => mutantsPassedToFilter = mutants)
-                .Returns((IEnumerable<Mutant> mutants, ReadOnlyFileLeaf file, StrykerOptions o) => mutants.Take(1));
->>>>>>> 04cafee8
+            mutantFilterMock.Setup(x => x.FilterMutants(It.IsAny<IEnumerable<Mutant>>(), It.IsAny<ReadOnlyFileLeaf>(), It.IsAny<StrykerProjectOptions>()))
+                .Callback<IEnumerable<Mutant>, ReadOnlyFileLeaf, StrykerProjectOptions>((mutants, _, __) => mutantsPassedToFilter = mutants)
+                .Returns((IEnumerable<Mutant> mutants, ReadOnlyFileLeaf file, StrykerProjectOptions o) => mutants.Take(1));
 
 
             var options = new StrykerProjectOptions(devMode: true, excludedMutations: new List<Mutator> { });
@@ -264,10 +220,6 @@
         [Fact]
         public void MutateShouldWriteToDisk_IfCompilationIsSuccessful()
         {
-<<<<<<< HEAD
-=======
-            string basePath = Path.Combine(FilesystemRoot, "ExampleProject.Test");
-
             var folder = new FolderComposite()
             {
                 Name = "ProjectRoot"
@@ -279,7 +231,6 @@
                 SyntaxTree = CSharpSyntaxTree.ParseText(SourceFile)
             });
 
->>>>>>> 04cafee8
             var input = new MutationTestInput()
             {
                 ProjectInfo = new ProjectInfo()
@@ -305,11 +256,8 @@
             var orchestratorMock = new Mock<IMutantOrchestrator>(MockBehavior.Strict);
             var reporterMock = new Mock<IReporter>(MockBehavior.Strict);
             var mutationTestExecutorMock = new Mock<IMutationTestExecutor>(MockBehavior.Strict);
-<<<<<<< HEAD
             var compilingProcessMock = new Mock<ICompilingProcess>(MockBehavior.Strict);
             var coverageAnalyzerMock = new Mock<ICoverageAnalyser>(MockBehavior.Strict);
-=======
->>>>>>> 04cafee8
             var fileSystem = new MockFileSystem(new Dictionary<string, MockFileData>
             {
                 { Path.Combine(FilesystemRoot, "SomeFile.cs"), new MockFileData("SomeFile")},
@@ -365,38 +313,16 @@
                         {
                             { "TargetDir", "/bin/Debug/netcoreapp2.1" },
                             { "TargetFileName", "TestName.dll" }
-<<<<<<< HEAD
-                        }).Object,
-                    ProjectContents = new FolderComposite()
-                    {
-                        Name = "ProjectRoot",
-                        Children = new Collection<ProjectComponent>()
-                        {
-                            new FileLeaf()
-                            {
-                                Name = "SomeFile.cs",
-                                SourceCode = SourceFile,
-                                Mutants = new List<Mutant>() { mutant, otherMutant }
-                            }
-                        }
-                    }
-=======
                         }
                     },
                     ProjectContents = folder
->>>>>>> 04cafee8
                 },
                 AssemblyReferences = _assemblies
             };
             var reporterMock = new Mock<IReporter>(MockBehavior.Strict);
             reporterMock.Setup(x => x.OnMutantTested(It.IsAny<Mutant>()));
-<<<<<<< HEAD
-            reporterMock.Setup(x => x.OnAllMutantsTested(It.IsAny<ProjectComponent>()));
-            reporterMock.Setup(x => x.OnStartMutantTestRun(It.IsAny<IList<Mutant>>()));
-=======
             reporterMock.Setup(x => x.OnAllMutantsTested(It.IsAny<ReadOnlyProjectComponent>()));
             reporterMock.Setup(x => x.OnStartMutantTestRun(It.IsAny<IList<Mutant>>(), It.IsAny<IEnumerable<TestDescription>>()));
->>>>>>> 04cafee8
 
             var runnerMock = new Mock<ITestRunner>();
             runnerMock.Setup(x => x.DiscoverNumberOfTests()).Returns(1);
@@ -417,11 +343,8 @@
             target.Test(input.ProjectInfo.ProjectContents.Mutants);
 
             executorMock.Verify(x => x.Test(new List<Mutant> { mutant }, It.IsAny<int>(), It.IsAny<TestUpdateHandler>()), Times.Once);
-<<<<<<< HEAD
-=======
             reporterMock.Verify(x => x.OnStartMutantTestRun(It.Is<IList<Mutant>>(y => y.Count == 2), It.IsAny<IEnumerable<TestDescription>>()), Times.Once);
             reporterMock.Verify(x => x.OnAllMutantsTested(It.IsAny<ReadOnlyProjectComponent>()), Times.Once);
->>>>>>> 04cafee8
         }
 
         [Fact]
@@ -462,11 +385,8 @@
             };
             var reporterMock = new Mock<IReporter>(MockBehavior.Strict);
             reporterMock.Setup(x => x.OnMutantTested(It.IsAny<Mutant>()));
-<<<<<<< HEAD
-=======
             reporterMock.Setup(x => x.OnAllMutantsTested(It.IsAny<ReadOnlyProjectComponent>()));
             reporterMock.Setup(x => x.OnStartMutantTestRun(It.IsAny<IList<Mutant>>(), It.IsAny<IEnumerable<TestDescription>>()));
->>>>>>> 04cafee8
 
             var runnerMock = new Mock<ITestRunner>();
             runnerMock.Setup(x => x.DiscoverNumberOfTests()).Returns(1);
@@ -487,10 +407,6 @@
             target.Test(input.ProjectInfo.ProjectContents.Mutants);
 
             executorMock.Verify(x => x.Test(new List<Mutant> { otherMutant }, It.IsAny<int>(), It.IsAny<TestUpdateHandler>()), Times.Once);
-<<<<<<< HEAD
-        }
-
-=======
             reporterMock.Verify(x => x.OnAllMutantsTested(It.IsAny<ReadOnlyProjectComponent>()), Times.Once);
         }
 
@@ -547,7 +463,6 @@
             reporterMock.Verify(x => x.OnAllMutantsTested(It.IsAny<ReadOnlyProjectComponent>()), Times.Once);
             testResult.MutationScore.ShouldBe(double.NaN);
         }
->>>>>>> 04cafee8
 
         [Fact]
         public void ShouldNotTest_WhenThereAreNoMutationsAtAll()
@@ -574,13 +489,8 @@
             };
             var reporterMock = new Mock<IReporter>(MockBehavior.Strict);
             reporterMock.Setup(x => x.OnMutantTested(It.IsAny<Mutant>()));
-<<<<<<< HEAD
-            reporterMock.Setup(x => x.OnAllMutantsTested(It.IsAny<ProjectComponent>()));
-            reporterMock.Setup(x => x.OnStartMutantTestRun(It.IsAny<IList<Mutant>>()));
-=======
             reporterMock.Setup(x => x.OnAllMutantsTested(It.IsAny<ReadOnlyProjectComponent>()));
             reporterMock.Setup(x => x.OnStartMutantTestRun(It.IsAny<IList<Mutant>>(), It.IsAny<IEnumerable<TestDescription>>()));
->>>>>>> 04cafee8
 
             var executorMock = new Mock<IMutationTestExecutor>(MockBehavior.Strict);
             executorMock.SetupGet(x => x.TestRunner).Returns(Mock.Of<ITestRunner>());
@@ -604,8 +514,6 @@
             reporterMock.Verify(x => x.OnAllMutantsTested(It.IsAny<ReadOnlyProjectComponent>()), Times.Never);
             testResult.MutationScore.ShouldBe(double.NaN);
         }
-<<<<<<< HEAD
-=======
 
         [Fact]
         public void ShouldNotTest_WhenThereAreNoTestableMutations()
@@ -661,6 +569,5 @@
             reporterMock.Verify(x => x.OnAllMutantsTested(It.IsAny<ReadOnlyProjectComponent>()), Times.Once);
             testResult.MutationScore.ShouldBe(double.NaN);
         }
->>>>>>> 04cafee8
     }
 }