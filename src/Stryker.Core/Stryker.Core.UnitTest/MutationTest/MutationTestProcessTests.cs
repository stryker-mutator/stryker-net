﻿using Microsoft.CodeAnalysis;
using Microsoft.CodeAnalysis.CSharp;
using Moq;
using Stryker.Core.Compiling;
using Stryker.Core.Initialisation.ProjectComponent;
using Stryker.Core.Mutants;
using Stryker.Core.MutationTest;
using Stryker.Core.Mutators;
using Stryker.Core.Options;
using Stryker.Core.Reporters;
using System.Collections.Generic;
using System.Collections.ObjectModel;
using System.IO;
using System.IO.Abstractions.TestingHelpers;
using System.Linq;
using System.Reflection;
using Xunit;

namespace Stryker.Core.UnitTest.MutationTest
{
    public class MutationTestProcessTests
    {
        private string _currentDirectory { get; set; }
        private string _filesystemRoot { get; set; }
<<<<<<< HEAD
        private string _sourceFile { get; set; }
=======
        private string _exampleFileContents = @"using System;

                namespace ExampleProject
                {
                    public class Recursive
                    {
                        public int Fibinacci(int len)
                        {
                            return Fibonacci(0, 1, 1, len);
                        }

                        private int Fibonacci(int a, int b, int counter, int len)
                        {
                            if (counter <= len)
                            {
                                Console.Write(""{0} "", a);
                                return Fibonacci(b, a + b, counter + 1, len);
                            }
                            return 0;
                        }
                    }
                }
                ";
>>>>>>> 3ed02067

        public MutationTestProcessTests()
        {
            _currentDirectory = Path.GetDirectoryName(Assembly.GetExecutingAssembly().Location);
            _filesystemRoot = Path.GetPathRoot(_currentDirectory);
<<<<<<< HEAD
            _sourceFile = File.ReadAllText(_currentDirectory + "/TestResources/ExampleSourceFile.cs");
=======
>>>>>>> 3ed02067
        }

        [Fact]
        public void MutationTestProcess_MutateShouldCallMutantOrchestrator()
        {
<<<<<<< HEAD
            var input = new MutationTestInput() {
                ProjectInfo = new Core.Initialisation.ProjectInfo() {
=======
            var input = new MutationTestInput()
            {
                ProjectInfo = new Core.Initialisation.ProjectInfo()
                {
>>>>>>> 3ed02067
                    TestProjectPath = Path.Combine(_filesystemRoot, "ExampleProject.Test"),
                    ProjectUnderTestPath = Path.Combine(_filesystemRoot, "ExampleProject"),
                    ProjectUnderTestAssemblyName = "ExampleProject",
                    TargetFramework = "netcoreapp2.0",
                    ProjectContents = new FolderComposite() {
                        Name = Path.Combine(_filesystemRoot, "ExampleProject"),
<<<<<<< HEAD
                        Children = new Collection<ProjectComponent>() {
                            new FileLeaf() {
                                Name = "Recursive.cs",
                                SourceCode = _sourceFile
                            }
=======
                        Children = new Collection<ProjectComponent>()
                    {
                        new FileLeaf()
                        {
                            Name = "Recursive.cs",
                            SourceCode = _exampleFileContents
>>>>>>> 3ed02067
                        }
                    },
                },
                AssemblyReferences = new ReferenceProvider().GetReferencedAssemblies()
            };

            var fileSystem = new MockFileSystem(new Dictionary<string, MockFileData>
            {
<<<<<<< HEAD
                { Path.Combine(_filesystemRoot, "ExampleProject","Recursive.cs"), new MockFileData(_sourceFile)},
=======
                { Path.Combine(_filesystemRoot, "ExampleProject","Recursive.cs"), new MockFileData(_exampleFileContents)},
>>>>>>> 3ed02067
                { Path.Combine(_filesystemRoot, "ExampleProject.Test", "bin", "Debug", "netcoreapp2.0", "ExampleProject.dll"), new MockFileData("Bytecode") },
                { Path.Combine(_filesystemRoot, "ExampleProject.Test", "obj", "Release", "netcoreapp2.0", "ExampleProject.dll"), new MockFileData("Bytecode") }
            });
            var mockMutants = new Collection<Mutant>() { new Mutant() { Mutation = new Mutation() } };

            // create mocks
            var orchestratorMock = new Mock<IMutantOrchestrator>(MockBehavior.Strict);
            var reporterMock = new Mock<IReporter>(MockBehavior.Strict);
            var mutationTestExecutorMock = new Mock<IMutationTestExecutor>(MockBehavior.Strict);
            var compilingProcessMock = new Mock<ICompilingProcess>(MockBehavior.Strict);

            // setup mocks
            reporterMock.Setup(x => x.OnMutantsCreated(It.IsAny<ProjectComponent>()));
            orchestratorMock.Setup(x => x.GetLatestMutantBatch()).Returns(mockMutants);
<<<<<<< HEAD
            orchestratorMock.Setup(x => x.Mutate(It.IsAny<SyntaxNode>())).Returns(CSharpSyntaxTree.ParseText(_sourceFile).GetRoot());
=======
            orchestratorMock.Setup(x => x.Mutate(It.IsAny<SyntaxNode>())).Returns(CSharpSyntaxTree.ParseText(_exampleFileContents).GetRoot());
>>>>>>> 3ed02067
            orchestratorMock.SetupAllProperties();
            compilingProcessMock.Setup(x => x.Compile(It.IsAny<IEnumerable<SyntaxTree>>(), It.IsAny<MemoryStream>()))
                .Returns(new CompilingProcessResult()
                {
                    Success = true
                });

            var target = new MutationTestProcess(input,
                reporterMock.Object,
                Enumerable.Empty<MutatorType>(),
                mutationTestExecutorMock.Object,
                orchestratorMock.Object,
                compilingProcessMock.Object,
                fileSystem);

            // start mutation process
            target.Mutate();

            // verify the right methods were called
            orchestratorMock.Verify(x => x.Mutate(It.IsAny<SyntaxNode>()), Times.Once);
            reporterMock.Verify(x => x.OnMutantsCreated(It.IsAny<ProjectComponent>()), Times.Once);
        }

        [Fact]
        public void MutationTestProcess_ExcludeFilesToMutate_MutationCalledOnce()
        {
<<<<<<< HEAD
            string sourceFile2 = _sourceFile.Replace("Recursive.cs", "Recursive2.cs");
            string sourceFile3 = _sourceFile.Replace("Recursive.cs", "Recursive3.cs");

            var input = new MutationTestInput() {
                ProjectInfo = new Core.Initialisation.ProjectInfo() {
                    TestProjectPath = Path.Combine(_filesystemRoot, "ExampleProject.Test"),
                    ProjectUnderTestPath = Path.Combine(_filesystemRoot, "ExampleProject"),
                    ProjectUnderTestAssemblyName = "ExampleProject",
                    TargetFramework = "netcoreapp2.0",
                    ProjectContents = new FolderComposite() {
                        Name = Path.Combine(_filesystemRoot, "ExampleProject"),
                        Children = new Collection<ProjectComponent>() {
                            new FileLeaf() {
                                Name = "Recursive.cs",
                                SourceCode = _sourceFile
                            },
                            new FileLeaf() {
                                Name = "Recursive2.cs",
                                SourceCode = sourceFile2,
                                IsExcluded = true
                            },
                            new FileLeaf() {
                                Name = "Recursive3.cs",
                                SourceCode = sourceFile3
                            }
                        }
                    },
                },
                AssemblyReferences = new ReferenceProvider().GetReferencedAssemblies()
            };

            var fileSystem = new MockFileSystem(new Dictionary<string, MockFileData>
=======
            string basePath = Path.Combine(_filesystemRoot, "ExampleProject.Test");
            var input = new MutationTestInput()
>>>>>>> 3ed02067
            {
                { Path.Combine(_filesystemRoot, "ExampleProject","Recursive.cs"), new MockFileData(_sourceFile)},
                { Path.Combine(_filesystemRoot, "ExampleProject","Recursive2.cs"), new MockFileData(sourceFile2)},
                { Path.Combine(_filesystemRoot, "ExampleProject","Recursive3.cs"), new MockFileData(sourceFile3)},
                { Path.Combine(_filesystemRoot, "ExampleProject.Test", "bin", "Debug", "netcoreapp2.0", "ExampleProject.dll"), new MockFileData("Bytecode") },
                { Path.Combine(_filesystemRoot, "ExampleProject.Test", "obj", "Release", "netcoreapp2.0", "ExampleProject.dll"), new MockFileData("Bytecode") }
            });
            var mockMutants = new Collection<Mutant>() { new Mutant() { Mutation = new Mutation() } };

            // create mocks
            var orchestratorMock = new Mock<IMutantOrchestrator>(MockBehavior.Strict);
            var reporterMock = new Mock<IReporter>(MockBehavior.Strict);
            var mutationTestExecutorMock = new Mock<IMutationTestExecutor>(MockBehavior.Strict);
            var compilingProcessMock = new Mock<ICompilingProcess>(MockBehavior.Strict);

            // setup mocks
            reporterMock.Setup(x => x.OnMutantsCreated(It.IsAny<ProjectComponent>()));
            orchestratorMock.Setup(x => x.GetLatestMutantBatch()).Returns(mockMutants);
            orchestratorMock.Setup(x => x.Mutate(It.IsAny<SyntaxNode>())).Returns(CSharpSyntaxTree.ParseText(_sourceFile).GetRoot());
            orchestratorMock.SetupAllProperties();
            compilingProcessMock.Setup(x => x.Compile(It.IsAny<IEnumerable<SyntaxTree>>(), It.IsAny<MemoryStream>()))
                .Returns(new CompilingProcessResult()
                {
                    Success = true
                });

            var target = new MutationTestProcess(input,
                reporterMock.Object,
                null,
                mutationTestExecutorMock.Object,
                orchestratorMock.Object,
                compilingProcessMock.Object,
                fileSystem);

            // start mutation process
            target.Mutate();

            // verify the right methods were called
            orchestratorMock.Verify(x => x.Mutate(It.IsAny<SyntaxNode>()), Times.Exactly(2));
            reporterMock.Verify(x => x.OnMutantsCreated(It.IsAny<ProjectComponent>()), Times.Once);
        }

        [Fact]
        public void MutationTestProcess_MutateShouldWriteToDisk_IfCompilationIsSuccessful()
        {
            string basePath = Path.Combine(_filesystemRoot, "ExampleProject.Test");
            var input = new MutationTestInput() {
                ProjectInfo = new Core.Initialisation.ProjectInfo() {
                    TestProjectPath = basePath,
                    ProjectContents = new FolderComposite() {
                        Name = "ProjectRoot",
                        Children = new Collection<ProjectComponent>() {
<<<<<<< HEAD
                            new FileLeaf() {
                                Name = "SomeFile.cs",
                                SourceCode = _sourceFile
                            }
=======
                        new FileLeaf() {
                            Name = "SomeFile.cs",
                            SourceCode = _exampleFileContents
>>>>>>> 3ed02067
                        }
                    },
                    ProjectUnderTestAssemblyName = "ExampleProject",
                    ProjectUnderTestPath = Path.Combine(_filesystemRoot, "ExampleProject"),
                    TargetFramework = "netcoreapp2.0"
                },
                AssemblyReferences = new ReferenceProvider().GetReferencedAssemblies()
            };
            var mockMutants = new Collection<Mutant>() { new Mutant() { Mutation = new Mutation() } };

            // create mocks
            var orchestratorMock = new Mock<IMutantOrchestrator>(MockBehavior.Strict);
            var reporterMock = new Mock<IReporter>(MockBehavior.Strict);
            var mutationTestExecutorMock = new Mock<IMutationTestExecutor>(MockBehavior.Strict);
            var compilingProcessMock = new Mock<ICompilingProcess>(MockBehavior.Strict);
            var fileSystem = new MockFileSystem(new Dictionary<string, MockFileData>
            {
                { Path.Combine(_filesystemRoot, "SomeFile.cs"), new MockFileData("SomeFile")},
            });
            fileSystem.AddDirectory(Path.Combine(_filesystemRoot, "ExampleProject.Test", "bin", "Debug", "netcoreapp2.0"));

            // setup mocks
<<<<<<< HEAD
            orchestratorMock.Setup(x => x.Mutate(It.IsAny<SyntaxNode>())).Returns(CSharpSyntaxTree.ParseText(_sourceFile).GetRoot());
=======
            orchestratorMock.Setup(x => x.Mutate(It.IsAny<SyntaxNode>())).Returns(CSharpSyntaxTree.ParseText(_exampleFileContents).GetRoot());
>>>>>>> 3ed02067
            orchestratorMock.SetupAllProperties();
            orchestratorMock.Setup(x => x.GetLatestMutantBatch()).Returns(mockMutants);
            reporterMock.Setup(x => x.OnMutantsCreated(It.IsAny<ProjectComponent>()));
            compilingProcessMock.Setup(x => x.Compile(It.IsAny<IEnumerable<SyntaxTree>>(), It.IsAny<MemoryStream>()))
                .Returns(new CompilingProcessResult()
                {
                    Success = true
                });

            var target = new MutationTestProcess(input,
                reporterMock.Object,
                Enumerable.Empty<MutatorType>(),
                mutationTestExecutorMock.Object,
                orchestratorMock.Object,
                compilingProcessMock.Object,
                fileSystem);

            target.Mutate();

            // Verify the created assembly is written to disk on the right location
            Assert.True(fileSystem.FileExists(Path.Combine(basePath, "bin", "Debug", "netcoreapp2.0", "ExampleProject.dll")),
                "The mutated Assembly was not written to disk, or not to the right location.");
        }

        [Fact]
        public void MutationTestProcess_ShouldCallExecutorForEveryMutant()
        {
            var mutant = new Mutant() { Id = 1 };
            string basePath = Path.Combine(_filesystemRoot, "ExampleProject.Test");
            var input = new MutationTestInput()
            {
                ProjectInfo = new Core.Initialisation.ProjectInfo()
                {
                    TestProjectPath = basePath,
                    ProjectContents = new FolderComposite()
                    {
                        Name = "ProjectRoot",
                        Children = new Collection<ProjectComponent>() {
                        new FileLeaf() {
                            Name = "SomeFile.cs",
                            Mutants = new Collection<Mutant>() { mutant }
                        }
                    }
                    },
                    ProjectUnderTestAssemblyName = "ExampleProject",
                    ProjectUnderTestPath = Path.Combine(_filesystemRoot, "ExampleProject"),
                    TargetFramework = "netcoreapp2.0",
                },
                AssemblyReferences = new ReferenceProvider().GetReferencedAssemblies()
            };
            var reporterMock = new Mock<IReporter>(MockBehavior.Strict);
            reporterMock.Setup(x => x.OnMutantTested(It.IsAny<Mutant>()));
            reporterMock.Setup(x => x.OnAllMutantsTested(It.IsAny<ProjectComponent>()));
            reporterMock.Setup(x => x.OnStartMutantTestRun(It.IsAny<IList<Mutant>>()));

            var executorMock = new Mock<IMutationTestExecutor>(MockBehavior.Strict);
            executorMock.Setup(x => x.Test(It.IsAny<Mutant>()));

<<<<<<< HEAD
            var options = new StrykerOptions(Path.Combine(_filesystemRoot, "test"), "Console", "", 2000, null, false, 1, 80, 60, 0, "[]");
            var target = new MutationTestProcess(input, reporterMock.Object, null, executorMock.Object, null, null, null);
=======
            var options = new StrykerOptions(Path.Combine(_filesystemRoot, "test"), "Console", "", 2000, null, null, false, 1, 80, 60, 0);

            var target = new MutationTestProcess(input,
                reporterMock.Object,
                Enumerable.Empty<MutatorType>(),
                executorMock.Object,
                null,
                null,
                null);
>>>>>>> 3ed02067

            target.Test(options);

            executorMock.Verify(x => x.Test(mutant), Times.Once);
            reporterMock.Verify(x => x.OnStartMutantTestRun(It.Is<IList<Mutant>>(y => y.Count == 1)), Times.Once);
            reporterMock.Verify(x => x.OnMutantTested(mutant), Times.Once);
            reporterMock.Verify(x => x.OnAllMutantsTested(It.IsAny<ProjectComponent>()), Times.Once);
        }
    }
}<|MERGE_RESOLUTION|>--- conflicted
+++ resolved
@@ -22,76 +22,31 @@
     {
         private string _currentDirectory { get; set; }
         private string _filesystemRoot { get; set; }
-<<<<<<< HEAD
         private string _sourceFile { get; set; }
-=======
-        private string _exampleFileContents = @"using System;
-
-                namespace ExampleProject
-                {
-                    public class Recursive
-                    {
-                        public int Fibinacci(int len)
-                        {
-                            return Fibonacci(0, 1, 1, len);
-                        }
-
-                        private int Fibonacci(int a, int b, int counter, int len)
-                        {
-                            if (counter <= len)
-                            {
-                                Console.Write(""{0} "", a);
-                                return Fibonacci(b, a + b, counter + 1, len);
-                            }
-                            return 0;
-                        }
-                    }
-                }
-                ";
->>>>>>> 3ed02067
 
         public MutationTestProcessTests()
         {
             _currentDirectory = Path.GetDirectoryName(Assembly.GetExecutingAssembly().Location);
             _filesystemRoot = Path.GetPathRoot(_currentDirectory);
-<<<<<<< HEAD
             _sourceFile = File.ReadAllText(_currentDirectory + "/TestResources/ExampleSourceFile.cs");
-=======
->>>>>>> 3ed02067
         }
 
         [Fact]
         public void MutationTestProcess_MutateShouldCallMutantOrchestrator()
         {
-<<<<<<< HEAD
             var input = new MutationTestInput() {
                 ProjectInfo = new Core.Initialisation.ProjectInfo() {
-=======
-            var input = new MutationTestInput()
-            {
-                ProjectInfo = new Core.Initialisation.ProjectInfo()
-                {
->>>>>>> 3ed02067
                     TestProjectPath = Path.Combine(_filesystemRoot, "ExampleProject.Test"),
                     ProjectUnderTestPath = Path.Combine(_filesystemRoot, "ExampleProject"),
                     ProjectUnderTestAssemblyName = "ExampleProject",
                     TargetFramework = "netcoreapp2.0",
                     ProjectContents = new FolderComposite() {
                         Name = Path.Combine(_filesystemRoot, "ExampleProject"),
-<<<<<<< HEAD
                         Children = new Collection<ProjectComponent>() {
                             new FileLeaf() {
                                 Name = "Recursive.cs",
                                 SourceCode = _sourceFile
                             }
-=======
-                        Children = new Collection<ProjectComponent>()
-                    {
-                        new FileLeaf()
-                        {
-                            Name = "Recursive.cs",
-                            SourceCode = _exampleFileContents
->>>>>>> 3ed02067
                         }
                     },
                 },
@@ -100,11 +55,7 @@
 
             var fileSystem = new MockFileSystem(new Dictionary<string, MockFileData>
             {
-<<<<<<< HEAD
                 { Path.Combine(_filesystemRoot, "ExampleProject","Recursive.cs"), new MockFileData(_sourceFile)},
-=======
-                { Path.Combine(_filesystemRoot, "ExampleProject","Recursive.cs"), new MockFileData(_exampleFileContents)},
->>>>>>> 3ed02067
                 { Path.Combine(_filesystemRoot, "ExampleProject.Test", "bin", "Debug", "netcoreapp2.0", "ExampleProject.dll"), new MockFileData("Bytecode") },
                 { Path.Combine(_filesystemRoot, "ExampleProject.Test", "obj", "Release", "netcoreapp2.0", "ExampleProject.dll"), new MockFileData("Bytecode") }
             });
@@ -119,11 +70,7 @@
             // setup mocks
             reporterMock.Setup(x => x.OnMutantsCreated(It.IsAny<ProjectComponent>()));
             orchestratorMock.Setup(x => x.GetLatestMutantBatch()).Returns(mockMutants);
-<<<<<<< HEAD
             orchestratorMock.Setup(x => x.Mutate(It.IsAny<SyntaxNode>())).Returns(CSharpSyntaxTree.ParseText(_sourceFile).GetRoot());
-=======
-            orchestratorMock.Setup(x => x.Mutate(It.IsAny<SyntaxNode>())).Returns(CSharpSyntaxTree.ParseText(_exampleFileContents).GetRoot());
->>>>>>> 3ed02067
             orchestratorMock.SetupAllProperties();
             compilingProcessMock.Setup(x => x.Compile(It.IsAny<IEnumerable<SyntaxTree>>(), It.IsAny<MemoryStream>()))
                 .Returns(new CompilingProcessResult()
@@ -133,7 +80,7 @@
 
             var target = new MutationTestProcess(input,
                 reporterMock.Object,
-                Enumerable.Empty<MutatorType>(),
+                null,
                 mutationTestExecutorMock.Object,
                 orchestratorMock.Object,
                 compilingProcessMock.Object,
@@ -150,7 +97,6 @@
         [Fact]
         public void MutationTestProcess_ExcludeFilesToMutate_MutationCalledOnce()
         {
-<<<<<<< HEAD
             string sourceFile2 = _sourceFile.Replace("Recursive.cs", "Recursive2.cs");
             string sourceFile3 = _sourceFile.Replace("Recursive.cs", "Recursive3.cs");
 
@@ -183,10 +129,6 @@
             };
 
             var fileSystem = new MockFileSystem(new Dictionary<string, MockFileData>
-=======
-            string basePath = Path.Combine(_filesystemRoot, "ExampleProject.Test");
-            var input = new MutationTestInput()
->>>>>>> 3ed02067
             {
                 { Path.Combine(_filesystemRoot, "ExampleProject","Recursive.cs"), new MockFileData(_sourceFile)},
                 { Path.Combine(_filesystemRoot, "ExampleProject","Recursive2.cs"), new MockFileData(sourceFile2)},
@@ -215,7 +157,7 @@
 
             var target = new MutationTestProcess(input,
                 reporterMock.Object,
-                null,
+                Enumerable.Empty<MutatorType>(),
                 mutationTestExecutorMock.Object,
                 orchestratorMock.Object,
                 compilingProcessMock.Object,
@@ -239,16 +181,10 @@
                     ProjectContents = new FolderComposite() {
                         Name = "ProjectRoot",
                         Children = new Collection<ProjectComponent>() {
-<<<<<<< HEAD
                             new FileLeaf() {
                                 Name = "SomeFile.cs",
                                 SourceCode = _sourceFile
                             }
-=======
-                        new FileLeaf() {
-                            Name = "SomeFile.cs",
-                            SourceCode = _exampleFileContents
->>>>>>> 3ed02067
                         }
                     },
                     ProjectUnderTestAssemblyName = "ExampleProject",
@@ -271,11 +207,7 @@
             fileSystem.AddDirectory(Path.Combine(_filesystemRoot, "ExampleProject.Test", "bin", "Debug", "netcoreapp2.0"));
 
             // setup mocks
-<<<<<<< HEAD
             orchestratorMock.Setup(x => x.Mutate(It.IsAny<SyntaxNode>())).Returns(CSharpSyntaxTree.ParseText(_sourceFile).GetRoot());
-=======
-            orchestratorMock.Setup(x => x.Mutate(It.IsAny<SyntaxNode>())).Returns(CSharpSyntaxTree.ParseText(_exampleFileContents).GetRoot());
->>>>>>> 3ed02067
             orchestratorMock.SetupAllProperties();
             orchestratorMock.Setup(x => x.GetLatestMutantBatch()).Returns(mockMutants);
             reporterMock.Setup(x => x.OnMutantsCreated(It.IsAny<ProjectComponent>()));
@@ -334,11 +266,7 @@
             var executorMock = new Mock<IMutationTestExecutor>(MockBehavior.Strict);
             executorMock.Setup(x => x.Test(It.IsAny<Mutant>()));
 
-<<<<<<< HEAD
-            var options = new StrykerOptions(Path.Combine(_filesystemRoot, "test"), "Console", "", 2000, null, false, 1, 80, 60, 0, "[]");
-            var target = new MutationTestProcess(input, reporterMock.Object, null, executorMock.Object, null, null, null);
-=======
-            var options = new StrykerOptions(Path.Combine(_filesystemRoot, "test"), "Console", "", 2000, null, null, false, 1, 80, 60, 0);
+            var options = new StrykerOptions(Path.Combine(_filesystemRoot, "test"), "Console", "", 2000, null, null, false, 1, 80, 60, 0, null);
 
             var target = new MutationTestProcess(input,
                 reporterMock.Object,
@@ -347,7 +275,6 @@
                 null,
                 null,
                 null);
->>>>>>> 3ed02067
 
             target.Test(options);
 
