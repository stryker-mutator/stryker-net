--- conflicted
+++ resolved
@@ -4,10 +4,6 @@
 using Moq;
 using Shouldly;
 using Stryker.Core.Initialisation;
-<<<<<<< HEAD
-using Stryker.Core.LanguageFactory;
-=======
->>>>>>> cb7d667a
 using Stryker.Core.Logging;
 using Stryker.Core.MutantFilters;
 using Stryker.Core.Mutants;
@@ -484,11 +480,7 @@
                 executorMock.Object,
                 mutantFilter: mutantFilterMock.Object,
                 options: options,
-<<<<<<< HEAD
-                language: LanguageFactory.Language.Csharp);
-=======
-                language: Language.Csharp);
->>>>>>> cb7d667a
+                language: Language.Csharp);
 
             var testResult = target.Test(options);
 
@@ -592,11 +584,7 @@
                 executorMock.Object,
                 mutantFilter: mutantFilterMock.Object,
                 options: options,
-<<<<<<< HEAD
-                language: LanguageFactory.Language.Csharp);
-=======
-                language: Language.Csharp);
->>>>>>> cb7d667a
+                language: Language.Csharp);
 
             var testResult = target.Test(options);
 
