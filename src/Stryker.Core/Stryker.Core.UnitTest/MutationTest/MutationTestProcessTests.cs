--- conflicted
+++ resolved
@@ -269,11 +269,7 @@
             var executorMock = new Mock<IMutationTestExecutor>(MockBehavior.Strict);
             executorMock.Setup(x => x.Test(It.IsAny<Mutant>()));
 
-<<<<<<< HEAD
-            var options = new StrykerOptions(Path.Combine(_filesystemRoot, "test"), "Console", "", 2000, null, null, false, 1, 80, 60, 0, null);
-=======
             var options = new StrykerOptions(basePath: Path.Combine(_filesystemRoot, "test"));
->>>>>>> 8a0b6347
 
             var target = new MutationTestProcess(input,
                 reporterMock.Object,
