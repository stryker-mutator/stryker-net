﻿using Microsoft.CodeAnalysis;
using Microsoft.CodeAnalysis.CSharp;
using Moq;
using Shouldly;
using Stryker.Core.Compiling;
using Stryker.Core.Initialisation;
using Stryker.Core.Mutants;
using Stryker.Core.MutationTest;
using Stryker.Core.Options;
using Stryker.Core.ProjectComponents;
using Stryker.Core.Reporters;
using Stryker.Core.TestRunners;
using System.Collections.Generic;
using System.Collections.ObjectModel;
using System.IO;
using System.IO.Abstractions.TestingHelpers;
using System.Linq;
using System.Reflection;
using Stryker.Core.MutantFilters;
using Xunit;

namespace Stryker.Core.UnitTest.MutationTest
{
    public class MutationTestProcessTests
    {
        private string CurrentDirectory { get; }
        private string FilesystemRoot { get; }
        private string SourceFile { get; }
        private readonly IEnumerable<PortableExecutableReference> _assemblies;

        public MutationTestProcessTests()
        {
            CurrentDirectory = Path.GetDirectoryName(Assembly.GetExecutingAssembly().Location);
            FilesystemRoot = Path.GetPathRoot(CurrentDirectory);
            SourceFile = File.ReadAllText(CurrentDirectory + "/TestResources/ExampleSourceFile.cs");
            _assemblies = new ReferenceProvider().GetReferencedAssemblies();
        }

        [Fact]
        public void ShouldCallMutantOrchestratorAndReporter()
        {
            var inputFile = new FileLeaf()
            {
                Name = "Recursive.cs",
                SourceCode = SourceFile
            };

            var input = new MutationTestInput()
            {
                ProjectInfo = new ProjectInfo()
                {
                    TestProjectAnalyzerResult = new ProjectAnalyzerResult(null, null)
                    {
                        AssemblyPath = "/bin/Debug/netcoreapp2.1/TestName.dll",
                        Properties = new Dictionary<string, string>()
                        {
                            { "TargetDir", "/bin/Debug/netcoreapp2.1" },
                            { "TargetFileName", "TestName.dll" }
                        }
                    },
                    ProjectUnderTestAnalyzerResult = new ProjectAnalyzerResult(null, null)
                    {
                        AssemblyPath = "/bin/Debug/netcoreapp2.1/TestName.dll",
                        Properties = new Dictionary<string, string>()
                        {
                            { "TargetDir", "/bin/Debug/netcoreapp2.1" },
                            { "TargetFileName", "TestName.dll" }
                        }
                    },
                    ProjectContents = new FolderComposite()
                    {
                        Name = Path.Combine(FilesystemRoot, "ExampleProject"),
                        Children = new Collection<ProjectComponent>() {
                            inputFile,
                        }
                    },
                },
                AssemblyReferences = _assemblies
            };

            var fileSystem = new MockFileSystem(new Dictionary<string, MockFileData>
            {
                { Path.Combine(FilesystemRoot, "ExampleProject","Recursive.cs"), new MockFileData(SourceFile)},
                { Path.Combine(FilesystemRoot, "ExampleProject.Test", "bin", "Debug", "netcoreapp2.0", "ExampleProject.dll"), new MockFileData("Bytecode") },
                { Path.Combine(FilesystemRoot, "ExampleProject.Test", "obj", "Release", "netcoreapp2.0", "ExampleProject.dll"), new MockFileData("Bytecode") }
            });

            var mutantToBeSkipped = new Mutant() { Mutation = new Mutation() };
            var mockMutants = new Collection<Mutant>() { new Mutant() { Mutation = new Mutation() }, mutantToBeSkipped };

            // create mocks
            var orchestratorMock = new Mock<IMutantOrchestrator>(MockBehavior.Strict);
            var reporterMock = new Mock<IReporter>(MockBehavior.Strict);
            var mutationTestExecutorMock = new Mock<IMutationTestExecutor>(MockBehavior.Strict);
            var compilingProcessMock = new Mock<ICompilingProcess>(MockBehavior.Strict);

            // setup mocks
            reporterMock.Setup(x => x.OnMutantsCreated(It.IsAny<ProjectComponent>()));
            orchestratorMock.Setup(x => x.GetLatestMutantBatch()).Returns(mockMutants);
            orchestratorMock.Setup(x => x.Mutate(It.IsAny<SyntaxNode>())).Returns(CSharpSyntaxTree.ParseText(SourceFile).GetRoot());
            orchestratorMock.SetupAllProperties();
            compilingProcessMock.Setup(x => x.Compile(It.IsAny<IEnumerable<SyntaxTree>>(), It.IsAny<MemoryStream>(), true))
                .Returns(new CompilingProcessResult()
                {
                    Success = true
                });
            var options = new StrykerOptions(devMode: true, excludedMutations: new string[] { });


            var target = new MutationTestProcess(input,
                reporterMock.Object,
                mutationTestExecutorMock.Object,
                orchestratorMock.Object,
                compilingProcessMock.Object,
                fileSystem,
                options,
                Enumerable.Empty<IMutantFilter>());

            // start mutation process
            target.Mutate();

            // verify the right methods were called
            orchestratorMock.Verify(x => x.Mutate(It.IsAny<SyntaxNode>()), Times.Once);
            reporterMock.Verify(x => x.OnMutantsCreated(It.IsAny<ProjectComponent>()), Times.Once);
        }

        [Fact]
        public void MutateShouldCallMutantFilters()
        {
            var inputFile = new FileLeaf()
            {
                Name = "Recursive.cs",
                SourceCode = SourceFile
            };

            var input = new MutationTestInput()
            {
                ProjectInfo = new ProjectInfo()
                {
                    TestProjectAnalyzerResult = new ProjectAnalyzerResult(null, null)
                    {
                        AssemblyPath = "/bin/Debug/netcoreapp2.1/TestName.dll",
                        Properties = new Dictionary<string, string>()
                        {
                            { "TargetDir", "/bin/Debug/netcoreapp2.1" },
                            { "TargetFileName", "TestName.dll" }
                        }
                    },
                    ProjectUnderTestAnalyzerResult = new ProjectAnalyzerResult(null, null)
                    {
                        AssemblyPath = "/bin/Debug/netcoreapp2.1/TestName.dll",
                        Properties = new Dictionary<string, string>()
                        {
                            { "TargetDir", "/bin/Debug/netcoreapp2.1" },
                            { "TargetFileName", "TestName.dll" }
                        }
                    },
                    ProjectContents = new FolderComposite()
                    {
                        Name = Path.Combine(FilesystemRoot, "ExampleProject"),
                        Children = new Collection<ProjectComponent>() {
                            inputFile,
                        }
                    },
                },
                AssemblyReferences = _assemblies
            };

            var fileSystem = new MockFileSystem(new Dictionary<string, MockFileData>
            {
                { Path.Combine(FilesystemRoot, "ExampleProject","Recursive.cs"), new MockFileData(SourceFile)},
                { Path.Combine(FilesystemRoot, "ExampleProject.Test", "bin", "Debug", "netcoreapp2.0", "ExampleProject.dll"), new MockFileData("Bytecode") },
                { Path.Combine(FilesystemRoot, "ExampleProject.Test", "obj", "Release", "netcoreapp2.0", "ExampleProject.dll"), new MockFileData("Bytecode") }
            });

            var mutantToBeSkipped = new Mutant() { Mutation = new Mutation() };
            var mockMutants = new Collection<Mutant>() { new Mutant() { Mutation = new Mutation() }, mutantToBeSkipped };

            // create mocks
            var orchestratorMock = new Mock<IMutantOrchestrator>(MockBehavior.Strict);
            var reporterMock = new Mock<IReporter>(MockBehavior.Strict);
            var mutationTestExecutorMock = new Mock<IMutationTestExecutor>(MockBehavior.Strict);
            var compilingProcessMock = new Mock<ICompilingProcess>(MockBehavior.Strict);
            var mutantFilterMock = new Mock<IMutantFilter>(MockBehavior.Strict);

            // setup mocks
            reporterMock.Setup(x => x.OnMutantsCreated(It.IsAny<ProjectComponent>()));
            orchestratorMock.Setup(x => x.GetLatestMutantBatch()).Returns(mockMutants);
            orchestratorMock.Setup(x => x.Mutate(It.IsAny<SyntaxNode>())).Returns(CSharpSyntaxTree.ParseText(SourceFile).GetRoot());
            orchestratorMock.SetupAllProperties();
            compilingProcessMock.Setup(x => x.Compile(It.IsAny<IEnumerable<SyntaxTree>>(), It.IsAny<MemoryStream>(), true))
                .Returns(new CompilingProcessResult()
                {
                    Success = true
                });
            mutantFilterMock.SetupGet(x => x.DisplayName).Returns("Mock filter");
            mutantFilterMock.Setup(x => x.FilterMutants(It.IsAny<IEnumerable<Mutant>>(), It.IsAny<FileLeaf>(), It.IsAny<StrykerOptions>()))
                .Returns((IEnumerable<Mutant> mutants, FileLeaf file, StrykerOptions o) => mutants.Take(1));


            var options = new StrykerOptions(devMode: true, excludedMutations: new string[] { });

            var target = new MutationTestProcess(input,
                reporterMock.Object,
                mutationTestExecutorMock.Object,
                orchestratorMock.Object,
                compilingProcessMock.Object,
                fileSystem,
                options,
                new[] { mutantFilterMock.Object });

            // start mutation process
            target.Mutate();

            // verify that filtered mutants are skipped
            inputFile.Mutants.ShouldContain(mutantToBeSkipped);
            mutantToBeSkipped.ResultStatus.ShouldBe(MutantStatus.Skipped);
        }

        [Fact]
        public void MutateShouldWriteToDisk_IfCompilationIsSuccessful()
        {
            string basePath = Path.Combine(FilesystemRoot, "ExampleProject.Test");
            var input = new MutationTestInput()
            {
                ProjectInfo = new ProjectInfo()
                {
                    TestProjectAnalyzerResult = new ProjectAnalyzerResult(null, null)
                    {
                        AssemblyPath = Path.Combine(basePath, "bin", "Debug", "netcoreapp2.0", "TestName.dll"),
                        Properties = new Dictionary<string, string>()
                        {
                            { "TargetDir", Path.Combine(basePath, "bin", "Debug", "netcoreapp2.0") },
                            { "TargetFileName", "TestName.dll" }
                        }
                    },
                    ProjectUnderTestAnalyzerResult = new ProjectAnalyzerResult(null, null)
                    {
                        AssemblyPath = Path.Combine(basePath, "bin", "Debug", "netcoreapp2.0", "ExampleProject.dll"),
                        Properties = new Dictionary<string, string>()
                        {
                            { "TargetDir", Path.Combine(basePath, "bin", "Debug", "netcoreapp2.0") },
                            { "TargetFileName", "ExampleProject.dll" }
                        }
                    },
                    ProjectContents = new FolderComposite()
                    {
                        Name = "ProjectRoot",
                        Children = new Collection<ProjectComponent>() {
                            new FileLeaf
                            {
                                Name = "SomeFile.cs",
                                SourceCode = SourceFile
                            }
                        }
                    }
                },
                AssemblyReferences = _assemblies
            };
            var mockMutants = new Collection<Mutant>() { new Mutant() { Mutation = new Mutation() } };

            // create mocks
            var orchestratorMock = new Mock<IMutantOrchestrator>(MockBehavior.Strict);
            var reporterMock = new Mock<IReporter>(MockBehavior.Strict);
            var mutationTestExecutorMock = new Mock<IMutationTestExecutor>(MockBehavior.Strict);
            var compilingProcessMock = new Mock<ICompilingProcess>(MockBehavior.Strict);
            var fileSystem = new MockFileSystem(new Dictionary<string, MockFileData>
            {
                { Path.Combine(FilesystemRoot, "SomeFile.cs"), new MockFileData("SomeFile")},
            });
            fileSystem.AddDirectory(Path.Combine(basePath, "bin", "Debug", "netcoreapp2.0"));

            // setup mocks
            orchestratorMock.Setup(x => x.Mutate(It.IsAny<SyntaxNode>())).Returns(CSharpSyntaxTree.ParseText(SourceFile).GetRoot());
            orchestratorMock.SetupAllProperties();
            orchestratorMock.Setup(x => x.GetLatestMutantBatch()).Returns(mockMutants);
            reporterMock.Setup(x => x.OnMutantsCreated(It.IsAny<ProjectComponent>()));
            compilingProcessMock.Setup(x => x.Compile(It.IsAny<IEnumerable<SyntaxTree>>(), It.IsAny<MemoryStream>(), It.IsAny<bool>()))
                .Returns(new CompilingProcessResult()
                {
                    Success = true
                });

            var options = new StrykerOptions();
            var target = new MutationTestProcess(input,
                reporterMock.Object,
                mutationTestExecutorMock.Object,
                orchestratorMock.Object,
                compilingProcessMock.Object,
                fileSystem,
                options,
                Enumerable.Empty<IMutantFilter>());

            target.Mutate();

            // Verify the created assembly is written to disk on the right location
            string expectedPath = Path.Combine(basePath, "bin", "Debug", "netcoreapp2.0", "ExampleProject.dll");
            fileSystem.FileExists(expectedPath)
                .ShouldBeTrue($"The mutated Assembly was not written to disk, or not to the right location ({expectedPath}).");
        }

        [Fact]
        public void ShouldCallExecutorForEveryMutant()
        {
            var mutant = new Mutant { Id = 1 };
            var otherMutant = new Mutant { Id = 2 };
            string basePath = Path.Combine(FilesystemRoot, "ExampleProject.Test");
            var input = new MutationTestInput()
            {
                ProjectInfo = new ProjectInfo()
                {
                    ProjectUnderTestAnalyzerResult = new ProjectAnalyzerResult(null, null)
                    {
                        AssemblyPath = "/bin/Debug/netcoreapp2.1/TestName.dll",
                        Properties = new Dictionary<string, string>()
                        {
                            { "TargetDir", "/bin/Debug/netcoreapp2.1" },
                            { "TargetFileName", "TestName.dll" }
                        }
                    },
                    ProjectContents = new FolderComposite()
                    {
                        Name = "ProjectRoot",
                        Children = new Collection<ProjectComponent>()
                        {
                            new FileLeaf()
                            {
                                Name = "SomeFile.cs",
                                SourceCode = SourceFile,
                                Mutants = new List<Mutant>() { mutant, otherMutant }
                            }
                        }
                    }
                },
                AssemblyReferences = _assemblies
            };
            var reporterMock = new Mock<IReporter>(MockBehavior.Strict);
            reporterMock.Setup(x => x.OnMutantTested(It.IsAny<Mutant>()));
            reporterMock.Setup(x => x.OnAllMutantsTested(It.IsAny<ProjectComponent>()));
            reporterMock.Setup(x => x.OnStartMutantTestRun(It.IsAny<IList<Mutant>>(), It.IsAny<IEnumerable<TestDescription>>()));

            var executorMock = new Mock<IMutationTestExecutor>(MockBehavior.Strict);
            executorMock.SetupGet(x => x.TestRunner).Returns(Mock.Of<ITestRunner>());
            executorMock.Setup(x => x.Test(It.IsAny<IList<Mutant>>(), It.IsAny<int>()));

            var options = new StrykerOptions(fileSystem: new MockFileSystem(), basePath: basePath);

            var target = new MutationTestProcess(input,
                reporterMock.Object,
                executorMock.Object,
                options: options);

            target.Test(options);

            executorMock.Verify(x => x.Test(new List<Mutant> {mutant}, It.IsAny<int>()), Times.Once);
            reporterMock.Verify(x => x.OnStartMutantTestRun(It.Is<IList<Mutant>>(y => y.Count == 2), It.IsAny<IEnumerable<TestDescription>>()), Times.Once);
            reporterMock.Verify(x => x.OnMutantTested(mutant), Times.Once);
            reporterMock.Verify(x => x.OnMutantTested(otherMutant), Times.Once);
            reporterMock.Verify(x => x.OnAllMutantsTested(It.IsAny<ProjectComponent>()), Times.Once);
        }

        [Fact]
        public void ShouldNotCallExecutorForNotCoveredMutants()
        {
            var mutant = new Mutant { Id = 1, ResultStatus = MutantStatus.Survived };
            var otherMutant = new Mutant { Id = 2, ResultStatus = MutantStatus.NotRun };
            var basePath = Path.Combine(FilesystemRoot, "ExampleProject.Test");
            var input = new MutationTestInput()
            {
                ProjectInfo = new ProjectInfo()
                {
                    TestProjectAnalyzerResult = new ProjectAnalyzerResult(null, null)
                    {
                        AssemblyPath = "/bin/Debug/netcoreapp2.1/TestName.dll",
                        Properties = new Dictionary<string, string>()
                        {
                            { "TargetDir", "/bin/Debug/netcoreapp2.1" },
                            { "TargetFileName", "TestName.dll" }
                        }
                    },
                    ProjectUnderTestAnalyzerResult = new ProjectAnalyzerResult(null, null)
                    {
                        AssemblyPath = "/bin/Debug/netcoreapp2.1/TestName.dll",
                        Properties = new Dictionary<string, string>()
                        {
                            { "TargetDir", "/bin/Debug/netcoreapp2.1" },
                            { "TargetFileName", "TestName.dll" }
                        }
                    },
                    ProjectContents = new FolderComposite()
                    {
                        Name = "ProjectRoot",
                        Children = new Collection<ProjectComponent>() {
                            new FileLeaf() {
                                Name = "SomeFile.cs",
                                Mutants = new Collection<Mutant>() { mutant, otherMutant }
                            }
                        }
                    },

                },
                AssemblyReferences = new ReferenceProvider().GetReferencedAssemblies()
            };
            var reporterMock = new Mock<IReporter>(MockBehavior.Strict);
            reporterMock.Setup(x => x.OnMutantTested(It.IsAny<Mutant>()));
            reporterMock.Setup(x => x.OnAllMutantsTested(It.IsAny<ProjectComponent>()));
            reporterMock.Setup(x => x.OnStartMutantTestRun(It.IsAny<IList<Mutant>>(), It.IsAny<IEnumerable<TestDescription>>()));

            var executorMock = new Mock<IMutationTestExecutor>(MockBehavior.Strict);
            executorMock.SetupGet(x => x.TestRunner).Returns(Mock.Of<ITestRunner>());
            executorMock.Setup(x => x.Test(It.IsAny<IList<Mutant>>(), It.IsAny<int>()));

            var options = new StrykerOptions(fileSystem: new MockFileSystem(), basePath: basePath);

            var target = new MutationTestProcess(input,
                reporterMock.Object,
                executorMock.Object,
<<<<<<< HEAD
                mutantFilters: Enumerable.Empty<IMutantFilter>());
=======
                mutantFilters: Enumerable.Empty<IMutantFilter>(),
                options: options);
            var coverage = new TestCoverageInfos();
            coverage.DeclareMappingForATest(new TestDescription("1", "toto"), new[] { 2 }, new int[0]);
>>>>>>> d53686c5

            target.Test(options);

            reporterMock.Verify(x => x.OnStartMutantTestRun(It.Is<IList<Mutant>>(y => y.Count == 1), It.IsAny<IEnumerable<TestDescription>>()), Times.Once);
            executorMock.Verify(x => x.Test(new List<Mutant>{otherMutant}, It.IsAny<int>()), Times.Once);
            reporterMock.Verify(x => x.OnMutantTested(otherMutant), Times.Once);
            reporterMock.Verify(x => x.OnAllMutantsTested(It.IsAny<ProjectComponent>()), Times.Once);
        }

        [Fact]
        public void ShouldNotTest_WhenAllMutationsWereSkipped()
        {
            var mutant = new Mutant() { Id = 1, ResultStatus = MutantStatus.Skipped };
            string basePath = Path.Combine(FilesystemRoot, "ExampleProject.Test");
            var input = new MutationTestInput()
            {
                ProjectInfo = new ProjectInfo()
                {
                    ProjectContents = new FolderComposite()
                    {
                        Name = "ProjectRoot",
                        Children = new Collection<ProjectComponent>()
                        {
                            new FileLeaf() {
                                Name = "SomeFile.cs",
                                Mutants = new Collection<Mutant>() { mutant }
                            }
                        }
                    },
                },
                AssemblyReferences = _assemblies
            };
            var reporterMock = new Mock<IReporter>(MockBehavior.Strict);
            reporterMock.Setup(x => x.OnMutantTested(It.IsAny<Mutant>()));
            reporterMock.Setup(x => x.OnAllMutantsTested(It.IsAny<ProjectComponent>()));
            reporterMock.Setup(x => x.OnStartMutantTestRun(It.IsAny<IList<Mutant>>(), It.IsAny<IEnumerable<TestDescription>>()));

            var executorMock = new Mock<IMutationTestExecutor>(MockBehavior.Strict);
            executorMock.SetupGet(x => x.TestRunner).Returns(Mock.Of<ITestRunner>());
            executorMock.Setup(x => x.Test(It.IsAny<IList<Mutant>>(), It.IsAny<int>()));

            var options = new StrykerOptions(fileSystem: new MockFileSystem(), basePath: basePath);

            var target = new MutationTestProcess(input,
                reporterMock.Object,
                executorMock.Object,
                options: options);

            var testResult = target.Test(options);

            executorMock.Verify(x => x.Test(new List<Mutant>{mutant}, It.IsAny<int>()), Times.Never);
            reporterMock.Verify(x => x.OnStartMutantTestRun(It.IsAny<IList<Mutant>>(), It.IsAny<IEnumerable<TestDescription>>()), Times.Never);
            reporterMock.Verify(x => x.OnMutantTested(mutant), Times.Never);
            reporterMock.Verify(x => x.OnAllMutantsTested(It.IsAny<ProjectComponent>()), Times.Once);
            testResult.MutationScore.ShouldBeNull();
        }

        [Fact]
        public void ShouldNotTest_WhenThereAreNoMutationsAtAll()
        {
            string basePath = Path.Combine(FilesystemRoot, "ExampleProject.Test");
            var input = new MutationTestInput()
            {
                ProjectInfo = new ProjectInfo()
                {
                    ProjectContents = new FolderComposite()
                    {
                        Name = "ProjectRoot",
                        Children = new Collection<ProjectComponent>() {
                        new FileLeaf() {
                            Name = "SomeFile.cs",
                            Mutants = new Collection<Mutant>() { }
                        }
                    }
                    },
                },
                AssemblyReferences = _assemblies
            };
            var reporterMock = new Mock<IReporter>(MockBehavior.Strict);
            reporterMock.Setup(x => x.OnMutantTested(It.IsAny<Mutant>()));
            reporterMock.Setup(x => x.OnAllMutantsTested(It.IsAny<ProjectComponent>()));
            reporterMock.Setup(x => x.OnStartMutantTestRun(It.IsAny<IList<Mutant>>(), It.IsAny<IEnumerable<TestDescription>>()));

            var executorMock = new Mock<IMutationTestExecutor>(MockBehavior.Strict);
            executorMock.SetupGet(x => x.TestRunner).Returns(Mock.Of<ITestRunner>());
            executorMock.Setup(x => x.Test(It.IsAny<IList<Mutant>>(), It.IsAny<int>()));

            var options = new StrykerOptions(fileSystem: new MockFileSystem(), basePath: basePath);

            var target = new MutationTestProcess(input,
                reporterMock.Object,
                executorMock.Object,
                options: options);

            var testResult = target.Test(options);

            executorMock.Verify(x => x.Test(It.IsAny<IList<Mutant>>(), It.IsAny<int>()), Times.Never);
            reporterMock.Verify(x => x.OnStartMutantTestRun(It.IsAny<IList<Mutant>>(), It.IsAny<IEnumerable<TestDescription>>()), Times.Never);
            reporterMock.Verify(x => x.OnMutantTested(It.IsAny<Mutant>()), Times.Never);
            reporterMock.Verify(x => x.OnAllMutantsTested(It.IsAny<ProjectComponent>()), Times.Never);
            testResult.MutationScore.ShouldBeNull();
        }

        [Fact]
        public void ShouldNotTest_WhenThereAreNoTestableMutations()
        {
            var mutant = new Mutant() { Id = 1, ResultStatus = MutantStatus.Skipped };
            var mutant2 = new Mutant() { Id = 2, ResultStatus = MutantStatus.CompileError };
            string basePath = Path.Combine(FilesystemRoot, "ExampleProject.Test");
            var input = new MutationTestInput()
            {
                ProjectInfo = new ProjectInfo()
                {
                    ProjectContents = new FolderComposite()
                    {
                        Name = "ProjectRoot",
                        Children = new Collection<ProjectComponent>() {
                        new FileLeaf() {
                            Name = "SomeFile.cs",
                            Mutants = new Collection<Mutant>() { mutant, mutant2 }
                        }
                    }
                    },
                },
                AssemblyReferences = _assemblies
            };
            var reporterMock = new Mock<IReporter>(MockBehavior.Strict);
            reporterMock.Setup(x => x.OnMutantTested(It.IsAny<Mutant>()));
            reporterMock.Setup(x => x.OnAllMutantsTested(It.IsAny<ProjectComponent>()));
            reporterMock.Setup(x => x.OnStartMutantTestRun(It.IsAny<IList<Mutant>>(), It.IsAny<IEnumerable<TestDescription>>()));

            var executorMock = new Mock<IMutationTestExecutor>(MockBehavior.Strict);
            executorMock.SetupGet(x => x.TestRunner).Returns(Mock.Of<ITestRunner>());
            executorMock.Setup(x => x.Test(It.IsAny<IList<Mutant>>(), It.IsAny<int>()));

            var options = new StrykerOptions(fileSystem: new MockFileSystem(), basePath: basePath);

            var target = new MutationTestProcess(input,
                reporterMock.Object,
                executorMock.Object,
                options: options);

            var testResult = target.Test(options);

            executorMock.Verify(x => x.Test(It.IsAny<IList<Mutant>>(), It.IsAny<int>()), Times.Never);
            reporterMock.Verify(x => x.OnStartMutantTestRun(It.IsAny<IList<Mutant>>(), It.IsAny<IEnumerable<TestDescription>>()), Times.Never);
            reporterMock.Verify(x => x.OnMutantTested(It.IsAny<Mutant>()), Times.Never);
            reporterMock.Verify(x => x.OnAllMutantsTested(It.IsAny<ProjectComponent>()), Times.Once);
            testResult.MutationScore.ShouldBeNull();
        }
    }
}<|MERGE_RESOLUTION|>--- conflicted
+++ resolved
@@ -415,14 +415,8 @@
             var target = new MutationTestProcess(input,
                 reporterMock.Object,
                 executorMock.Object,
-<<<<<<< HEAD
-                mutantFilters: Enumerable.Empty<IMutantFilter>());
-=======
                 mutantFilters: Enumerable.Empty<IMutantFilter>(),
                 options: options);
-            var coverage = new TestCoverageInfos();
-            coverage.DeclareMappingForATest(new TestDescription("1", "toto"), new[] { 2 }, new int[0]);
->>>>>>> d53686c5
 
             target.Test(options);
 
