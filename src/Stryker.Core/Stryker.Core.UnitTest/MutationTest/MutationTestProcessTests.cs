﻿using Microsoft.CodeAnalysis;
using Microsoft.CodeAnalysis.CSharp;
using Moq;
using Stryker.Core.Compiling;
using Stryker.Core.Initialisation.ProjectComponent;
using Stryker.Core.Mutants;
using Stryker.Core.MutationTest;
using Stryker.Core.Mutators;
using Stryker.Core.Options;
using Stryker.Core.Reporters;
using System.Collections.Generic;
using System.Collections.ObjectModel;
using System.IO;
using System.IO.Abstractions.TestingHelpers;
using System.Linq;
using System.Reflection;
using Xunit;

namespace Stryker.Core.UnitTest.MutationTest
{
    public class MutationTestProcessTests
    {
        private string _currentDirectory { get; set; }
        private string _filesystemRoot { get; set; }
        private string _exampleFileContents = @"using System;

                namespace ExampleProject
                {
                    public class Recursive
                    {
                        public int Fibinacci(int len)
                        {
                            return Fibonacci(0, 1, 1, len);
                        }

                        private int Fibonacci(int a, int b, int counter, int len)
                        {
                            if (counter <= len)
                            {
                                Console.Write(""{0} "", a);
                                return Fibonacci(b, a + b, counter + 1, len);
                            }
                            return 0;
                        }
                    }
                }
                ";

        public MutationTestProcessTests()
        {
            _currentDirectory = Path.GetDirectoryName(Assembly.GetExecutingAssembly().Location);
            _filesystemRoot = Path.GetPathRoot(_currentDirectory);
        }

        [Fact]
        public void MutationTestProcess_MutateShouldCallMutantOrchestrator()
        {
            var input = new MutationTestInput()
            {
                ProjectInfo = new Core.Initialisation.ProjectInfo()
                {
                    TestProjectPath = Path.Combine(_filesystemRoot, "ExampleProject.Test"),
                    ProjectUnderTestPath = Path.Combine(_filesystemRoot, "ExampleProject"),
                    ProjectUnderTestAssemblyName = "ExampleProject",
                    TargetFramework = "netcoreapp2.0",
                    ProjectContents = new FolderComposite()
                    {
                        Name = Path.Combine(_filesystemRoot, "ExampleProject"),
                        Children = new Collection<ProjectComponent>()
                    {
                        new FileLeaf()
                        {
                            Name = "Recursive.cs",
                            SourceCode = _exampleFileContents
                        }
                    }
                    },
                },
                AssemblyReferences = new ReferenceProvider().GetReferencedAssemblies()
            };

            var fileSystem = new MockFileSystem(new Dictionary<string, MockFileData>
            {
                { Path.Combine(_filesystemRoot, "ExampleProject","Recursive.cs"), new MockFileData(_exampleFileContents)},
                { Path.Combine(_filesystemRoot, "ExampleProject.Test", "bin", "Debug", "netcoreapp2.0", "ExampleProject.dll"), new MockFileData("Bytecode") },
                { Path.Combine(_filesystemRoot, "ExampleProject.Test", "obj", "Release", "netcoreapp2.0", "ExampleProject.dll"), new MockFileData("Bytecode") }
            });
            var mockMutants = new Collection<Mutant>() { new Mutant() { Mutation = new Mutation() } };

            // create mocks
            var orchestratorMock = new Mock<IMutantOrchestrator>(MockBehavior.Strict);
            var reporterMock = new Mock<IReporter>(MockBehavior.Strict);
            var mutationTestExecutorMock = new Mock<IMutationTestExecutor>(MockBehavior.Strict);
            var compilingProcessMock = new Mock<ICompilingProcess>(MockBehavior.Strict);

            // setup mocks
            reporterMock.Setup(x => x.OnMutantsCreated(It.IsAny<ProjectComponent>()));
            orchestratorMock.Setup(x => x.GetLatestMutantBatch()).Returns(mockMutants);
            orchestratorMock.Setup(x => x.Mutate(It.IsAny<SyntaxNode>())).Returns(CSharpSyntaxTree.ParseText(_exampleFileContents).GetRoot());
            orchestratorMock.SetupAllProperties();
            compilingProcessMock.Setup(x => x.Compile(It.IsAny<IEnumerable<SyntaxTree>>(), It.IsAny<MemoryStream>()))
                .Returns(new CompilingProcessResult()
                {
                    Success = true
                });

<<<<<<< HEAD
            var options = new StrykerOptions(Path.Combine(_filesystemRoot, "test"), "Console", "", 2000, null, null, false, 1, 80, 60, 0);
=======
>>>>>>> c3db2e5b
            var target = new MutationTestProcess(input,
                reporterMock.Object,
                Enumerable.Empty<MutatorType>(),
                mutationTestExecutorMock.Object,
                orchestratorMock.Object,
                compilingProcessMock.Object,
                fileSystem);

            // start mutation process
            target.Mutate();

            // verify the right methods were called
            orchestratorMock.Verify(x => x.Mutate(It.IsAny<SyntaxNode>()), Times.Once);
            reporterMock.Verify(x => x.OnMutantsCreated(It.IsAny<ProjectComponent>()), Times.Once);
        }

        [Fact]
        public void MutationTestProcess_MutateShouldWriteToDisk_IfCompilationIsSuccessful()
        {
            string basePath = Path.Combine(_filesystemRoot, "ExampleProject.Test");
            var input = new MutationTestInput()
            {
                ProjectInfo = new Core.Initialisation.ProjectInfo()
                {
                    TestProjectPath = basePath,
                    ProjectContents = new FolderComposite()
                    {
                        Name = "ProjectRoot",
                        Children = new Collection<ProjectComponent>() {
                        new FileLeaf() {
                            Name = "SomeFile.cs",
                            SourceCode = _exampleFileContents
                        }
                    }
                    },
                    ProjectUnderTestAssemblyName = "ExampleProject",
                    ProjectUnderTestPath = Path.Combine(_filesystemRoot, "ExampleProject"),
                    TargetFramework = "netcoreapp2.0"
                },
                AssemblyReferences = new ReferenceProvider().GetReferencedAssemblies()
            };
            var mockMutants = new Collection<Mutant>() { new Mutant() { Mutation = new Mutation() } };

            // create mocks
            var orchestratorMock = new Mock<IMutantOrchestrator>(MockBehavior.Strict);
            var reporterMock = new Mock<IReporter>(MockBehavior.Strict);
            var mutationTestExecutorMock = new Mock<IMutationTestExecutor>(MockBehavior.Strict);
            var compilingProcessMock = new Mock<ICompilingProcess>(MockBehavior.Strict);
            var fileSystem = new MockFileSystem(new Dictionary<string, MockFileData>
            {
                { Path.Combine(_filesystemRoot, "SomeFile.cs"), new MockFileData("SomeFile")},
            });
            fileSystem.AddDirectory(Path.Combine(_filesystemRoot, "ExampleProject.Test", "bin", "Debug", "netcoreapp2.0"));

            // setup mocks
            orchestratorMock.Setup(x => x.Mutate(It.IsAny<SyntaxNode>())).Returns(CSharpSyntaxTree.ParseText(_exampleFileContents).GetRoot());
            orchestratorMock.SetupAllProperties();
            orchestratorMock.Setup(x => x.GetLatestMutantBatch()).Returns(mockMutants);
            reporterMock.Setup(x => x.OnMutantsCreated(It.IsAny<ProjectComponent>()));
            compilingProcessMock.Setup(x => x.Compile(It.IsAny<IEnumerable<SyntaxTree>>(), It.IsAny<MemoryStream>()))
                .Returns(new CompilingProcessResult()
                {
                    Success = true
                });

<<<<<<< HEAD
            var options = new StrykerOptions(Path.Combine(_filesystemRoot, "test"), "Console", "", 2000, null, null, false, 1, 80, 60, 0);

=======
>>>>>>> c3db2e5b
            var target = new MutationTestProcess(input,
                reporterMock.Object,
                Enumerable.Empty<MutatorType>(),
                mutationTestExecutorMock.Object,
                orchestratorMock.Object,
                compilingProcessMock.Object,
                fileSystem);

            target.Mutate();

            // Verify the created assembly is written to disk on the right location
            Assert.True(fileSystem.FileExists(Path.Combine(basePath, "bin", "Debug", "netcoreapp2.0", "ExampleProject.dll")),
                "The mutated Assembly was not written to disk, or not to the right location.");
        }

        [Fact]
        public void MutationTestProcess_ShouldCallExecutorForEveryMutant()
        {
            var mutant = new Mutant() { Id = 1 };
            string basePath = Path.Combine(_filesystemRoot, "ExampleProject.Test");
            var input = new MutationTestInput()
            {
                ProjectInfo = new Core.Initialisation.ProjectInfo()
                {
                    TestProjectPath = basePath,
                    ProjectContents = new FolderComposite()
                    {
                        Name = "ProjectRoot",
                        Children = new Collection<ProjectComponent>() {
                        new FileLeaf() {
                            Name = "SomeFile.cs",
                            Mutants = new Collection<Mutant>() { mutant }
                        }
                    }
                    },
                    ProjectUnderTestAssemblyName = "ExampleProject",
                    ProjectUnderTestPath = Path.Combine(_filesystemRoot, "ExampleProject"),
                    TargetFramework = "netcoreapp2.0",
                },
                AssemblyReferences = new ReferenceProvider().GetReferencedAssemblies()
            };
            var reporterMock = new Mock<IReporter>(MockBehavior.Strict);
            reporterMock.Setup(x => x.OnMutantTested(It.IsAny<Mutant>()));
            reporterMock.Setup(x => x.OnAllMutantsTested(It.IsAny<ProjectComponent>()));
            reporterMock.Setup(x => x.OnStartMutantTestRun(It.IsAny<IList<Mutant>>()));

            var executorMock = new Mock<IMutationTestExecutor>(MockBehavior.Strict);
            executorMock.Setup(x => x.Test(It.IsAny<Mutant>()));

            var options = new StrykerOptions(Path.Combine(_filesystemRoot, "test"), "Console", "", 2000, null, null, false, 1, 80, 60, 0);

            var target = new MutationTestProcess(input,
                reporterMock.Object,
                Enumerable.Empty<MutatorType>(),
                executorMock.Object,
                null,
                null,
                null);

            target.Test(options);

            executorMock.Verify(x => x.Test(mutant), Times.Once);
            reporterMock.Verify(x => x.OnStartMutantTestRun(It.Is<IList<Mutant>>(y => y.Count == 1)), Times.Once);
            reporterMock.Verify(x => x.OnMutantTested(mutant), Times.Once);
            reporterMock.Verify(x => x.OnAllMutantsTested(It.IsAny<ProjectComponent>()), Times.Once);
        }
    }
}<|MERGE_RESOLUTION|>--- conflicted
+++ resolved
@@ -104,10 +104,6 @@
                     Success = true
                 });
 
-<<<<<<< HEAD
-            var options = new StrykerOptions(Path.Combine(_filesystemRoot, "test"), "Console", "", 2000, null, null, false, 1, 80, 60, 0);
-=======
->>>>>>> c3db2e5b
             var target = new MutationTestProcess(input,
                 reporterMock.Object,
                 Enumerable.Empty<MutatorType>(),
@@ -173,11 +169,6 @@
                     Success = true
                 });
 
-<<<<<<< HEAD
-            var options = new StrykerOptions(Path.Combine(_filesystemRoot, "test"), "Console", "", 2000, null, null, false, 1, 80, 60, 0);
-
-=======
->>>>>>> c3db2e5b
             var target = new MutationTestProcess(input,
                 reporterMock.Object,
                 Enumerable.Empty<MutatorType>(),
