<<<<<<< HEAD
=======
using Buildalyzer;
>>>>>>> e1b4bf3b
using Microsoft.CodeAnalysis;
using Microsoft.CodeAnalysis.CSharp;
using Microsoft.Extensions.Logging;
using Moq;
using Shouldly;
using Stryker.Core.Compiling;
using Stryker.Core.CoverageAnalysis;
using Stryker.Core.Exceptions;
using Stryker.Core.Initialisation;
using Stryker.Core.Logging;
using Stryker.Core.MutantFilters;
using Stryker.Core.Mutants;
using Stryker.Core.MutationTest;
using Stryker.Core.Mutators;
using Stryker.Core.Options;
using Stryker.Core.ProjectComponents;
using Stryker.Core.Reporters;
using Stryker.Core.TestRunners;
using System.Collections.Generic;
using System.Collections.ObjectModel;
using System.IO;
using System.IO.Abstractions.TestingHelpers;
using System.Linq;
using System.Reflection;
using Xunit;

namespace Stryker.Core.UnitTest.MutationTest
{

    public delegate bool UpdateHandler(IReadOnlyList<Mutant> mutants, TestListDescription ranTests,
        TestListDescription failedTests);

    public class MutationTestProcessTests
    {
        private string CurrentDirectory { get; }
        private string FilesystemRoot { get; }
        private string SourceFile { get; }
        private readonly IEnumerable<PortableExecutableReference> _assemblies;

        public MutationTestProcessTests()
        {
            CurrentDirectory = Path.GetDirectoryName(Assembly.GetExecutingAssembly().Location);
            FilesystemRoot = Path.GetPathRoot(CurrentDirectory);
            SourceFile = File.ReadAllText(CurrentDirectory + "/TestResources/ExampleSourceFile.cs");
            _assemblies = new ReferenceProvider().GetReferencedAssemblies();
        }

        [Fact]
        public void ShouldCallMutantOrchestratorAndReporter()
        {
            var inputFile = new FileLeaf()
            {
                Name = "Recursive.cs",
                SourceCode = SourceFile,
                SyntaxTree = CSharpSyntaxTree.ParseText(SourceFile)
            };
            var folder = new FolderComposite()
            {
                Name = Path.Combine(FilesystemRoot, "ExampleProject")
            };
            folder.Add(inputFile);
            var input = new MutationTestInput()
            {
                ProjectInfo = new ProjectInfo()
                {
                    ProjectUnderTestAnalyzerResult = TestHelper.SetupProjectAnalyzerResult(properties: new Dictionary<string, string>()
                        {
                            { "TargetDir", "/bin/Debug/netcoreapp2.1" },
                            { "TargetFileName", "TestName.dll" },
                            { "AssemblyName", "AssemblyName" }
                        }).Object,
                    TestProjectAnalyzerResults = new List<IAnalyzerResult> { TestHelper.SetupProjectAnalyzerResult(properties: new Dictionary<string, string>()
                        {
                            { "TargetDir", "/bin/Debug/netcoreapp2.1" },
<<<<<<< HEAD
                            { "AssemblyName", "TestName" },
                            { "Language", "C#" }
                        }
=======
                            { "TargetFileName", "TestName.dll" },
                            { "AssemblyName", "AssemblyName" }
                        }).Object
>>>>>>> e1b4bf3b
                    },
                    ProjectContents = folder
                },
                AssemblyReferences = _assemblies
            };

            var fileSystem = new MockFileSystem(new Dictionary<string, MockFileData>
            {
                { Path.Combine(FilesystemRoot, "ExampleProject","Recursive.cs"), new MockFileData(SourceFile)},
                { Path.Combine(FilesystemRoot, "ExampleProject.Test", "bin", "Debug", "netcoreapp2.0", "ExampleProject.dll"), new MockFileData("Bytecode") },
                { Path.Combine(FilesystemRoot, "ExampleProject.Test", "obj", "Release", "netcoreapp2.0", "ExampleProject.dll"), new MockFileData("Bytecode") }
            });

            var mutantToBeSkipped = new Mutant() { Mutation = new Mutation() };
            var mockMutants = new Collection<Mutant>() { new Mutant() { Mutation = new Mutation() }, mutantToBeSkipped };

            // create mocks
            var orchestratorMock = new Mock<MutantOrchestrator>(MockBehavior.Strict);
            var reporterMock = new Mock<IReporter>(MockBehavior.Strict);
            var mutationTestExecutorMock = new Mock<IMutationTestExecutor>(MockBehavior.Strict);
            var coverageAnalyzerMock = new Mock<ICoverageAnalyser>(MockBehavior.Strict);

            // setup mocks
            reporterMock.Setup(x => x.OnMutantsCreated(It.IsAny<ReadOnlyProjectComponent>()));
            orchestratorMock.Setup(x => x.GetLatestMutantBatch()).Returns(mockMutants);
            orchestratorMock.Setup(x => x.Mutate(It.IsAny<SyntaxNode>())).Returns(CSharpSyntaxTree.ParseText(SourceFile).GetRoot());
            orchestratorMock.SetupAllProperties();
            var options = new StrykerOptions(devMode: true, excludedMutations: new string[] { }, fileSystem: new MockFileSystem());

            var target = new MutationTestProcess(input,
                reporterMock.Object,
                mutationTestExecutorMock.Object,
                orchestratorMock.Object,
                fileSystem,
                new BroadcastMutantFilter(Enumerable.Empty<IMutantFilter>()),
                coverageAnalyzerMock.Object,
                options);

            // start mutation process
            target.Mutate();

            target.FilterMutants();

            // verify the right methods were called
            orchestratorMock.Verify(x => x.Mutate(It.IsAny<SyntaxNode>()), Times.Once);
            reporterMock.Verify(x => x.OnMutantsCreated(It.IsAny<ReadOnlyProjectComponent>()), Times.Once);
        }

        [Fact]
        public void FilterMutantsShouldCallMutantFilters()
        {
            var inputFile = new FileLeaf()
            {
                Name = "Recursive.cs",
                SourceCode = SourceFile,
                SyntaxTree = CSharpSyntaxTree.ParseText(SourceFile)
            };


            var folder = new FolderComposite()
            {
                Name = Path.Combine(FilesystemRoot, "ExampleProject")
            };
            folder.Add(inputFile);

            var input = new MutationTestInput()
            {
                ProjectInfo = new ProjectInfo()
                {
                    ProjectUnderTestAnalyzerResult = TestHelper.SetupProjectAnalyzerResult(properties: new Dictionary<string, string>()
                        {
                            { "TargetDir", "/bin/Debug/netcoreapp2.1" },
                            { "TargetFileName", "TestName.dll" },
                            { "AssemblyName", "AssemblyName" }
                        }).Object,
                    TestProjectAnalyzerResults = new List<IAnalyzerResult> { TestHelper.SetupProjectAnalyzerResult(properties: new Dictionary<string, string>()
                        {
                            { "TargetDir", "/bin/Debug/netcoreapp2.1" },
<<<<<<< HEAD
                            { "AssemblyName", "TestName" },
                            { "Language", "C#" }
                        }
=======
                            { "TargetFileName", "TestName.dll" },
                            { "AssemblyName", "AssemblyName" }
                        }).Object
>>>>>>> e1b4bf3b
                    },
                    ProjectContents = folder
                },
                AssemblyReferences = _assemblies
            };

            var fileSystem = new MockFileSystem(new Dictionary<string, MockFileData>
            {
                { Path.Combine(FilesystemRoot, "ExampleProject","Recursive.cs"), new MockFileData(SourceFile)},
                { Path.Combine(FilesystemRoot, "ExampleProject.Test", "bin", "Debug", "netcoreapp2.0", "ExampleProject.dll"), new MockFileData("Bytecode") },
                { Path.Combine(FilesystemRoot, "ExampleProject.Test", "obj", "Release", "netcoreapp2.0", "ExampleProject.dll"), new MockFileData("Bytecode") }
            });

            var mutantToBeSkipped = new Mutant() { Mutation = new Mutation() };
            var compileErrorMutant = new Mutant() { Mutation = new Mutation(), ResultStatus = MutantStatus.CompileError };
            var mockMutants = new Collection<Mutant>() { new Mutant() { Mutation = new Mutation() }, mutantToBeSkipped, compileErrorMutant };

            // create mocks
            var orchestratorMock = new Mock<MutantOrchestrator>(MockBehavior.Strict);
            var reporterMock = new Mock<IReporter>(MockBehavior.Strict);
            var mutationTestExecutorMock = new Mock<IMutationTestExecutor>(MockBehavior.Strict);
            var mutantFilterMock = new Mock<IMutantFilter>(MockBehavior.Strict);
            var coverageAnalyzerMock = new Mock<ICoverageAnalyser>(MockBehavior.Strict);

            // setup mocks
            reporterMock.Setup(x => x.OnMutantsCreated(It.IsAny<ReadOnlyProjectComponent>()));
            orchestratorMock.Setup(x => x.GetLatestMutantBatch()).Returns(mockMutants);
            orchestratorMock.Setup(x => x.Mutate(It.IsAny<SyntaxNode>())).Returns(CSharpSyntaxTree.ParseText(SourceFile).GetRoot());
            orchestratorMock.SetupAllProperties();
            mutantFilterMock.SetupGet(x => x.DisplayName).Returns("Mock filter");
            IEnumerable<Mutant> mutantsPassedToFilter = null;
            mutantFilterMock.Setup(x => x.FilterMutants(It.IsAny<IEnumerable<Mutant>>(), It.IsAny<ReadOnlyFileLeaf>(), It.IsAny<IStrykerOptions>()))
                .Callback<IEnumerable<Mutant>, ReadOnlyFileLeaf, IStrykerOptions>((mutants, _, __) => mutantsPassedToFilter = mutants)
                .Returns((IEnumerable<Mutant> mutants, ReadOnlyFileLeaf file, IStrykerOptions o) => mutants.Take(1));

            var options = new StrykerOptions(devMode: true, excludedMutations: new string[] { }, fileSystem: new MockFileSystem());

            var target = new MutationTestProcess(input,
                reporterMock.Object,
                mutationTestExecutorMock.Object,
                orchestratorMock.Object,
                fileSystem,
                new BroadcastMutantFilter(new[] { mutantFilterMock.Object }),
                coverageAnalyzerMock.Object,
                options);

            // start mutation process
            target.Mutate();

            target.FilterMutants();

            // verify that compiler error mutants are not passed to filter
            mutantsPassedToFilter.ShouldNotContain(compileErrorMutant);

            // verify that filtered mutants are skipped
            inputFile.Mutants.ShouldContain(mutantToBeSkipped);
            mutantToBeSkipped.ResultStatus.ShouldBe(MutantStatus.Ignored);
        }

        [Fact]
        public void MutateShouldWriteToDisk_IfCompilationIsSuccessful()
        {
            var folder = new FolderComposite()
            {
                Name = "ProjectRoot"
            };
            folder.Add(new FileLeaf
            {
                Name = "SomeFile.cs",
                SourceCode = SourceFile,
                SyntaxTree = CSharpSyntaxTree.ParseText(SourceFile)
            });

            var input = new MutationTestInput()
            {
                ProjectInfo = new ProjectInfo()
                {
                    ProjectUnderTestAnalyzerResult = TestHelper.SetupProjectAnalyzerResult(properties: new Dictionary<string, string>()
                        {
                            { "TargetDir", Path.Combine(FilesystemRoot, "ProjectUnderTest", "bin", "Debug", "netcoreapp2.0") },
                            { "TargetFileName", "ProjectUnderTest.dll" },
                            { "AssemblyName", "ProjectUnderTest.dll" }
                        }).Object,
                    TestProjectAnalyzerResults = new List<IAnalyzerResult> { TestHelper.SetupProjectAnalyzerResult(properties: new Dictionary<string, string>()
                        {
<<<<<<< HEAD
                            { "TargetDir", Path.Combine(basePath, "bin", "Debug", "netcoreapp2.0") },
                            { "AssemblyName", "ExampleProject" },
                            { "Language", "C#" }
                        }
=======
                            { "TargetDir", Path.Combine(FilesystemRoot, "TestProject", "bin", "Debug", "netcoreapp2.0") },
                            { "TargetFileName", "TestProject.dll" }
                        }).Object
>>>>>>> e1b4bf3b
                    },
                    ProjectContents = folder
                },
                AssemblyReferences = _assemblies
            };
            var mockMutants = new Collection<Mutant>() { new Mutant() { Mutation = new Mutation() } };

            // create mocks
            var orchestratorMock = new Mock<MutantOrchestrator>(MockBehavior.Strict);
            var reporterMock = new Mock<IReporter>(MockBehavior.Strict);
            var mutationTestExecutorMock = new Mock<IMutationTestExecutor>(MockBehavior.Strict);
            var compilingProcessMock = new Mock<ICompilingProcess>(MockBehavior.Strict);
            var coverageAnalyzerMock = new Mock<ICoverageAnalyser>(MockBehavior.Strict);
            var fileSystem = new MockFileSystem(new Dictionary<string, MockFileData>
            {
                { Path.Combine(FilesystemRoot, "SomeFile.cs"), new MockFileData("SomeFile")},
            });
            fileSystem.AddDirectory(Path.Combine(FilesystemRoot, "TestProject", "bin", "Debug", "netcoreapp2.0"));

            // setup mocks
            orchestratorMock.Setup(x => x.Mutate(It.IsAny<SyntaxNode>())).Returns(CSharpSyntaxTree.ParseText(SourceFile).GetRoot());
            orchestratorMock.SetupAllProperties();
            orchestratorMock.Setup(x => x.GetLatestMutantBatch()).Returns(mockMutants);
            reporterMock.Setup(x => x.OnMutantsCreated(It.IsAny<ReadOnlyProjectComponent>()));

            var options = new StrykerOptions();
            var target = new MutationTestProcess(input,
                reporterMock.Object,
                mutationTestExecutorMock.Object,
                orchestratorMock.Object,
                fileSystem,
                new BroadcastMutantFilter(Enumerable.Empty<IMutantFilter>()),
                coverageAnalyzerMock.Object,
                options);

            target.Mutate();

            // Verify the created assembly is written to disk on the right location
            string expectedPath = Path.Combine(FilesystemRoot, "TestProject", "bin", "Debug", "netcoreapp2.0", "ProjectUnderTest.dll");
            fileSystem.ShouldContainFile(expectedPath);
        }

        [Fact]
        public void ShouldCallExecutorForEveryMutant()
        {
            var mutant = new Mutant { Id = 1, MustRunAgainstAllTests = true };
            var otherMutant = new Mutant { Id = 2, MustRunAgainstAllTests = true };
            string basePath = Path.Combine(FilesystemRoot, "ExampleProject.Test");

            var folder = new FolderComposite()
            {
                Name = "ProjectRoot"
            };
            folder.Add(new FileLeaf()
            {
                Name = "SomeFile.cs",
                SourceCode = SourceFile,
                Mutants = new List<Mutant>() { mutant, otherMutant }
            });

            var input = new MutationTestInput()
            {
                ProjectInfo = new ProjectInfo()
                {
                    ProjectUnderTestAnalyzerResult = TestHelper.SetupProjectAnalyzerResult(properties: new Dictionary<string, string>()
                        {
                            { "TargetDir", "/bin/Debug/netcoreapp2.1" },
<<<<<<< HEAD
                            { "TargetFileName", "TestName.dll" },
                            { "Language", "C#" }
                        }
                    },
=======
                            { "TargetFileName", "TestName.dll" }
                        }).Object
                    ,
>>>>>>> e1b4bf3b
                    ProjectContents = folder
                },
                AssemblyReferences = _assemblies
            };
            var reporterMock = new Mock<IReporter>(MockBehavior.Strict);
            reporterMock.Setup(x => x.OnMutantTested(It.IsAny<Mutant>()));

            var runnerMock = new Mock<ITestRunner>();
            runnerMock.Setup(x => x.DiscoverNumberOfTests()).Returns(1);
            var executorMock = new Mock<IMutationTestExecutor>(MockBehavior.Strict);
            executorMock.SetupGet(x => x.TestRunner).Returns(runnerMock.Object);
            executorMock.Setup(x => x.Test(It.IsAny<IList<Mutant>>(), It.IsAny<int>(), It.IsAny<TestUpdateHandler>()));

            var mutantFilterMock = new Mock<IMutantFilter>(MockBehavior.Loose);

            var options = new StrykerOptions(basePath: basePath, fileSystem: new MockFileSystem());

            var target = new MutationTestProcess(input,
                reporterMock.Object,
                executorMock.Object,
                mutantFilter: mutantFilterMock.Object,
                options: options);

            target.Test(input.ProjectInfo.ProjectContents.Mutants);

            executorMock.Verify(x => x.Test(new List<Mutant> { mutant }, It.IsAny<int>(), It.IsAny<TestUpdateHandler>()), Times.Once);
        }

        [Theory]
        [InlineData(MutantStatus.Ignored)]
        [InlineData(MutantStatus.CompileError)]
        public void ShouldThrowExceptionWhenOtherStatusThanNotRunIsPassed(MutantStatus status)
        {
            var mutant = new Mutant { Id = 1, ResultStatus = status };
            var basePath = Path.Combine(FilesystemRoot, "ExampleProject.Test");

            var folder = new FolderComposite()
            {
                Name = "ProjectRoot"
            };
            folder.Add(new FileLeaf()
            {
                Name = "SomeFile.cs",
                Mutants = new Collection<Mutant>() { mutant }
            });

            var input = new MutationTestInput()
            {
                ProjectInfo = new ProjectInfo()
                {
                    ProjectUnderTestAnalyzerResult = TestHelper.SetupProjectAnalyzerResult(properties: new Dictionary<string, string>()
                        {
                            { "TargetDir", "/bin/Debug/netcoreapp2.1" },
                            { "TargetFileName", "TestName.dll" }
                        }).Object,
                    TestProjectAnalyzerResults = new List<IAnalyzerResult> { TestHelper.SetupProjectAnalyzerResult(properties: new Dictionary<string, string>()
                        {
                            { "TargetDir", "/bin/Debug/netcoreapp2.1" },
<<<<<<< HEAD
                            { "TargetFileName", "TestName.dll" },
                            { "Language", "C#" }
                        }
=======
                            { "TargetFileName", "TestName.dll" }
                        }).Object
>>>>>>> e1b4bf3b
                    },
                    ProjectContents = folder
                },
                AssemblyReferences = new ReferenceProvider().GetReferencedAssemblies()
            };
            var reporterMock = new Mock<IReporter>(MockBehavior.Strict);
            reporterMock.Setup(x => x.OnMutantTested(It.IsAny<Mutant>()));
<<<<<<< HEAD
            reporterMock.Setup(x => x.OnAllMutantsTested(It.IsAny<ReadOnlyProjectComponent>()));
            reporterMock.Setup(x => x.OnStartMutantTestRun(It.IsAny<IList<Mutant>>(), It.IsAny<IEnumerable<TestDescription>>()));

            var runnerMock = new Mock<ITestRunner>();
            runnerMock.Setup(x => x.DiscoverNumberOfTests()).Returns(1);
            var executorMock = new Mock<IMutationTestExecutor>(MockBehavior.Strict);
            executorMock.SetupGet(x => x.TestRunner).Returns(runnerMock.Object);
            executorMock.Setup(x => x.Test(It.IsAny<IList<Mutant>>(), It.IsAny<int>(), It.IsAny<TestUpdateHandler>()));

            var mutantFilterMock = new Mock<IMutantFilter>(MockBehavior.Loose);

            var options = new StrykerOptions(fileSystem: new MockFileSystem(), basePath: basePath);

            var target = new MutationTestProcess(input,
                reporterMock.Object,
                executorMock.Object,
                mutantFilter: mutantFilterMock.Object,
                options: options);

            target.Test(options);

            reporterMock.Verify(x => x.OnStartMutantTestRun(It.Is<IList<Mutant>>(y => y.Count == 1), It.IsAny<IEnumerable<TestDescription>>()), Times.Once);
            executorMock.Verify(x => x.Test(new List<Mutant> { otherMutant }, It.IsAny<int>(), It.IsAny<TestUpdateHandler>()), Times.Once);
            reporterMock.Verify(x => x.OnAllMutantsTested(It.IsAny<ReadOnlyProjectComponent>()), Times.Once);
        }

        [Fact]
        public void ShouldNotTest_WhenAllMutationsWereSkipped()
        {
            var mutant = new Mutant() { Id = 1, ResultStatus = MutantStatus.Ignored };
            string basePath = Path.Combine(FilesystemRoot, "ExampleProject.Test");

            var folder = new FolderComposite()
            {
                Name = "ProjectRoot"
            };
            folder.Add(new FileLeaf()
            {
                Name = "SomeFile.cs",
                Mutants = new Collection<Mutant>() { mutant }
            });

            var projectUnderTest = new Mock<ProjectAnalyzerResult>(null, null).Object;
            projectUnderTest.Properties = new Dictionary<string, string>() { { "Language", "C#" } };
            var input = new MutationTestInput()
            {
                ProjectInfo = new ProjectInfo()
                {
                    ProjectContents = folder,
                    ProjectUnderTestAnalyzerResult = projectUnderTest
                },
                AssemblyReferences = _assemblies,
            };
            var reporterMock = new Mock<IReporter>(MockBehavior.Strict);
            reporterMock.Setup(x => x.OnMutantTested(It.IsAny<Mutant>()));
            reporterMock.Setup(x => x.OnAllMutantsTested(It.IsAny<ReadOnlyProjectComponent>()));
            reporterMock.Setup(x => x.OnStartMutantTestRun(It.IsAny<IList<Mutant>>(), It.IsAny<IEnumerable<TestDescription>>()));
=======
>>>>>>> e1b4bf3b

            var runnerMock = new Mock<ITestRunner>();
            runnerMock.Setup(x => x.DiscoverNumberOfTests()).Returns(1);
            var executorMock = new Mock<IMutationTestExecutor>(MockBehavior.Strict);
            executorMock.SetupGet(x => x.TestRunner).Returns(runnerMock.Object);
            executorMock.Setup(x => x.Test(It.IsAny<IList<Mutant>>(), It.IsAny<int>(), It.IsAny<TestUpdateHandler>()));

            var mutantFilterMock = new Mock<IMutantFilter>(MockBehavior.Loose);

            var options = new StrykerOptions(basePath: basePath, fileSystem: new MockFileSystem());

            var target = new MutationTestProcess(input,
                reporterMock.Object,
                executorMock.Object,
                mutantFilter: mutantFilterMock.Object,
                options: options);

            Should.Throw<GeneralStrykerException>(() => target.Test(input.ProjectInfo.ProjectContents.Mutants));
        }

        [Fact]
        public void ShouldNotTest_WhenThereAreNoMutationsAtAll()
        {
            string basePath = Path.Combine(FilesystemRoot, "ExampleProject.Test");

            var folder = new FolderComposite()
            {
                Name = "ProjectRoot"
            };
            folder.Add(new FileLeaf()
            {
                Name = "SomeFile.cs",
                Mutants = new Collection<Mutant>() { }
            });

            var projectUnderTest = new Mock<ProjectAnalyzerResult>(null, null).Object;
            projectUnderTest.Properties = new Dictionary<string, string>() { { "Language", "C#" } };
            var input = new MutationTestInput()
            {
                ProjectInfo = new ProjectInfo()
                {
                    ProjectContents = folder,
                    ProjectUnderTestAnalyzerResult = projectUnderTest
                },
                AssemblyReferences = _assemblies
            };
            var reporterMock = new Mock<IReporter>(MockBehavior.Strict);
            reporterMock.Setup(x => x.OnMutantTested(It.IsAny<Mutant>()));

            var executorMock = new Mock<IMutationTestExecutor>(MockBehavior.Strict);
            executorMock.SetupGet(x => x.TestRunner).Returns(Mock.Of<ITestRunner>());
            executorMock.Setup(x => x.Test(It.IsAny<IList<Mutant>>(), It.IsAny<int>(), It.IsAny<TestUpdateHandler>()));

            var mutantFilterMock = new Mock<IMutantFilter>(MockBehavior.Loose);

            var options = new StrykerOptions(basePath: basePath, fileSystem: new MockFileSystem());

            var target = new MutationTestProcess(input,
                reporterMock.Object,
                executorMock.Object,
                mutantFilter: mutantFilterMock.Object,
                options: options);

            var testResult = target.Test(input.ProjectInfo.ProjectContents.Mutants);

            executorMock.Verify(x => x.Test(It.IsAny<IList<Mutant>>(), It.IsAny<int>(), It.IsAny<TestUpdateHandler>()), Times.Never);
            reporterMock.Verify(x => x.OnStartMutantTestRun(It.IsAny<IList<Mutant>>()), Times.Never);
            reporterMock.Verify(x => x.OnMutantTested(It.IsAny<Mutant>()), Times.Never);
            testResult.MutationScore.ShouldBe(double.NaN);
        }

        [Fact]
        public void ShouldNotTest_WhenThereAreNoTestableMutations()
        {
            string basePath = Path.Combine(FilesystemRoot, "ExampleProject.Test");

            var folder = new FolderComposite()
            {
                Name = "ProjectRoot"
            };
            folder.Add(new FileLeaf()
            {
                Name = "SomeFile.cs",
                Mutants = new Collection<Mutant>() { }
            });

            var projectUnderTest = new Mock<ProjectAnalyzerResult>(null, null).Object;
            projectUnderTest.Properties = new Dictionary<string, string>() { { "Language", "C#" } };
            var input = new MutationTestInput()
            {
                ProjectInfo = new ProjectInfo()
                {
                    ProjectContents = folder,
                    ProjectUnderTestAnalyzerResult = projectUnderTest
                },
                AssemblyReferences = _assemblies
            };
            var reporterMock = new Mock<IReporter>(MockBehavior.Strict);
            reporterMock.Setup(x => x.OnMutantTested(It.IsAny<Mutant>()));

            var runnerMock = new Mock<ITestRunner>();
            runnerMock.Setup(x => x.DiscoverNumberOfTests()).Returns(1);
            var executorMock = new Mock<IMutationTestExecutor>(MockBehavior.Strict);
            executorMock.SetupGet(x => x.TestRunner).Returns(runnerMock.Object);
            executorMock.Setup(x => x.Test(It.IsAny<IList<Mutant>>(), It.IsAny<int>(), It.IsAny<TestUpdateHandler>()));

            var mutantFilterMock = new Mock<IMutantFilter>(MockBehavior.Loose);

            var options = new StrykerOptions(fileSystem: new MockFileSystem(), basePath: basePath);

            var target = new MutationTestProcess(input,
                reporterMock.Object,
                executorMock.Object,
                mutantFilter: mutantFilterMock.Object,
                options: options);

            var testResult = target.Test(folder.Mutants);

            executorMock.Verify(x => x.Test(It.IsAny<IList<Mutant>>(), It.IsAny<int>(), It.IsAny<TestUpdateHandler>()), Times.Never);
            reporterMock.Verify(x => x.OnMutantTested(It.IsAny<Mutant>()), Times.Never);
            testResult.MutationScore.ShouldBe(double.NaN);
        }
    }
}<|MERGE_RESOLUTION|>--- conflicted
+++ resolved
@@ -1,7 +1,4 @@
-<<<<<<< HEAD
-=======
 using Buildalyzer;
->>>>>>> e1b4bf3b
 using Microsoft.CodeAnalysis;
 using Microsoft.CodeAnalysis.CSharp;
 using Microsoft.Extensions.Logging;
@@ -76,15 +73,10 @@
                     TestProjectAnalyzerResults = new List<IAnalyzerResult> { TestHelper.SetupProjectAnalyzerResult(properties: new Dictionary<string, string>()
                         {
                             { "TargetDir", "/bin/Debug/netcoreapp2.1" },
-<<<<<<< HEAD
-                            { "AssemblyName", "TestName" },
+                            { "TargetFileName", "TestName.dll" },
+                            { "AssemblyName", "AssemblyName" },
                             { "Language", "C#" }
-                        }
-=======
-                            { "TargetFileName", "TestName.dll" },
-                            { "AssemblyName", "AssemblyName" }
                         }).Object
->>>>>>> e1b4bf3b
                     },
                     ProjectContents = folder
                 },
@@ -163,15 +155,10 @@
                     TestProjectAnalyzerResults = new List<IAnalyzerResult> { TestHelper.SetupProjectAnalyzerResult(properties: new Dictionary<string, string>()
                         {
                             { "TargetDir", "/bin/Debug/netcoreapp2.1" },
-<<<<<<< HEAD
-                            { "AssemblyName", "TestName" },
+                            { "TargetFileName", "TestName.dll" },
+                            { "AssemblyName", "AssemblyName" },
                             { "Language", "C#" }
-                        }
-=======
-                            { "TargetFileName", "TestName.dll" },
-                            { "AssemblyName", "AssemblyName" }
                         }).Object
->>>>>>> e1b4bf3b
                     },
                     ProjectContents = folder
                 },
@@ -257,16 +244,10 @@
                         }).Object,
                     TestProjectAnalyzerResults = new List<IAnalyzerResult> { TestHelper.SetupProjectAnalyzerResult(properties: new Dictionary<string, string>()
                         {
-<<<<<<< HEAD
-                            { "TargetDir", Path.Combine(basePath, "bin", "Debug", "netcoreapp2.0") },
-                            { "AssemblyName", "ExampleProject" },
+                            { "TargetDir", Path.Combine(FilesystemRoot, "TestProject", "bin", "Debug", "netcoreapp2.0") },
+                            { "TargetFileName", "TestProject.dll" },
                             { "Language", "C#" }
-                        }
-=======
-                            { "TargetDir", Path.Combine(FilesystemRoot, "TestProject", "bin", "Debug", "netcoreapp2.0") },
-                            { "TargetFileName", "TestProject.dll" }
                         }).Object
->>>>>>> e1b4bf3b
                     },
                     ProjectContents = folder
                 },
@@ -334,16 +315,10 @@
                     ProjectUnderTestAnalyzerResult = TestHelper.SetupProjectAnalyzerResult(properties: new Dictionary<string, string>()
                         {
                             { "TargetDir", "/bin/Debug/netcoreapp2.1" },
-<<<<<<< HEAD
                             { "TargetFileName", "TestName.dll" },
                             { "Language", "C#" }
-                        }
-                    },
-=======
-                            { "TargetFileName", "TestName.dll" }
                         }).Object
                     ,
->>>>>>> e1b4bf3b
                     ProjectContents = folder
                 },
                 AssemblyReferences = _assemblies
@@ -402,14 +377,9 @@
                     TestProjectAnalyzerResults = new List<IAnalyzerResult> { TestHelper.SetupProjectAnalyzerResult(properties: new Dictionary<string, string>()
                         {
                             { "TargetDir", "/bin/Debug/netcoreapp2.1" },
-<<<<<<< HEAD
                             { "TargetFileName", "TestName.dll" },
                             { "Language", "C#" }
-                        }
-=======
-                            { "TargetFileName", "TestName.dll" }
                         }).Object
->>>>>>> e1b4bf3b
                     },
                     ProjectContents = folder
                 },
@@ -417,9 +387,6 @@
             };
             var reporterMock = new Mock<IReporter>(MockBehavior.Strict);
             reporterMock.Setup(x => x.OnMutantTested(It.IsAny<Mutant>()));
-<<<<<<< HEAD
-            reporterMock.Setup(x => x.OnAllMutantsTested(It.IsAny<ReadOnlyProjectComponent>()));
-            reporterMock.Setup(x => x.OnStartMutantTestRun(It.IsAny<IList<Mutant>>(), It.IsAny<IEnumerable<TestDescription>>()));
 
             var runnerMock = new Mock<ITestRunner>();
             runnerMock.Setup(x => x.DiscoverNumberOfTests()).Returns(1);
@@ -429,7 +396,7 @@
 
             var mutantFilterMock = new Mock<IMutantFilter>(MockBehavior.Loose);
 
-            var options = new StrykerOptions(fileSystem: new MockFileSystem(), basePath: basePath);
+            var options = new StrykerOptions(basePath: basePath, fileSystem: new MockFileSystem());
 
             var target = new MutationTestProcess(input,
                 reporterMock.Object,
@@ -437,17 +404,12 @@
                 mutantFilter: mutantFilterMock.Object,
                 options: options);
 
-            target.Test(options);
-
-            reporterMock.Verify(x => x.OnStartMutantTestRun(It.Is<IList<Mutant>>(y => y.Count == 1), It.IsAny<IEnumerable<TestDescription>>()), Times.Once);
-            executorMock.Verify(x => x.Test(new List<Mutant> { otherMutant }, It.IsAny<int>(), It.IsAny<TestUpdateHandler>()), Times.Once);
-            reporterMock.Verify(x => x.OnAllMutantsTested(It.IsAny<ReadOnlyProjectComponent>()), Times.Once);
+            Should.Throw<GeneralStrykerException>(() => target.Test(input.ProjectInfo.ProjectContents.Mutants));
         }
 
         [Fact]
-        public void ShouldNotTest_WhenAllMutationsWereSkipped()
-        {
-            var mutant = new Mutant() { Id = 1, ResultStatus = MutantStatus.Ignored };
+        public void ShouldNotTest_WhenThereAreNoMutationsAtAll()
+        {
             string basePath = Path.Combine(FilesystemRoot, "ExampleProject.Test");
 
             var folder = new FolderComposite()
@@ -457,7 +419,7 @@
             folder.Add(new FileLeaf()
             {
                 Name = "SomeFile.cs",
-                Mutants = new Collection<Mutant>() { mutant }
+                Mutants = new Collection<Mutant>() { }
             });
 
             var projectUnderTest = new Mock<ProjectAnalyzerResult>(null, null).Object;
@@ -469,14 +431,61 @@
                     ProjectContents = folder,
                     ProjectUnderTestAnalyzerResult = projectUnderTest
                 },
-                AssemblyReferences = _assemblies,
+                AssemblyReferences = _assemblies
             };
             var reporterMock = new Mock<IReporter>(MockBehavior.Strict);
             reporterMock.Setup(x => x.OnMutantTested(It.IsAny<Mutant>()));
-            reporterMock.Setup(x => x.OnAllMutantsTested(It.IsAny<ReadOnlyProjectComponent>()));
-            reporterMock.Setup(x => x.OnStartMutantTestRun(It.IsAny<IList<Mutant>>(), It.IsAny<IEnumerable<TestDescription>>()));
-=======
->>>>>>> e1b4bf3b
+
+            var executorMock = new Mock<IMutationTestExecutor>(MockBehavior.Strict);
+            executorMock.SetupGet(x => x.TestRunner).Returns(Mock.Of<ITestRunner>());
+            executorMock.Setup(x => x.Test(It.IsAny<IList<Mutant>>(), It.IsAny<int>(), It.IsAny<TestUpdateHandler>()));
+
+            var mutantFilterMock = new Mock<IMutantFilter>(MockBehavior.Loose);
+
+            var options = new StrykerOptions(basePath: basePath, fileSystem: new MockFileSystem());
+
+            var target = new MutationTestProcess(input,
+                reporterMock.Object,
+                executorMock.Object,
+                mutantFilter: mutantFilterMock.Object,
+                options: options);
+
+            var testResult = target.Test(input.ProjectInfo.ProjectContents.Mutants);
+
+            executorMock.Verify(x => x.Test(It.IsAny<IList<Mutant>>(), It.IsAny<int>(), It.IsAny<TestUpdateHandler>()), Times.Never);
+            reporterMock.Verify(x => x.OnStartMutantTestRun(It.IsAny<IList<Mutant>>()), Times.Never);
+            reporterMock.Verify(x => x.OnMutantTested(It.IsAny<Mutant>()), Times.Never);
+            testResult.MutationScore.ShouldBe(double.NaN);
+        }
+
+        [Fact]
+        public void ShouldNotTest_WhenThereAreNoTestableMutations()
+        {
+            string basePath = Path.Combine(FilesystemRoot, "ExampleProject.Test");
+
+            var folder = new FolderComposite()
+            {
+                Name = "ProjectRoot"
+            };
+            folder.Add(new FileLeaf()
+            {
+                Name = "SomeFile.cs",
+                Mutants = new Collection<Mutant>() { }
+            });
+
+            var projectUnderTest = new Mock<ProjectAnalyzerResult>(null, null).Object;
+            projectUnderTest.Properties = new Dictionary<string, string>() { { "Language", "C#" } };
+            var input = new MutationTestInput()
+            {
+                ProjectInfo = new ProjectInfo()
+                {
+                    ProjectContents = folder,
+                    ProjectUnderTestAnalyzerResult = projectUnderTest
+                },
+                AssemblyReferences = _assemblies
+            };
+            var reporterMock = new Mock<IReporter>(MockBehavior.Strict);
+            reporterMock.Setup(x => x.OnMutantTested(It.IsAny<Mutant>()));
 
             var runnerMock = new Mock<ITestRunner>();
             runnerMock.Setup(x => x.DiscoverNumberOfTests()).Returns(1);
@@ -486,7 +495,7 @@
 
             var mutantFilterMock = new Mock<IMutantFilter>(MockBehavior.Loose);
 
-            var options = new StrykerOptions(basePath: basePath, fileSystem: new MockFileSystem());
+            var options = new StrykerOptions(fileSystem: new MockFileSystem(), basePath: basePath);
 
             var target = new MutationTestProcess(input,
                 reporterMock.Object,
@@ -494,105 +503,6 @@
                 mutantFilter: mutantFilterMock.Object,
                 options: options);
 
-            Should.Throw<GeneralStrykerException>(() => target.Test(input.ProjectInfo.ProjectContents.Mutants));
-        }
-
-        [Fact]
-        public void ShouldNotTest_WhenThereAreNoMutationsAtAll()
-        {
-            string basePath = Path.Combine(FilesystemRoot, "ExampleProject.Test");
-
-            var folder = new FolderComposite()
-            {
-                Name = "ProjectRoot"
-            };
-            folder.Add(new FileLeaf()
-            {
-                Name = "SomeFile.cs",
-                Mutants = new Collection<Mutant>() { }
-            });
-
-            var projectUnderTest = new Mock<ProjectAnalyzerResult>(null, null).Object;
-            projectUnderTest.Properties = new Dictionary<string, string>() { { "Language", "C#" } };
-            var input = new MutationTestInput()
-            {
-                ProjectInfo = new ProjectInfo()
-                {
-                    ProjectContents = folder,
-                    ProjectUnderTestAnalyzerResult = projectUnderTest
-                },
-                AssemblyReferences = _assemblies
-            };
-            var reporterMock = new Mock<IReporter>(MockBehavior.Strict);
-            reporterMock.Setup(x => x.OnMutantTested(It.IsAny<Mutant>()));
-
-            var executorMock = new Mock<IMutationTestExecutor>(MockBehavior.Strict);
-            executorMock.SetupGet(x => x.TestRunner).Returns(Mock.Of<ITestRunner>());
-            executorMock.Setup(x => x.Test(It.IsAny<IList<Mutant>>(), It.IsAny<int>(), It.IsAny<TestUpdateHandler>()));
-
-            var mutantFilterMock = new Mock<IMutantFilter>(MockBehavior.Loose);
-
-            var options = new StrykerOptions(basePath: basePath, fileSystem: new MockFileSystem());
-
-            var target = new MutationTestProcess(input,
-                reporterMock.Object,
-                executorMock.Object,
-                mutantFilter: mutantFilterMock.Object,
-                options: options);
-
-            var testResult = target.Test(input.ProjectInfo.ProjectContents.Mutants);
-
-            executorMock.Verify(x => x.Test(It.IsAny<IList<Mutant>>(), It.IsAny<int>(), It.IsAny<TestUpdateHandler>()), Times.Never);
-            reporterMock.Verify(x => x.OnStartMutantTestRun(It.IsAny<IList<Mutant>>()), Times.Never);
-            reporterMock.Verify(x => x.OnMutantTested(It.IsAny<Mutant>()), Times.Never);
-            testResult.MutationScore.ShouldBe(double.NaN);
-        }
-
-        [Fact]
-        public void ShouldNotTest_WhenThereAreNoTestableMutations()
-        {
-            string basePath = Path.Combine(FilesystemRoot, "ExampleProject.Test");
-
-            var folder = new FolderComposite()
-            {
-                Name = "ProjectRoot"
-            };
-            folder.Add(new FileLeaf()
-            {
-                Name = "SomeFile.cs",
-                Mutants = new Collection<Mutant>() { }
-            });
-
-            var projectUnderTest = new Mock<ProjectAnalyzerResult>(null, null).Object;
-            projectUnderTest.Properties = new Dictionary<string, string>() { { "Language", "C#" } };
-            var input = new MutationTestInput()
-            {
-                ProjectInfo = new ProjectInfo()
-                {
-                    ProjectContents = folder,
-                    ProjectUnderTestAnalyzerResult = projectUnderTest
-                },
-                AssemblyReferences = _assemblies
-            };
-            var reporterMock = new Mock<IReporter>(MockBehavior.Strict);
-            reporterMock.Setup(x => x.OnMutantTested(It.IsAny<Mutant>()));
-
-            var runnerMock = new Mock<ITestRunner>();
-            runnerMock.Setup(x => x.DiscoverNumberOfTests()).Returns(1);
-            var executorMock = new Mock<IMutationTestExecutor>(MockBehavior.Strict);
-            executorMock.SetupGet(x => x.TestRunner).Returns(runnerMock.Object);
-            executorMock.Setup(x => x.Test(It.IsAny<IList<Mutant>>(), It.IsAny<int>(), It.IsAny<TestUpdateHandler>()));
-
-            var mutantFilterMock = new Mock<IMutantFilter>(MockBehavior.Loose);
-
-            var options = new StrykerOptions(fileSystem: new MockFileSystem(), basePath: basePath);
-
-            var target = new MutationTestProcess(input,
-                reporterMock.Object,
-                executorMock.Object,
-                mutantFilter: mutantFilterMock.Object,
-                options: options);
-
             var testResult = target.Test(folder.Mutants);
 
             executorMock.Verify(x => x.Test(It.IsAny<IList<Mutant>>(), It.IsAny<int>(), It.IsAny<TestUpdateHandler>()), Times.Never);
