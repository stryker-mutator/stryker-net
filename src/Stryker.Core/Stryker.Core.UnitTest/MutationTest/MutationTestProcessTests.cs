using Buildalyzer;
using Microsoft.CodeAnalysis;
using Microsoft.CodeAnalysis.CSharp;
using Microsoft.Extensions.Logging;
using Moq;
using Shouldly;
using Stryker.Core.Compiling;
using Stryker.Core.CoverageAnalysis;
using Stryker.Core.Exceptions;
using Stryker.Core.Initialisation;
using Stryker.Core.Logging;
using Stryker.Core.MutantFilters;
using Stryker.Core.Mutants;
using Stryker.Core.MutationTest;
using Stryker.Core.Mutators;
using Stryker.Core.Options;
using Stryker.Core.ProjectComponents;
using Stryker.Core.Reporters;
using Stryker.Core.TestRunners;
using System.Collections.Generic;
using System.Collections.ObjectModel;
using System.IO;
using System.IO.Abstractions.TestingHelpers;
using System.Linq;
using System.Reflection;
using Xunit;

namespace Stryker.Core.UnitTest.MutationTest
{

    public delegate bool UpdateHandler(IReadOnlyList<Mutant> mutants, TestListDescription ranTests,
        TestListDescription failedTests);

    public class MutationTestProcessTests
    {
        private string CurrentDirectory { get; }
        private string FilesystemRoot { get; }
        private string SourceFile { get; }
        private readonly IEnumerable<PortableExecutableReference> _assemblies;

        public MutationTestProcessTests()
        {
            CurrentDirectory = Path.GetDirectoryName(Assembly.GetExecutingAssembly().Location);
            FilesystemRoot = Path.GetPathRoot(CurrentDirectory);
            SourceFile = File.ReadAllText(CurrentDirectory + "/TestResources/ExampleSourceFile.cs");
            _assemblies = new ReferenceProvider().GetReferencedAssemblies();
        }

        [Fact]
        public void ShouldCallMutantOrchestratorAndReporter()
        {
            var inputFile = new CsharpFileLeaf()
            {
                Name = "Recursive.cs",
                SourceCode = SourceFile,
                SyntaxTree = CSharpSyntaxTree.ParseText(SourceFile)
            };
<<<<<<< HEAD
            var logger = ApplicationLogging.LoggerFactory.CreateLogger<ProjectAnalyzerResult>();
            var folder = new CsharpFolderComposite()
=======
            var folder = new FolderComposite()
>>>>>>> e1b4bf3b
            {
                Name = Path.Combine(FilesystemRoot, "ExampleProject")
            };
            folder.Add(inputFile);
            var input = new MutationTestInput()
            {
                ProjectInfo = new ProjectInfo()
                {
                    ProjectUnderTestAnalyzerResult = TestHelper.SetupProjectAnalyzerResult(properties: new Dictionary<string, string>()
                        {
                            { "TargetDir", "/bin/Debug/netcoreapp2.1" },
                            { "TargetFileName", "TestName.dll" },
                            { "AssemblyName", "AssemblyName" }
                        }).Object,
                    TestProjectAnalyzerResults = new List<IAnalyzerResult> { TestHelper.SetupProjectAnalyzerResult(properties: new Dictionary<string, string>()
                        {
                            { "TargetDir", "/bin/Debug/netcoreapp2.1" },
                            { "TargetFileName", "TestName.dll" },
                            { "AssemblyName", "AssemblyName" }
                        }).Object
                    },
                    ProjectContents = folder
                },
                AssemblyReferences = _assemblies
            };

            var fileSystem = new MockFileSystem(new Dictionary<string, MockFileData>
            {
                { Path.Combine(FilesystemRoot, "ExampleProject","Recursive.cs"), new MockFileData(SourceFile)},
                { Path.Combine(FilesystemRoot, "ExampleProject.Test", "bin", "Debug", "netcoreapp2.0", "ExampleProject.dll"), new MockFileData("Bytecode") },
                { Path.Combine(FilesystemRoot, "ExampleProject.Test", "obj", "Release", "netcoreapp2.0", "ExampleProject.dll"), new MockFileData("Bytecode") }
            });

            var mutantToBeSkipped = new Mutant() { Mutation = new Mutation() };
            var mockMutants = new Collection<Mutant>() { new Mutant() { Mutation = new Mutation() }, mutantToBeSkipped };

            // create mocks
            var orchestratorMock = new Mock<IMutantOrchestrator>(MockBehavior.Strict);
            var reporterMock = new Mock<IReporter>(MockBehavior.Strict);
            var mutationTestExecutorMock = new Mock<IMutationTestExecutor>(MockBehavior.Strict);
            var coverageAnalyzerMock = new Mock<ICoverageAnalyser>(MockBehavior.Strict);

            // setup mocks
            reporterMock.Setup(x => x.OnMutantsCreated(It.IsAny<ReadOnlyProjectComponent>()));
            orchestratorMock.Setup(x => x.GetLatestMutantBatch()).Returns(mockMutants);
            orchestratorMock.Setup(x => x.Mutate(It.IsAny<SyntaxNode>())).Returns(CSharpSyntaxTree.ParseText(SourceFile).GetRoot());
            orchestratorMock.SetupAllProperties();
            var options = new StrykerOptions(devMode: true, excludedMutations: new string[] { }, fileSystem: new MockFileSystem());

            var target = new MutationTestProcess(input,
                reporterMock.Object,
                mutationTestExecutorMock.Object,
                orchestratorMock.Object,
                fileSystem,
                new BroadcastMutantFilter(Enumerable.Empty<IMutantFilter>()),
                coverageAnalyzerMock.Object,
                options);

            // start mutation process
            target.Mutate();

            target.FilterMutants();

            // verify the right methods were called
            orchestratorMock.Verify(x => x.Mutate(It.IsAny<SyntaxNode>()), Times.Once);
            reporterMock.Verify(x => x.OnMutantsCreated(It.IsAny<ReadOnlyProjectComponent>()), Times.Once);
        }

        [Fact]
        public void FilterMutantsShouldCallMutantFilters()
        {
            var inputFile = new CsharpFileLeaf()
            {
                Name = "Recursive.cs",
                SourceCode = SourceFile,
                SyntaxTree = CSharpSyntaxTree.ParseText(SourceFile)
            };


            var folder = new CsharpFolderComposite()
            {
                Name = Path.Combine(FilesystemRoot, "ExampleProject")
            };
            folder.Add(inputFile);

            var input = new MutationTestInput()
            {
                ProjectInfo = new ProjectInfo()
                {
                    ProjectUnderTestAnalyzerResult = TestHelper.SetupProjectAnalyzerResult(properties: new Dictionary<string, string>()
                        {
                            { "TargetDir", "/bin/Debug/netcoreapp2.1" },
                            { "TargetFileName", "TestName.dll" },
                            { "AssemblyName", "AssemblyName" }
                        }).Object,
                    TestProjectAnalyzerResults = new List<IAnalyzerResult> { TestHelper.SetupProjectAnalyzerResult(properties: new Dictionary<string, string>()
                        {
                            { "TargetDir", "/bin/Debug/netcoreapp2.1" },
                            { "TargetFileName", "TestName.dll" },
                            { "AssemblyName", "AssemblyName" }
                        }).Object
                    },
                    ProjectContents = folder
                },
                AssemblyReferences = _assemblies
            };

            var fileSystem = new MockFileSystem(new Dictionary<string, MockFileData>
            {
                { Path.Combine(FilesystemRoot, "ExampleProject","Recursive.cs"), new MockFileData(SourceFile)},
                { Path.Combine(FilesystemRoot, "ExampleProject.Test", "bin", "Debug", "netcoreapp2.0", "ExampleProject.dll"), new MockFileData("Bytecode") },
                { Path.Combine(FilesystemRoot, "ExampleProject.Test", "obj", "Release", "netcoreapp2.0", "ExampleProject.dll"), new MockFileData("Bytecode") }
            });

            var mutantToBeSkipped = new Mutant() { Mutation = new Mutation() };
            var compileErrorMutant = new Mutant() { Mutation = new Mutation(), ResultStatus = MutantStatus.CompileError };
            var mockMutants = new Collection<Mutant>() { new Mutant() { Mutation = new Mutation() }, mutantToBeSkipped, compileErrorMutant };

            // create mocks
            var orchestratorMock = new Mock<IMutantOrchestrator>(MockBehavior.Strict);
            var reporterMock = new Mock<IReporter>(MockBehavior.Strict);
            var mutationTestExecutorMock = new Mock<IMutationTestExecutor>(MockBehavior.Strict);
            var mutantFilterMock = new Mock<IMutantFilter>(MockBehavior.Strict);
            var coverageAnalyzerMock = new Mock<ICoverageAnalyser>(MockBehavior.Strict);

            // setup mocks
            reporterMock.Setup(x => x.OnMutantsCreated(It.IsAny<ReadOnlyProjectComponent>()));
            orchestratorMock.Setup(x => x.GetLatestMutantBatch()).Returns(mockMutants);
            orchestratorMock.Setup(x => x.Mutate(It.IsAny<SyntaxNode>())).Returns(CSharpSyntaxTree.ParseText(SourceFile).GetRoot());
            orchestratorMock.SetupAllProperties();
            mutantFilterMock.SetupGet(x => x.DisplayName).Returns("Mock filter");
            IEnumerable<Mutant> mutantsPassedToFilter = null;
            mutantFilterMock.Setup(x => x.FilterMutants(It.IsAny<IEnumerable<Mutant>>(), It.IsAny<ReadOnlyFileLeaf>(), It.IsAny<IStrykerOptions>()))
                .Callback<IEnumerable<Mutant>, ReadOnlyFileLeaf, IStrykerOptions>((mutants, _, __) => mutantsPassedToFilter = mutants)
                .Returns((IEnumerable<Mutant> mutants, ReadOnlyFileLeaf file, IStrykerOptions o) => mutants.Take(1));

            var options = new StrykerOptions(devMode: true, excludedMutations: new string[] { }, fileSystem: new MockFileSystem());

            var target = new MutationTestProcess(input,
                reporterMock.Object,
                mutationTestExecutorMock.Object,
                orchestratorMock.Object,
                fileSystem,
                new BroadcastMutantFilter(new[] { mutantFilterMock.Object }),
                coverageAnalyzerMock.Object,
                options);

            // start mutation process
            target.Mutate();

            target.FilterMutants();

            // verify that compiler error mutants are not passed to filter
            mutantsPassedToFilter.ShouldNotContain(compileErrorMutant);

            // verify that filtered mutants are skipped
            inputFile.Mutants.ShouldContain(mutantToBeSkipped);
            mutantToBeSkipped.ResultStatus.ShouldBe(MutantStatus.Ignored);
        }

        [Fact]
        public void MutateShouldWriteToDisk_IfCompilationIsSuccessful()
        {
<<<<<<< HEAD
            string basePath = Path.Combine(FilesystemRoot, "ExampleProject.Test");

            var folder = new CsharpFolderComposite()
=======
            var folder = new FolderComposite()
>>>>>>> e1b4bf3b
            {
                Name = "ProjectRoot"
            };
            folder.Add(new CsharpFileLeaf
            {
                Name = "SomeFile.cs",
                SourceCode = SourceFile,
                SyntaxTree = CSharpSyntaxTree.ParseText(SourceFile)
            });

            var input = new MutationTestInput()
            {
                ProjectInfo = new ProjectInfo()
                {
                    ProjectUnderTestAnalyzerResult = TestHelper.SetupProjectAnalyzerResult(properties: new Dictionary<string, string>()
                        {
                            { "TargetDir", Path.Combine(FilesystemRoot, "ProjectUnderTest", "bin", "Debug", "netcoreapp2.0") },
                            { "TargetFileName", "ProjectUnderTest.dll" },
                            { "AssemblyName", "ProjectUnderTest.dll" }
                        }).Object,
                    TestProjectAnalyzerResults = new List<IAnalyzerResult> { TestHelper.SetupProjectAnalyzerResult(properties: new Dictionary<string, string>()
                        {
                            { "TargetDir", Path.Combine(FilesystemRoot, "TestProject", "bin", "Debug", "netcoreapp2.0") },
                            { "TargetFileName", "TestProject.dll" }
                        }).Object
                    },
                    ProjectContents = folder
                },
                AssemblyReferences = _assemblies
            };
            var mockMutants = new Collection<Mutant>() { new Mutant() { Mutation = new Mutation() } };

            // create mocks
            var orchestratorMock = new Mock<IMutantOrchestrator>(MockBehavior.Strict);
            var reporterMock = new Mock<IReporter>(MockBehavior.Strict);
            var mutationTestExecutorMock = new Mock<IMutationTestExecutor>(MockBehavior.Strict);
            var compilingProcessMock = new Mock<ICompilingProcess>(MockBehavior.Strict);
            var coverageAnalyzerMock = new Mock<ICoverageAnalyser>(MockBehavior.Strict);
            var fileSystem = new MockFileSystem(new Dictionary<string, MockFileData>
            {
                { Path.Combine(FilesystemRoot, "SomeFile.cs"), new MockFileData("SomeFile")},
            });
            fileSystem.AddDirectory(Path.Combine(FilesystemRoot, "TestProject", "bin", "Debug", "netcoreapp2.0"));

            // setup mocks
            orchestratorMock.Setup(x => x.Mutate(It.IsAny<SyntaxNode>())).Returns(CSharpSyntaxTree.ParseText(SourceFile).GetRoot());
            orchestratorMock.SetupAllProperties();
            orchestratorMock.Setup(x => x.GetLatestMutantBatch()).Returns(mockMutants);
            reporterMock.Setup(x => x.OnMutantsCreated(It.IsAny<ReadOnlyProjectComponent>()));

            var options = new StrykerOptions();
            var target = new MutationTestProcess(input,
                reporterMock.Object,
                mutationTestExecutorMock.Object,
                orchestratorMock.Object,
                fileSystem,
                new BroadcastMutantFilter(Enumerable.Empty<IMutantFilter>()),
                coverageAnalyzerMock.Object,
                options);

            target.Mutate();

            // Verify the created assembly is written to disk on the right location
            string expectedPath = Path.Combine(FilesystemRoot, "TestProject", "bin", "Debug", "netcoreapp2.0", "ProjectUnderTest.dll");
            fileSystem.ShouldContainFile(expectedPath);
        }

        [Fact]
        public void ShouldCallExecutorForEveryMutant()
        {
            var mutant = new Mutant { Id = 1, MustRunAgainstAllTests = true };
            var otherMutant = new Mutant { Id = 2, MustRunAgainstAllTests = true };
            string basePath = Path.Combine(FilesystemRoot, "ExampleProject.Test");

            var folder = new CsharpFolderComposite()
            {
                Name = "ProjectRoot"
            };
            folder.Add(new CsharpFileLeaf()
            {
                Name = "SomeFile.cs",
                SourceCode = SourceFile,
                Mutants = new List<Mutant>() { mutant, otherMutant }
            });

            var input = new MutationTestInput()
            {
                ProjectInfo = new ProjectInfo()
                {
                    ProjectUnderTestAnalyzerResult = TestHelper.SetupProjectAnalyzerResult(properties: new Dictionary<string, string>()
                        {
                            { "TargetDir", "/bin/Debug/netcoreapp2.1" },
                            { "TargetFileName", "TestName.dll" }
                        }).Object
                    ,
                    ProjectContents = folder
                },
                AssemblyReferences = _assemblies
            };
            var reporterMock = new Mock<IReporter>(MockBehavior.Strict);
            reporterMock.Setup(x => x.OnMutantTested(It.IsAny<Mutant>()));

            var runnerMock = new Mock<ITestRunner>();
            runnerMock.Setup(x => x.DiscoverNumberOfTests()).Returns(1);
            var executorMock = new Mock<IMutationTestExecutor>(MockBehavior.Strict);
            executorMock.SetupGet(x => x.TestRunner).Returns(runnerMock.Object);
            executorMock.Setup(x => x.Test(It.IsAny<IList<Mutant>>(), It.IsAny<int>(), It.IsAny<TestUpdateHandler>()));

            var mutantFilterMock = new Mock<IMutantFilter>(MockBehavior.Loose);

            var options = new StrykerOptions(basePath: basePath, fileSystem: new MockFileSystem());

            var target = new MutationTestProcess(input,
                reporterMock.Object,
                executorMock.Object,
                mutantFilter: mutantFilterMock.Object,
                options: options);

            target.Test(input.ProjectInfo.ProjectContents.Mutants);

            executorMock.Verify(x => x.Test(new List<Mutant> { mutant }, It.IsAny<int>(), It.IsAny<TestUpdateHandler>()), Times.Once);
        }

        [Theory]
        [InlineData(MutantStatus.Ignored)]
        [InlineData(MutantStatus.CompileError)]
        public void ShouldThrowExceptionWhenOtherStatusThanNotRunIsPassed(MutantStatus status)
        {
            var mutant = new Mutant { Id = 1, ResultStatus = status };
            var basePath = Path.Combine(FilesystemRoot, "ExampleProject.Test");

            var folder = new CsharpFolderComposite()
            {
                Name = "ProjectRoot"
            };
            folder.Add(new CsharpFileLeaf()
            {
                Name = "SomeFile.cs",
                Mutants = new Collection<Mutant>() { mutant }
            });

            var input = new MutationTestInput()
            {
                ProjectInfo = new ProjectInfo()
                {
                    ProjectUnderTestAnalyzerResult = TestHelper.SetupProjectAnalyzerResult(properties: new Dictionary<string, string>()
                        {
                            { "TargetDir", "/bin/Debug/netcoreapp2.1" },
                            { "TargetFileName", "TestName.dll" }
                        }).Object,
                    TestProjectAnalyzerResults = new List<IAnalyzerResult> { TestHelper.SetupProjectAnalyzerResult(properties: new Dictionary<string, string>()
                        {
                            { "TargetDir", "/bin/Debug/netcoreapp2.1" },
                            { "TargetFileName", "TestName.dll" }
                        }).Object
                    },
                    ProjectContents = folder
                },
                AssemblyReferences = new ReferenceProvider().GetReferencedAssemblies()
            };
            var reporterMock = new Mock<IReporter>(MockBehavior.Strict);
            reporterMock.Setup(x => x.OnMutantTested(It.IsAny<Mutant>()));
<<<<<<< HEAD
            reporterMock.Setup(x => x.OnAllMutantsTested(It.IsAny<ReadOnlyProjectComponent>()));
            reporterMock.Setup(x => x.OnStartMutantTestRun(It.IsAny<IList<Mutant>>(), It.IsAny<IEnumerable<TestDescription>>()));

            var runnerMock = new Mock<ITestRunner>();
            runnerMock.Setup(x => x.DiscoverNumberOfTests()).Returns(1);
            var executorMock = new Mock<IMutationTestExecutor>(MockBehavior.Strict);
            executorMock.SetupGet(x => x.TestRunner).Returns(runnerMock.Object);
            executorMock.Setup(x => x.Test(It.IsAny<IList<Mutant>>(), It.IsAny<int>(), It.IsAny<TestUpdateHandler>()));

            var mutantFilterMock = new Mock<IMutantFilter>(MockBehavior.Loose);

            var options = new StrykerOptions(fileSystem: new MockFileSystem(), basePath: basePath);

            var target = new MutationTestProcess(input,
                reporterMock.Object,
                executorMock.Object,
                mutantFilter: mutantFilterMock.Object,
                options: options);

            target.Test(options);

            reporterMock.Verify(x => x.OnStartMutantTestRun(It.Is<IList<Mutant>>(y => y.Count == 1), It.IsAny<IEnumerable<TestDescription>>()), Times.Once);
            executorMock.Verify(x => x.Test(new List<Mutant> { otherMutant }, It.IsAny<int>(), It.IsAny<TestUpdateHandler>()), Times.Once);
            reporterMock.Verify(x => x.OnAllMutantsTested(It.IsAny<ReadOnlyProjectComponent>()), Times.Once);
        }

        [Fact]
        public void ShouldNotTest_WhenAllMutationsWereSkipped()
        {
            var mutant = new Mutant() { Id = 1, ResultStatus = MutantStatus.Ignored };
            string basePath = Path.Combine(FilesystemRoot, "ExampleProject.Test");

            var folder = new CsharpFolderComposite()
            {
                Name = "ProjectRoot"
            };
            folder.Add(new CsharpFileLeaf()
            {
                Name = "SomeFile.cs",
                Mutants = new Collection<Mutant>() { mutant }
            });

            var input = new MutationTestInput()
            {
                ProjectInfo = new ProjectInfo()
                {
                    ProjectContents = folder
                },
                AssemblyReferences = _assemblies
            };
            var reporterMock = new Mock<IReporter>(MockBehavior.Strict);
            reporterMock.Setup(x => x.OnMutantTested(It.IsAny<Mutant>()));
            reporterMock.Setup(x => x.OnAllMutantsTested(It.IsAny<ReadOnlyProjectComponent>()));
            reporterMock.Setup(x => x.OnStartMutantTestRun(It.IsAny<IList<Mutant>>(), It.IsAny<IEnumerable<TestDescription>>()));
=======
>>>>>>> e1b4bf3b

            var runnerMock = new Mock<ITestRunner>();
            runnerMock.Setup(x => x.DiscoverNumberOfTests()).Returns(1);
            var executorMock = new Mock<IMutationTestExecutor>(MockBehavior.Strict);
            executorMock.SetupGet(x => x.TestRunner).Returns(runnerMock.Object);
            executorMock.Setup(x => x.Test(It.IsAny<IList<Mutant>>(), It.IsAny<int>(), It.IsAny<TestUpdateHandler>()));

            var mutantFilterMock = new Mock<IMutantFilter>(MockBehavior.Loose);

            var options = new StrykerOptions(basePath: basePath, fileSystem: new MockFileSystem());

            var target = new MutationTestProcess(input,
                reporterMock.Object,
                executorMock.Object,
                mutantFilter: mutantFilterMock.Object,
                options: options);

            Should.Throw<GeneralStrykerException>(() => target.Test(input.ProjectInfo.ProjectContents.Mutants));
        }

        [Fact]
        public void ShouldNotTest_WhenThereAreNoMutationsAtAll()
        {
            string basePath = Path.Combine(FilesystemRoot, "ExampleProject.Test");

            var folder = new CsharpFolderComposite()
            {
                Name = "ProjectRoot"
            };
            folder.Add(new CsharpFileLeaf()
            {
                Name = "SomeFile.cs",
                Mutants = new Collection<Mutant>() { }
            });

            var input = new MutationTestInput()
            {
                ProjectInfo = new ProjectInfo()
                {
                    ProjectContents = folder
                },
                AssemblyReferences = _assemblies
            };
            var reporterMock = new Mock<IReporter>(MockBehavior.Strict);
            reporterMock.Setup(x => x.OnMutantTested(It.IsAny<Mutant>()));

            var executorMock = new Mock<IMutationTestExecutor>(MockBehavior.Strict);
            executorMock.SetupGet(x => x.TestRunner).Returns(Mock.Of<ITestRunner>());
            executorMock.Setup(x => x.Test(It.IsAny<IList<Mutant>>(), It.IsAny<int>(), It.IsAny<TestUpdateHandler>()));

            var mutantFilterMock = new Mock<IMutantFilter>(MockBehavior.Loose);

            var options = new StrykerOptions(basePath: basePath, fileSystem: new MockFileSystem());

            var target = new MutationTestProcess(input,
                reporterMock.Object,
                executorMock.Object,
                mutantFilter: mutantFilterMock.Object,
                options: options);

            var testResult = target.Test(input.ProjectInfo.ProjectContents.Mutants);

            executorMock.Verify(x => x.Test(It.IsAny<IList<Mutant>>(), It.IsAny<int>(), It.IsAny<TestUpdateHandler>()), Times.Never);
            reporterMock.Verify(x => x.OnStartMutantTestRun(It.IsAny<IList<Mutant>>()), Times.Never);
            reporterMock.Verify(x => x.OnMutantTested(It.IsAny<Mutant>()), Times.Never);
            testResult.MutationScore.ShouldBe(double.NaN);
        }

        [Fact]
        public void ShouldNotTest_WhenThereAreNoTestableMutations()
        {
            string basePath = Path.Combine(FilesystemRoot, "ExampleProject.Test");

            var folder = new CsharpFolderComposite()
            {
                Name = "ProjectRoot"
            };
            folder.Add(new CsharpFileLeaf()
            {
                Name = "SomeFile.cs",
                Mutants = new Collection<Mutant>() { }
            });

            var input = new MutationTestInput()
            {
                ProjectInfo = new ProjectInfo()
                {
                    ProjectContents = folder
                },
                AssemblyReferences = _assemblies
            };
            var reporterMock = new Mock<IReporter>(MockBehavior.Strict);
            reporterMock.Setup(x => x.OnMutantTested(It.IsAny<Mutant>()));

            var runnerMock = new Mock<ITestRunner>();
            runnerMock.Setup(x => x.DiscoverNumberOfTests()).Returns(1);
            var executorMock = new Mock<IMutationTestExecutor>(MockBehavior.Strict);
            executorMock.SetupGet(x => x.TestRunner).Returns(runnerMock.Object);
            executorMock.Setup(x => x.Test(It.IsAny<IList<Mutant>>(), It.IsAny<int>(), It.IsAny<TestUpdateHandler>()));

            var mutantFilterMock = new Mock<IMutantFilter>(MockBehavior.Loose);

            var options = new StrykerOptions(fileSystem: new MockFileSystem(), basePath: basePath);

            var target = new MutationTestProcess(input,
                reporterMock.Object,
                executorMock.Object,
                mutantFilter: mutantFilterMock.Object,
                options: options);

            var testResult = target.Test(folder.Mutants);

            executorMock.Verify(x => x.Test(It.IsAny<IList<Mutant>>(), It.IsAny<int>(), It.IsAny<TestUpdateHandler>()), Times.Never);
            reporterMock.Verify(x => x.OnMutantTested(It.IsAny<Mutant>()), Times.Never);
            testResult.MutationScore.ShouldBe(double.NaN);
        }
    }
}<|MERGE_RESOLUTION|>--- conflicted
+++ resolved
@@ -55,12 +55,7 @@
                 SourceCode = SourceFile,
                 SyntaxTree = CSharpSyntaxTree.ParseText(SourceFile)
             };
-<<<<<<< HEAD
-            var logger = ApplicationLogging.LoggerFactory.CreateLogger<ProjectAnalyzerResult>();
-            var folder = new CsharpFolderComposite()
-=======
-            var folder = new FolderComposite()
->>>>>>> e1b4bf3b
+            var folder = new CsharpFolderComposite()
             {
                 Name = Path.Combine(FilesystemRoot, "ExampleProject")
             };
@@ -224,13 +219,7 @@
         [Fact]
         public void MutateShouldWriteToDisk_IfCompilationIsSuccessful()
         {
-<<<<<<< HEAD
-            string basePath = Path.Combine(FilesystemRoot, "ExampleProject.Test");
-
-            var folder = new CsharpFolderComposite()
-=======
-            var folder = new FolderComposite()
->>>>>>> e1b4bf3b
+            var folder = new CsharpFolderComposite()
             {
                 Name = "ProjectRoot"
             };
@@ -393,9 +382,6 @@
             };
             var reporterMock = new Mock<IReporter>(MockBehavior.Strict);
             reporterMock.Setup(x => x.OnMutantTested(It.IsAny<Mutant>()));
-<<<<<<< HEAD
-            reporterMock.Setup(x => x.OnAllMutantsTested(It.IsAny<ReadOnlyProjectComponent>()));
-            reporterMock.Setup(x => x.OnStartMutantTestRun(It.IsAny<IList<Mutant>>(), It.IsAny<IEnumerable<TestDescription>>()));
 
             var runnerMock = new Mock<ITestRunner>();
             runnerMock.Setup(x => x.DiscoverNumberOfTests()).Returns(1);
@@ -405,7 +391,7 @@
 
             var mutantFilterMock = new Mock<IMutantFilter>(MockBehavior.Loose);
 
-            var options = new StrykerOptions(fileSystem: new MockFileSystem(), basePath: basePath);
+            var options = new StrykerOptions(basePath: basePath, fileSystem: new MockFileSystem());
 
             var target = new MutationTestProcess(input,
                 reporterMock.Object,
@@ -413,17 +399,12 @@
                 mutantFilter: mutantFilterMock.Object,
                 options: options);
 
-            target.Test(options);
-
-            reporterMock.Verify(x => x.OnStartMutantTestRun(It.Is<IList<Mutant>>(y => y.Count == 1), It.IsAny<IEnumerable<TestDescription>>()), Times.Once);
-            executorMock.Verify(x => x.Test(new List<Mutant> { otherMutant }, It.IsAny<int>(), It.IsAny<TestUpdateHandler>()), Times.Once);
-            reporterMock.Verify(x => x.OnAllMutantsTested(It.IsAny<ReadOnlyProjectComponent>()), Times.Once);
+            Should.Throw<GeneralStrykerException>(() => target.Test(input.ProjectInfo.ProjectContents.Mutants));
         }
 
         [Fact]
-        public void ShouldNotTest_WhenAllMutationsWereSkipped()
-        {
-            var mutant = new Mutant() { Id = 1, ResultStatus = MutantStatus.Ignored };
+        public void ShouldNotTest_WhenThereAreNoMutationsAtAll()
+        {
             string basePath = Path.Combine(FilesystemRoot, "ExampleProject.Test");
 
             var folder = new CsharpFolderComposite()
@@ -433,7 +414,7 @@
             folder.Add(new CsharpFileLeaf()
             {
                 Name = "SomeFile.cs",
-                Mutants = new Collection<Mutant>() { mutant }
+                Mutants = new Collection<Mutant>() { }
             });
 
             var input = new MutationTestInput()
@@ -446,10 +427,54 @@
             };
             var reporterMock = new Mock<IReporter>(MockBehavior.Strict);
             reporterMock.Setup(x => x.OnMutantTested(It.IsAny<Mutant>()));
-            reporterMock.Setup(x => x.OnAllMutantsTested(It.IsAny<ReadOnlyProjectComponent>()));
-            reporterMock.Setup(x => x.OnStartMutantTestRun(It.IsAny<IList<Mutant>>(), It.IsAny<IEnumerable<TestDescription>>()));
-=======
->>>>>>> e1b4bf3b
+
+            var executorMock = new Mock<IMutationTestExecutor>(MockBehavior.Strict);
+            executorMock.SetupGet(x => x.TestRunner).Returns(Mock.Of<ITestRunner>());
+            executorMock.Setup(x => x.Test(It.IsAny<IList<Mutant>>(), It.IsAny<int>(), It.IsAny<TestUpdateHandler>()));
+
+            var mutantFilterMock = new Mock<IMutantFilter>(MockBehavior.Loose);
+
+            var options = new StrykerOptions(basePath: basePath, fileSystem: new MockFileSystem());
+
+            var target = new MutationTestProcess(input,
+                reporterMock.Object,
+                executorMock.Object,
+                mutantFilter: mutantFilterMock.Object,
+                options: options);
+
+            var testResult = target.Test(input.ProjectInfo.ProjectContents.Mutants);
+
+            executorMock.Verify(x => x.Test(It.IsAny<IList<Mutant>>(), It.IsAny<int>(), It.IsAny<TestUpdateHandler>()), Times.Never);
+            reporterMock.Verify(x => x.OnStartMutantTestRun(It.IsAny<IList<Mutant>>()), Times.Never);
+            reporterMock.Verify(x => x.OnMutantTested(It.IsAny<Mutant>()), Times.Never);
+            testResult.MutationScore.ShouldBe(double.NaN);
+        }
+
+        [Fact]
+        public void ShouldNotTest_WhenThereAreNoTestableMutations()
+        {
+            string basePath = Path.Combine(FilesystemRoot, "ExampleProject.Test");
+
+            var folder = new CsharpFolderComposite()
+            {
+                Name = "ProjectRoot"
+            };
+            folder.Add(new CsharpFileLeaf()
+            {
+                Name = "SomeFile.cs",
+                Mutants = new Collection<Mutant>() { }
+            });
+
+            var input = new MutationTestInput()
+            {
+                ProjectInfo = new ProjectInfo()
+                {
+                    ProjectContents = folder
+                },
+                AssemblyReferences = _assemblies
+            };
+            var reporterMock = new Mock<IReporter>(MockBehavior.Strict);
+            reporterMock.Setup(x => x.OnMutantTested(It.IsAny<Mutant>()));
 
             var runnerMock = new Mock<ITestRunner>();
             runnerMock.Setup(x => x.DiscoverNumberOfTests()).Returns(1);
@@ -459,7 +484,7 @@
 
             var mutantFilterMock = new Mock<IMutantFilter>(MockBehavior.Loose);
 
-            var options = new StrykerOptions(basePath: basePath, fileSystem: new MockFileSystem());
+            var options = new StrykerOptions(fileSystem: new MockFileSystem(), basePath: basePath);
 
             var target = new MutationTestProcess(input,
                 reporterMock.Object,
@@ -467,99 +492,6 @@
                 mutantFilter: mutantFilterMock.Object,
                 options: options);
 
-            Should.Throw<GeneralStrykerException>(() => target.Test(input.ProjectInfo.ProjectContents.Mutants));
-        }
-
-        [Fact]
-        public void ShouldNotTest_WhenThereAreNoMutationsAtAll()
-        {
-            string basePath = Path.Combine(FilesystemRoot, "ExampleProject.Test");
-
-            var folder = new CsharpFolderComposite()
-            {
-                Name = "ProjectRoot"
-            };
-            folder.Add(new CsharpFileLeaf()
-            {
-                Name = "SomeFile.cs",
-                Mutants = new Collection<Mutant>() { }
-            });
-
-            var input = new MutationTestInput()
-            {
-                ProjectInfo = new ProjectInfo()
-                {
-                    ProjectContents = folder
-                },
-                AssemblyReferences = _assemblies
-            };
-            var reporterMock = new Mock<IReporter>(MockBehavior.Strict);
-            reporterMock.Setup(x => x.OnMutantTested(It.IsAny<Mutant>()));
-
-            var executorMock = new Mock<IMutationTestExecutor>(MockBehavior.Strict);
-            executorMock.SetupGet(x => x.TestRunner).Returns(Mock.Of<ITestRunner>());
-            executorMock.Setup(x => x.Test(It.IsAny<IList<Mutant>>(), It.IsAny<int>(), It.IsAny<TestUpdateHandler>()));
-
-            var mutantFilterMock = new Mock<IMutantFilter>(MockBehavior.Loose);
-
-            var options = new StrykerOptions(basePath: basePath, fileSystem: new MockFileSystem());
-
-            var target = new MutationTestProcess(input,
-                reporterMock.Object,
-                executorMock.Object,
-                mutantFilter: mutantFilterMock.Object,
-                options: options);
-
-            var testResult = target.Test(input.ProjectInfo.ProjectContents.Mutants);
-
-            executorMock.Verify(x => x.Test(It.IsAny<IList<Mutant>>(), It.IsAny<int>(), It.IsAny<TestUpdateHandler>()), Times.Never);
-            reporterMock.Verify(x => x.OnStartMutantTestRun(It.IsAny<IList<Mutant>>()), Times.Never);
-            reporterMock.Verify(x => x.OnMutantTested(It.IsAny<Mutant>()), Times.Never);
-            testResult.MutationScore.ShouldBe(double.NaN);
-        }
-
-        [Fact]
-        public void ShouldNotTest_WhenThereAreNoTestableMutations()
-        {
-            string basePath = Path.Combine(FilesystemRoot, "ExampleProject.Test");
-
-            var folder = new CsharpFolderComposite()
-            {
-                Name = "ProjectRoot"
-            };
-            folder.Add(new CsharpFileLeaf()
-            {
-                Name = "SomeFile.cs",
-                Mutants = new Collection<Mutant>() { }
-            });
-
-            var input = new MutationTestInput()
-            {
-                ProjectInfo = new ProjectInfo()
-                {
-                    ProjectContents = folder
-                },
-                AssemblyReferences = _assemblies
-            };
-            var reporterMock = new Mock<IReporter>(MockBehavior.Strict);
-            reporterMock.Setup(x => x.OnMutantTested(It.IsAny<Mutant>()));
-
-            var runnerMock = new Mock<ITestRunner>();
-            runnerMock.Setup(x => x.DiscoverNumberOfTests()).Returns(1);
-            var executorMock = new Mock<IMutationTestExecutor>(MockBehavior.Strict);
-            executorMock.SetupGet(x => x.TestRunner).Returns(runnerMock.Object);
-            executorMock.Setup(x => x.Test(It.IsAny<IList<Mutant>>(), It.IsAny<int>(), It.IsAny<TestUpdateHandler>()));
-
-            var mutantFilterMock = new Mock<IMutantFilter>(MockBehavior.Loose);
-
-            var options = new StrykerOptions(fileSystem: new MockFileSystem(), basePath: basePath);
-
-            var target = new MutationTestProcess(input,
-                reporterMock.Object,
-                executorMock.Object,
-                mutantFilter: mutantFilterMock.Object,
-                options: options);
-
             var testResult = target.Test(folder.Mutants);
 
             executorMock.Verify(x => x.Test(It.IsAny<IList<Mutant>>(), It.IsAny<int>(), It.IsAny<TestUpdateHandler>()), Times.Never);
