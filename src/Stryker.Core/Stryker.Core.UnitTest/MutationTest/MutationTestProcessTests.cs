--- conflicted
+++ resolved
@@ -273,12 +273,8 @@
             reporterMock.Setup(x => x.OnStartMutantTestRun(It.IsAny<IList<Mutant>>()));
 
             var executorMock = new Mock<IMutationTestExecutor>(MockBehavior.Strict);
-<<<<<<< HEAD
+            executorMock.SetupGet(x => x.TestRunner).Returns(Mock.Of<ITestRunner>());
             executorMock.Setup(x => x.Test(It.IsAny<Mutant>(), It.IsAny<int>()));
-=======
-            executorMock.SetupGet(x => x.TestRunner).Returns(Mock.Of<ITestRunner>());
-            executorMock.Setup(x => x.Test(It.IsAny<Mutant>()));
->>>>>>> 5f247358
 
             var options = new StrykerOptions(basePath: Path.Combine(_filesystemRoot, "test"));
 
