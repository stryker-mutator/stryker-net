﻿using Buildalyzer;
using Microsoft.CodeAnalysis;
using Microsoft.CodeAnalysis.CSharp;
using Moq;
using Shouldly;
using Stryker.Core.Compiling;
using Stryker.Core.Initialisation;
using Stryker.Core.MutantFilters;
using Stryker.Core.Mutants;
using Stryker.Core.MutationTest;
using Stryker.Core.Mutators;
using Stryker.Core.Options;
using Stryker.Core.ProjectComponents;
using Stryker.Core.Reporters;
using Stryker.Core.TestRunners;
using System.Collections.Generic;
using System.Collections.ObjectModel;
using System.IO;
using System.IO.Abstractions.TestingHelpers;
using System.Linq;
using System.Reflection;
using Xunit;

namespace Stryker.Core.UnitTest.MutationTest
{

    public delegate bool UpdateHandler(IReadOnlyList<Mutant> mutants, TestListDescription ranTests,
        TestListDescription failedTests);

    public class MutationTestProcessTests
    {
        private string CurrentDirectory { get; }
        private string FilesystemRoot { get; }
        private string SourceFile { get; }
        private readonly IEnumerable<PortableExecutableReference> _assemblies;

        public MutationTestProcessTests()
        {
            CurrentDirectory = Path.GetDirectoryName(Assembly.GetExecutingAssembly().Location);
            FilesystemRoot = Path.GetPathRoot(CurrentDirectory);
            SourceFile = File.ReadAllText(CurrentDirectory + "/TestResources/ExampleSourceFile.cs");
            _assemblies = new ReferenceProvider().GetReferencedAssemblies();
        }

        [Fact]
        public void ShouldCallMutantOrchestratorAndReporter()
        {
            var inputFile = new FileLeaf()
            {
                Name = "Recursive.cs",
                SourceCode = SourceFile,
                SyntaxTree = CSharpSyntaxTree.ParseText(SourceFile)
            };

            var input = new MutationTestInput()
            {
                ProjectInfo = new ProjectInfo()
                {
                    ProjectUnderTestAnalyzerResult = TestHelper.SetupProjectAnalyzerResult(properties: new Dictionary<string, string>()
                        {
                            { "TargetDir", "/bin/Debug/netcoreapp2.1" },
                            { "TargetFileName", "TestName.dll" },
                            { "AssemblyName", "AssemblyName" }
                        }).Object,
                    TestProjectAnalyzerResults = new List<IAnalyzerResult> { TestHelper.SetupProjectAnalyzerResult(properties: new Dictionary<string, string>()
                        {
                            { "TargetDir", "/bin/Debug/netcoreapp2.1" },
                            { "TargetFileName", "TestName.dll" },
                            { "AssemblyName", "AssemblyName" }
                        }).Object
                    },
                    ProjectContents = new FolderComposite()
                    {
                        Name = Path.Combine(FilesystemRoot, "ExampleProject"),
                        Children = new Collection<ProjectComponent>() {
                            inputFile,
                        }
                    },
                },
                AssemblyReferences = _assemblies
            };

            var fileSystem = new MockFileSystem(new Dictionary<string, MockFileData>
            {
                { Path.Combine(FilesystemRoot, "ExampleProject","Recursive.cs"), new MockFileData(SourceFile)},
                { Path.Combine(FilesystemRoot, "ExampleProject.Test", "bin", "Debug", "netcoreapp2.0", "ExampleProject.dll"), new MockFileData("Bytecode") },
                { Path.Combine(FilesystemRoot, "ExampleProject.Test", "obj", "Release", "netcoreapp2.0", "ExampleProject.dll"), new MockFileData("Bytecode") }
            });

            var mutantToBeSkipped = new Mutant() { Mutation = new Mutation() };
            var mockMutants = new Collection<Mutant>() { new Mutant() { Mutation = new Mutation() }, mutantToBeSkipped };

            // create mocks
            var orchestratorMock = new Mock<IMutantOrchestrator>(MockBehavior.Strict);
            var reporterMock = new Mock<IReporter>(MockBehavior.Strict);
            var mutationTestExecutorMock = new Mock<IMutationTestExecutor>(MockBehavior.Strict);
            var compilingProcessMock = new Mock<ICompilingProcess>(MockBehavior.Strict);

            // setup mocks
            reporterMock.Setup(x => x.OnMutantsCreated(It.IsAny<ProjectComponent>()));
            orchestratorMock.Setup(x => x.GetLatestMutantBatch()).Returns(mockMutants);
            orchestratorMock.Setup(x => x.Mutate(It.IsAny<SyntaxNode>())).Returns(CSharpSyntaxTree.ParseText(SourceFile).GetRoot());
            orchestratorMock.SetupAllProperties();
            compilingProcessMock.Setup(x => x.Compile(It.IsAny<IEnumerable<SyntaxTree>>(), It.IsAny<MemoryStream>(), It.IsAny<MemoryStream>(), true))
                .Returns(new CompilingProcessResult()
                {
                    Success = true
                });
            var options = new StrykerProjectOptions(devMode: true, excludedMutations: new List<Mutator> { });


            var target = new MutationTestProcess(input,
                reporterMock.Object,
                mutationTestExecutorMock.Object,
                orchestratorMock.Object,
                compilingProcessMock.Object,
                fileSystem,
                options,
                new BroadcastMutantFilter(Enumerable.Empty<IMutantFilter>()));

            // start mutation process
            target.Mutate();

            // verify the right methods were called
            orchestratorMock.Verify(x => x.Mutate(It.IsAny<SyntaxNode>()), Times.Once);
        }

        [Fact]
        public void MutateShouldCallMutantFilters()
        {
            var inputFile = new FileLeaf()
            {
                Name = "Recursive.cs",
                SourceCode = SourceFile,
                SyntaxTree = CSharpSyntaxTree.ParseText(SourceFile)
            };

            var input = new MutationTestInput()
            {
                ProjectInfo = new ProjectInfo()
                {
                    ProjectUnderTestAnalyzerResult = TestHelper.SetupProjectAnalyzerResult(properties: new Dictionary<string, string>()
                        {
                            { "TargetDir", "/bin/Debug/netcoreapp2.1" },
                            { "TargetFileName", "TestName.dll" },
                            { "AssemblyName", "AssemblyName" }
                        }).Object,
                    TestProjectAnalyzerResults = new List<IAnalyzerResult> { TestHelper.SetupProjectAnalyzerResult(properties: new Dictionary<string, string>()
                        {
                            { "TargetDir", "/bin/Debug/netcoreapp2.1" },
                            { "TargetFileName", "TestName.dll" },
                            { "AssemblyName", "AssemblyName" }
                        }).Object
                    },
                    ProjectContents = new FolderComposite()
                    {
                        Name = Path.Combine(FilesystemRoot, "ExampleProject"),
                        Children = new Collection<ProjectComponent>() {
                            inputFile,
                        }
                    },
                },
                AssemblyReferences = _assemblies
            };

            var fileSystem = new MockFileSystem(new Dictionary<string, MockFileData>
            {
                { Path.Combine(FilesystemRoot, "ExampleProject","Recursive.cs"), new MockFileData(SourceFile)},
                { Path.Combine(FilesystemRoot, "ExampleProject.Test", "bin", "Debug", "netcoreapp2.0", "ExampleProject.dll"), new MockFileData("Bytecode") },
                { Path.Combine(FilesystemRoot, "ExampleProject.Test", "obj", "Release", "netcoreapp2.0", "ExampleProject.dll"), new MockFileData("Bytecode") }
            });

            var mutantToBeSkipped = new Mutant() { Mutation = new Mutation() };
            var mockMutants = new Collection<Mutant>() { new Mutant() { Mutation = new Mutation() }, mutantToBeSkipped };

            // create mocks
            var orchestratorMock = new Mock<IMutantOrchestrator>(MockBehavior.Strict);
            var reporterMock = new Mock<IReporter>(MockBehavior.Strict);
            var mutationTestExecutorMock = new Mock<IMutationTestExecutor>(MockBehavior.Strict);
            var compilingProcessMock = new Mock<ICompilingProcess>(MockBehavior.Strict);
            var mutantFilterMock = new Mock<IMutantFilter>(MockBehavior.Strict);

            // setup mocks
            reporterMock.Setup(x => x.OnMutantsCreated(It.IsAny<ProjectComponent>()));
            orchestratorMock.Setup(x => x.GetLatestMutantBatch()).Returns(mockMutants);
            orchestratorMock.Setup(x => x.Mutate(It.IsAny<SyntaxNode>())).Returns(CSharpSyntaxTree.ParseText(SourceFile).GetRoot());
            orchestratorMock.SetupAllProperties();
            compilingProcessMock.Setup(x => x.Compile(It.IsAny<IEnumerable<SyntaxTree>>(), It.IsAny<MemoryStream>(), It.IsAny<MemoryStream>(), true))
                .Returns(new CompilingProcessResult()
                {
                    Success = true
                });
            mutantFilterMock.SetupGet(x => x.DisplayName).Returns("Mock filter");
            mutantFilterMock.Setup(x => x.FilterMutants(It.IsAny<IEnumerable<Mutant>>(), It.IsAny<FileLeaf>(), It.IsAny<StrykerProjectOptions>()))
                .Returns((IEnumerable<Mutant> mutants, FileLeaf file, StrykerProjectOptions o) => mutants.Take(1));


            var options = new StrykerProjectOptions(devMode: true, excludedMutations: new List<Mutator> { });

            var target = new MutationTestProcess(input,
                reporterMock.Object,
                mutationTestExecutorMock.Object,
                orchestratorMock.Object,
                compilingProcessMock.Object,
                fileSystem,
                options,
                new BroadcastMutantFilter(new[] { mutantFilterMock.Object }));

            // start mutation process
            target.Mutate();

            // verify that filtered mutants are skipped
            inputFile.Mutants.ShouldContain(mutantToBeSkipped);
            mutantToBeSkipped.ResultStatus.ShouldBe(MutantStatus.Ignored);
        }

        [Fact]
        public void MutateShouldWriteToDisk_IfCompilationIsSuccessful()
        {
            var input = new MutationTestInput()
            {
                ProjectInfo = new ProjectInfo()
                {
                    ProjectUnderTestAnalyzerResult = TestHelper.SetupProjectAnalyzerResult(properties: new Dictionary<string, string>()
                        {
                            { "TargetDir", Path.Combine(FilesystemRoot, "ProjectUnderTest", "bin", "Debug", "netcoreapp2.0") },
                            { "TargetFileName", "ProjectUnderTest.dll" }
                        }).Object,
                    TestProjectAnalyzerResults = new List<IAnalyzerResult> { TestHelper.SetupProjectAnalyzerResult(properties: new Dictionary<string, string>()
                        {
                            { "TargetDir", Path.Combine(FilesystemRoot, "TestProject", "bin", "Debug", "netcoreapp2.0") },
                            { "TargetFileName", "TestProject.dll" }
                        }).Object
                    },
                    ProjectContents = new FolderComposite()
                    {
                        Name = "ProjectRoot",
                        Children = new Collection<ProjectComponent>() {
                            new FileLeaf
                            {
                                Name = "SomeFile.cs",
                                SourceCode = SourceFile,
                                SyntaxTree = CSharpSyntaxTree.ParseText(SourceFile)
                            }
                        }
                    }
                },
                AssemblyReferences = _assemblies
            };
            var mockMutants = new Collection<Mutant>() { new Mutant() { Mutation = new Mutation() } };

            // create mocks
            var orchestratorMock = new Mock<IMutantOrchestrator>(MockBehavior.Strict);
            var reporterMock = new Mock<IReporter>(MockBehavior.Strict);
            var mutationTestExecutorMock = new Mock<IMutationTestExecutor>(MockBehavior.Strict);
            var compilingProcessMock = new Mock<ICompilingProcess>(MockBehavior.Strict);
            var fileSystem = new MockFileSystem(new Dictionary<string, MockFileData>
            {
                { Path.Combine(FilesystemRoot, "SomeFile.cs"), new MockFileData("SomeFile")},
            });
            fileSystem.AddDirectory(Path.Combine(FilesystemRoot, "TestProject", "bin", "Debug", "netcoreapp2.0"));

            // setup mocks
            orchestratorMock.Setup(x => x.Mutate(It.IsAny<SyntaxNode>())).Returns(CSharpSyntaxTree.ParseText(SourceFile).GetRoot());
            orchestratorMock.SetupAllProperties();
            orchestratorMock.Setup(x => x.GetLatestMutantBatch()).Returns(mockMutants);
            reporterMock.Setup(x => x.OnMutantsCreated(It.IsAny<ProjectComponent>()));
            compilingProcessMock.Setup(x => x.Compile(It.IsAny<IEnumerable<SyntaxTree>>(), It.IsAny<MemoryStream>(), It.IsAny<MemoryStream>(), It.IsAny<bool>()))
                .Returns(new CompilingProcessResult()
                {
                    Success = true
                });

            var options = new StrykerProjectOptions();
            var target = new MutationTestProcess(input,
                reporterMock.Object,
                mutationTestExecutorMock.Object,
                orchestratorMock.Object,
                compilingProcessMock.Object,
                fileSystem,
                options,
                new BroadcastMutantFilter(Enumerable.Empty<IMutantFilter>()));

            target.Mutate();

            // Verify the created assembly is written to disk on the right location
            string expectedPath = Path.Combine(FilesystemRoot, "TestProject", "bin", "Debug", "netcoreapp2.0", "ProjectUnderTest.dll");
            fileSystem.ShouldContainFile(expectedPath);
        }

        [Fact]
        public void ShouldCallExecutorForEveryMutant()
        {
            var mutant = new Mutant { Id = 1 };
            var otherMutant = new Mutant { Id = 2 };
            string basePath = Path.Combine(FilesystemRoot, "ExampleProject.Test");
            var input = new MutationTestInput()
            {
                ProjectInfo = new ProjectInfo()
                {
                    ProjectUnderTestAnalyzerResult = TestHelper.SetupProjectAnalyzerResult(properties: new Dictionary<string, string>()
                        {
                            { "TargetDir", "/bin/Debug/netcoreapp2.1" },
                            { "TargetFileName", "TestName.dll" }
                        }).Object,
                    ProjectContents = new FolderComposite()
                    {
                        Name = "ProjectRoot",
                        Children = new Collection<ProjectComponent>()
                        {
                            new FileLeaf()
                            {
                                Name = "SomeFile.cs",
                                SourceCode = SourceFile,
                                Mutants = new List<Mutant>() { mutant, otherMutant }
                            }
                        }
                    }
                },
                AssemblyReferences = _assemblies
            };
            var reporterMock = new Mock<IReporter>(MockBehavior.Strict);
            reporterMock.Setup(x => x.OnMutantTested(It.IsAny<Mutant>()));
            reporterMock.Setup(x => x.OnAllMutantsTested(It.IsAny<ProjectComponent>()));
            reporterMock.Setup(x => x.OnStartMutantTestRun(It.IsAny<IList<Mutant>>()));

            var runnerMock = new Mock<ITestRunner>();
            runnerMock.Setup(x => x.DiscoverNumberOfTests()).Returns(1);
            var executorMock = new Mock<IMutationTestExecutor>(MockBehavior.Strict);
            executorMock.SetupGet(x => x.TestRunner).Returns(runnerMock.Object);
            executorMock.Setup(x => x.Test(It.IsAny<IList<Mutant>>(), It.IsAny<int>(), It.IsAny<TestUpdateHandler>()));

<<<<<<< HEAD
            var options = new StrykerProjectOptions(basePath: basePath);
=======
            var mutantFilterMock = new Mock<IMutantFilter>(MockBehavior.Loose);

            var options = new StrykerOptions(fileSystem: new MockFileSystem(), basePath: basePath);
>>>>>>> c9a986d3

            var target = new MutationTestProcess(input,
                reporterMock.Object,
                executorMock.Object,
                mutantFilter: mutantFilterMock.Object,
                options: options);

            target.Test(input.ProjectInfo.ProjectContents.Mutants);

            executorMock.Verify(x => x.Test(new List<Mutant> { mutant }, It.IsAny<int>(), It.IsAny<TestUpdateHandler>()), Times.Once);
        }

        [Fact]
        public void ShouldNotCallExecutorForNotCoveredMutants()
        {
            var mutant = new Mutant { Id = 1, ResultStatus = MutantStatus.Survived };
            var otherMutant = new Mutant { Id = 2, ResultStatus = MutantStatus.NotRun };
            var basePath = Path.Combine(FilesystemRoot, "ExampleProject.Test");
            var input = new MutationTestInput()
            {
                ProjectInfo = new ProjectInfo()
                {
                    ProjectUnderTestAnalyzerResult = TestHelper.SetupProjectAnalyzerResult(properties: new Dictionary<string, string>()
                        {
                            { "TargetDir", "/bin/Debug/netcoreapp2.1" },
                            { "TargetFileName", "TestName.dll" }
                        }).Object,
                    TestProjectAnalyzerResults = new List<IAnalyzerResult> { TestHelper.SetupProjectAnalyzerResult(properties: new Dictionary<string, string>()
                        {
                            { "TargetDir", "/bin/Debug/netcoreapp2.1" },
                            { "TargetFileName", "TestName.dll" }
                        }).Object
                    },
                    ProjectContents = new FolderComposite()
                    {
                        Name = "ProjectRoot",
                        Children = new Collection<ProjectComponent>() {
                            new FileLeaf() {
                                Name = "SomeFile.cs",
                                Mutants = new Collection<Mutant>() { mutant, otherMutant }
                            }
                        }
                    },

                },
                AssemblyReferences = new ReferenceProvider().GetReferencedAssemblies()
            };
            var reporterMock = new Mock<IReporter>(MockBehavior.Strict);
            reporterMock.Setup(x => x.OnMutantTested(It.IsAny<Mutant>()));
            reporterMock.Setup(x => x.OnAllMutantsTested(It.IsAny<ProjectComponent>()));
            reporterMock.Setup(x => x.OnStartMutantTestRun(It.IsAny<IList<Mutant>>()));

            var runnerMock = new Mock<ITestRunner>();
            runnerMock.Setup(x => x.DiscoverNumberOfTests()).Returns(1);
            var executorMock = new Mock<IMutationTestExecutor>(MockBehavior.Strict);
            executorMock.SetupGet(x => x.TestRunner).Returns(runnerMock.Object);
            executorMock.Setup(x => x.Test(It.IsAny<IList<Mutant>>(), It.IsAny<int>(), It.IsAny<TestUpdateHandler>()));

<<<<<<< HEAD
            var options = new StrykerProjectOptions(basePath: basePath);
=======
            var mutantFilterMock = new Mock<IMutantFilter>(MockBehavior.Loose);

            var options = new StrykerOptions(fileSystem: new MockFileSystem(), basePath: basePath);
>>>>>>> c9a986d3

            var target = new MutationTestProcess(input,
                reporterMock.Object,
                executorMock.Object,
                mutantFilter: mutantFilterMock.Object,
                options: options);

            target.Test(input.ProjectInfo.ProjectContents.Mutants);

            executorMock.Verify(x => x.Test(new List<Mutant> { otherMutant }, It.IsAny<int>(), It.IsAny<TestUpdateHandler>()), Times.Once);
<<<<<<< HEAD
=======
            reporterMock.Verify(x => x.OnAllMutantsTested(It.IsAny<ProjectComponent>()), Times.Once);
        }

        [Fact]
        public void ShouldNotTest_WhenAllMutationsWereSkipped()
        {
            var mutant = new Mutant() { Id = 1, ResultStatus = MutantStatus.Ignored };
            string basePath = Path.Combine(FilesystemRoot, "ExampleProject.Test");
            var input = new MutationTestInput()
            {
                ProjectInfo = new ProjectInfo()
                {
                    ProjectContents = new FolderComposite()
                    {
                        Name = "ProjectRoot",
                        Children = new Collection<ProjectComponent>()
                        {
                            new FileLeaf() {
                                Name = "SomeFile.cs",
                                Mutants = new Collection<Mutant>() { mutant }
                            }
                        }
                    },
                },
                AssemblyReferences = _assemblies
            };
            var reporterMock = new Mock<IReporter>(MockBehavior.Strict);
            reporterMock.Setup(x => x.OnMutantTested(It.IsAny<Mutant>()));
            reporterMock.Setup(x => x.OnAllMutantsTested(It.IsAny<ProjectComponent>()));
            reporterMock.Setup(x => x.OnStartMutantTestRun(It.IsAny<IList<Mutant>>(), It.IsAny<IEnumerable<TestDescription>>()));

            var runnerMock = new Mock<ITestRunner>();
            runnerMock.Setup(x => x.DiscoverNumberOfTests()).Returns(1);
            var executorMock = new Mock<IMutationTestExecutor>(MockBehavior.Strict);
            executorMock.SetupGet(x => x.TestRunner).Returns(runnerMock.Object);
            executorMock.Setup(x => x.Test(It.IsAny<IList<Mutant>>(), It.IsAny<int>(), It.IsAny<TestUpdateHandler>()));

            var mutantFilterMock = new Mock<IMutantFilter>(MockBehavior.Loose);

            var options = new StrykerOptions(fileSystem: new MockFileSystem(), basePath: basePath);

            var target = new MutationTestProcess(input,
                reporterMock.Object,
                executorMock.Object,
                mutantFilter: mutantFilterMock.Object,
                options: options);

            var testResult = target.Test(options);

            executorMock.Verify(x => x.Test(new List<Mutant> { mutant }, It.IsAny<int>(), It.IsAny<TestUpdateHandler>()), Times.Never);
            reporterMock.Verify(x => x.OnStartMutantTestRun(It.IsAny<IList<Mutant>>(), It.IsAny<IEnumerable<TestDescription>>()), Times.Never);
            reporterMock.Verify(x => x.OnMutantTested(mutant), Times.Never);
            reporterMock.Verify(x => x.OnAllMutantsTested(It.IsAny<ProjectComponent>()), Times.Once);
            testResult.MutationScore.ShouldBe(double.NaN);
>>>>>>> c9a986d3
        }

        [Fact]
        public void ShouldNotTest_WhenThereAreNoMutationsAtAll()
        {
            string basePath = Path.Combine(FilesystemRoot, "ExampleProject.Test");
            var input = new MutationTestInput()
            {
                ProjectInfo = new ProjectInfo()
                {
                    ProjectContents = new FolderComposite()
                    {
                        Name = "ProjectRoot",
                        Children = new Collection<ProjectComponent>() {
                        new FileLeaf() {
                            Name = "SomeFile.cs",
                            Mutants = new Collection<Mutant>() { }
                        }
                    }
                    },
                },
                AssemblyReferences = _assemblies
            };
            var reporterMock = new Mock<IReporter>(MockBehavior.Strict);
            reporterMock.Setup(x => x.OnMutantTested(It.IsAny<Mutant>()));
            reporterMock.Setup(x => x.OnAllMutantsTested(It.IsAny<ProjectComponent>()));
            reporterMock.Setup(x => x.OnStartMutantTestRun(It.IsAny<IList<Mutant>>()));

            var executorMock = new Mock<IMutationTestExecutor>(MockBehavior.Strict);
            executorMock.SetupGet(x => x.TestRunner).Returns(Mock.Of<ITestRunner>());
            executorMock.Setup(x => x.Test(It.IsAny<IList<Mutant>>(), It.IsAny<int>(), It.IsAny<TestUpdateHandler>()));

<<<<<<< HEAD
            var options = new StrykerProjectOptions(basePath: basePath);
=======
            var mutantFilterMock = new Mock<IMutantFilter>(MockBehavior.Loose);

            var options = new StrykerOptions(fileSystem: new MockFileSystem(), basePath: basePath);
>>>>>>> c9a986d3

            var target = new MutationTestProcess(input,
                reporterMock.Object,
                executorMock.Object,
                mutantFilter: mutantFilterMock.Object,
                options: options);

            var testResult = target.Test(input.ProjectInfo.ProjectContents.Mutants);

            executorMock.Verify(x => x.Test(It.IsAny<IList<Mutant>>(), It.IsAny<int>(), It.IsAny<TestUpdateHandler>()), Times.Never);
            reporterMock.Verify(x => x.OnStartMutantTestRun(It.IsAny<IList<Mutant>>()), Times.Never);
            reporterMock.Verify(x => x.OnMutantTested(It.IsAny<Mutant>()), Times.Never);
            reporterMock.Verify(x => x.OnAllMutantsTested(It.IsAny<ProjectComponent>()), Times.Never);
            testResult.MutationScore.ShouldBe(double.NaN);
        }
<<<<<<< HEAD
=======

        [Fact]
        public void ShouldNotTest_WhenThereAreNoTestableMutations()
        {
            var mutant = new Mutant() { Id = 1, ResultStatus = MutantStatus.Ignored };
            var mutant2 = new Mutant() { Id = 2, ResultStatus = MutantStatus.CompileError };
            string basePath = Path.Combine(FilesystemRoot, "ExampleProject.Test");
            var input = new MutationTestInput()
            {
                ProjectInfo = new ProjectInfo()
                {
                    ProjectContents = new FolderComposite()
                    {
                        Name = "ProjectRoot",
                        Children = new Collection<ProjectComponent>() {
                        new FileLeaf() {
                            Name = "SomeFile.cs",
                            Mutants = new Collection<Mutant>() { mutant, mutant2 }
                        }
                    }
                    },
                },
                AssemblyReferences = _assemblies
            };
            var reporterMock = new Mock<IReporter>(MockBehavior.Strict);
            reporterMock.Setup(x => x.OnMutantTested(It.IsAny<Mutant>()));
            reporterMock.Setup(x => x.OnAllMutantsTested(It.IsAny<ProjectComponent>()));
            reporterMock.Setup(x => x.OnStartMutantTestRun(It.IsAny<IList<Mutant>>(), It.IsAny<IEnumerable<TestDescription>>()));

            var runnerMock = new Mock<ITestRunner>();
            runnerMock.Setup(x => x.DiscoverNumberOfTests()).Returns(1);
            var executorMock = new Mock<IMutationTestExecutor>(MockBehavior.Strict);
            executorMock.SetupGet(x => x.TestRunner).Returns(runnerMock.Object);
            executorMock.Setup(x => x.Test(It.IsAny<IList<Mutant>>(), It.IsAny<int>(), It.IsAny<TestUpdateHandler>()));

            var mutantFilterMock = new Mock<IMutantFilter>(MockBehavior.Loose);

            var options = new StrykerOptions(fileSystem: new MockFileSystem(), basePath: basePath);

            var target = new MutationTestProcess(input,
                reporterMock.Object,
                executorMock.Object,
                mutantFilter: mutantFilterMock.Object,
                options: options);

            var testResult = target.Test(options);

            executorMock.Verify(x => x.Test(It.IsAny<IList<Mutant>>(), It.IsAny<int>(), It.IsAny<TestUpdateHandler>()), Times.Never);
            reporterMock.Verify(x => x.OnStartMutantTestRun(It.IsAny<IList<Mutant>>(), It.IsAny<IEnumerable<TestDescription>>()), Times.Never);
            reporterMock.Verify(x => x.OnMutantTested(It.IsAny<Mutant>()), Times.Never);
            reporterMock.Verify(x => x.OnAllMutantsTested(It.IsAny<ProjectComponent>()), Times.Once);
            testResult.MutationScore.ShouldBe(double.NaN);
        }
>>>>>>> c9a986d3
    }
}<|MERGE_RESOLUTION|>--- conflicted
+++ resolved
@@ -330,13 +330,9 @@
             executorMock.SetupGet(x => x.TestRunner).Returns(runnerMock.Object);
             executorMock.Setup(x => x.Test(It.IsAny<IList<Mutant>>(), It.IsAny<int>(), It.IsAny<TestUpdateHandler>()));
 
-<<<<<<< HEAD
+            var mutantFilterMock = new Mock<IMutantFilter>(MockBehavior.Loose);
+
             var options = new StrykerProjectOptions(basePath: basePath);
-=======
-            var mutantFilterMock = new Mock<IMutantFilter>(MockBehavior.Loose);
-
-            var options = new StrykerOptions(fileSystem: new MockFileSystem(), basePath: basePath);
->>>>>>> c9a986d3
 
             var target = new MutationTestProcess(input,
                 reporterMock.Object,
@@ -395,13 +391,9 @@
             executorMock.SetupGet(x => x.TestRunner).Returns(runnerMock.Object);
             executorMock.Setup(x => x.Test(It.IsAny<IList<Mutant>>(), It.IsAny<int>(), It.IsAny<TestUpdateHandler>()));
 
-<<<<<<< HEAD
+            var mutantFilterMock = new Mock<IMutantFilter>(MockBehavior.Loose);
+
             var options = new StrykerProjectOptions(basePath: basePath);
-=======
-            var mutantFilterMock = new Mock<IMutantFilter>(MockBehavior.Loose);
-
-            var options = new StrykerOptions(fileSystem: new MockFileSystem(), basePath: basePath);
->>>>>>> c9a986d3
 
             var target = new MutationTestProcess(input,
                 reporterMock.Object,
@@ -412,8 +404,6 @@
             target.Test(input.ProjectInfo.ProjectContents.Mutants);
 
             executorMock.Verify(x => x.Test(new List<Mutant> { otherMutant }, It.IsAny<int>(), It.IsAny<TestUpdateHandler>()), Times.Once);
-<<<<<<< HEAD
-=======
             reporterMock.Verify(x => x.OnAllMutantsTested(It.IsAny<ProjectComponent>()), Times.Once);
         }
 
@@ -468,7 +458,6 @@
             reporterMock.Verify(x => x.OnMutantTested(mutant), Times.Never);
             reporterMock.Verify(x => x.OnAllMutantsTested(It.IsAny<ProjectComponent>()), Times.Once);
             testResult.MutationScore.ShouldBe(double.NaN);
->>>>>>> c9a986d3
         }
 
         [Fact]
@@ -501,13 +490,9 @@
             executorMock.SetupGet(x => x.TestRunner).Returns(Mock.Of<ITestRunner>());
             executorMock.Setup(x => x.Test(It.IsAny<IList<Mutant>>(), It.IsAny<int>(), It.IsAny<TestUpdateHandler>()));
 
-<<<<<<< HEAD
+            var mutantFilterMock = new Mock<IMutantFilter>(MockBehavior.Loose);
+
             var options = new StrykerProjectOptions(basePath: basePath);
-=======
-            var mutantFilterMock = new Mock<IMutantFilter>(MockBehavior.Loose);
-
-            var options = new StrykerOptions(fileSystem: new MockFileSystem(), basePath: basePath);
->>>>>>> c9a986d3
 
             var target = new MutationTestProcess(input,
                 reporterMock.Object,
@@ -523,8 +508,6 @@
             reporterMock.Verify(x => x.OnAllMutantsTested(It.IsAny<ProjectComponent>()), Times.Never);
             testResult.MutationScore.ShouldBe(double.NaN);
         }
-<<<<<<< HEAD
-=======
 
         [Fact]
         public void ShouldNotTest_WhenThereAreNoTestableMutations()
@@ -578,6 +561,5 @@
             reporterMock.Verify(x => x.OnAllMutantsTested(It.IsAny<ProjectComponent>()), Times.Once);
             testResult.MutationScore.ShouldBe(double.NaN);
         }
->>>>>>> c9a986d3
     }
 }