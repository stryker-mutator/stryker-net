--- conflicted
+++ resolved
@@ -95,22 +95,9 @@
             orchestratorMock.Setup(x => x.GetLatestMutantBatch()).Returns(mockMutants);
             orchestratorMock.Setup(x => x.Mutate(It.IsAny<SyntaxNode>())).Returns(CSharpSyntaxTree.ParseText(SourceFile).GetRoot());
             orchestratorMock.SetupAllProperties();
-<<<<<<< HEAD
-
-            var target = new MutationTestProcess(input,
-                reporterMock.Object,
-                mutationTestExecutorMock.Object,
-                orchestratorMock.Object,
-                fSharpOrchestrator: null,
-                fileSystem,
-                new BroadcastMutantFilter(Enumerable.Empty<IMutantFilter>()),
-                coverageAnalyzerMock.Object,
-                options);
-=======
             var mutator = new CsharpMutationProcess(input, fileSystem, options, null, orchestratorMock.Object);
 
             var target = new MutationTestProcess(input, options, null, mutationTestExecutorMock.Object, mutator);
->>>>>>> 6dc6dbb1
 
             // start mutation process
             target.Mutate();
