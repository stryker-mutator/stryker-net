﻿using Buildalyzer;
using Microsoft.CodeAnalysis;
using Microsoft.CodeAnalysis.CSharp;
using Moq;
using Shouldly;
using Stryker.Core.Compiling;
using Stryker.Core.Initialisation;
using Stryker.Core.MutantFilters;
using Stryker.Core.Mutants;
using Stryker.Core.MutationTest;
using Stryker.Core.Mutators;
using Stryker.Core.Options;
using Stryker.Core.ProjectComponents;
using Stryker.Core.Reporters;
using Stryker.Core.TestRunners;
using System.Collections.Generic;
using System.Collections.ObjectModel;
using System.IO;
using System.IO.Abstractions.TestingHelpers;
using System.Linq;
using System.Reflection;
using Xunit;

namespace Stryker.Core.UnitTest.MutationTest
{

    public delegate bool UpdateHandler(IReadOnlyList<Mutant> mutants, TestListDescription ranTests,
        TestListDescription failedTests);

    public class MutationTestProcessTests
    {
        private string CurrentDirectory { get; }
        private string FilesystemRoot { get; }
        private string SourceFile { get; }
        private readonly IEnumerable<PortableExecutableReference> _assemblies;

        public MutationTestProcessTests()
        {
            CurrentDirectory = Path.GetDirectoryName(Assembly.GetExecutingAssembly().Location);
            FilesystemRoot = Path.GetPathRoot(CurrentDirectory);
            SourceFile = File.ReadAllText(CurrentDirectory + "/TestResources/ExampleSourceFile.cs");
            _assemblies = new ReferenceProvider().GetReferencedAssemblies();
        }

        [Fact]
        public void ShouldCallMutantOrchestratorAndReporter()
        {
            var inputFile = new FileLeaf()
            {
                Name = "Recursive.cs",
                SourceCode = SourceFile,
                SyntaxTree = CSharpSyntaxTree.ParseText(SourceFile)
            };

            var input = new MutationTestInput()
            {
                ProjectInfo = new ProjectInfo()
                {
                    ProjectUnderTestAnalyzerResult = TestHelper.SetupProjectAnalyzerResult(properties: new Dictionary<string, string>()
                        {
<<<<<<< HEAD
                            { "TargetDir", "/bin/Debug/netcoreapp2.1" },
                            { "TargetFileName", "TestName.dll" }
                        }).Object,
                    TestProjectAnalyzerResults = new List<IAnalyzerResult> { TestHelper.SetupProjectAnalyzerResult(properties: new Dictionary<string, string>()
                        {
                            { "TargetDir", "/bin/Debug/netcoreapp2.1" },
                            { "TargetFileName", "TestName.dll" }
                        }).Object
=======
                            AssemblyPath = "/bin/Debug/netcoreapp2.1/TestName.dll",
                            Properties = new Dictionary<string, string>()
                            {
                                { "TargetDir", "/bin/Debug/netcoreapp2.1" },
                                { "AssemblyName", "TestName" }
                            }
                        }
                    },
                    ProjectUnderTestAnalyzerResult = new ProjectAnalyzerResult(null, null)
                    {
                        AssemblyPath = "/bin/Debug/netcoreapp2.1/TestName.dll",
                        Properties = new Dictionary<string, string>()
                        {
                            { "TargetDir", "/bin/Debug/netcoreapp2.1" },
                            { "AssemblyName", "TestName" }
                        }
>>>>>>> 863b56a0
                    },
                    ProjectContents = new FolderComposite()
                    {
                        Name = Path.Combine(FilesystemRoot, "ExampleProject"),
                        Children = new Collection<ProjectComponent>() {
                            inputFile,
                        }
                    },
                },
                AssemblyReferences = _assemblies
            };

            var fileSystem = new MockFileSystem(new Dictionary<string, MockFileData>
            {
                { Path.Combine(FilesystemRoot, "ExampleProject","Recursive.cs"), new MockFileData(SourceFile)},
                { Path.Combine(FilesystemRoot, "ExampleProject.Test", "bin", "Debug", "netcoreapp2.0", "ExampleProject.dll"), new MockFileData("Bytecode") },
                { Path.Combine(FilesystemRoot, "ExampleProject.Test", "obj", "Release", "netcoreapp2.0", "ExampleProject.dll"), new MockFileData("Bytecode") }
            });

            var mutantToBeSkipped = new Mutant() { Mutation = new Mutation() };
            var mockMutants = new Collection<Mutant>() { new Mutant() { Mutation = new Mutation() }, mutantToBeSkipped };

            // create mocks
            var orchestratorMock = new Mock<IMutantOrchestrator>(MockBehavior.Strict);
            var reporterMock = new Mock<IReporter>(MockBehavior.Strict);
            var mutationTestExecutorMock = new Mock<IMutationTestExecutor>(MockBehavior.Strict);
            var compilingProcessMock = new Mock<ICompilingProcess>(MockBehavior.Strict);

            // setup mocks
            reporterMock.Setup(x => x.OnMutantsCreated(It.IsAny<ProjectComponent>()));
            orchestratorMock.Setup(x => x.GetLatestMutantBatch()).Returns(mockMutants);
            orchestratorMock.Setup(x => x.Mutate(It.IsAny<SyntaxNode>())).Returns(CSharpSyntaxTree.ParseText(SourceFile).GetRoot());
            orchestratorMock.SetupAllProperties();
            compilingProcessMock.Setup(x => x.Compile(It.IsAny<IEnumerable<SyntaxTree>>(), It.IsAny<MemoryStream>(), It.IsAny<MemoryStream>(), true))
                .Returns(new CompilingProcessResult()
                {
                    Success = true
                });
            var options = new StrykerProjectOptions(devMode: true, excludedMutations: new List<Mutator> { });


            var target = new MutationTestProcess(input,
                reporterMock.Object,
                mutationTestExecutorMock.Object,
                orchestratorMock.Object,
                compilingProcessMock.Object,
                fileSystem,
                options,
                Enumerable.Empty<IMutantFilter>());

            // start mutation process
            target.Mutate();

            // verify the right methods were called
            orchestratorMock.Verify(x => x.Mutate(It.IsAny<SyntaxNode>()), Times.Once);
        }

        [Fact]
        public void MutateShouldCallMutantFilters()
        {
            var inputFile = new FileLeaf()
            {
                Name = "Recursive.cs",
                SourceCode = SourceFile,
                SyntaxTree = CSharpSyntaxTree.ParseText(SourceFile)
            };

            var input = new MutationTestInput()
            {
                ProjectInfo = new ProjectInfo()
                {
                    ProjectUnderTestAnalyzerResult = TestHelper.SetupProjectAnalyzerResult(properties: new Dictionary<string, string>()
                        {
<<<<<<< HEAD
                            { "TargetDir", "/bin/Debug/netcoreapp2.1" },
                            { "TargetFileName", "TestName.dll" }
                        }).Object,
                    TestProjectAnalyzerResults = new List<IAnalyzerResult> { TestHelper.SetupProjectAnalyzerResult(properties: new Dictionary<string, string>()
                        {
                            { "TargetDir", "/bin/Debug/netcoreapp2.1" },
                            { "TargetFileName", "TestName.dll" }
                        }).Object
=======
                            AssemblyPath = "/bin/Debug/netcoreapp2.1/TestName.dll",
                            Properties = new Dictionary<string, string>()
                            {
                                { "TargetDir", "/bin/Debug/netcoreapp2.1" },
                                { "AssemblyName", "TestName" },
                            }
                        }
                    },
                    ProjectUnderTestAnalyzerResult = new ProjectAnalyzerResult(null, null)
                    {
                        AssemblyPath = "/bin/Debug/netcoreapp2.1/TestName.dll",
                        Properties = new Dictionary<string, string>()
                        {
                            { "TargetDir", "/bin/Debug/netcoreapp2.1" },
                            { "AssemblyName", "TestName" },
                        }
>>>>>>> 863b56a0
                    },
                    ProjectContents = new FolderComposite()
                    {
                        Name = Path.Combine(FilesystemRoot, "ExampleProject"),
                        Children = new Collection<ProjectComponent>() {
                            inputFile,
                        }
                    },
                },
                AssemblyReferences = _assemblies
            };

            var fileSystem = new MockFileSystem(new Dictionary<string, MockFileData>
            {
                { Path.Combine(FilesystemRoot, "ExampleProject","Recursive.cs"), new MockFileData(SourceFile)},
                { Path.Combine(FilesystemRoot, "ExampleProject.Test", "bin", "Debug", "netcoreapp2.0", "ExampleProject.dll"), new MockFileData("Bytecode") },
                { Path.Combine(FilesystemRoot, "ExampleProject.Test", "obj", "Release", "netcoreapp2.0", "ExampleProject.dll"), new MockFileData("Bytecode") }
            });

            var mutantToBeSkipped = new Mutant() { Mutation = new Mutation() };
            var mockMutants = new Collection<Mutant>() { new Mutant() { Mutation = new Mutation() }, mutantToBeSkipped };

            // create mocks
            var orchestratorMock = new Mock<IMutantOrchestrator>(MockBehavior.Strict);
            var reporterMock = new Mock<IReporter>(MockBehavior.Strict);
            var mutationTestExecutorMock = new Mock<IMutationTestExecutor>(MockBehavior.Strict);
            var compilingProcessMock = new Mock<ICompilingProcess>(MockBehavior.Strict);
            var mutantFilterMock = new Mock<IMutantFilter>(MockBehavior.Strict);

            // setup mocks
            reporterMock.Setup(x => x.OnMutantsCreated(It.IsAny<ProjectComponent>()));
            orchestratorMock.Setup(x => x.GetLatestMutantBatch()).Returns(mockMutants);
            orchestratorMock.Setup(x => x.Mutate(It.IsAny<SyntaxNode>())).Returns(CSharpSyntaxTree.ParseText(SourceFile).GetRoot());
            orchestratorMock.SetupAllProperties();
            compilingProcessMock.Setup(x => x.Compile(It.IsAny<IEnumerable<SyntaxTree>>(), It.IsAny<MemoryStream>(), It.IsAny<MemoryStream>(), true))
                .Returns(new CompilingProcessResult()
                {
                    Success = true
                });
            mutantFilterMock.SetupGet(x => x.DisplayName).Returns("Mock filter");
            mutantFilterMock.Setup(x => x.FilterMutants(It.IsAny<IEnumerable<Mutant>>(), It.IsAny<FileLeaf>(), It.IsAny<StrykerProjectOptions>()))
                .Returns((IEnumerable<Mutant> mutants, FileLeaf file, StrykerProjectOptions o) => mutants.Take(1));


            var options = new StrykerProjectOptions(devMode: true, excludedMutations: new List<Mutator> { });

            var target = new MutationTestProcess(input,
                reporterMock.Object,
                mutationTestExecutorMock.Object,
                orchestratorMock.Object,
                compilingProcessMock.Object,
                fileSystem,
                options,
                new[] { mutantFilterMock.Object });

            // start mutation process
            target.Mutate();

            // verify that filtered mutants are skipped
            inputFile.Mutants.ShouldContain(mutantToBeSkipped);
            mutantToBeSkipped.ResultStatus.ShouldBe(MutantStatus.Ignored);
        }

        [Fact]
        public void MutateShouldWriteToDisk_IfCompilationIsSuccessful()
        {
            var input = new MutationTestInput()
            {
                ProjectInfo = new ProjectInfo()
                {
                    ProjectUnderTestAnalyzerResult = TestHelper.SetupProjectAnalyzerResult(properties: new Dictionary<string, string>()
                        {
<<<<<<< HEAD
                            { "TargetDir", Path.Combine(FilesystemRoot, "ProjectUnderTest", "bin", "Debug", "netcoreapp2.0") },
                            { "TargetFileName", "ProjectUnderTest.dll" }
                        }).Object,
                    TestProjectAnalyzerResults = new List<IAnalyzerResult> { TestHelper.SetupProjectAnalyzerResult(properties: new Dictionary<string, string>()
                        {
                            { "TargetDir", Path.Combine(FilesystemRoot, "TestProject", "bin", "Debug", "netcoreapp2.0") },
                            { "TargetFileName", "TestProject.dll" }
                        }).Object
=======
                            AssemblyPath = Path.Combine(basePath, "bin", "Debug", "netcoreapp2.0", "TestName.dll"),
                            Properties = new Dictionary<string, string>()
                            {
                                { "TargetDir", Path.Combine(basePath, "bin", "Debug", "netcoreapp2.0") },
                                { "AssemblyName", "TestName" },
                            }
                        }
                    },
                    ProjectUnderTestAnalyzerResult = new ProjectAnalyzerResult(null, null)
                    {
                        AssemblyPath = Path.Combine(basePath, "bin", "Debug", "netcoreapp2.0", "ExampleProject.dll"),
                        Properties = new Dictionary<string, string>()
                        {
                            { "TargetDir", Path.Combine(basePath, "bin", "Debug", "netcoreapp2.0") },
                            { "AssemblyName", "ExampleProject" }
                        }
>>>>>>> 863b56a0
                    },
                    ProjectContents = new FolderComposite()
                    {
                        Name = "ProjectRoot",
                        Children = new Collection<ProjectComponent>() {
                            new FileLeaf
                            {
                                Name = "SomeFile.cs",
                                SourceCode = SourceFile,
                                SyntaxTree = CSharpSyntaxTree.ParseText(SourceFile)
                            }
                        }
                    }
                },
                AssemblyReferences = _assemblies
            };
            var mockMutants = new Collection<Mutant>() { new Mutant() { Mutation = new Mutation() } };

            // create mocks
            var orchestratorMock = new Mock<IMutantOrchestrator>(MockBehavior.Strict);
            var reporterMock = new Mock<IReporter>(MockBehavior.Strict);
            var mutationTestExecutorMock = new Mock<IMutationTestExecutor>(MockBehavior.Strict);
            var compilingProcessMock = new Mock<ICompilingProcess>(MockBehavior.Strict);
            var fileSystem = new MockFileSystem(new Dictionary<string, MockFileData>
            {
                { Path.Combine(FilesystemRoot, "SomeFile.cs"), new MockFileData("SomeFile")},
            });
            fileSystem.AddDirectory(Path.Combine(FilesystemRoot, "TestProject", "bin", "Debug", "netcoreapp2.0"));

            // setup mocks
            orchestratorMock.Setup(x => x.Mutate(It.IsAny<SyntaxNode>())).Returns(CSharpSyntaxTree.ParseText(SourceFile).GetRoot());
            orchestratorMock.SetupAllProperties();
            orchestratorMock.Setup(x => x.GetLatestMutantBatch()).Returns(mockMutants);
            reporterMock.Setup(x => x.OnMutantsCreated(It.IsAny<ProjectComponent>()));
            compilingProcessMock.Setup(x => x.Compile(It.IsAny<IEnumerable<SyntaxTree>>(), It.IsAny<MemoryStream>(), It.IsAny<MemoryStream>(), It.IsAny<bool>()))
                .Returns(new CompilingProcessResult()
                {
                    Success = true
                });

            var options = new StrykerProjectOptions();
            var target = new MutationTestProcess(input,
                reporterMock.Object,
                mutationTestExecutorMock.Object,
                orchestratorMock.Object,
                compilingProcessMock.Object,
                fileSystem,
                options,
                Enumerable.Empty<IMutantFilter>());

            target.Mutate();

            // Verify the created assembly is written to disk on the right location
            string expectedPath = Path.Combine(FilesystemRoot, "TestProject", "bin", "Debug", "netcoreapp2.0", "ProjectUnderTest.dll");
            fileSystem.ShouldContainFile(expectedPath);
        }

        [Fact]
        public void ShouldCallExecutorForEveryMutant()
        {
            var mutant = new Mutant { Id = 1 };
            var otherMutant = new Mutant { Id = 2 };
            string basePath = Path.Combine(FilesystemRoot, "ExampleProject.Test");
            var input = new MutationTestInput()
            {
                ProjectInfo = new ProjectInfo()
                {
                    ProjectUnderTestAnalyzerResult = TestHelper.SetupProjectAnalyzerResult(properties: new Dictionary<string, string>()
                        {
                            { "TargetDir", "/bin/Debug/netcoreapp2.1" },
                            { "TargetFileName", "TestName.dll" }
                        }).Object,
                    ProjectContents = new FolderComposite()
                    {
                        Name = "ProjectRoot",
                        Children = new Collection<ProjectComponent>()
                        {
                            new FileLeaf()
                            {
                                Name = "SomeFile.cs",
                                SourceCode = SourceFile,
                                Mutants = new List<Mutant>() { mutant, otherMutant }
                            }
                        }
                    }
                },
                AssemblyReferences = _assemblies
            };
            var reporterMock = new Mock<IReporter>(MockBehavior.Strict);
            reporterMock.Setup(x => x.OnMutantTested(It.IsAny<Mutant>()));
            reporterMock.Setup(x => x.OnAllMutantsTested(It.IsAny<ProjectComponent>()));
            reporterMock.Setup(x => x.OnStartMutantTestRun(It.IsAny<IList<Mutant>>()));

            var runnerMock = new Mock<ITestRunner>();
            runnerMock.Setup(x => x.DiscoverNumberOfTests()).Returns(1);
            var executorMock = new Mock<IMutationTestExecutor>(MockBehavior.Strict);
            executorMock.SetupGet(x => x.TestRunner).Returns(runnerMock.Object);
            executorMock.Setup(x => x.Test(It.IsAny<IList<Mutant>>(), It.IsAny<int>(), It.IsAny<TestUpdateHandler>()));

            var options = new StrykerProjectOptions(basePath: basePath);

            var target = new MutationTestProcess(input,
                reporterMock.Object,
                executorMock.Object,
                options: options);

            target.Test(input.ProjectInfo.ProjectContents.Mutants);

            executorMock.Verify(x => x.Test(new List<Mutant> { mutant }, It.IsAny<int>(), It.IsAny<TestUpdateHandler>()), Times.Once);
        }

        [Fact]
        public void ShouldNotCallExecutorForNotCoveredMutants()
        {
            var mutant = new Mutant { Id = 1, ResultStatus = MutantStatus.Survived };
            var otherMutant = new Mutant { Id = 2, ResultStatus = MutantStatus.NotRun };
            var basePath = Path.Combine(FilesystemRoot, "ExampleProject.Test");
            var input = new MutationTestInput()
            {
                ProjectInfo = new ProjectInfo()
                {
                    ProjectUnderTestAnalyzerResult = TestHelper.SetupProjectAnalyzerResult(properties: new Dictionary<string, string>()
                        {
                            { "TargetDir", "/bin/Debug/netcoreapp2.1" },
                            { "TargetFileName", "TestName.dll" }
                        }).Object,
                    TestProjectAnalyzerResults = new List<IAnalyzerResult> { TestHelper.SetupProjectAnalyzerResult(properties: new Dictionary<string, string>()
                        {
                            { "TargetDir", "/bin/Debug/netcoreapp2.1" },
                            { "TargetFileName", "TestName.dll" }
                        }).Object
                    },
                    ProjectContents = new FolderComposite()
                    {
                        Name = "ProjectRoot",
                        Children = new Collection<ProjectComponent>() {
                            new FileLeaf() {
                                Name = "SomeFile.cs",
                                Mutants = new Collection<Mutant>() { mutant, otherMutant }
                            }
                        }
                    },

                },
                AssemblyReferences = new ReferenceProvider().GetReferencedAssemblies()
            };
            var reporterMock = new Mock<IReporter>(MockBehavior.Strict);
            reporterMock.Setup(x => x.OnMutantTested(It.IsAny<Mutant>()));
            reporterMock.Setup(x => x.OnAllMutantsTested(It.IsAny<ProjectComponent>()));
            reporterMock.Setup(x => x.OnStartMutantTestRun(It.IsAny<IList<Mutant>>()));

            var runnerMock = new Mock<ITestRunner>();
            runnerMock.Setup(x => x.DiscoverNumberOfTests()).Returns(1);
            var executorMock = new Mock<IMutationTestExecutor>(MockBehavior.Strict);
            executorMock.SetupGet(x => x.TestRunner).Returns(runnerMock.Object);
            executorMock.Setup(x => x.Test(It.IsAny<IList<Mutant>>(), It.IsAny<int>(), It.IsAny<TestUpdateHandler>()));

            var options = new StrykerProjectOptions(basePath: basePath);

            var target = new MutationTestProcess(input,
                reporterMock.Object,
                executorMock.Object,
                mutantFilters: Enumerable.Empty<IMutantFilter>(),
                options: options);

            target.Test(input.ProjectInfo.ProjectContents.Mutants);

            executorMock.Verify(x => x.Test(new List<Mutant> { otherMutant }, It.IsAny<int>(), It.IsAny<TestUpdateHandler>()), Times.Once);
        }

        [Fact]
        public void ShouldNotTest_WhenThereAreNoMutationsAtAll()
        {
            string basePath = Path.Combine(FilesystemRoot, "ExampleProject.Test");
            var input = new MutationTestInput()
            {
                ProjectInfo = new ProjectInfo()
                {
                    ProjectContents = new FolderComposite()
                    {
                        Name = "ProjectRoot",
                        Children = new Collection<ProjectComponent>() {
                        new FileLeaf() {
                            Name = "SomeFile.cs",
                            Mutants = new Collection<Mutant>() { }
                        }
                    }
                    },
                },
                AssemblyReferences = _assemblies
            };
            var reporterMock = new Mock<IReporter>(MockBehavior.Strict);
            reporterMock.Setup(x => x.OnMutantTested(It.IsAny<Mutant>()));
            reporterMock.Setup(x => x.OnAllMutantsTested(It.IsAny<ProjectComponent>()));
            reporterMock.Setup(x => x.OnStartMutantTestRun(It.IsAny<IList<Mutant>>()));

            var executorMock = new Mock<IMutationTestExecutor>(MockBehavior.Strict);
            executorMock.SetupGet(x => x.TestRunner).Returns(Mock.Of<ITestRunner>());
            executorMock.Setup(x => x.Test(It.IsAny<IList<Mutant>>(), It.IsAny<int>(), It.IsAny<TestUpdateHandler>()));

            var options = new StrykerProjectOptions(basePath: basePath);

            var target = new MutationTestProcess(input,
                reporterMock.Object,
                executorMock.Object,
                options: options);

            var testResult = target.Test(input.ProjectInfo.ProjectContents.Mutants);

            executorMock.Verify(x => x.Test(It.IsAny<IList<Mutant>>(), It.IsAny<int>(), It.IsAny<TestUpdateHandler>()), Times.Never);
            reporterMock.Verify(x => x.OnStartMutantTestRun(It.IsAny<IList<Mutant>>()), Times.Never);
            reporterMock.Verify(x => x.OnMutantTested(It.IsAny<Mutant>()), Times.Never);
            reporterMock.Verify(x => x.OnAllMutantsTested(It.IsAny<ProjectComponent>()), Times.Never);
            testResult.MutationScore.ShouldBe(double.NaN);
        }
    }
}<|MERGE_RESOLUTION|>--- conflicted
+++ resolved
@@ -58,7 +58,6 @@
                 {
                     ProjectUnderTestAnalyzerResult = TestHelper.SetupProjectAnalyzerResult(properties: new Dictionary<string, string>()
                         {
-<<<<<<< HEAD
                             { "TargetDir", "/bin/Debug/netcoreapp2.1" },
                             { "TargetFileName", "TestName.dll" }
                         }).Object,
@@ -67,24 +66,6 @@
                             { "TargetDir", "/bin/Debug/netcoreapp2.1" },
                             { "TargetFileName", "TestName.dll" }
                         }).Object
-=======
-                            AssemblyPath = "/bin/Debug/netcoreapp2.1/TestName.dll",
-                            Properties = new Dictionary<string, string>()
-                            {
-                                { "TargetDir", "/bin/Debug/netcoreapp2.1" },
-                                { "AssemblyName", "TestName" }
-                            }
-                        }
-                    },
-                    ProjectUnderTestAnalyzerResult = new ProjectAnalyzerResult(null, null)
-                    {
-                        AssemblyPath = "/bin/Debug/netcoreapp2.1/TestName.dll",
-                        Properties = new Dictionary<string, string>()
-                        {
-                            { "TargetDir", "/bin/Debug/netcoreapp2.1" },
-                            { "AssemblyName", "TestName" }
-                        }
->>>>>>> 863b56a0
                     },
                     ProjectContents = new FolderComposite()
                     {
@@ -158,7 +139,6 @@
                 {
                     ProjectUnderTestAnalyzerResult = TestHelper.SetupProjectAnalyzerResult(properties: new Dictionary<string, string>()
                         {
-<<<<<<< HEAD
                             { "TargetDir", "/bin/Debug/netcoreapp2.1" },
                             { "TargetFileName", "TestName.dll" }
                         }).Object,
@@ -167,24 +147,6 @@
                             { "TargetDir", "/bin/Debug/netcoreapp2.1" },
                             { "TargetFileName", "TestName.dll" }
                         }).Object
-=======
-                            AssemblyPath = "/bin/Debug/netcoreapp2.1/TestName.dll",
-                            Properties = new Dictionary<string, string>()
-                            {
-                                { "TargetDir", "/bin/Debug/netcoreapp2.1" },
-                                { "AssemblyName", "TestName" },
-                            }
-                        }
-                    },
-                    ProjectUnderTestAnalyzerResult = new ProjectAnalyzerResult(null, null)
-                    {
-                        AssemblyPath = "/bin/Debug/netcoreapp2.1/TestName.dll",
-                        Properties = new Dictionary<string, string>()
-                        {
-                            { "TargetDir", "/bin/Debug/netcoreapp2.1" },
-                            { "AssemblyName", "TestName" },
-                        }
->>>>>>> 863b56a0
                     },
                     ProjectContents = new FolderComposite()
                     {
@@ -257,7 +219,6 @@
                 {
                     ProjectUnderTestAnalyzerResult = TestHelper.SetupProjectAnalyzerResult(properties: new Dictionary<string, string>()
                         {
-<<<<<<< HEAD
                             { "TargetDir", Path.Combine(FilesystemRoot, "ProjectUnderTest", "bin", "Debug", "netcoreapp2.0") },
                             { "TargetFileName", "ProjectUnderTest.dll" }
                         }).Object,
@@ -266,24 +227,6 @@
                             { "TargetDir", Path.Combine(FilesystemRoot, "TestProject", "bin", "Debug", "netcoreapp2.0") },
                             { "TargetFileName", "TestProject.dll" }
                         }).Object
-=======
-                            AssemblyPath = Path.Combine(basePath, "bin", "Debug", "netcoreapp2.0", "TestName.dll"),
-                            Properties = new Dictionary<string, string>()
-                            {
-                                { "TargetDir", Path.Combine(basePath, "bin", "Debug", "netcoreapp2.0") },
-                                { "AssemblyName", "TestName" },
-                            }
-                        }
-                    },
-                    ProjectUnderTestAnalyzerResult = new ProjectAnalyzerResult(null, null)
-                    {
-                        AssemblyPath = Path.Combine(basePath, "bin", "Debug", "netcoreapp2.0", "ExampleProject.dll"),
-                        Properties = new Dictionary<string, string>()
-                        {
-                            { "TargetDir", Path.Combine(basePath, "bin", "Debug", "netcoreapp2.0") },
-                            { "AssemblyName", "ExampleProject" }
-                        }
->>>>>>> 863b56a0
                     },
                     ProjectContents = new FolderComposite()
                     {
