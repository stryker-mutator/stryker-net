using System.Collections.Generic;
using System.Collections.ObjectModel;
using System.IO;
using System.IO.Abstractions.TestingHelpers;
using System.Linq;
using System.Reflection;
using Buildalyzer;
using Microsoft.CodeAnalysis;
using Microsoft.CodeAnalysis.CSharp;
using Moq;
using Shouldly;
using Stryker.Core.CoverageAnalysis;
using Stryker.Core.Exceptions;
using Stryker.Core.Initialisation;
using Stryker.Core.MutantFilters;
using Stryker.Core.Mutants;
using Stryker.Core.MutationTest;
using Stryker.Core.Mutators;
using Stryker.Core.Options;
using Stryker.Core.ProjectComponents;
using Stryker.Core.Reporters;
using Stryker.Core.TestRunners;
using Xunit;
using Mutation = Stryker.Core.Mutants.Mutation;

namespace Stryker.Core.UnitTest.MutationTest
{
    public class MutationTestProcessTests : TestBase
    {
        private string CurrentDirectory { get; }
        private string FilesystemRoot { get; }
        private string SourceFile { get; }
        private readonly IEnumerable<PortableExecutableReference> _assemblies;

        public MutationTestProcessTests()
        {
            CurrentDirectory = Path.GetDirectoryName(Assembly.GetExecutingAssembly().Location);
            FilesystemRoot = Path.GetPathRoot(CurrentDirectory);
            SourceFile = File.ReadAllText(CurrentDirectory + "/TestResources/ExampleSourceFile.cs");
            _assemblies = new ReferenceProvider().GetReferencedAssemblies();
        }

        [Fact]
        public void ShouldCallMutantOrchestratorAndReporter()
        {
            var inputFile = new CsharpFileLeaf()
            {
                SourceCode = SourceFile,
                SyntaxTree = CSharpSyntaxTree.ParseText(SourceFile)
            };
            var folder = new CsharpFolderComposite();
            folder.Add(inputFile);
            var fileSystem = new MockFileSystem(new Dictionary<string, MockFileData>
            {
                { Path.Combine(FilesystemRoot, "ExampleProject","Recursive.cs"), new MockFileData(SourceFile)},
                { Path.Combine(FilesystemRoot, "ExampleProject.Test", "bin", "Debug", "netcoreapp2.0", "ExampleProject.dll"), new MockFileData("Bytecode") },
                { Path.Combine(FilesystemRoot, "ExampleProject.Test", "obj", "Release", "netcoreapp2.0", "ExampleProject.dll"), new MockFileData("Bytecode") }
            });

            var input = new MutationTestInput()
            {
                ProjectInfo = new ProjectInfo(fileSystem)
                {
                    ProjectUnderTestAnalyzerResult = TestHelper.SetupProjectAnalyzerResult(properties: new Dictionary<string, string>()
                        {
                            { "TargetDir", "/bin/Debug/netcoreapp2.1" },
                            { "TargetFileName", "TestName.dll" },
                            { "AssemblyName", "AssemblyName" },
                            { "Language", "C#" }
                        }).Object,
                    TestProjectAnalyzerResults = new List<IAnalyzerResult> { TestHelper.SetupProjectAnalyzerResult(properties: new Dictionary<string, string>()
                        {
                            { "TargetDir", "/bin/Debug/netcoreapp2.1" },
                            { "TargetFileName", "TestName.dll" },
                            { "AssemblyName", "AssemblyName" },
                            { "Language", "C#" }
                        }).Object
                    },
                    ProjectContents = folder
                },
                AssemblyReferences = _assemblies
            };

            var mutantToBeSkipped = new Mutant() { Mutation = new Mutation() };
            var mockMutants = new Collection<Mutant>() { new() { Mutation = new Mutation() }, mutantToBeSkipped };

            // create mocks
            var options = new StrykerOptions()
            {
                DevMode = true,
                ExcludedMutations = new Mutator[] { }
            };
            var orchestratorMock = new Mock<BaseMutantOrchestrator<SyntaxNode>>(MockBehavior.Strict, options);
            var reporterMock = new Mock<IReporter>(MockBehavior.Strict);
            var mutationTestExecutorMock = new Mock<IMutationTestExecutor>(MockBehavior.Strict);
            var coverageAnalyzerMock = new Mock<ICoverageAnalyser>(MockBehavior.Strict);

            // setup mocks
            orchestratorMock.Setup(x => x.GetLatestMutantBatch()).Returns(mockMutants);
            orchestratorMock.Setup(x => x.Mutate(It.IsAny<SyntaxNode>())).Returns(CSharpSyntaxTree.ParseText(SourceFile).GetRoot());
            orchestratorMock.SetupAllProperties();
 
            var target = new MutationTestProcess(input,
                reporterMock.Object,
                mutationTestExecutorMock.Object,
                orchestratorMock.Object,
                fSharpOrchestrator: null,
                fileSystem,
                new BroadcastMutantFilter(Enumerable.Empty<IMutantFilter>()),
                coverageAnalyzerMock.Object,
                options);

            // start mutation process
            target.Mutate();

            target.FilterMutants();

            // verify the right methods were called
            orchestratorMock.Verify(x => x.Mutate(It.IsAny<SyntaxNode>()), Times.Once);
        }

        [Fact]
        public void FilterMutantsShouldCallMutantFilters()
        {
            var inputFile = new CsharpFileLeaf()
            {
                SourceCode = SourceFile,
                SyntaxTree = CSharpSyntaxTree.ParseText(SourceFile)
            };

            var folder = new CsharpFolderComposite();
            folder.Add(inputFile);
            
            var fileSystem = new MockFileSystem(new Dictionary<string, MockFileData>
            {
                { Path.Combine(FilesystemRoot, "ExampleProject","Recursive.cs"), new MockFileData(SourceFile)},
                { Path.Combine(FilesystemRoot, "ExampleProject.Test", "bin", "Debug", "netcoreapp2.0", "ExampleProject.dll"), new MockFileData("Bytecode") },
                { Path.Combine(FilesystemRoot, "ExampleProject.Test", "obj", "Release", "netcoreapp2.0", "ExampleProject.dll"), new MockFileData("Bytecode") }
            });

            var input = new MutationTestInput()
            {
                ProjectInfo = new ProjectInfo(fileSystem)
                {
                    ProjectUnderTestAnalyzerResult = TestHelper.SetupProjectAnalyzerResult(properties: new Dictionary<string, string>()
                        {
                            { "TargetDir", "/bin/Debug/netcoreapp2.1" },
                            { "TargetFileName", "TestName.dll" },
                            { "AssemblyName", "AssemblyName" },
                            { "Language", "C#" }
                        }).Object,
                    TestProjectAnalyzerResults = new List<IAnalyzerResult> { TestHelper.SetupProjectAnalyzerResult(properties: new Dictionary<string, string>()
                        {
                            { "TargetDir", "/bin/Debug/netcoreapp2.1" },
                            { "TargetFileName", "TestName.dll" },
                            { "AssemblyName", "AssemblyName" },
                            { "Language", "C#" }
                        }).Object
                    },
                    ProjectContents = folder
                },
                AssemblyReferences = _assemblies
            };

            var mutantToBeSkipped = new Mutant() { Mutation = new Mutation() };
            var compileErrorMutant = new Mutant() { Mutation = new Mutation(), ResultStatus = MutantStatus.CompileError };
            var mockMutants = new Collection<Mutant>() { new Mutant() { Mutation = new Mutation() }, mutantToBeSkipped, compileErrorMutant };

            // create mocks
            var options = new StrykerOptions()
            {
                DevMode = true,
                ExcludedMutations = new Mutator[] { }
            };

            var orchestratorMock = new Mock<BaseMutantOrchestrator<SyntaxNode>>(MockBehavior.Strict, options);
            var reporterMock = new Mock<IReporter>(MockBehavior.Strict);
            var mutationTestExecutorMock = new Mock<IMutationTestExecutor>(MockBehavior.Strict);
            var mutantFilterMock = new Mock<IMutantFilter>(MockBehavior.Strict);
            var coverageAnalyzerMock = new Mock<ICoverageAnalyser>(MockBehavior.Strict);

            // setup mocks
            reporterMock.Setup(x => x.OnMutantsCreated(It.IsAny<IReadOnlyProjectComponent>()));
            orchestratorMock.Setup(x => x.GetLatestMutantBatch()).Returns(mockMutants);
            orchestratorMock.Setup(x => x.Mutate(It.IsAny<SyntaxNode>())).Returns(CSharpSyntaxTree.ParseText(SourceFile).GetRoot());
            orchestratorMock.SetupAllProperties();
            mutantFilterMock.SetupGet(x => x.DisplayName).Returns("Mock filter");
            IEnumerable<Mutant> mutantsPassedToFilter = null;
            mutantFilterMock.Setup(x => x.FilterMutants(It.IsAny<IEnumerable<Mutant>>(), It.IsAny<IReadOnlyFileLeaf>(), It.IsAny<StrykerOptions>()))
                .Callback<IEnumerable<Mutant>, IReadOnlyFileLeaf, StrykerOptions>((mutants, _, __) => mutantsPassedToFilter = mutants)
                .Returns((IEnumerable<Mutant> mutants, IReadOnlyFileLeaf file, StrykerOptions o) => mutants.Take(1));


            var target = new MutationTestProcess(input,
                reporterMock.Object,
                mutationTestExecutorMock.Object,
                orchestratorMock.Object,
                fSharpOrchestrator: null,
                fileSystem,
                new BroadcastMutantFilter(new[] { mutantFilterMock.Object }),
                coverageAnalyzerMock.Object,
                options);

            // start mutation process
            target.Mutate();

            target.FilterMutants();

            // verify that compiler error mutants are not passed to filter
            mutantsPassedToFilter.ShouldNotContain(compileErrorMutant);

            // verify that filtered mutants are skipped
            inputFile.Mutants.ShouldContain(mutantToBeSkipped);
            mutantToBeSkipped.ResultStatus.ShouldBe(MutantStatus.Ignored);
        }

        [Fact]
        public void MutateShouldWriteToDisk_IfCompilationIsSuccessful()
        {
            var folder = new CsharpFolderComposite();
            folder.Add(new CsharpFileLeaf
            {
                SourceCode = SourceFile,
                SyntaxTree = CSharpSyntaxTree.ParseText(SourceFile)
            });

            var fileSystem = new MockFileSystem(new Dictionary<string, MockFileData>
            {
                { Path.Combine(FilesystemRoot, "SomeFile.cs"), new MockFileData("SomeFile")},
            });

            var input = new MutationTestInput()
            {
                ProjectInfo = new ProjectInfo(fileSystem)
                {
                    ProjectUnderTestAnalyzerResult = TestHelper.SetupProjectAnalyzerResult(properties: new Dictionary<string, string>()
                        {
                            { "TargetDir", Path.Combine(FilesystemRoot, "ProjectUnderTest", "bin", "Debug", "netcoreapp2.0") },
                            { "TargetFileName", "ProjectUnderTest.dll" },
                            { "AssemblyName", "ProjectUnderTest.dll" },
                            { "Language", "C#" }
                        }).Object,
                    TestProjectAnalyzerResults = new List<IAnalyzerResult> { TestHelper.SetupProjectAnalyzerResult(properties: new Dictionary<string, string>()
                        {
                            { "TargetDir", Path.Combine(FilesystemRoot, "TestProject", "bin", "Debug", "netcoreapp2.0") },
                            { "TargetFileName", "TestProject.dll" },
                            { "Language", "C#" }
                        }).Object
                    },
                    ProjectContents = folder
                },
                AssemblyReferences = _assemblies
            };
            var mockMutants = new Collection<Mutant>() { new() { Mutation = new Mutation() } };

            // create mocks
            var options = new StrykerOptions();
            var orchestratorMock = new Mock<BaseMutantOrchestrator<SyntaxNode>>(MockBehavior.Strict, options);
            var reporterMock = new Mock<IReporter>(MockBehavior.Strict);
            var mutationTestExecutorMock = new Mock<IMutationTestExecutor>(MockBehavior.Strict);
            var coverageAnalyzerMock = new Mock<ICoverageAnalyser>(MockBehavior.Strict);

            fileSystem.AddDirectory(Path.Combine(FilesystemRoot, "TestProject", "bin", "Debug", "netcoreapp2.0"));

            // setup mocks
            orchestratorMock.Setup(x => x.Mutate(It.IsAny<SyntaxNode>())).Returns(CSharpSyntaxTree.ParseText(SourceFile).GetRoot());
            orchestratorMock.SetupAllProperties();
            orchestratorMock.Setup(x => x.GetLatestMutantBatch()).Returns(mockMutants);
            reporterMock.Setup(x => x.OnMutantsCreated(It.IsAny<IReadOnlyProjectComponent>()));

            var target = new MutationTestProcess(input,
                reporterMock.Object,
                mutationTestExecutorMock.Object,
                orchestratorMock.Object,
                fSharpOrchestrator: null,
                fileSystem,
                new BroadcastMutantFilter(Enumerable.Empty<IMutantFilter>()),
                coverageAnalyzerMock.Object,
                options);

            target.Mutate();

            // Verify the created assembly is written to disk on the right location
            string expectedPath = Path.Combine(FilesystemRoot, "TestProject", "bin", "Debug", "netcoreapp2.0", "ProjectUnderTest.dll");
            fileSystem.ShouldContainFile(expectedPath);
        }

        [Fact]
        public void ShouldCallExecutorForEveryCoveredMutant()
        {
            var scenario = new FullRunScenario();
            scenario.CreateMutants(1, 2);
            // we need at least one test
            scenario.CreateTest(1);
            // and we need to declare that the mutant is covered
<<<<<<< HEAD
            scenario.DeclareFullCoverageForMutant(1);
 
            var target = BuildMutationTestProcess(scenario);
=======
            scenario.DeclareCoverageForMutant(1);
            var basePath = Path.Combine(FilesystemRoot, "ExampleProject.Test");

            var folder = new CsharpFolderComposite();
            folder.Add(new CsharpFileLeaf()
            {
                SourceCode = SourceFile,
                Mutants = scenario.GetMutants()
            });

            var input = new MutationTestInput()
            {
                ProjectInfo = new ProjectInfo(new MockFileSystem())
                {
                    ProjectUnderTestAnalyzerResult = TestHelper.SetupProjectAnalyzerResult(properties: new Dictionary<string, string>()
                        {
                            { "TargetDir", "/bin/Debug/netcoreapp2.1" },
                            { "TargetFileName", "TestName.dll" },
                            { "Language", "C#" }
                        }).Object
                    ,
                    ProjectContents = folder
                },
                AssemblyReferences = _assemblies,
                InitialTestRun = new InitialTestRun(scenario.GetInitialRunResult(), new TimeoutValueCalculator(500))
            };
            var reporterMock = new Mock<IReporter>(MockBehavior.Strict);
            reporterMock.Setup(x => x.OnMutantTested(It.IsAny<Mutant>()));

            var mutationExecutor = new MutationTestExecutor(scenario.GetTestRunnerMock().Object);

            var mutantFilterMock = new Mock<IMutantFilter>(MockBehavior.Loose);

            var options = new StrykerOptions()
            {
                ProjectPath = basePath,
                Concurrency = 1,
                OptimizationMode = OptimizationModes.CoverageBasedTest
            };
            var target = new MutationTestProcess(input,
                reporterMock.Object,
                mutationExecutor,
                mutantFilter: mutantFilterMock.Object,
                options: options);
>>>>>>> 40c70c27

            target.GetCoverage();
            target.Test(scenario.GetTestableMutants());

            scenario.GetMutantStatus(1).ShouldBe(MutantStatus.Survived);
            scenario.GetMutantStatus(2).ShouldBe(MutantStatus.NoCoverage);
        }

        [Fact]
        public void ShouldCallExecutorForEveryMutantWhenNoOptimization()
        {
            var scenario = new FullRunScenario();
            scenario.CreateMutants(1, 2);
            // we need at least one test
            scenario.CreateTest(1);
            // and we need to declare that the mutant is covered
            scenario.DeclareCoverageForMutant(1);
            scenario.SetMode(OptimizationModes.None);
            var basePath = Path.Combine(FilesystemRoot, "ExampleProject.Test");

            var folder = new CsharpFolderComposite();
            folder.Add(new CsharpFileLeaf()
            {
                SourceCode = SourceFile,
                Mutants = scenario.GetMutants()
            });

            var input = new MutationTestInput()
            {
                ProjectInfo = new ProjectInfo(new MockFileSystem())
                {
                    ProjectUnderTestAnalyzerResult = TestHelper.SetupProjectAnalyzerResult(properties: new Dictionary<string, string>()
                        {
                            { "TargetDir", "/bin/Debug/netcoreapp2.1" },
                            { "TargetFileName", "TestName.dll" },
                            { "Language", "C#" }
                        }).Object
                    ,
                    ProjectContents = folder
                },
                AssemblyReferences = _assemblies,
                InitialTestRun = new InitialTestRun(scenario.GetInitialRunResult(), new TimeoutValueCalculator(500))
            };
            var reporterMock = new Mock<IReporter>(MockBehavior.Strict);
            reporterMock.Setup(x => x.OnMutantTested(It.IsAny<Mutant>()));

            var mutationExecutor = new MutationTestExecutor(scenario.GetTestRunnerMock().Object);

            var mutantFilterMock = new Mock<IMutantFilter>(MockBehavior.Loose);

            var options = new StrykerOptions()
            {
                OutputPath = basePath,
                Concurrency = 1,
                OptimizationMode = OptimizationModes.None
            };
            var target = new MutationTestProcess(input,
                reporterMock.Object,
                mutationExecutor,
                mutantFilter: mutantFilterMock.Object,
                options: options);

            target.GetCoverage();
            target.Test(scenario.GetMutants());

            scenario.GetMutantStatus(1).ShouldBe(MutantStatus.Survived);
            scenario.GetMutantStatus(2).ShouldBe(MutantStatus.Survived);
        }

        [Fact]
        public void ShouldHandleCoverage()
        {
            var scenario = new FullRunScenario();
            var basePath = Path.Combine(FilesystemRoot, "ExampleProject.Test");
            scenario.CreateMutants(1, 2, 3);

            var folder = new CsharpFolderComposite();
            folder.Add(new CsharpFileLeaf()
            {
                SourceCode = SourceFile,
                Mutants = scenario.Mutants
            });
            scenario.CreateTests(1, 2);

            // mutant 1 is covered by both tests
            scenario.DeclareFullCoverageForMutant(1);
            // mutant 2 is covered only by test 1
            scenario.DeclareCoverageForMutant(2, 1);
            // mutant 3 as no coverage
            // test 1 succeeds, test 2 fails
            scenario.DeclareTestsFailingWhenTestingMutant( 1, 2);

            var target = BuildMutationTestProcess(scenario);

<<<<<<< HEAD
            // test mutants
            target.GetCoverage();
            
            target.Test(scenario.GetTestableMutants());
=======
            var options = new StrykerOptions
            {
                ProjectPath = basePath,
                Concurrency = 1,
                OptimizationMode = OptimizationModes.CoverageBasedTest
            };

            var target = new MutationTestProcess(input,
                null,
                executor,
                mutantFilter: mutantFilterMock.Object,
                options: options);
            // test mutants
            target.GetCoverage();
            
            target.Test(input.ProjectInfo.ProjectContents.Mutants.Where(m=> m.ResultStatus == MutantStatus.NotRun));
>>>>>>> 40c70c27
            // first mutant should be killed by test 2
            scenario.GetMutantStatus(1).ShouldBe(MutantStatus.Killed);
            // other mutant survives
            scenario.GetMutantStatus(2).ShouldBe(MutantStatus.Survived);
            // third mutant appears as no coverage
            scenario.GetMutantStatus(3).ShouldBe(MutantStatus.NoCoverage);
        }

        [Fact]
        public void ShouldNotKillMutantIfOnlyKilledByFailingTest()
        {
            var scenario = new FullRunScenario();
            var basePath = Path.Combine(FilesystemRoot, "ExampleProject.Test");
            scenario.CreateMutants(1);

            var folder = new CsharpFolderComposite();
            folder.Add(new CsharpFileLeaf()
            {
                SourceCode = SourceFile,
                Mutants = scenario.GetMutants()
            });
            scenario.CreateTests(1, 2, 3);

            // mutant 1 is covered by all tests
            scenario.DeclareCoverageForMutant(1);
            // mutant 2 is covered only by test 1
            scenario.DeclareTestsFailingAtInit(1);
            // test 1 succeeds, test 2 fails
            scenario.DeclareTestsFailingWhenTestingMutant(1, 1);
            var runnerMock = scenario.GetTestRunnerMock();

            // setup coverage
            var executor = new MutationTestExecutor(runnerMock.Object);

            var input = new MutationTestInput
            {
                ProjectInfo = new ProjectInfo(new MockFileSystem())
                {
                    ProjectUnderTestAnalyzerResult = TestHelper.SetupProjectAnalyzerResult(properties: new Dictionary<string, string>()
                    {
                        { "TargetDir", "/bin/Debug/netcoreapp2.1" },
                        { "TargetFileName", "TestName.dll" },
                        { "Language", "C#" }
                    }).Object,
                    ProjectContents = folder
                },
                AssemblyReferences = _assemblies,
                InitialTestRun = new InitialTestRun(scenario.GetInitialRunResult(), new TimeoutValueCalculator(500))
            };

            var mutantFilterMock = new Mock<IMutantFilter>(MockBehavior.Loose);

            var options = new StrykerOptions
            {
                ProjectPath = basePath,
                Concurrency = 1,
                OptimizationMode = OptimizationModes.CoverageBasedTest
            };

            var target = new MutationTestProcess(input,
                null,
                executor,
                mutantFilter: mutantFilterMock.Object,
                options: options);
            // test mutants
            target.GetCoverage();
            
            target.Test(input.ProjectInfo.ProjectContents.Mutants);
            // first mutant should be marked as survided
            scenario.GetMutantStatus(1).ShouldBe(MutantStatus.Survived);
        }

        [Fact]
        public void ShouldNotKillMutantIfOnlyCoveredByFailingTest()
        {
            var scenario = new FullRunScenario();
<<<<<<< HEAD
            scenario.CreateMutants(1,2);
=======
            var basePath = Path.Combine(FilesystemRoot, "ExampleProject.Test");
            scenario.CreateMutants(1);

            var folder = new CsharpFolderComposite();
            folder.Add(new CsharpFileLeaf()
            {
                SourceCode = SourceFile,
                Mutants = scenario.GetMutants()
            });
            scenario.CreateTests(1, 2, 3);

            // mutant 1 is covered by both tests
            scenario.DeclareCoverageForMutant(1, 1, 2, 3);
            // mutant 2 is covered only by test 1
            scenario.DeclareTestsFailingAtInit(1, 2, 3);
            // test 1 succeeds, test 2 fails
            scenario.DeclareTestsFailingWhenTestingMutant(1, 1, 2, 3);
            var runnerMock = scenario.GetTestRunnerMock();

            // setup coverage
            var executor = new MutationTestExecutor(runnerMock.Object);

            var input = new MutationTestInput
            {
                ProjectInfo = new ProjectInfo(new MockFileSystem())
                {
                    ProjectUnderTestAnalyzerResult = TestHelper.SetupProjectAnalyzerResult(properties: new Dictionary<string, string>()
                    {
                        { "TargetDir", "/bin/Debug/netcoreapp2.1" },
                        { "TargetFileName", "TestName.dll" },
                        { "Language", "C#" }
                    }).Object,
                    ProjectContents = folder
                },
                AssemblyReferences = _assemblies,
                InitialTestRun = new InitialTestRun(scenario.GetInitialRunResult(), new TimeoutValueCalculator(500))
            };

            var mutantFilterMock = new Mock<IMutantFilter>(MockBehavior.Loose);

            var options = new StrykerOptions
            {
                ProjectPath = basePath,
                Concurrency = 1,
                OptimizationMode = OptimizationModes.CoverageBasedTest
            };

            var target = new MutationTestProcess(input,
                null,
                executor,
                mutantFilter: mutantFilterMock.Object,
                options: options);
            // test mutants
            target.GetCoverage();
            
            // first mutant should be marked as survived without any test
            scenario.GetMutantStatus(1).ShouldBe(MutantStatus.Survived);
        }

        [Fact]
        public void ShouldKillMutantKilledByFailingTestAndNormalTest()
        {
            var scenario = new FullRunScenario();
            var basePath = Path.Combine(FilesystemRoot, "ExampleProject.Test");
            scenario.CreateMutants(1);
>>>>>>> 40c70c27


            scenario.CreateTests(1, 2, 3);

            // mutant 1 is covered by both tests
            scenario.DeclareFullCoverageForMutant(1);
            // mutant 2 is covered only by test 1
            scenario.DeclareTestsFailingAtInit(1);
            // test 1 succeeds, test 2 fails
            scenario.DeclareTestsFailingWhenTestingMutant(1, 1, 2);
<<<<<<< HEAD
            scenario.DeclareTestsFailingWhenTestingMutant(2, 1);

            var target = BuildMutationTestProcess(scenario);
   
=======
            var runnerMock = scenario.GetTestRunnerMock();

            // setup coverage
            var executor = new MutationTestExecutor(runnerMock.Object);

            var input = new MutationTestInput
            {
                ProjectInfo = new ProjectInfo(new MockFileSystem())
                {
                    ProjectUnderTestAnalyzerResult = TestHelper.SetupProjectAnalyzerResult(properties: new Dictionary<string, string>()
                    {
                        { "TargetDir", "/bin/Debug/netcoreapp2.1" },
                        { "TargetFileName", "TestName.dll" },
                        { "Language", "C#" }
                    }).Object,
                    ProjectContents = folder
                },
                AssemblyReferences = _assemblies,
                InitialTestRun = new InitialTestRun(scenario.GetInitialRunResult(), new TimeoutValueCalculator(500))
            };

            var mutantFilterMock = new Mock<IMutantFilter>(MockBehavior.Loose);

            var options = new StrykerOptions
            {
                ProjectPath = basePath,
                Concurrency = 1,
                OptimizationMode = OptimizationModes.CoverageBasedTest
            };

            var target = new MutationTestProcess(input,
                null,
                executor,
                mutantFilter: mutantFilterMock.Object,
                options: options);
>>>>>>> 40c70c27
            // test mutants
            target.GetCoverage();
            
            target.Test(scenario.Mutants);
            // first mutant should be killed by test 2
            scenario.GetMutantStatus(1).ShouldBe(MutantStatus.Killed);
        }

        [Theory]
        [InlineData(MutantStatus.Ignored)]
        [InlineData(MutantStatus.CompileError)]
        public void ShouldThrowExceptionWhenOtherStatusThanNotRunIsPassed(MutantStatus status)
        {
            var mutant = new Mutant { Id = 1, ResultStatus = status };
            var basePath = Path.Combine(FilesystemRoot, "ExampleProject.Test");

            var folder = new CsharpFolderComposite();
            folder.Add(new CsharpFileLeaf
            {
                Mutants = new Collection<Mutant> { mutant }
            });

            var input = new MutationTestInput()
            {
                ProjectInfo = new ProjectInfo(new MockFileSystem())
                {
                    ProjectUnderTestAnalyzerResult = TestHelper.SetupProjectAnalyzerResult(properties: new Dictionary<string, string>()
                        {
                            { "TargetDir", "/bin/Debug/netcoreapp2.1" },
                            { "TargetFileName", "TestName.dll" },
                            { "Language", "C#" }
                        }).Object,
                    TestProjectAnalyzerResults = new List<IAnalyzerResult> { TestHelper.SetupProjectAnalyzerResult(properties: new Dictionary<string, string>()
                        {
                            { "TargetDir", "/bin/Debug/netcoreapp2.1" },
                            { "TargetFileName", "TestName.dll" },
                            { "Language", "C#" }
                        }).Object
                    },
                    ProjectContents = folder
                },
                AssemblyReferences = new ReferenceProvider().GetReferencedAssemblies()
            };
            var runnerMock = new Mock<ITestRunner>();
            runnerMock.Setup(x => x.DiscoverTests()).Returns(new TestSet());
            var executorMock = new Mock<IMutationTestExecutor>(MockBehavior.Strict);
            executorMock.SetupGet(x => x.TestRunner).Returns(runnerMock.Object);
            executorMock.Setup(x => x.Test(It.IsAny<IList<Mutant>>(),
                It.IsAny<ITimeoutValueCalculator>(),
                It.IsAny<TestUpdateHandler>()));

            var mutantFilterMock = new Mock<IMutantFilter>(MockBehavior.Loose);

            var options = new StrykerOptions()
            {
                ProjectPath = basePath
            };

            var target = new MutationTestProcess(input,
                null,
                executorMock.Object,
                mutantFilter: mutantFilterMock.Object,
                options: options);

            Should.Throw<GeneralStrykerException>(() => target.Test(input.ProjectInfo.ProjectContents.Mutants));
        }

        [Fact]
        public void ShouldNotTest_WhenThereAreNoMutationsAtAll()
        {
            string basePath = Path.Combine(FilesystemRoot, "ExampleProject.Test");
            var scenario = new FullRunScenario();
            var folder = new CsharpFolderComposite();
            folder.Add(new CsharpFileLeaf()
            {
                Mutants = scenario.Mutants
            });

            var projectUnderTest = TestHelper.SetupProjectAnalyzerResult(
                    properties: new Dictionary<string, string>() { { "Language", "C#" } }).Object;
            var input = new MutationTestInput()
            {
                ProjectInfo = new ProjectInfo(new MockFileSystem())
                {
                    ProjectContents = folder,
                    ProjectUnderTestAnalyzerResult = projectUnderTest
                },
                AssemblyReferences = _assemblies
            };

            var executorMock = new Mock<IMutationTestExecutor>(MockBehavior.Strict);
            executorMock.SetupGet(x => x.TestRunner).Returns(scenario.GetTestRunnerMock().Object);
            executorMock.Setup(x => x.Test(It.IsAny<IList<Mutant>>(), It.IsAny<ITimeoutValueCalculator>(), It.IsAny<TestUpdateHandler>()));

            var mutantFilterMock = new Mock<IMutantFilter>(MockBehavior.Loose);

            var options = new StrykerOptions()
            {
                ProjectPath = basePath
            };

            var reporterMock = new Mock<IReporter>(MockBehavior.Strict);
            reporterMock.Setup(x => x.OnMutantTested(It.IsAny<Mutant>()));
            var target = new MutationTestProcess(input,
                reporterMock.Object,
                executorMock.Object,
                mutantFilter: mutantFilterMock.Object,
                options: options);

            var testResult = target.Test(input.ProjectInfo.ProjectContents.Mutants);

            executorMock.Verify(x => x.Test(It.IsAny<IList<Mutant>>(), It.IsAny<ITimeoutValueCalculator>(), It.IsAny<TestUpdateHandler>()), Times.Never);
            reporterMock.Verify(x => x.OnStartMutantTestRun(It.IsAny<IList<Mutant>>()), Times.Never);
            reporterMock.Verify(x => x.OnMutantTested(It.IsAny<Mutant>()), Times.Never);
            testResult.MutationScore.ShouldBe(double.NaN);
        }

        [Fact]
        public void ShouldNotTest_WhenThereAreNoTestableMutations()
        {
            string basePath = Path.Combine(FilesystemRoot, "ExampleProject.Test");

            var folder = new CsharpFolderComposite();
            folder.Add(new CsharpFileLeaf()
            {
                Mutants = new Collection<Mutant>() { }
            });

            var projectUnderTest = TestHelper.SetupProjectAnalyzerResult(
                    properties: new Dictionary<string, string>() { { "Language", "C#" } }).Object;
            var input = new MutationTestInput()
            {
                ProjectInfo = new ProjectInfo(new MockFileSystem())
                {
                    ProjectContents = folder,
                    ProjectUnderTestAnalyzerResult = projectUnderTest
                },
                AssemblyReferences = _assemblies
            };
            var reporterMock = new Mock<IReporter>(MockBehavior.Strict);
            reporterMock.Setup(x => x.OnMutantTested(It.IsAny<Mutant>()));

            var runnerMock = new Mock<ITestRunner>();
            var executorMock = new Mock<IMutationTestExecutor>(MockBehavior.Strict);
            executorMock.SetupGet(x => x.TestRunner).Returns(runnerMock.Object);
            executorMock.Setup(x => x.Test(It.IsAny<IList<Mutant>>(), It.IsAny<ITimeoutValueCalculator>(), It.IsAny<TestUpdateHandler>()));

            var mutantFilterMock = new Mock<IMutantFilter>(MockBehavior.Loose);

            var options = new StrykerOptions()
            {
                ProjectPath = basePath
            };

            var target = new MutationTestProcess(input,
                reporterMock.Object,
                executorMock.Object,
                mutantFilter: mutantFilterMock.Object,
                options: options);

            var testResult = target.Test(folder.Mutants);

            executorMock.Verify(x => x.Test(It.IsAny<IList<Mutant>>(), It.IsAny<ITimeoutValueCalculator>(), It.IsAny<TestUpdateHandler>()), Times.Never);
            reporterMock.Verify(x => x.OnMutantTested(It.IsAny<Mutant>()), Times.Never);
            testResult.MutationScore.ShouldBe(double.NaN);
        }

        [Fact]
        public void ShouldRunThreeTestRunsWhenDiagnosing()
        {
            var scenario = new FullRunScenario();
            scenario.CreateMutants(1,2);
            scenario.CreateTests(1, 2, 3);

            // mutant 1 is covered by both tests
            scenario.DeclareCoverageForMutant(1,1,2);
            // mutant 2 is covered only by test 1
            scenario.DeclareCoverageForMutant(2,1,3);
            // test 1 succeeds, test 2 fails
            scenario.DeclareTestsFailingWhenTestingMutant(1, 1, 2);
            scenario.DeclareTestsFailingWhenTestingMutant(2, 1);

            var target = BuildMutationTestProcess(scenario);
            // test mutants
            target.GetCoverage();
            
            var result = target.DiagnoseMutant(scenario.Mutants, 1);
            // first mutant should be killed by test 2
            result.RunResults[0].status.ShouldBe(MutantStatus.Killed);
            // tests should have been run three times
            scenario.GetTestRunnerMock().Verify(t => t.TestMultipleMutants(It.IsAny<ITimeoutValueCalculator>(),
                It.IsAny<IReadOnlyList<Mutant>>(), It.IsAny<TestUpdateHandler>()), Times.Exactly(3));
        }

        [Fact]
        public void ShouldDiagnoseNonCoveredMutant()
        {
            var scenario = new FullRunScenario();
            scenario.CreateMutants(1);
            scenario.CreateTests(1);

            scenario.DeclareCoverageForMutant(1);
            scenario.DeclareTestsFailingWhenTestingMutant(new []{1}, 1, 1);
            var target = BuildMutationTestProcess(scenario);
            target.GetCoverage();
            // test mutants
            var result = target.DiagnoseMutant(scenario.Mutants, 1);

            result.RunResults[0].status.ShouldBe(MutantStatus.NoCoverage);
            result.RunResults[1].status.ShouldBe(MutantStatus.NoCoverage);
            result.RunResults[2].status.ShouldBe(MutantStatus.Killed);
        }

        [Fact]
        public void ShouldNotDiagnoseMutantWithFullCoverage()
        {
            var scenario = new FullRunScenario();
            scenario.CreateMutants(1);
            scenario.CreateTests(1, 2);

            scenario.DeclareCoverageForMutant(1, 1, 2);
            scenario.DeclareTestsFailingWhenTestingMutant(1);
            var target = BuildMutationTestProcess(scenario);
            target.GetCoverage();
            // test mutants
            var result = target.DiagnoseMutant(scenario.Mutants, 1);

            result.RunResults[0].status.ShouldBe(MutantStatus.Survived);
            result.RunResults[1].status.ShouldBe(MutantStatus.Survived);
            result.RunResults[2].status.ShouldBe(MutantStatus.Survived);
        }

        [Fact]
        public void ShouldDiagnoseMutantWithoutCoverage()
        {
            var scenario = new FullRunScenario();
            scenario.CreateMutants(1);
            scenario.CreateTests(1);

            scenario.DeclareCoverageForMutant(1);
            scenario.DeclareTestsFailingWhenTestingMutant(1);
            var target = BuildMutationTestProcess(scenario);
            target.GetCoverage();
            // test mutants
            var result = target.DiagnoseMutant(scenario.Mutants, 1);

            result.RunResults[0].status.ShouldBe(MutantStatus.NoCoverage);
            result.RunResults[1].status.ShouldBe(MutantStatus.NoCoverage);
            result.RunResults[2].status.ShouldBe(MutantStatus.NotRun);
        }

        [Fact]
        public void ShouldFindConflictingMutantsInDiagnoseMode()
        {
            var scenario = new FullRunScenario();
            scenario.CreateMutants(1,2, 3, 4);

            scenario.CreateTests(1, 2, 3, 4);

            scenario.DeclareCoverageForMutant(1, 1);
            scenario.DeclareCoverageForMutant(2, 2);
            scenario.DeclareCoverageForMutant(3, 3);
            scenario.DeclareCoverageForMutant(4, 4);
            scenario.DeclareTestsFailingWhenTestingMutant(new []{1, 2, 3, 4}, 1);
            scenario.DeclareTestsFailingWhenTestingMutant(new []{1, 2, 3}, 1);
            scenario.DeclareTestsFailingWhenTestingMutant(new []{1, 2, 4}, 1, 1);
            scenario.DeclareTestsFailingWhenTestingMutant(new []{1, 4}, 1, 1);
            scenario.DeclareTestsFailingWhenTestingMutant(new []{1, 3}, 1);
            scenario.DeclareTestsFailingWhenTestingMutant(new []{1, 2}, 1, 1);
            scenario.DeclareTestsFailingWhenTestingMutant(new []{1}, 1, 1);
            //scenario.DeclareTestsFailingWhenTestingMutant(new []{1}, 1, 1, 2);
            // test 1 succeeds, test 2 fails

            var target = BuildMutationTestProcess(scenario);
            target.GetCoverage();
            // test mutants
            var result = target.DiagnoseMutant(scenario.Mutants, 1);

            // first mutant should be killed by test 2
            result.RunResults[0].status.ShouldBe(MutantStatus.Survived);
            result.RunResults[1].status.ShouldBe(MutantStatus.Killed);
            result.ConflictingMutant.Id.ShouldBe(3);

            // tests should have been run four times
            var runnerMock = scenario.GetTestRunnerMock();
            runnerMock.Verify(t => t.TestMultipleMutants(It.IsAny<ITimeoutValueCalculator>(),
                It.IsAny<IReadOnlyList<Mutant>>(), It.IsAny<TestUpdateHandler>()), Times.Exactly(6));
        }


        private MutationTestProcess BuildMutationTestProcess(FullRunScenario scenario)
        {
            var runnerMock = scenario.GetTestRunnerMock();

            // setup coverage
            var executor = new MutationTestExecutor(runnerMock.Object);
            var folder = new CsharpFolderComposite();
            folder.Add(new CsharpFileLeaf()
            {
                SourceCode = SourceFile,
                Mutants = scenario.Mutants
            });

            var input = new MutationTestInput
            {
                ProjectInfo = new ProjectInfo(new MockFileSystem())
                {
                    ProjectUnderTestAnalyzerResult = TestHelper.SetupProjectAnalyzerResult(
                        properties: new Dictionary<string, string>()
                        {
                            { "TargetDir", "/bin/Debug/netcoreapp2.1" },
                            { "TargetFileName", "TestName.dll" },
                            { "Language", "C#" }
                        }).Object,
                    ProjectContents = folder
                },
                AssemblyReferences = _assemblies,
                InitialTestRun = new InitialTestRun(scenario.GetInitialRunResult(), new TimeoutValueCalculator(500))
            };

            var mutantFilterMock = new Mock<IMutantFilter>(MockBehavior.Loose);

            var basePath = Path.Combine(FilesystemRoot, "ExampleProject.Test");
            var target = new MutationTestProcess(input,
                null,
                executor,
                mutantFilter: mutantFilterMock.Object,
                options: new StrykerOptions
                {
                    BasePath = basePath,
                    Concurrency = 1,
                    OptimizationMode = OptimizationModes.CoverageBasedTest
                });
            return target;
        }

    }
}<|MERGE_RESOLUTION|>--- conflicted
+++ resolved
@@ -293,19 +293,33 @@
             // we need at least one test
             scenario.CreateTest(1);
             // and we need to declare that the mutant is covered
-<<<<<<< HEAD
             scenario.DeclareFullCoverageForMutant(1);
  
             var target = BuildMutationTestProcess(scenario);
-=======
-            scenario.DeclareCoverageForMutant(1);
+
+            target.GetCoverage();
+            target.Test(scenario.GetCoveredMutants());
+
+            scenario.GetMutantStatus(1).ShouldBe(MutantStatus.Survived);
+            scenario.GetMutantStatus(2).ShouldBe(MutantStatus.NoCoverage);
+        }
+
+        [Fact]
+        public void ShouldCallExecutorForEveryMutantWhenNoOptimization()
+        {
+            var scenario = new FullRunScenario();
+            scenario.CreateMutants(1, 2);
+            // we need at least one test
+            scenario.CreateTest(1);
+            // and we need to declare that the mutant is covered
+            scenario.SetMode(OptimizationModes.None);
             var basePath = Path.Combine(FilesystemRoot, "ExampleProject.Test");
 
             var folder = new CsharpFolderComposite();
             folder.Add(new CsharpFileLeaf()
             {
                 SourceCode = SourceFile,
-                Mutants = scenario.GetMutants()
+                Mutants = scenario.Mutants.Values
             });
 
             var input = new MutationTestInput()
@@ -333,97 +347,34 @@
 
             var options = new StrykerOptions()
             {
-                ProjectPath = basePath,
+                OutputPath = basePath,
                 Concurrency = 1,
-                OptimizationMode = OptimizationModes.CoverageBasedTest
+                OptimizationMode = OptimizationModes.None
             };
             var target = new MutationTestProcess(input,
                 reporterMock.Object,
                 mutationExecutor,
                 mutantFilter: mutantFilterMock.Object,
                 options: options);
->>>>>>> 40c70c27
-
-            target.GetCoverage();
-            target.Test(scenario.GetTestableMutants());
+
+            target.GetCoverage();
+            target.Test(scenario.GetMutants());
 
             scenario.GetMutantStatus(1).ShouldBe(MutantStatus.Survived);
-            scenario.GetMutantStatus(2).ShouldBe(MutantStatus.NoCoverage);
-        }
-
-        [Fact]
-        public void ShouldCallExecutorForEveryMutantWhenNoOptimization()
-        {
-            var scenario = new FullRunScenario();
-            scenario.CreateMutants(1, 2);
-            // we need at least one test
-            scenario.CreateTest(1);
-            // and we need to declare that the mutant is covered
-            scenario.DeclareCoverageForMutant(1);
-            scenario.SetMode(OptimizationModes.None);
-            var basePath = Path.Combine(FilesystemRoot, "ExampleProject.Test");
+            scenario.GetMutantStatus(2).ShouldBe(MutantStatus.Survived);
+        }
+
+        [Fact]
+        public void ShouldHandleCoverage()
+        {
+            var scenario = new FullRunScenario();
+            scenario.CreateMutants(1, 2, 3);
 
             var folder = new CsharpFolderComposite();
             folder.Add(new CsharpFileLeaf()
             {
                 SourceCode = SourceFile,
                 Mutants = scenario.GetMutants()
-            });
-
-            var input = new MutationTestInput()
-            {
-                ProjectInfo = new ProjectInfo(new MockFileSystem())
-                {
-                    ProjectUnderTestAnalyzerResult = TestHelper.SetupProjectAnalyzerResult(properties: new Dictionary<string, string>()
-                        {
-                            { "TargetDir", "/bin/Debug/netcoreapp2.1" },
-                            { "TargetFileName", "TestName.dll" },
-                            { "Language", "C#" }
-                        }).Object
-                    ,
-                    ProjectContents = folder
-                },
-                AssemblyReferences = _assemblies,
-                InitialTestRun = new InitialTestRun(scenario.GetInitialRunResult(), new TimeoutValueCalculator(500))
-            };
-            var reporterMock = new Mock<IReporter>(MockBehavior.Strict);
-            reporterMock.Setup(x => x.OnMutantTested(It.IsAny<Mutant>()));
-
-            var mutationExecutor = new MutationTestExecutor(scenario.GetTestRunnerMock().Object);
-
-            var mutantFilterMock = new Mock<IMutantFilter>(MockBehavior.Loose);
-
-            var options = new StrykerOptions()
-            {
-                OutputPath = basePath,
-                Concurrency = 1,
-                OptimizationMode = OptimizationModes.None
-            };
-            var target = new MutationTestProcess(input,
-                reporterMock.Object,
-                mutationExecutor,
-                mutantFilter: mutantFilterMock.Object,
-                options: options);
-
-            target.GetCoverage();
-            target.Test(scenario.GetMutants());
-
-            scenario.GetMutantStatus(1).ShouldBe(MutantStatus.Survived);
-            scenario.GetMutantStatus(2).ShouldBe(MutantStatus.Survived);
-        }
-
-        [Fact]
-        public void ShouldHandleCoverage()
-        {
-            var scenario = new FullRunScenario();
-            var basePath = Path.Combine(FilesystemRoot, "ExampleProject.Test");
-            scenario.CreateMutants(1, 2, 3);
-
-            var folder = new CsharpFolderComposite();
-            folder.Add(new CsharpFileLeaf()
-            {
-                SourceCode = SourceFile,
-                Mutants = scenario.Mutants
             });
             scenario.CreateTests(1, 2);
 
@@ -437,29 +388,10 @@
 
             var target = BuildMutationTestProcess(scenario);
 
-<<<<<<< HEAD
             // test mutants
             target.GetCoverage();
             
-            target.Test(scenario.GetTestableMutants());
-=======
-            var options = new StrykerOptions
-            {
-                ProjectPath = basePath,
-                Concurrency = 1,
-                OptimizationMode = OptimizationModes.CoverageBasedTest
-            };
-
-            var target = new MutationTestProcess(input,
-                null,
-                executor,
-                mutantFilter: mutantFilterMock.Object,
-                options: options);
-            // test mutants
-            target.GetCoverage();
-            
-            target.Test(input.ProjectInfo.ProjectContents.Mutants.Where(m=> m.ResultStatus == MutantStatus.NotRun));
->>>>>>> 40c70c27
+            target.Test(scenario.GetCoveredMutants());
             // first mutant should be killed by test 2
             scenario.GetMutantStatus(1).ShouldBe(MutantStatus.Killed);
             // other mutant survives
@@ -472,8 +404,8 @@
         public void ShouldNotKillMutantIfOnlyKilledByFailingTest()
         {
             var scenario = new FullRunScenario();
+            scenario.CreateMutants(1);
             var basePath = Path.Combine(FilesystemRoot, "ExampleProject.Test");
-            scenario.CreateMutants(1);
 
             var folder = new CsharpFolderComposite();
             folder.Add(new CsharpFileLeaf()
@@ -484,7 +416,7 @@
             scenario.CreateTests(1, 2, 3);
 
             // mutant 1 is covered by all tests
-            scenario.DeclareCoverageForMutant(1);
+            scenario.DeclareFullCoverageForMutant(1);
             // mutant 2 is covered only by test 1
             scenario.DeclareTestsFailingAtInit(1);
             // test 1 succeeds, test 2 fails
@@ -536,9 +468,6 @@
         public void ShouldNotKillMutantIfOnlyCoveredByFailingTest()
         {
             var scenario = new FullRunScenario();
-<<<<<<< HEAD
-            scenario.CreateMutants(1,2);
-=======
             var basePath = Path.Combine(FilesystemRoot, "ExampleProject.Test");
             scenario.CreateMutants(1);
 
@@ -602,9 +531,7 @@
         public void ShouldKillMutantKilledByFailingTestAndNormalTest()
         {
             var scenario = new FullRunScenario();
-            var basePath = Path.Combine(FilesystemRoot, "ExampleProject.Test");
             scenario.CreateMutants(1);
->>>>>>> 40c70c27
 
 
             scenario.CreateTests(1, 2, 3);
@@ -615,52 +542,13 @@
             scenario.DeclareTestsFailingAtInit(1);
             // test 1 succeeds, test 2 fails
             scenario.DeclareTestsFailingWhenTestingMutant(1, 1, 2);
-<<<<<<< HEAD
-            scenario.DeclareTestsFailingWhenTestingMutant(2, 1);
 
             var target = BuildMutationTestProcess(scenario);
    
-=======
-            var runnerMock = scenario.GetTestRunnerMock();
-
-            // setup coverage
-            var executor = new MutationTestExecutor(runnerMock.Object);
-
-            var input = new MutationTestInput
-            {
-                ProjectInfo = new ProjectInfo(new MockFileSystem())
-                {
-                    ProjectUnderTestAnalyzerResult = TestHelper.SetupProjectAnalyzerResult(properties: new Dictionary<string, string>()
-                    {
-                        { "TargetDir", "/bin/Debug/netcoreapp2.1" },
-                        { "TargetFileName", "TestName.dll" },
-                        { "Language", "C#" }
-                    }).Object,
-                    ProjectContents = folder
-                },
-                AssemblyReferences = _assemblies,
-                InitialTestRun = new InitialTestRun(scenario.GetInitialRunResult(), new TimeoutValueCalculator(500))
-            };
-
-            var mutantFilterMock = new Mock<IMutantFilter>(MockBehavior.Loose);
-
-            var options = new StrykerOptions
-            {
-                ProjectPath = basePath,
-                Concurrency = 1,
-                OptimizationMode = OptimizationModes.CoverageBasedTest
-            };
-
-            var target = new MutationTestProcess(input,
-                null,
-                executor,
-                mutantFilter: mutantFilterMock.Object,
-                options: options);
->>>>>>> 40c70c27
             // test mutants
             target.GetCoverage();
             
-            target.Test(scenario.Mutants);
+            target.Test(scenario.GetMutants());
             // first mutant should be killed by test 2
             scenario.GetMutantStatus(1).ShouldBe(MutantStatus.Killed);
         }
@@ -732,7 +620,7 @@
             var folder = new CsharpFolderComposite();
             folder.Add(new CsharpFileLeaf()
             {
-                Mutants = scenario.Mutants
+                Mutants = scenario.GetMutants()
             });
 
             var projectUnderTest = TestHelper.SetupProjectAnalyzerResult(
@@ -782,7 +670,7 @@
             var folder = new CsharpFolderComposite();
             folder.Add(new CsharpFileLeaf()
             {
-                Mutants = new Collection<Mutant>() { }
+                Mutants = new Collection<Mutant>()
             });
 
             var projectUnderTest = TestHelper.SetupProjectAnalyzerResult(
@@ -843,7 +731,7 @@
             // test mutants
             target.GetCoverage();
             
-            var result = target.DiagnoseMutant(scenario.Mutants, 1);
+            var result = target.DiagnoseMutant(scenario.GetMutants(), 1);
             // first mutant should be killed by test 2
             result.RunResults[0].status.ShouldBe(MutantStatus.Killed);
             // tests should have been run three times
@@ -859,11 +747,11 @@
             scenario.CreateTests(1);
 
             scenario.DeclareCoverageForMutant(1);
-            scenario.DeclareTestsFailingWhenTestingMutant(new []{1}, 1, 1);
+            scenario.DeclareTestsFailingWhenTestingMutantWithGroup(1, new []{1}, 1);
             var target = BuildMutationTestProcess(scenario);
             target.GetCoverage();
             // test mutants
-            var result = target.DiagnoseMutant(scenario.Mutants, 1);
+            var result = target.DiagnoseMutant(scenario.GetMutants(), 1);
 
             result.RunResults[0].status.ShouldBe(MutantStatus.NoCoverage);
             result.RunResults[1].status.ShouldBe(MutantStatus.NoCoverage);
@@ -878,11 +766,12 @@
             scenario.CreateTests(1, 2);
 
             scenario.DeclareCoverageForMutant(1, 1, 2);
+            // no test failing 
             scenario.DeclareTestsFailingWhenTestingMutant(1);
             var target = BuildMutationTestProcess(scenario);
             target.GetCoverage();
             // test mutants
-            var result = target.DiagnoseMutant(scenario.Mutants, 1);
+            var result = target.DiagnoseMutant(scenario.GetMutants(), 1);
 
             result.RunResults[0].status.ShouldBe(MutantStatus.Survived);
             result.RunResults[1].status.ShouldBe(MutantStatus.Survived);
@@ -901,11 +790,11 @@
             var target = BuildMutationTestProcess(scenario);
             target.GetCoverage();
             // test mutants
-            var result = target.DiagnoseMutant(scenario.Mutants, 1);
+            var result = target.DiagnoseMutant(scenario.GetMutants(), 1);
 
             result.RunResults[0].status.ShouldBe(MutantStatus.NoCoverage);
             result.RunResults[1].status.ShouldBe(MutantStatus.NoCoverage);
-            result.RunResults[2].status.ShouldBe(MutantStatus.NotRun);
+            result.RunResults[2].status.ShouldBe(MutantStatus.Survived);
         }
 
         [Fact]
@@ -920,20 +809,20 @@
             scenario.DeclareCoverageForMutant(2, 2);
             scenario.DeclareCoverageForMutant(3, 3);
             scenario.DeclareCoverageForMutant(4, 4);
-            scenario.DeclareTestsFailingWhenTestingMutant(new []{1, 2, 3, 4}, 1);
-            scenario.DeclareTestsFailingWhenTestingMutant(new []{1, 2, 3}, 1);
-            scenario.DeclareTestsFailingWhenTestingMutant(new []{1, 2, 4}, 1, 1);
-            scenario.DeclareTestsFailingWhenTestingMutant(new []{1, 4}, 1, 1);
-            scenario.DeclareTestsFailingWhenTestingMutant(new []{1, 3}, 1);
-            scenario.DeclareTestsFailingWhenTestingMutant(new []{1, 2}, 1, 1);
-            scenario.DeclareTestsFailingWhenTestingMutant(new []{1}, 1, 1);
-            //scenario.DeclareTestsFailingWhenTestingMutant(new []{1}, 1, 1, 2);
+            scenario.DeclareTestsFailingWhenTestingMutantWithGroup(1, new []{1, 2, 3, 4});
+            scenario.DeclareTestsFailingWhenTestingMutantWithGroup(1, new []{1, 2, 3});
+            scenario.DeclareTestsFailingWhenTestingMutantWithGroup(1, new []{1, 2, 4}, 1);
+            scenario.DeclareTestsFailingWhenTestingMutantWithGroup(1, new []{1, 4}, 1);
+            scenario.DeclareTestsFailingWhenTestingMutantWithGroup(1, new []{1, 3});
+            scenario.DeclareTestsFailingWhenTestingMutantWithGroup(1, new []{1, 2}, 1);
+            scenario.DeclareTestsFailingWhenTestingMutantWithGroup(1, new []{1}, 1);
+            //scenario.DeclareTestsFailingWhenTestingMutantWithGroup(new []{1}, 1, 1, 2);
             // test 1 succeeds, test 2 fails
 
             var target = BuildMutationTestProcess(scenario);
             target.GetCoverage();
             // test mutants
-            var result = target.DiagnoseMutant(scenario.Mutants, 1);
+            var result = target.DiagnoseMutant(scenario.GetMutants(), 1);
 
             // first mutant should be killed by test 2
             result.RunResults[0].status.ShouldBe(MutantStatus.Survived);
@@ -957,7 +846,7 @@
             folder.Add(new CsharpFileLeaf()
             {
                 SourceCode = SourceFile,
-                Mutants = scenario.Mutants
+                Mutants = scenario.Mutants.Values
             });
 
             var input = new MutationTestInput
@@ -986,7 +875,7 @@
                 mutantFilter: mutantFilterMock.Object,
                 options: new StrykerOptions
                 {
-                    BasePath = basePath,
+                    ProjectPath = basePath,
                     Concurrency = 1,
                     OptimizationMode = OptimizationModes.CoverageBasedTest
                 });
