--- conflicted
+++ resolved
@@ -35,7 +35,6 @@
         [Fact]
         public void MutationTestProcess_MutateShouldCallMutantOrchestrator()
         {
-<<<<<<< HEAD
             var input = new MutationTestInput() {
                 ProjectInfo = new ProjectInfo() {
                     TestProjectAnalyzerResult = new ProjectAnalyzerResult(null)
@@ -55,18 +54,6 @@
                         }
                     },
                     ProjectContents = new FolderComposite() {
-=======
-            var input = new MutationTestInput()
-            {
-                ProjectInfo = new Core.Initialisation.ProjectInfo()
-                {
-                    TestProjectPath = Path.Combine(_filesystemRoot, "ExampleProject.Test"),
-                    ProjectUnderTestPath = Path.Combine(_filesystemRoot, "ExampleProject"),
-                    ProjectUnderTestAssemblyName = "ExampleProject",
-                    TargetFramework = "netcoreapp2.0",
-                    ProjectContents = new FolderComposite()
-                    {
->>>>>>> 6b7ebcb8
                         Name = Path.Combine(_filesystemRoot, "ExampleProject"),
                         Children = new Collection<ProjectComponent>() {
                             new FileLeaf() {
@@ -125,7 +112,6 @@
             string sourceFile2 = _sourceFile.Replace("Recursive.cs", "Recursive2.cs");
             string sourceFile3 = _sourceFile.Replace("Recursive.cs", "Recursive3.cs");
 
-<<<<<<< HEAD
             var input = new MutationTestInput() {
                 ProjectInfo = new ProjectInfo() {
                     TestProjectAnalyzerResult = new ProjectAnalyzerResult(null)
@@ -145,18 +131,6 @@
                         }
                     },
                     ProjectContents = new FolderComposite() {
-=======
-            var input = new MutationTestInput()
-            {
-                ProjectInfo = new Core.Initialisation.ProjectInfo()
-                {
-                    TestProjectPath = Path.Combine(_filesystemRoot, "ExampleProject.Test"),
-                    ProjectUnderTestPath = Path.Combine(_filesystemRoot, "ExampleProject"),
-                    ProjectUnderTestAssemblyName = "ExampleProject",
-                    TargetFramework = "netcoreapp2.0",
-                    ProjectContents = new FolderComposite()
-                    {
->>>>>>> 6b7ebcb8
                         Name = Path.Combine(_filesystemRoot, "ExampleProject"),
                         Children = new Collection<ProjectComponent>() {
                             new FileLeaf() {
@@ -225,7 +199,6 @@
         public void MutationTestProcess_MutateShouldWriteToDisk_IfCompilationIsSuccessful()
         {
             string basePath = Path.Combine(_filesystemRoot, "ExampleProject.Test");
-<<<<<<< HEAD
             var input = new MutationTestInput() {
                 ProjectInfo = new ProjectInfo() {
                     TestProjectAnalyzerResult = new ProjectAnalyzerResult(null)
@@ -245,15 +218,6 @@
                         }
                     },
                     ProjectContents = new FolderComposite() {
-=======
-            var input = new MutationTestInput()
-            {
-                ProjectInfo = new Core.Initialisation.ProjectInfo()
-                {
-                    TestProjectPath = basePath,
-                    ProjectContents = new FolderComposite()
-                    {
->>>>>>> 6b7ebcb8
                         Name = "ProjectRoot",
                         Children = new Collection<ProjectComponent>() {
                             new FileLeaf() {
