using System.Collections.Generic;
using System.Collections.ObjectModel;
using System.IO;
using System.IO.Abstractions.TestingHelpers;
using System.Linq;
using System.Reflection;
using Buildalyzer;
using Microsoft.CodeAnalysis;
using Microsoft.CodeAnalysis.CSharp;
using Moq;
using Shouldly;
using Stryker.Core.CoverageAnalysis;
using Stryker.Core.Exceptions;
using Stryker.Core.Initialisation;
using Stryker.Core.MutantFilters;
using Stryker.Core.Mutants;
using Stryker.Core.MutationTest;
using Stryker.Core.Mutators;
using Stryker.Core.Options;
using Stryker.Core.ProjectComponents;
using Stryker.Core.ProjectComponents.SourceProjects;
using Stryker.Core.Reporters;
using Stryker.Core.TestRunners;
using Xunit;
using Mutation = Stryker.Core.Mutants.Mutation;

namespace Stryker.Core.UnitTest.MutationTest
{
    public class MutationTestProcessTests : TestBase
    {
        private string CurrentDirectory { get; }
        private string FilesystemRoot { get; }
        private string SourceFile { get; }

        public MutationTestProcessTests()
        {
            CurrentDirectory = Path.GetDirectoryName(Assembly.GetExecutingAssembly().Location);
            FilesystemRoot = Path.GetPathRoot(CurrentDirectory);
            SourceFile = File.ReadAllText(CurrentDirectory + "/TestResources/ExampleSourceFile.cs");
        }

        [Fact]
        public void ShouldCallMutantOrchestratorAndReporter()
        {
            var inputFile = new CsharpFileLeaf()
            {
                SourceCode = SourceFile,
                SyntaxTree = CSharpSyntaxTree.ParseText(SourceFile)
            };
            var folder = new CsharpFolderComposite();
            folder.Add(inputFile);
            var fileSystem = new MockFileSystem(new Dictionary<string, MockFileData>
            {
                { Path.Combine(FilesystemRoot, "ExampleProject","Recursive.cs"), new MockFileData(SourceFile)},
                { Path.Combine(FilesystemRoot, "ExampleProject.Test", "bin", "Debug", "netcoreapp2.0", "ExampleProject.dll"), new MockFileData("Bytecode") },
                { Path.Combine(FilesystemRoot, "ExampleProject.Test", "obj", "Release", "netcoreapp2.0", "ExampleProject.dll"), new MockFileData("Bytecode") }
            });

            var input = new MutationTestInput()
            {
                SourceProjectInfo = new SourceProjectInfo(fileSystem)
                {
                    ProjectUnderTestAnalyzerResult = TestHelper.SetupProjectAnalyzerResult(properties: new Dictionary<string, string>()
                        {
                            { "TargetDir", "/bin/Debug/netcoreapp2.1" },
                            { "TargetFileName", "TestName.dll" },
                            { "AssemblyName", "AssemblyName" },
                            { "Language", "C#" }
                        }).Object,
                    TestProjectAnalyzerResults = new List<IAnalyzerResult> { TestHelper.SetupProjectAnalyzerResult(properties: new Dictionary<string, string>()
                        {
                            { "TargetDir", "/bin/Debug/netcoreapp2.1" },
                            { "TargetFileName", "TestName.dll" },
                            { "AssemblyName", "AssemblyName" },
                            { "Language", "C#" }
                        }).Object
                    },
                    ProjectContents = folder
                }
            };

            var mutantToBeSkipped = new Mutant() { Mutation = new Mutation() };
            var mockMutants = new Collection<Mutant>() { new() { Mutation = new Mutation() }, mutantToBeSkipped };

            // create mocks
            var options = new StrykerOptions()
            {
                DevMode = true,
                ExcludedMutations = new Mutator[] { }
            };
            var orchestratorMock = new Mock<BaseMutantOrchestrator<SyntaxNode>>(MockBehavior.Strict, options);
            var reporterMock = new Mock<IReporter>(MockBehavior.Strict);
            var mutationTestExecutorMock = new Mock<IMutationTestExecutor>(MockBehavior.Strict);
            var coverageAnalyzerMock = new Mock<ICoverageAnalyser>(MockBehavior.Strict);

            // setup mocks
            orchestratorMock.Setup(x => x.GetLatestMutantBatch()).Returns(mockMutants);
            orchestratorMock.Setup(x => x.Mutate(It.IsAny<SyntaxNode>())).Returns(CSharpSyntaxTree.ParseText(SourceFile).GetRoot());
            orchestratorMock.SetupAllProperties();

            var target = new MutationTestProcess(input,
                reporterMock.Object,
                mutationTestExecutorMock.Object,
                orchestratorMock.Object,
                fSharpOrchestrator: null,
                fileSystem,
                new BroadcastMutantFilter(Enumerable.Empty<IMutantFilter>()),
                coverageAnalyzerMock.Object,
                options);

            // start mutation process
            target.Mutate();

            target.FilterMutants();

            // verify the right methods were called
            orchestratorMock.Verify(x => x.Mutate(It.IsAny<SyntaxNode>()), Times.Once);
        }

        [Fact]
        public void FilterMutantsShouldCallMutantFilters()
        {
            var inputFile = new CsharpFileLeaf()
            {
                SourceCode = SourceFile,
                SyntaxTree = CSharpSyntaxTree.ParseText(SourceFile)
            };

            var folder = new CsharpFolderComposite();
            folder.Add(inputFile);

            var fileSystem = new MockFileSystem(new Dictionary<string, MockFileData>
            {
                { Path.Combine(FilesystemRoot, "ExampleProject","Recursive.cs"), new MockFileData(SourceFile)},
                { Path.Combine(FilesystemRoot, "ExampleProject.Test", "bin", "Debug", "netcoreapp2.0", "ExampleProject.dll"), new MockFileData("Bytecode") },
                { Path.Combine(FilesystemRoot, "ExampleProject.Test", "obj", "Release", "netcoreapp2.0", "ExampleProject.dll"), new MockFileData("Bytecode") }
            });

            var input = new MutationTestInput()
            {
                SourceProjectInfo = new SourceProjectInfo(fileSystem)
                {
                    ProjectUnderTestAnalyzerResult = TestHelper.SetupProjectAnalyzerResult(properties: new Dictionary<string, string>()
                        {
                            { "TargetDir", "/bin/Debug/netcoreapp2.1" },
                            { "TargetFileName", "TestName.dll" },
                            { "AssemblyName", "AssemblyName" },
                            { "Language", "C#" }
                        }).Object,
                    TestProjectAnalyzerResults = new List<IAnalyzerResult> { TestHelper.SetupProjectAnalyzerResult(properties: new Dictionary<string, string>()
                        {
                            { "TargetDir", "/bin/Debug/netcoreapp2.1" },
                            { "TargetFileName", "TestName.dll" },
                            { "AssemblyName", "AssemblyName" },
                            { "Language", "C#" }
                        }).Object
                    },
                    ProjectContents = folder
                }
            };

            var mutantToBeSkipped = new Mutant() { Mutation = new Mutation() };
            var compileErrorMutant = new Mutant() { Mutation = new Mutation(), ResultStatus = MutantStatus.CompileError };
            var mockMutants = new Collection<Mutant>() { new Mutant() { Mutation = new Mutation() }, mutantToBeSkipped, compileErrorMutant };

            // create mocks
            var options = new StrykerOptions()
            {
                DevMode = true,
                ExcludedMutations = new Mutator[] { }
            };

            var orchestratorMock = new Mock<BaseMutantOrchestrator<SyntaxNode>>(MockBehavior.Strict, options);
            var reporterMock = new Mock<IReporter>(MockBehavior.Strict);
            var mutationTestExecutorMock = new Mock<IMutationTestExecutor>(MockBehavior.Strict);
            var mutantFilterMock = new Mock<IMutantFilter>(MockBehavior.Strict);
            var coverageAnalyzerMock = new Mock<ICoverageAnalyser>(MockBehavior.Strict);

            // setup mocks
            reporterMock.Setup(x => x.OnMutantsCreated(It.IsAny<IReadOnlyProjectComponent>()));
            orchestratorMock.Setup(x => x.GetLatestMutantBatch()).Returns(mockMutants);
            orchestratorMock.Setup(x => x.Mutate(It.IsAny<SyntaxNode>())).Returns(CSharpSyntaxTree.ParseText(SourceFile).GetRoot());
            orchestratorMock.SetupAllProperties();
            mutantFilterMock.SetupGet(x => x.DisplayName).Returns("Mock filter");
            IEnumerable<Mutant> mutantsPassedToFilter = null;
            mutantFilterMock.Setup(x => x.FilterMutants(It.IsAny<IEnumerable<Mutant>>(), It.IsAny<IReadOnlyFileLeaf>(), It.IsAny<StrykerOptions>()))
                .Callback<IEnumerable<Mutant>, IReadOnlyFileLeaf, StrykerOptions>((mutants, _, __) => mutantsPassedToFilter = mutants)
                .Returns((IEnumerable<Mutant> mutants, IReadOnlyFileLeaf file, StrykerOptions o) => mutants.Take(1));


            var target = new MutationTestProcess(input,
                reporterMock.Object,
                mutationTestExecutorMock.Object,
                orchestratorMock.Object,
                fSharpOrchestrator: null,
                fileSystem,
                new BroadcastMutantFilter(new[] { mutantFilterMock.Object }),
                coverageAnalyzerMock.Object,
                options);

            // start mutation process
            target.Mutate();

            target.FilterMutants();

            // verify that compiler error mutants are not passed to filter
            mutantsPassedToFilter.ShouldNotContain(compileErrorMutant);

            // verify that filtered mutants are skipped
            inputFile.Mutants.ShouldContain(mutantToBeSkipped);
            mutantToBeSkipped.ResultStatus.ShouldBe(MutantStatus.Ignored);
        }


        [Fact]
        public void MutateShouldWriteToDisk_IfCompilationIsSuccessful()
        {
            var folder = new CsharpFolderComposite();
            folder.Add(new CsharpFileLeaf
            {
                SourceCode = SourceFile,
                SyntaxTree = CSharpSyntaxTree.ParseText(SourceFile)
            });

            var fileSystem = new MockFileSystem(new Dictionary<string, MockFileData>
            {
                { Path.Combine(FilesystemRoot, "SomeFile.cs"), new MockFileData("SomeFile")},
            });

            var input = new MutationTestInput()
            {
                SourceProjectInfo = new SourceProjectInfo(fileSystem)
                {
                    ProjectUnderTestAnalyzerResult = TestHelper.SetupProjectAnalyzerResult(properties: new Dictionary<string, string>()
                        {
                            { "TargetDir", Path.Combine(FilesystemRoot, "ProjectUnderTest", "bin", "Debug", "netcoreapp2.0") },
                            { "TargetFileName", "ProjectUnderTest.dll" },
                            { "AssemblyName", "ProjectUnderTest.dll" },
                            { "Language", "C#" }
                        }).Object,
                    TestProjectAnalyzerResults = new List<IAnalyzerResult> { TestHelper.SetupProjectAnalyzerResult(properties: new Dictionary<string, string>()
                        {
                            { "TargetDir", Path.Combine(FilesystemRoot, "TestProject", "bin", "Debug", "netcoreapp2.0") },
                            { "TargetFileName", "TestProject.dll" },
                            { "Language", "C#" }
                        }).Object
                    },
                    ProjectContents = folder
                }
            };
            var mockMutants = new Collection<Mutant>() { new() { Mutation = new Mutation() } };

            // create mocks
            var options = new StrykerOptions();
            var orchestratorMock = new Mock<BaseMutantOrchestrator<SyntaxNode>>(MockBehavior.Strict, options);
            var reporterMock = new Mock<IReporter>(MockBehavior.Strict);
            var mutationTestExecutorMock = new Mock<IMutationTestExecutor>(MockBehavior.Strict);
            var coverageAnalyzerMock = new Mock<ICoverageAnalyser>(MockBehavior.Strict);

            fileSystem.AddDirectory(Path.Combine(FilesystemRoot, "TestProject", "bin", "Debug", "netcoreapp2.0"));

            // setup mocks
            orchestratorMock.Setup(x => x.Mutate(It.IsAny<SyntaxNode>())).Returns(CSharpSyntaxTree.ParseText(SourceFile).GetRoot());
            orchestratorMock.SetupAllProperties();
            orchestratorMock.Setup(x => x.GetLatestMutantBatch()).Returns(mockMutants);
            reporterMock.Setup(x => x.OnMutantsCreated(It.IsAny<IReadOnlyProjectComponent>()));

            var target = new MutationTestProcess(input,
                reporterMock.Object,
                mutationTestExecutorMock.Object,
                orchestratorMock.Object,
                fSharpOrchestrator: null,
                fileSystem,
                new BroadcastMutantFilter(Enumerable.Empty<IMutantFilter>()),
                coverageAnalyzerMock.Object,
                options);

            target.Mutate();

            // Verify the created assembly is written to disk on the right location
            var expectedPath = Path.Combine(FilesystemRoot, "TestProject", "bin", "Debug", "netcoreapp2.0", "ProjectUnderTest.dll");
            fileSystem.ShouldContainFile(expectedPath);
        }

        [Fact]
        public void ShouldCallExecutorForEveryCoveredMutant()
        {
            var scenario = new FullRunScenario();
            scenario.CreateMutants(1, 2);
            // we need at least one test
            scenario.CreateTest(1);
            // and we need to declare that the mutant is covered
            scenario.DeclareCoverageForMutant(1);
            var basePath = Path.Combine(FilesystemRoot, "ExampleProject.Test");

            var folder = new CsharpFolderComposite();
            folder.Add(new CsharpFileLeaf()
            {
                SourceCode = SourceFile,
                Mutants = scenario.GetMutants()
            });

            var input = new MutationTestInput()
            {
                SourceProjectInfo = new SourceProjectInfo(new MockFileSystem())
                {
                    ProjectUnderTestAnalyzerResult = TestHelper.SetupProjectAnalyzerResult(properties: new Dictionary<string, string>()
                        {
                            { "TargetDir", "/bin/Debug/netcoreapp2.1" },
                            { "TargetFileName", "TestName.dll" },
                            { "Language", "C#" }
                        }).Object
                    ,
                    ProjectContents = folder
                },
                InitialTestRun = new InitialTestRun(scenario.GetInitialRunResult(), new TimeoutValueCalculator(500))
            };
            var reporterMock = new Mock<IReporter>(MockBehavior.Strict);
            reporterMock.Setup(x => x.OnMutantTested(It.IsAny<Mutant>()));

            var mutationExecutor = new MutationTestExecutor(scenario.GetTestRunnerMock().Object);

            var mutantFilterMock = new Mock<IMutantFilter>(MockBehavior.Loose);

            var options = new StrykerOptions()
            {
                ProjectPath = basePath,
                Concurrency = 1,
                OptimizationMode = OptimizationModes.CoverageBasedTest
            };
            var target = new MutationTestProcess(input,
                reporterMock.Object,
                mutationExecutor,
                mutantFilter: mutantFilterMock.Object,
                options: options);

            target.GetCoverage();
            target.Test(scenario.GetCoveredMutants());

            scenario.GetMutantStatus(1).ShouldBe(MutantStatus.Survived);
            scenario.GetMutantStatus(2).ShouldBe(MutantStatus.NoCoverage);
        }

        [Fact]
        public void ShouldCallExecutorForEveryMutantWhenNoOptimization()
        {
            var scenario = new FullRunScenario();
            scenario.CreateMutants(1, 2);
            // we need at least one test
            scenario.CreateTest(1);
            // and we need to declare that the mutant is covered
            scenario.DeclareCoverageForMutant(1);
            scenario.SetMode(OptimizationModes.None);
            var basePath = Path.Combine(FilesystemRoot, "ExampleProject.Test");

            var folder = new CsharpFolderComposite();
            folder.Add(new CsharpFileLeaf()
            {
                SourceCode = SourceFile,
                Mutants = scenario.GetMutants()
            });

            var input = new MutationTestInput()
            {
                ProjectInfo = new ProjectInfo(new MockFileSystem())
                {
                    ProjectUnderTestAnalyzerResult = TestHelper.SetupProjectAnalyzerResult(properties: new Dictionary<string, string>()
                        {
                            { "TargetDir", "/bin/Debug/netcoreapp2.1" },
                            { "TargetFileName", "TestName.dll" },
                            { "Language", "C#" }
                        }).Object
                    ,
                    ProjectContents = folder
                },
                AssemblyReferences = _assemblies,
                InitialTestRun = new InitialTestRun(scenario.GetInitialRunResult(), new TimeoutValueCalculator(500))
            };
            var reporterMock = new Mock<IReporter>(MockBehavior.Strict);
            reporterMock.Setup(x => x.OnMutantTested(It.IsAny<Mutant>()));

            var mutationExecutor = new MutationTestExecutor(scenario.GetTestRunnerMock().Object);

            var mutantFilterMock = new Mock<IMutantFilter>(MockBehavior.Loose);

            var options = new StrykerOptions()
            {
                OutputPath = basePath,
                Concurrency = 1,
                OptimizationMode = OptimizationModes.None
            };
            var target = new MutationTestProcess(input,
                reporterMock.Object,
                mutationExecutor,
                mutantFilter: mutantFilterMock.Object,
                options: options);

            target.GetCoverage();
            target.Test(scenario.GetMutants());

            scenario.GetMutantStatus(1).ShouldBe(MutantStatus.Survived);
            scenario.GetMutantStatus(2).ShouldBe(MutantStatus.Survived);
        }

        [Fact]
        public void ShouldHandleCoverage()
        {
            var scenario = new FullRunScenario();
            var basePath = Path.Combine(FilesystemRoot, "ExampleProject.Test");
<<<<<<< HEAD
            scenario.CreateMutants(1, 2);
=======
            scenario.CreateMutants(1, 2, 3);
>>>>>>> a6737522

            var folder = new CsharpFolderComposite();
            folder.Add(new CsharpFileLeaf()
            {
                SourceCode = SourceFile,
                Mutants = scenario.GetMutants()
            });
            scenario.CreateTests(1, 2);

            // mutant 1 is covered by both tests
            scenario.DeclareCoverageForMutant(1);
            // mutant 2 is covered only by test 1
            scenario.DeclareCoverageForMutant(2, 1);
            // mutant 3 as no coverage
            // test 1 succeeds, test 2 fails
            scenario.DeclareTestsFailingWhenTestingMutant(1, 2);
            var runnerMock = scenario.GetTestRunnerMock();

            // setup coverage
            var executor = new MutationTestExecutor(runnerMock.Object);

            var input = new MutationTestInput
            {
                SourceProjectInfo = new SourceProjectInfo(new MockFileSystem())
                {
                    ProjectUnderTestAnalyzerResult = TestHelper.SetupProjectAnalyzerResult(properties: new Dictionary<string, string>()
                    {
                        { "TargetDir", "/bin/Debug/netcoreapp2.1" },
                        { "TargetFileName", "TestName.dll" },
                        { "Language", "C#" }
                    }).Object,
                    ProjectContents = folder
                },
                InitialTestRun = new InitialTestRun(scenario.GetInitialRunResult(), new TimeoutValueCalculator(500))
            };

            var mutantFilterMock = new Mock<IMutantFilter>(MockBehavior.Loose);

            var options = new StrykerOptions
            {
                ProjectPath = basePath,
                Concurrency = 1,
                OptimizationMode = OptimizationModes.CoverageBasedTest
            };

            var target = new MutationTestProcess(input,
                null,
                executor,
                mutantFilter: mutantFilterMock.Object,
                options: options);
            // test mutants
            target.GetCoverage();
<<<<<<< HEAD

            target.Test(input.SourceProjectInfo.ProjectContents.Mutants);
=======
            
            target.Test(input.ProjectInfo.ProjectContents.Mutants.Where(m=> m.ResultStatus == MutantStatus.NotRun));
>>>>>>> a6737522
            // first mutant should be killed by test 2
            scenario.GetMutantStatus(1).ShouldBe(MutantStatus.Killed);
            // other mutant survives
            scenario.GetMutantStatus(2).ShouldBe(MutantStatus.Survived);
            // third mutant appears as no coverage
            scenario.GetMutantStatus(3).ShouldBe(MutantStatus.NoCoverage);
        }

        [Fact]
        public void ShouldNotKillMutantIfOnlyKilledByFailingTest()
        {
            var scenario = new FullRunScenario();
            var basePath = Path.Combine(FilesystemRoot, "ExampleProject.Test");
            scenario.CreateMutants(1);

            var folder = new CsharpFolderComposite();
            folder.Add(new CsharpFileLeaf()
            {
                SourceCode = SourceFile,
                Mutants = scenario.GetMutants()
            });
            scenario.CreateTests(1, 2, 3);

            // mutant 1 is covered by all tests
            scenario.DeclareCoverageForMutant(1);
            // mutant 2 is covered only by test 1
            scenario.DeclareTestsFailingAtInit(1);
            // test 1 succeeds, test 2 fails
            scenario.DeclareTestsFailingWhenTestingMutant(1, 1);
            var runnerMock = scenario.GetTestRunnerMock();

            // setup coverage
            var executor = new MutationTestExecutor(runnerMock.Object);

            var input = new MutationTestInput
            {
                ProjectInfo = new ProjectInfo(new MockFileSystem())
                {
                    ProjectUnderTestAnalyzerResult = TestHelper.SetupProjectAnalyzerResult(properties: new Dictionary<string, string>()
                    {
                        { "TargetDir", "/bin/Debug/netcoreapp2.1" },
                        { "TargetFileName", "TestName.dll" },
                        { "Language", "C#" }
                    }).Object,
                    ProjectContents = folder
                },
                AssemblyReferences = _assemblies,
                InitialTestRun = new InitialTestRun(scenario.GetInitialRunResult(), new TimeoutValueCalculator(500))
            };

            var mutantFilterMock = new Mock<IMutantFilter>(MockBehavior.Loose);

            var options = new StrykerOptions
            {
                ProjectPath = basePath,
                Concurrency = 1,
                OptimizationMode = OptimizationModes.CoverageBasedTest
            };

            var target = new MutationTestProcess(input,
                null,
                executor,
                mutantFilter: mutantFilterMock.Object,
                options: options);
            // test mutants
            target.GetCoverage();
            
            target.Test(input.ProjectInfo.ProjectContents.Mutants);
            // first mutant should be marked as survided
            scenario.GetMutantStatus(1).ShouldBe(MutantStatus.Survived);
        }

        [Fact]
        public void ShouldNotKillMutantIfOnlyCoveredByFailingTest()
        {
            var scenario = new FullRunScenario();
            var basePath = Path.Combine(FilesystemRoot, "ExampleProject.Test");
            scenario.CreateMutants(1);

            var folder = new CsharpFolderComposite();
            folder.Add(new CsharpFileLeaf()
            {
                SourceCode = SourceFile,
                Mutants = scenario.GetMutants()
            });
            scenario.CreateTests(1, 2, 3);

            // mutant 1 is covered by both tests
            scenario.DeclareCoverageForMutant(1, 1, 2, 3);
            // mutant 2 is covered only by test 1
            scenario.DeclareTestsFailingAtInit(1, 2, 3);
            // test 1 succeeds, test 2 fails
            scenario.DeclareTestsFailingWhenTestingMutant(1, 1, 2, 3);
            var runnerMock = scenario.GetTestRunnerMock();

            // setup coverage
            var executor = new MutationTestExecutor(runnerMock.Object);

            var input = new MutationTestInput
            {
                ProjectInfo = new ProjectInfo(new MockFileSystem())
                {
                    ProjectUnderTestAnalyzerResult = TestHelper.SetupProjectAnalyzerResult(properties: new Dictionary<string, string>()
                    {
                        { "TargetDir", "/bin/Debug/netcoreapp2.1" },
                        { "TargetFileName", "TestName.dll" },
                        { "Language", "C#" }
                    }).Object,
                    ProjectContents = folder
                },
                AssemblyReferences = _assemblies,
                InitialTestRun = new InitialTestRun(scenario.GetInitialRunResult(), new TimeoutValueCalculator(500))
            };

            var mutantFilterMock = new Mock<IMutantFilter>(MockBehavior.Loose);

            var options = new StrykerOptions
            {
                ProjectPath = basePath,
                Concurrency = 1,
                OptimizationMode = OptimizationModes.CoverageBasedTest
            };

            var target = new MutationTestProcess(input,
                null,
                executor,
                mutantFilter: mutantFilterMock.Object,
                options: options);
            // test mutants
            target.GetCoverage();
            
            // first mutant should be marked as survived without any test
            scenario.GetMutantStatus(1).ShouldBe(MutantStatus.Survived);
        }

        [Fact]
        public void ShouldKillMutantKilledByFailingTestAndNormalTest()
        {
            var scenario = new FullRunScenario();
            var basePath = Path.Combine(FilesystemRoot, "ExampleProject.Test");
<<<<<<< HEAD
            scenario.CreateMutants(1, 2);
=======
            scenario.CreateMutants(1);
>>>>>>> a6737522

            var folder = new CsharpFolderComposite();
            folder.Add(new CsharpFileLeaf()
            {
                SourceCode = SourceFile,
                Mutants = scenario.GetMutants()
            });
            scenario.CreateTests(1, 2, 3);

            // mutant 1 is covered by both tests
            scenario.DeclareCoverageForMutant(1);
            // mutant 2 is covered only by test 1
<<<<<<< HEAD
            scenario.DeclareCoverageForMutant(2, 1, 3);
=======
>>>>>>> a6737522
            scenario.DeclareTestsFailingAtInit(1);
            // test 1 succeeds, test 2 fails
            scenario.DeclareTestsFailingWhenTestingMutant(1, 1, 2);
            var runnerMock = scenario.GetTestRunnerMock();

            // setup coverage
            var executor = new MutationTestExecutor(runnerMock.Object);

            var input = new MutationTestInput
            {
                SourceProjectInfo = new SourceProjectInfo(new MockFileSystem())
                {
                    ProjectUnderTestAnalyzerResult = TestHelper.SetupProjectAnalyzerResult(properties: new Dictionary<string, string>()
                    {
                        { "TargetDir", "/bin/Debug/netcoreapp2.1" },
                        { "TargetFileName", "TestName.dll" },
                        { "Language", "C#" }
                    }).Object,
                    ProjectContents = folder
                },
                InitialTestRun = new InitialTestRun(scenario.GetInitialRunResult(), new TimeoutValueCalculator(500))
            };

            var mutantFilterMock = new Mock<IMutantFilter>(MockBehavior.Loose);

            var options = new StrykerOptions
            {
                ProjectPath = basePath,
                Concurrency = 1,
                OptimizationMode = OptimizationModes.CoverageBasedTest
            };

            var target = new MutationTestProcess(input,
                null,
                executor,
                mutantFilter: mutantFilterMock.Object,
                options: options);
            // test mutants
            target.GetCoverage();

            target.Test(input.SourceProjectInfo.ProjectContents.Mutants);
            // first mutant should be killed by test 2
            scenario.GetMutantStatus(1).ShouldBe(MutantStatus.Killed);
        }

        [Theory]
        [InlineData(MutantStatus.Ignored)]
        [InlineData(MutantStatus.CompileError)]
        public void ShouldThrowExceptionWhenOtherStatusThanNotRunIsPassed(MutantStatus status)
        {
            var mutant = new Mutant { Id = 1, ResultStatus = status };
            var basePath = Path.Combine(FilesystemRoot, "ExampleProject.Test");

            var folder = new CsharpFolderComposite();
            folder.Add(new CsharpFileLeaf
            {
                Mutants = new Collection<Mutant> { mutant }
            });

            var input = new MutationTestInput()
            {
                SourceProjectInfo = new SourceProjectInfo(new MockFileSystem())
                {
                    ProjectUnderTestAnalyzerResult = TestHelper.SetupProjectAnalyzerResult(properties: new Dictionary<string, string>()
                        {
                            { "TargetDir", "/bin/Debug/netcoreapp2.1" },
                            { "TargetFileName", "TestName.dll" },
                            { "Language", "C#" }
                        }).Object,
                    TestProjectAnalyzerResults = new List<IAnalyzerResult> { TestHelper.SetupProjectAnalyzerResult(properties: new Dictionary<string, string>()
                        {
                            { "TargetDir", "/bin/Debug/netcoreapp2.1" },
                            { "TargetFileName", "TestName.dll" },
                            { "Language", "C#" }
                        }).Object
                    },
                    ProjectContents = folder
                }
            };
            var reporterMock = new Mock<IReporter>(MockBehavior.Strict);
            reporterMock.Setup(x => x.OnMutantTested(It.IsAny<Mutant>()));

            var runnerMock = new Mock<ITestRunner>();
            runnerMock.Setup(x => x.DiscoverTests()).Returns(new TestSet());
            var executorMock = new Mock<IMutationTestExecutor>(MockBehavior.Strict);
            executorMock.SetupGet(x => x.TestRunner).Returns(runnerMock.Object);
            executorMock.Setup(x => x.Test(It.IsAny<IList<Mutant>>(),
                It.IsAny<ITimeoutValueCalculator>(),
                It.IsAny<TestUpdateHandler>()));

            var mutantFilterMock = new Mock<IMutantFilter>(MockBehavior.Loose);

            var options = new StrykerOptions()
            {
                ProjectPath = basePath
            };

            var target = new MutationTestProcess(input,
                reporterMock.Object,
                executorMock.Object,
                mutantFilter: mutantFilterMock.Object,
                options: options);

            Should.Throw<GeneralStrykerException>(() => target.Test(input.SourceProjectInfo.ProjectContents.Mutants));
        }

        [Fact]
        public void ShouldNotTest_WhenThereAreNoMutationsAtAll()
        {
            var basePath = Path.Combine(FilesystemRoot, "ExampleProject.Test");
            var scenario = new FullRunScenario();
            var folder = new CsharpFolderComposite();
            folder.Add(new CsharpFileLeaf()
            {
                Mutants = scenario.GetMutants()
            });

            var projectUnderTest = TestHelper.SetupProjectAnalyzerResult(
                    properties: new Dictionary<string, string>() { { "Language", "C#" } }).Object;
            var input = new MutationTestInput()
            {
                SourceProjectInfo = new SourceProjectInfo(new MockFileSystem())
                {
                    ProjectContents = folder,
                    ProjectUnderTestAnalyzerResult = projectUnderTest
                }
            };

            var executorMock = new Mock<IMutationTestExecutor>(MockBehavior.Strict);
            executorMock.SetupGet(x => x.TestRunner).Returns(scenario.GetTestRunnerMock().Object);
            executorMock.Setup(x => x.Test(It.IsAny<IList<Mutant>>(), It.IsAny<ITimeoutValueCalculator>(), It.IsAny<TestUpdateHandler>()));

            var mutantFilterMock = new Mock<IMutantFilter>(MockBehavior.Loose);

            var options = new StrykerOptions()
            {
                ProjectPath = basePath
            };

            var reporterMock = new Mock<IReporter>(MockBehavior.Strict);
            reporterMock.Setup(x => x.OnMutantTested(It.IsAny<Mutant>()));
            var target = new MutationTestProcess(input,
                reporterMock.Object,
                executorMock.Object,
                mutantFilter: mutantFilterMock.Object,
                options: options);

            var testResult = target.Test(input.SourceProjectInfo.ProjectContents.Mutants);

            executorMock.Verify(x => x.Test(It.IsAny<IList<Mutant>>(), It.IsAny<ITimeoutValueCalculator>(), It.IsAny<TestUpdateHandler>()), Times.Never);
            reporterMock.Verify(x => x.OnStartMutantTestRun(It.IsAny<IList<Mutant>>()), Times.Never);
            reporterMock.Verify(x => x.OnMutantTested(It.IsAny<Mutant>()), Times.Never);
            testResult.MutationScore.ShouldBe(double.NaN);
        }

        [Fact]
        public void ShouldNotTest_WhenThereAreNoTestableMutations()
        {
            var basePath = Path.Combine(FilesystemRoot, "ExampleProject.Test");

            var folder = new CsharpFolderComposite();
            folder.Add(new CsharpFileLeaf()
            {
                Mutants = new Collection<Mutant>() { }
            });

            var projectUnderTest = TestHelper.SetupProjectAnalyzerResult(
                    properties: new Dictionary<string, string>() { { "Language", "C#" } }).Object;
            var input = new MutationTestInput()
            {
                SourceProjectInfo = new SourceProjectInfo(new MockFileSystem())
                {
                    ProjectContents = folder,
                    ProjectUnderTestAnalyzerResult = projectUnderTest
                }
            };
            var reporterMock = new Mock<IReporter>(MockBehavior.Strict);
            reporterMock.Setup(x => x.OnMutantTested(It.IsAny<Mutant>()));

            var runnerMock = new Mock<ITestRunner>();
            var executorMock = new Mock<IMutationTestExecutor>(MockBehavior.Strict);
            executorMock.SetupGet(x => x.TestRunner).Returns(runnerMock.Object);
            executorMock.Setup(x => x.Test(It.IsAny<IList<Mutant>>(), It.IsAny<ITimeoutValueCalculator>(), It.IsAny<TestUpdateHandler>()));

            var mutantFilterMock = new Mock<IMutantFilter>(MockBehavior.Loose);

            var options = new StrykerOptions()
            {
                ProjectPath = basePath
            };

            var target = new MutationTestProcess(input,
                reporterMock.Object,
                executorMock.Object,
                mutantFilter: mutantFilterMock.Object,
                options: options);

            var testResult = target.Test(folder.Mutants);

            executorMock.Verify(x => x.Test(It.IsAny<IList<Mutant>>(), It.IsAny<ITimeoutValueCalculator>(), It.IsAny<TestUpdateHandler>()), Times.Never);
            reporterMock.Verify(x => x.OnMutantTested(It.IsAny<Mutant>()), Times.Never);
            testResult.MutationScore.ShouldBe(double.NaN);
        }
    }
}<|MERGE_RESOLUTION|>--- conflicted
+++ resolved
@@ -407,11 +407,7 @@
         {
             var scenario = new FullRunScenario();
             var basePath = Path.Combine(FilesystemRoot, "ExampleProject.Test");
-<<<<<<< HEAD
-            scenario.CreateMutants(1, 2);
-=======
             scenario.CreateMutants(1, 2, 3);
->>>>>>> a6737522
 
             var folder = new CsharpFolderComposite();
             folder.Add(new CsharpFileLeaf()
@@ -464,13 +460,8 @@
                 options: options);
             // test mutants
             target.GetCoverage();
-<<<<<<< HEAD
-
-            target.Test(input.SourceProjectInfo.ProjectContents.Mutants);
-=======
             
-            target.Test(input.ProjectInfo.ProjectContents.Mutants.Where(m=> m.ResultStatus == MutantStatus.NotRun));
->>>>>>> a6737522
+            target.Test(input.SourceProjectInfo.ProjectContents.Mutants.Where(m=> m.ResultStatus == MutantStatus.NotRun));
             // first mutant should be killed by test 2
             scenario.GetMutantStatus(1).ShouldBe(MutantStatus.Killed);
             // other mutant survives
@@ -611,11 +602,7 @@
         {
             var scenario = new FullRunScenario();
             var basePath = Path.Combine(FilesystemRoot, "ExampleProject.Test");
-<<<<<<< HEAD
-            scenario.CreateMutants(1, 2);
-=======
             scenario.CreateMutants(1);
->>>>>>> a6737522
 
             var folder = new CsharpFolderComposite();
             folder.Add(new CsharpFileLeaf()
@@ -628,10 +615,6 @@
             // mutant 1 is covered by both tests
             scenario.DeclareCoverageForMutant(1);
             // mutant 2 is covered only by test 1
-<<<<<<< HEAD
-            scenario.DeclareCoverageForMutant(2, 1, 3);
-=======
->>>>>>> a6737522
             scenario.DeclareTestsFailingAtInit(1);
             // test 1 succeeds, test 2 fails
             scenario.DeclareTestsFailingWhenTestingMutant(1, 1, 2);
