﻿using Microsoft.CodeAnalysis;
using Microsoft.CodeAnalysis.CSharp;
using Moq;
using Stryker.Core.Compiling;
using Stryker.Core.Initialisation.ProjectComponent;
using Stryker.Core.Mutants;
using Stryker.Core.MutationTest;
using Stryker.Core.Options;
using Stryker.Core.Reporters;
using System.Collections.Generic;
using System.Collections.ObjectModel;
using System.IO;
using System.IO.Abstractions.TestingHelpers;
using System.Reflection;
using System.Runtime.InteropServices;
using Xunit;

namespace Stryker.Core.UnitTest.MutationTest
{
    public class MutationTestProcessTests
    {
        private static readonly bool RunningOnWindows = RuntimeInformation.IsOSPlatform(OSPlatform.Windows);
        private string _currentDirectory { get; set; }

        public MutationTestProcessTests()
        {
            _currentDirectory = Path.GetDirectoryName(Assembly.GetExecutingAssembly().Location);
        }

        [SkippableFact]
        public void MutationTestProcess_MutateShouldCallMutantOrchestrator()
        {
            Skip.IfNot(RunningOnWindows);

            string file1 = @"using System;

                namespace ExampleProject
                {
                    public class Recursive
                    {
                        public int Fibinacci(int len)
                        {
                            return Fibonacci(0, 1, 1, len);
                        }

                        private int Fibonacci(int a, int b, int counter, int len)
                        {
                            if (counter <= len)
                            {
                                Console.Write(""{0} "", a);
                                return Fibonacci(b, a + b, counter + 1, len);
                            }
                            return 0;
                        }
                    }
                }
                ";
            var input = new MutationTestInput()
            {
                ProjectInfo = new Core.Initialisation.ProjectInfo()
                {
                    TestProjectPath = @"c:\ExampleProject.Test",
                    ProjectUnderTestPath = @"c:\ExampleProject",
                    ProjectUnderTestAssemblyName = "ExampleProject",
                    TargetFramework = "netcoreapp2.0",
                    ProjectContents = new FolderComposite()
                    {
                        Name = @"c:\ExampleProject",
                        Children = new Collection<ProjectComponent>()
                    {
                        new FileLeaf()
                        {
                            Name = "Recursive.cs",
                            SourceCode = file1
                        }
                    }
                    },
                },
                AssemblyReferences = new ReferenceProvider().GetReferencedAssemblies()
            };

            var fileSystem = new MockFileSystem(new Dictionary<string, MockFileData>
            {
                { @"c:\ExampleProject\Recursive.cs", new MockFileData(file1)},
                { @"c:\ExampleProject.Test\bin\Debug\netcoreapp2.0\ExampleProject.dll", new MockFileData("Bytecode") },
                { @"c:\ExampleProject.Test\obj\Release\netcoreapp2.0\ExampleProject.dll", new MockFileData("Bytecode") }
            });
            var mockMutants = new Collection<Mutant>() { new Mutant() { Mutation = new Mutation() } };

            // create mocks
            var orchestratorMock = new Mock<IMutantOrchestrator>(MockBehavior.Strict);
            var reporterMock = new Mock<IReporter>(MockBehavior.Strict);
            var mutationTestExecutorMock = new Mock<IMutationTestExecutor>(MockBehavior.Strict);
            var compilingProcessMock = new Mock<ICompilingProcess>(MockBehavior.Strict);

            // setup mocks
            reporterMock.Setup(x => x.OnMutantsCreated(It.IsAny<ProjectComponent>()));
            orchestratorMock.Setup(x => x.GetLatestMutantBatch()).Returns(mockMutants);
            orchestratorMock.Setup(x => x.Mutate(It.IsAny<SyntaxNode>())).Returns(CSharpSyntaxTree.ParseText(file1).GetRoot());
            orchestratorMock.SetupAllProperties();
            compilingProcessMock.Setup(x => x.Compile(It.IsAny<IEnumerable<SyntaxTree>>(), It.IsAny<MemoryStream>()))
                .Returns(new CompilingProcessResult() {
                    Success = true
                });

            var options = new StrykerOptions("c:/test", "Console", "", 2000, null, false, 1);

            var target = new MutationTestProcess(input, 
                reporterMock.Object,
                null,
                mutationTestExecutorMock.Object,
                orchestratorMock.Object,
                compilingProcessMock.Object,
                fileSystem);

            // start mutation process
            target.Mutate();

            // verify the right methods were called
            orchestratorMock.Verify(x => x.Mutate(It.IsAny<SyntaxNode>()), Times.Once);
            reporterMock.Verify(x => x.OnMutantsCreated(It.IsAny<ProjectComponent>()), Times.Once);
        }

        [SkippableFact]
        public void MutationTestProcess_MutateShouldWriteToDisk_IfCompilationIsSuccessful()
        {
            Skip.IfNot(RunningOnWindows);

            string file1 = @"using System;

                namespace ExampleProject
                {
                    public class Recursive
                    {
                        public int Fibinacci(int len)
                        {
                            return Fibonacci(0, 1, 1, len);
                        }

                        private int Fibonacci(int a, int b, int counter, int len)
                        {
                            if (counter <= len)
                            {
                                Console.Write(""{0} "", a);
                                return Fibonacci(b, a + b, counter + 1, len);
                            }
                            return 0;
                        }
                    }
                }
                ";
            string basePath = @"C:\ExampleProject.Test";
            var input = new MutationTestInput()
            {
                ProjectInfo = new Core.Initialisation.ProjectInfo()
                {
                    TestProjectPath = basePath,
                    ProjectContents = new FolderComposite()
                    {
                        Name = "ProjectRoot",
                        Children = new Collection<ProjectComponent>() {
                        new FileLeaf() {
                            Name = "SomeFile.cs",
                            SourceCode = file1
                        }
                    }
                    },
                    ProjectUnderTestAssemblyName = "ExampleProject",
                    ProjectUnderTestPath = @"C:\ExampleProject\",
                    TargetFramework = "netcoreapp2.0"
                },
                AssemblyReferences = new ReferenceProvider().GetReferencedAssemblies()
            };
            var mockMutants = new Collection<Mutant>() { new Mutant() { Mutation = new Mutation() } };

            // create mocks
            var orchestratorMock = new Mock<IMutantOrchestrator>(MockBehavior.Strict);
            var reporterMock = new Mock<IReporter>(MockBehavior.Strict);
            var mutationTestExecutorMock = new Mock<IMutationTestExecutor>(MockBehavior.Strict);
            var compilingProcessMock = new Mock<ICompilingProcess>(MockBehavior.Strict);
            var fileSystem = new MockFileSystem(new Dictionary<string, MockFileData>
            {
                { @"C:\SomeFile.cs", new MockFileData("SomeFile")},
            });

            // setup mocks
            orchestratorMock.Setup(x => x.Mutate(It.IsAny<SyntaxNode>())).Returns(CSharpSyntaxTree.ParseText(file1).GetRoot());
            orchestratorMock.SetupAllProperties();
            orchestratorMock.Setup(x => x.GetLatestMutantBatch()).Returns(mockMutants);
            reporterMock.Setup(x => x.OnMutantsCreated(It.IsAny<ProjectComponent>()));
            compilingProcessMock.Setup(x => x.Compile(It.IsAny<IEnumerable<SyntaxTree>>(), It.IsAny<MemoryStream>()))
                .Returns(new CompilingProcessResult()
                {
                    Success = true
                });

<<<<<<< HEAD
            var options = new StrykerOptions("C:\test", "Console", "", 2000, null, false);
=======
            var options = new StrykerOptions("c:/test", "Console", "", 2000, null, false, 1);
>>>>>>> 46b7ab82

            var target = new MutationTestProcess(input,
                reporterMock.Object,
                null,
                mutationTestExecutorMock.Object,
                orchestratorMock.Object,
                compilingProcessMock.Object,
                fileSystem);

            target.Mutate();

            // Verify the created assembly is written to disk on the right location
            Assert.True(fileSystem.FileExists($@"{basePath}\bin\Debug\netcoreapp2.0\ExampleProject.dll"), 
                "The mutated Assembly was not written to disk, or not to the right location.");
        }

        [Fact]
        public void MutationTestProcess_ShouldCallExecutorForEveryMutant()
        {
            var mutant = new Mutant() { Id = 1 };
            string basePath = @"c\ExampleProject.Test";
            var input = new MutationTestInput()
            {
                ProjectInfo = new Core.Initialisation.ProjectInfo()
                {
                    TestProjectPath = basePath,
                    ProjectContents = new FolderComposite()
                    {
                        Name = "ProjectRoot",
                        Children = new Collection<ProjectComponent>() {
                        new FileLeaf() {
                            Name = "SomeFile.cs",
                            Mutants = new Collection<Mutant>() { mutant }
                        }
                    }
                    },
                    ProjectUnderTestAssemblyName = "ExampleProject",
                    ProjectUnderTestPath = @"c:\ExampleProject\",
                    TargetFramework = "netcoreapp2.0",
                },                
                AssemblyReferences = new ReferenceProvider().GetReferencedAssemblies()
            };
            var reporterMock = new Mock<IReporter>(MockBehavior.Strict);
            reporterMock.Setup(x => x.OnMutantTested(It.IsAny<Mutant>()));
            reporterMock.Setup(x => x.OnAllMutantsTested(It.IsAny<ProjectComponent>()));

            var executorMock = new Mock<IMutationTestExecutor>(MockBehavior.Strict);
            executorMock.Setup(x => x.Test(It.IsAny<Mutant>()));

            var options = new StrykerOptions("c:/test", "Console", "", 2000, null, false, 1);
            var target = new MutationTestProcess(input, reporterMock.Object, null, executorMock.Object);

            target.Test(options.MaxConcurrentTestrunners);

            executorMock.Verify(x => x.Test(mutant), Times.Once);
            reporterMock.Verify(x => x.OnMutantTested(mutant), Times.Once);
            reporterMock.Verify(x => x.OnAllMutantsTested(It.IsAny<ProjectComponent>()), Times.Once);
        }
    }
}<|MERGE_RESOLUTION|>--- conflicted
+++ resolved
@@ -194,11 +194,7 @@
                     Success = true
                 });
 
-<<<<<<< HEAD
-            var options = new StrykerOptions("C:\test", "Console", "", 2000, null, false);
-=======
-            var options = new StrykerOptions("c:/test", "Console", "", 2000, null, false, 1);
->>>>>>> 46b7ab82
+            var options = new StrykerOptions("C:\test", "Console", "", 2000, null, false, 1);
 
             var target = new MutationTestProcess(input,
                 reporterMock.Object,
