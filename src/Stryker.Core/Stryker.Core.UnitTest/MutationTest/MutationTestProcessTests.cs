--- conflicted
+++ resolved
@@ -192,13 +192,9 @@
                 {
                     Success = true
                 });
-
-<<<<<<< HEAD
-            var options = new StrykerOptions("C:\test", "Console", "", 2000, null, false, 1);
-=======
-            var options = new StrykerOptions("c:/test", "Console", "", 2000, null, false, 1, 80, 60, 0);
->>>>>>> ef93cb9a
-
+          
+            var options = new StrykerOptions("C:\test", "Console", "", 2000, null, false, 1, 80, 60, 0);
+          
             var target = new MutationTestProcess(input,
                 reporterMock.Object,
                 null,
