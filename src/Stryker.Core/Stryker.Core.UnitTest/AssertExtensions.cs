--- conflicted
+++ resolved
@@ -33,10 +33,6 @@
             {
                 return;
             }
-<<<<<<< HEAD
-            SyntaxFactory.AreEquivalent(actual.WithoutTrivia(), expected.WithoutTrivia())
-                .ShouldBeTrue($"AST's are not equivalent. Actual: {Environment.NewLine}\"{actual}\",{Environment.NewLine}expected: {Environment.NewLine}\"{expected}\"");
-=======
             var issame = SyntaxFactory.AreEquivalent(actual, expected);
 
             if (!issame)
@@ -52,7 +48,6 @@
                     }
                 }
             }
->>>>>>> 884e81d5
         }
 
         public static void ShouldBeWithNewlineReplace(this string actual, string expected)
