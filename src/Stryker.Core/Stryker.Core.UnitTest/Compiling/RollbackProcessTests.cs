--- conflicted
+++ resolved
@@ -98,7 +98,6 @@
 {
     public class Test
     {
-<<<<<<< HEAD
         public void SomeLinq()
         {
             var list = new List<List<double>>();
@@ -117,23 +116,6 @@
         {
             helpers.Add(CSharpSyntaxTree.ParseText(code, path: name, encoding: Encoding.UTF32));
         }
-=======
-       public class Test
-       {
-           public void SomeLinq()
-           {
-               var list = new List<List<double>>();
-               int[] listProjected = list.Select(l => l.Count()).ToArray();
-           }
-       }
-    }");
-       var mutator = new CsharpMutantOrchestrator(options: new StrykerOptions(mutationLevel: MutationLevel.Complete.ToString(), devMode:true));
-       var helpers = new List<SyntaxTree>();
-       foreach (var (name, code) in CodeInjection.MutantHelpers)
-       {
-           helpers.Add(CSharpSyntaxTree.ParseText(code, path: name, encoding: Encoding.UTF32));
-       }
->>>>>>> d8a95fba
 
         var mutant = mutator.Mutate(syntaxTree.GetRoot());
         helpers.Add(mutant.SyntaxTree);
@@ -647,21 +629,12 @@
         var fixedCompilation = target.Start(compiler, compileResult.Diagnostics, false,false);
 
         var rollbackedResult = fixedCompilation.Compilation.Emit(ms);
-<<<<<<< HEAD
                 
                 rollbackedResult.Success.ShouldBeFalse();
                 rollbackedResult.Diagnostics.ShouldHaveSingleItem();
                 Should.Throw<CompilationException>(() => {target.Start(fixedCompilation.Compilation, rollbackedResult.Diagnostics, false,true);});
             }
         }
-=======
-
-        rollbackedResult.Success.ShouldBeFalse();
-        rollbackedResult.Diagnostics.ShouldHaveSingleItem();
-        Should.Throw<StrykerCompilationException>(() => {target.Start(fixedCompilation.Compilation, rollbackedResult.Diagnostics, false,true);});
-    }
-}
->>>>>>> d8a95fba
 
 [Fact]
 public void RollbackProcess_ShouldRollbackError_RollbackedCompilationShouldCompileWhenUriIsEmpty()
