﻿using Microsoft.CodeAnalysis;
using Microsoft.CodeAnalysis.CSharp;
using Microsoft.CodeAnalysis.CSharp.Syntax;
using Shouldly;
using Stryker.Core.Compiling;
using Stryker.Core.Exceptions;
using System;
using System.Collections.Generic;
using System.Collections.ObjectModel;
using System.IO;
using System.Linq;
using Xunit;

namespace Stryker.Core.UnitTest.Compiling
{
    public class RollbackProcessTests
    {
        private readonly SyntaxAnnotation _ifEngineMarker = new SyntaxAnnotation("Injector", "IfInstrumentation");
        private readonly SyntaxAnnotation _conditionalEngineMarker = new SyntaxAnnotation("Injector", "ConditionalInstrumentation");

        private SyntaxAnnotation GetMutationMarker(int id)
        {
            return new SyntaxAnnotation("Mutation", id.ToString());
        }

        [Fact]
        public void RollbackProcess_ShouldRollbackError_RollbackedCompilationShouldCompile()
        {
            var syntaxTree = CSharpSyntaxTree.ParseText(@"using System;

namespace ExampleProject
{
    public class Calculator
    {
        public string Subtract(string first, string second)
        {
if(Environment.GetEnvironmentVariable(""ActiveMutation"") == ""1"") {
            return first - second; // this will not compile

} else {
            return first + second;
}
        }
    }
}");
            var ifStatement = syntaxTree
                .GetRoot()
                .DescendantNodes()
                .First(x => x is IfStatementSyntax);
            var annotatedSyntaxTree = syntaxTree.GetRoot()
                .ReplaceNode(
<<<<<<< HEAD
                    ifStatement,
                    ifStatement.WithAdditionalAnnotations(new SyntaxAnnotation("MutationIf", "1"))
=======
                    ifStatement, 
                    ifStatement.WithAdditionalAnnotations(GetMutationMarker(1), _ifEngineMarker)
>>>>>>> cb7d667a
                ).SyntaxTree;

            var compiler = CSharpCompilation.Create("TestCompilation",
                syntaxTrees: new Collection<SyntaxTree>() { annotatedSyntaxTree },
                options: new CSharpCompilationOptions(OutputKind.DynamicallyLinkedLibrary),
                references: new List<PortableExecutableReference>() {
                    MetadataReference.CreateFromFile(typeof(object).Assembly.Location),
                    MetadataReference.CreateFromFile(typeof(Environment).Assembly.Location)
                });

            var target = new RollbackProcess();

            using (var ms = new MemoryStream())
            {
                var compileResult = compiler.Emit(ms);

                var fixedCompilation = target.Start(compiler, compileResult.Diagnostics, false, false);

                var rollbackedResult = fixedCompilation.Compilation.Emit(ms);

                rollbackedResult.Success.ShouldBeTrue();
            }
        }

        [Fact]
        public void RollbackProcess_ShouldRollbackAllCompileErrors()
        {
            var syntaxTree = CSharpSyntaxTree.ParseText(@"using System;

namespace ExampleProject
{
    public class Calculator
    {
        public string Subtract(string first, string second)
        {
            if(Environment.GetEnvironmentVariable(""ActiveMutation"") == ""6"") {
                while (first.Length > 2)
                {
                    return first - second;
                } 
                while (first.Length < 2)
                {
                    return second + first;
                }
                return null;
            } else {
                while (first.Length > 2)
                {
                    return first + second;
                } 
                while (first.Length < 2)
                {
                    return (System.Environment.GetEnvironmentVariable(""ActiveMutation"") == ""7"" ? second - first : second + first);
                }
                return null;
            }
        }
    }
}");
            var root = syntaxTree.GetRoot();

            var mutantIf = root.DescendantNodes().OfType<IfStatementSyntax>().First();
            root = root.ReplaceNode(
                mutantIf,
                mutantIf.WithAdditionalAnnotations(GetMutationMarker(6), _ifEngineMarker)
            );
            var mutantCondition = root.DescendantNodes().First(x => x is ParenthesizedExpressionSyntax parenthesized && parenthesized.Expression is ConditionalExpressionSyntax);
            root = root.ReplaceNode(
                mutantCondition,
                mutantCondition.WithAdditionalAnnotations(GetMutationMarker(7), _conditionalEngineMarker)
            );

            var annotatedSyntaxTree = root.SyntaxTree;

            var compiler = CSharpCompilation.Create("TestCompilation",
                syntaxTrees: new Collection<SyntaxTree>() { annotatedSyntaxTree },
                options: new CSharpCompilationOptions(OutputKind.DynamicallyLinkedLibrary),
                references: new List<PortableExecutableReference>() {
                    MetadataReference.CreateFromFile(typeof(object).Assembly.Location),
                    MetadataReference.CreateFromFile(typeof(Environment).Assembly.Location)
                });

            var target = new RollbackProcess();

            using (var ms = new MemoryStream())
            {
                var compileResult = compiler.Emit(ms);

                var fixedCompilation = target.Start(compiler, compileResult.Diagnostics, false, false);

                var rollbackedResult = fixedCompilation.Compilation.Emit(ms);

                rollbackedResult.Success.ShouldBeTrue();
                fixedCompilation.RollbackedIds.ShouldBe(new Collection<int> { 6, 7 });
            }
        }

        [Fact]
        public void RollbackProcess_ShouldRollbackErrorsAndKeepTheRest()
        {
            var syntaxTree = CSharpSyntaxTree.ParseText(@"using System;

namespace ExampleProject
{
    public class StringMagic
    {
        public string AddTwoStrings(string first, string second)
        {
            if(System.Environment.GetEnvironmentVariable(""ActiveMutation"")==""8""){            
                while (first.Length > 2)
                {
                    return first - second;
                } 
                while (first.Length < 2)
                {
                    return second + first;
                }
                return null;
            }else{if(System.Environment.GetEnvironmentVariable(""ActiveMutation"")==""7""){            
                while (first.Length > 2)
                {
                    return first + second;
                } 
                while (first.Length < 2)
                {
                    return second - first;
                }
                return null;
            }else{if(System.Environment.GetEnvironmentVariable(""ActiveMutation"")==""6""){            
                while (first.Length == 2)
                {
                    return first + second;
                } 
                while (first.Length < 2)
                {
                    return second + first;
                }
                return null;
            }else{
                while (first.Length == 2)
                {
                    return first + second;
                } 
                while (first.Length < 2)
                {
                    return second + first;
                }
                return null;
            }}}
        }
    }
}");
            var root = syntaxTree.GetRoot();

            var mutantIf1 = root.DescendantNodes().OfType<IfStatementSyntax>().First();
            root = root.ReplaceNode(
                mutantIf1,
                mutantIf1.WithAdditionalAnnotations(GetMutationMarker(8), _ifEngineMarker)
            );
            var mutantIf2 = root.DescendantNodes().OfType<IfStatementSyntax>().ToList()[1];
            root = root.ReplaceNode(
                mutantIf2,
                mutantIf2.WithAdditionalAnnotations(GetMutationMarker(7), _ifEngineMarker)
            );

            var annotatedSyntaxTree = root.SyntaxTree;

            var compiler = CSharpCompilation.Create("TestCompilation",
                syntaxTrees: new Collection<SyntaxTree>() { annotatedSyntaxTree },
                options: new CSharpCompilationOptions(OutputKind.DynamicallyLinkedLibrary),
                references: new List<PortableExecutableReference>() {
                    MetadataReference.CreateFromFile(typeof(object).Assembly.Location),
                    MetadataReference.CreateFromFile(typeof(Environment).Assembly.Location)
                });

            var target = new RollbackProcess();

            using (var ms = new MemoryStream())
            {
                var compileResult = compiler.Emit(ms);

                var fixedCompilation = target.Start(compiler, compileResult.Diagnostics, false, false);

                var rollbackedResult = fixedCompilation.Compilation.Emit(ms);

                rollbackedResult.Success.ShouldBeTrue();
                // validate that only mutation 8 and 7 were rollbacked
                fixedCompilation.RollbackedIds.ShouldBe(new Collection<int> { 8, 7 });
            }
        }


        [Fact]
        public void RollbackProcess_ShouldRollbackMethodWhenLocalRollbackFails()
        {
            var syntaxTree = CSharpSyntaxTree.ParseText(@"using System;

namespace ExampleProject
{
    public class StringMagic
    {
        public string AddTwoStrings(string first, string second, out string third)
        {
            var dummy = """";
            if(System.Environment.GetEnvironmentVariable(""ActiveMutation"")==""8""){            
                while (first.Length > 2)
                {
                    dummy = first + second;
                } 
                while (first.Length < 2)
                {
                    dummy =  second - first;
                }
            }else{if(System.Environment.GetEnvironmentVariable(""ActiveMutation"")==""7""){            
                while (first.Length > 2)
                {
                    dummy =  first + second;
                } 
                while (first.Length < 2)
                {
                    dummy =  second - first;
                }
            }else{if(System.Environment.GetEnvironmentVariable(""ActiveMutation"")==""6""){            
                while (first.Length == 2)
                {
                    dummy =  first + second;
                } 
                while (first.Length < 2)
                {
                    dummy =  second + first;
                }
            }else{
                third = ""good"";
                while (first.Length == 2)
                {
                    dummy =  first + second;
                } 
                while (first.Length < 2)
                {
                    dummy =  second + first;
                }
            }}}
                return null;
        }
    }
}");
            var root = syntaxTree.GetRoot();

            var mutantIf1 = root.DescendantNodes().OfType<IfStatementSyntax>().First();
            root = root.ReplaceNode(
                mutantIf1,
                mutantIf1.WithAdditionalAnnotations(GetMutationMarker(8), _ifEngineMarker)
            );
            var mutantIf2 = root.DescendantNodes().OfType<IfStatementSyntax>().ToList()[1];
            root = root.ReplaceNode(
                mutantIf2,
                mutantIf2.WithAdditionalAnnotations(GetMutationMarker(7), _ifEngineMarker)
            );
            var mutantIf3 = root.DescendantNodes().OfType<IfStatementSyntax>().ToList()[2];
            root = root.ReplaceNode(
                mutantIf3,
                mutantIf3.WithAdditionalAnnotations(GetMutationMarker(6), _ifEngineMarker)
            );
            var annotatedSyntaxTree = root.SyntaxTree;

            var compiler = CSharpCompilation.Create("TestCompilation",
                syntaxTrees: new Collection<SyntaxTree>() { annotatedSyntaxTree },
                options: new CSharpCompilationOptions(OutputKind.DynamicallyLinkedLibrary),
                references: new List<PortableExecutableReference>() {
                    MetadataReference.CreateFromFile(typeof(object).Assembly.Location),
                    MetadataReference.CreateFromFile(typeof(Environment).Assembly.Location)
                });

            var target = new RollbackProcess();

            using (var ms = new MemoryStream())
            {
                var compileResult = compiler.Emit(ms);

                var fixedCompilation = target.Start(compiler, compileResult.Diagnostics, false, false);

                var rollbackedResult = fixedCompilation.Compilation.Emit(ms);

                rollbackedResult.Success.ShouldBeFalse();
                rollbackedResult.Diagnostics.ShouldHaveSingleItem();

                fixedCompilation = target.Start(fixedCompilation.Compilation, rollbackedResult.Diagnostics, false, false);
                rollbackedResult = fixedCompilation.Compilation.Emit(ms);
                rollbackedResult.Success.ShouldBeTrue();
                // validate that only mutation 8 and 7 were rollbacked
                fixedCompilation.RollbackedIds.ShouldBe(new Collection<int> { 8, 7, 6 });
            }
        }

        [Fact]
        public void RollbackProcess_ShouldRollbackAcessorWhenLocalRollbackFails()
        {
            var syntaxTree = CSharpSyntaxTree.ParseText(@"using System;

namespace ExampleProject
{
    public class StringMagic
    {
        public string AddTwoStrings
        {
            get
            {
                string first = string.Empty;
                string second = string.Empty;
                string third;
                var dummy = """";
                if(System.Environment.GetEnvironmentVariable(""ActiveMutation"")==""8""){            
                    while (first.Length > 2)
                    {
                        dummy = first + second;
                    } 
                    while (first.Length < 2)
                    {
                        dummy =  second - first;
                    }
                }else{if(System.Environment.GetEnvironmentVariable(""ActiveMutation"")==""7""){            
                    while (first.Length > 2)
                    {
                        dummy =  first + second;
                    } 
                    while (first.Length < 2)
                    {
                        dummy =  second - first;
                    }
                }else{if(System.Environment.GetEnvironmentVariable(""ActiveMutation"")==""6""){            
                    while (first.Length == 2)
                    {
                        dummy =  first + second;
                    } 
                    while (first.Length < 2)
                    {
                        dummy =  second + first;
                    }
                }else{
                    third = ""good"";
                    while (first.Length == 2)
                    {
                        dummy =  first + second;
                    } 
                    while (first.Length < 2)
                    {
                        dummy =  second + first;
                    }
                }}}
                    return third;
            }
        }
    }
}");
            var root = syntaxTree.GetRoot();

            var mutantIf1 = root.DescendantNodes().OfType<IfStatementSyntax>().First();
            root = root.ReplaceNode(
                mutantIf1,
                mutantIf1.WithAdditionalAnnotations(GetMutationMarker(8), _ifEngineMarker)
            );
            var mutantIf2 = root.DescendantNodes().OfType<IfStatementSyntax>().ToList()[1];
            root = root.ReplaceNode(
                mutantIf2,
                mutantIf2.WithAdditionalAnnotations(GetMutationMarker(7), _ifEngineMarker)
            );
            var mutantIf3 = root.DescendantNodes().OfType<IfStatementSyntax>().ToList()[2];
            root = root.ReplaceNode(
                mutantIf3,
                mutantIf3.WithAdditionalAnnotations(GetMutationMarker(6), _ifEngineMarker)
            );
            var annotatedSyntaxTree = root.SyntaxTree;

            var compiler = CSharpCompilation.Create("TestCompilation",
                syntaxTrees: new Collection<SyntaxTree>() { annotatedSyntaxTree },
                options: new CSharpCompilationOptions(OutputKind.DynamicallyLinkedLibrary),
                references: new List<PortableExecutableReference>() {
                    MetadataReference.CreateFromFile(typeof(object).Assembly.Location),
                    MetadataReference.CreateFromFile(typeof(Environment).Assembly.Location)
                });

            var target = new RollbackProcess();

            using (var ms = new MemoryStream())
            {
                var compileResult = compiler.Emit(ms);

                var fixedCompilation = target.Start(compiler, compileResult.Diagnostics, false, false);

                var rollbackedResult = fixedCompilation.Compilation.Emit(ms);

                rollbackedResult.Success.ShouldBeFalse();
                rollbackedResult.Diagnostics.ShouldHaveSingleItem();

                fixedCompilation = target.Start(fixedCompilation.Compilation, rollbackedResult.Diagnostics, false, false);
                rollbackedResult = fixedCompilation.Compilation.Emit(ms);

                rollbackedResult.Success.ShouldBeTrue();
                // validate that only mutation 8 and 7 were rollbacked
                fixedCompilation.RollbackedIds.ShouldBe(new Collection<int> { 8, 7, 6 });
            }
        }

        [Fact]
        public void RollbackProcess_ShouldFailWhenLocalRollbackFailsAndInDevMode()
        {
            var syntaxTree = CSharpSyntaxTree.ParseText(@"using System;

namespace ExampleProject
{
    public class StringMagic
    {
        public string AddTwoStrings(string first, string second, out string third)
        {
            var dummy = """";
            if(System.Environment.GetEnvironmentVariable(""ActiveMutation"")==""8""){            
                while (first.Length > 2)
                {
                    dummy = first + second;
                } 
                while (first.Length < 2)
                {
                    dummy =  second - first;
                }
            }else{if(System.Environment.GetEnvironmentVariable(""ActiveMutation"")==""7""){            
                while (first.Length > 2)
                {
                    dummy =  first + second;
                } 
                while (first.Length < 2)
                {
                    dummy =  second - first;
                }
            }else{if(System.Environment.GetEnvironmentVariable(""ActiveMutation"")==""6""){            
                while (first.Length == 2)
                {
                    dummy =  first + second;
                } 
                while (first.Length < 2)
                {
                    dummy =  second + first;
                }
            }else{
                third = ""good"";
                while (first.Length == 2)
                {
                    dummy =  first + second;
                } 
                while (first.Length < 2)
                {
                    dummy =  second + first;
                }
            }}}
                return null;
        }
    }
}");
            var root = syntaxTree.GetRoot();

            var mutantIf1 = root.DescendantNodes().OfType<IfStatementSyntax>().First();
            root = root.ReplaceNode(
                mutantIf1,
                mutantIf1.WithAdditionalAnnotations(GetMutationMarker(8), _ifEngineMarker)
            );
            var mutantIf2 = root.DescendantNodes().OfType<IfStatementSyntax>().ToList()[1];
            root = root.ReplaceNode(
                mutantIf2,
                mutantIf2.WithAdditionalAnnotations(GetMutationMarker(7), _ifEngineMarker)
            );
            var mutantIf3 = root.DescendantNodes().OfType<IfStatementSyntax>().ToList()[2];
            root = root.ReplaceNode(
                mutantIf3,
                mutantIf3.WithAdditionalAnnotations(GetMutationMarker(7), _ifEngineMarker)
            );
            var annotatedSyntaxTree = root.SyntaxTree;

            var compiler = CSharpCompilation.Create("TestCompilation",
                syntaxTrees: new Collection<SyntaxTree>() { annotatedSyntaxTree },
                options: new CSharpCompilationOptions(OutputKind.DynamicallyLinkedLibrary),
                references: new List<PortableExecutableReference>() {
                    MetadataReference.CreateFromFile(typeof(object).Assembly.Location),
                    MetadataReference.CreateFromFile(typeof(Environment).Assembly.Location)
                });

            var target = new RollbackProcess();

            using (var ms = new MemoryStream())
            {
                var compileResult = compiler.Emit(ms);
                var fixedCompilation = target.Start(compiler, compileResult.Diagnostics, false, false);

                var rollbackedResult = fixedCompilation.Compilation.Emit(ms);

                rollbackedResult.Success.ShouldBeFalse();
                rollbackedResult.Diagnostics.ShouldHaveSingleItem();
                Should.Throw<StrykerCompilationException>(() => { target.Start(fixedCompilation.Compilation, rollbackedResult.Diagnostics, false, true); });
            }
        }

        [Fact]
        public void RollbackProcess_ShouldRollbackError_RollbackedCompilationShouldCompileWhenUriIsEmpty()
        {
            var syntaxTree = CSharpSyntaxTree.ParseText(@"
using System;

namespace ExampleProject
{
    public class Query
    {
        public void Break()
        {
            if(System.Environment.GetEnvironmentVariable(""ActiveMutation"")==""1"")
            {
                string someQuery = ""test"";
                new Uri(new Uri(string.Empty), ""/API?"" - someQuery);
            }
            else
            {
                string someQuery = ""test"";
                new System.Uri(new System.Uri(string.Empty), ""/API?"" + someQuery);
            }
        }
    }
}");
            var ifStatement = syntaxTree
                .GetRoot()
                .DescendantNodes()
                .First(x => x is IfStatementSyntax);
            var annotatedSyntaxTree = syntaxTree.GetRoot()
                .ReplaceNode(
<<<<<<< HEAD
                    ifStatement,
                    ifStatement.WithAdditionalAnnotations(new SyntaxAnnotation("MutationIf", "1"))
=======
                    ifStatement, 
                    ifStatement.WithAdditionalAnnotations(GetMutationMarker(1), _ifEngineMarker)
>>>>>>> cb7d667a
                ).SyntaxTree;

            var compiler = CSharpCompilation.Create("TestCompilation",
                syntaxTrees: new Collection<SyntaxTree>() { annotatedSyntaxTree },
                options: new CSharpCompilationOptions(OutputKind.DynamicallyLinkedLibrary),
                references: new List<PortableExecutableReference>() {
                    MetadataReference.CreateFromFile(typeof(object).Assembly.Location),
                    MetadataReference.CreateFromFile(typeof(Environment).Assembly.Location),
                    MetadataReference.CreateFromFile(typeof(Uri).Assembly.Location),
                });

            var target = new RollbackProcess();

            using (var ms = new MemoryStream())
            {
                var compileResult = compiler.Emit(ms);

                var fixedCompilation = target.Start(compiler, compileResult.Diagnostics, false, false);

                var rollbackedResult = fixedCompilation.Compilation.Emit(ms);

                rollbackedResult.Success.ShouldBeTrue();

                // validate that only one of the compile errors marked the mutation as rollbacked.
                fixedCompilation.RollbackedIds.ShouldBe(new Collection<int> { 1 });
            }
        }

        [Fact]
        public void RollbackProcess_ShouldOnlyRaiseExceptionOnFinalAttempt()
        {
            var syntaxTree = CSharpSyntaxTree.ParseText(@"
using System;

namespace ExampleProject
{
    public class MyException: Exception
    {
        public MyException(""a""-""b"", new Exception())
        {
        }
    }
}");

            var compiler = CSharpCompilation.Create("TestCompilation",
                syntaxTrees: new Collection<SyntaxTree>() { syntaxTree },
                options: new CSharpCompilationOptions(OutputKind.DynamicallyLinkedLibrary),
                references: new List<PortableExecutableReference>() {
                    MetadataReference.CreateFromFile(typeof(object).Assembly.Location),
                    MetadataReference.CreateFromFile(typeof(Environment).Assembly.Location),
                    MetadataReference.CreateFromFile(typeof(Uri).Assembly.Location),
                });

            var target = new RollbackProcess();

            using (var ms = new MemoryStream())
            {
                var compileResult = compiler.Emit(ms);

                Should.NotThrow(() => target.Start(compiler, compileResult.Diagnostics, false, false));
                Should.Throw<StrykerCompilationException>(() => target.Start(compiler, compileResult.Diagnostics, true, false));
            }
        }
    }
}<|MERGE_RESOLUTION|>--- conflicted
+++ resolved
@@ -49,13 +49,8 @@
                 .First(x => x is IfStatementSyntax);
             var annotatedSyntaxTree = syntaxTree.GetRoot()
                 .ReplaceNode(
-<<<<<<< HEAD
-                    ifStatement,
-                    ifStatement.WithAdditionalAnnotations(new SyntaxAnnotation("MutationIf", "1"))
-=======
                     ifStatement, 
                     ifStatement.WithAdditionalAnnotations(GetMutationMarker(1), _ifEngineMarker)
->>>>>>> cb7d667a
                 ).SyntaxTree;
 
             var compiler = CSharpCompilation.Create("TestCompilation",
@@ -586,13 +581,8 @@
                 .First(x => x is IfStatementSyntax);
             var annotatedSyntaxTree = syntaxTree.GetRoot()
                 .ReplaceNode(
-<<<<<<< HEAD
-                    ifStatement,
-                    ifStatement.WithAdditionalAnnotations(new SyntaxAnnotation("MutationIf", "1"))
-=======
                     ifStatement, 
                     ifStatement.WithAdditionalAnnotations(GetMutationMarker(1), _ifEngineMarker)
->>>>>>> cb7d667a
                 ).SyntaxTree;
 
             var compiler = CSharpCompilation.Create("TestCompilation",
