--- conflicted
+++ resolved
@@ -681,15 +681,7 @@
     {
         var fixedCompilation = target.Start(compiler, compiler.Emit(ms).Diagnostics, false,false);
         fixedCompilation.Compilation.Emit(ms).Success.ShouldBeTrue();
-<<<<<<< HEAD
                 
-=======
-
-                var rollbackedResult = fixedCompilation.Compilation.Emit(ms);
-
-                rollbackedResult.Success.ShouldBeTrue();
-
->>>>>>> fb26050b
         // validate that only one of the compile errors marked the mutation as rollbacked.
         fixedCompilation.RollbackedIds.ShouldBe(new Collection<int> { 1 });
     }
