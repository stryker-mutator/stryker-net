--- conflicted
+++ resolved
@@ -88,39 +88,44 @@
     [Fact]
     public void ShouldRollbackIssueInExpression()
     {
-               var syntaxTree = CSharpSyntaxTree.ParseText(@"
-    using System;
-    using System.Collections.Generic;
-    using System.Linq;
-
-    namespace ExampleProject
-    {
-       public class Test
-       {
-           public void SomeLinq()
-           {
-               var list = new List<List<double>>();
-               int[] listProjected = list.Select(l => l.Count()).ToArray();
-           }   
-       }
-    }");
-       var mutator = new CsharpMutantOrchestrator(options: new StrykerOptions(mutationLevel: MutationLevel.Complete.ToString(), devMode:true));
-       var helpers = new List<SyntaxTree>();
-       foreach (var (name, code) in CodeInjection.MutantHelpers)
-       {
-           helpers.Add(CSharpSyntaxTree.ParseText(code, path: name, encoding: Encoding.UTF32));
-       }
-
-       var mutant = mutator.Mutate(syntaxTree.GetRoot());
-       helpers.Add(mutant.SyntaxTree);
-       var references = new List<PortableExecutableReference>() {
-               MetadataReference.CreateFromFile(typeof(object).Assembly.Location),
-               MetadataReference.CreateFromFile(typeof(List<string>).Assembly.Location),
-               MetadataReference.CreateFromFile(typeof(Enumerable).Assembly.Location),
-               MetadataReference.CreateFromFile(typeof(PipeStream).Assembly.Location),
-           };
-
-       Assembly.GetEntryAssembly().GetReferencedAssemblies().ToList().ForEach(a => references.Add(MetadataReference.CreateFromFile(Assembly.Load(a).Location)));
+        var syntaxTree = CSharpSyntaxTree.ParseText(@"
+using System;
+using System.Collections.Generic;
+using System.Linq;
+
+namespace ExampleProject
+{
+    public class Test
+    {
+        public void SomeLinq()
+        {
+            var list = new List<List<double>>();
+            int[] listProjected = list.Select(l => l.Count()).ToArray();
+        }   
+    }
+}");
+        var options = new StrykerOptions
+        {
+            MutationLevel = MutationLevel.Complete,
+            DevMode = true
+        };
+        var mutator = new CsharpMutantOrchestrator(options: options);
+        var helpers = new List<SyntaxTree>();
+        foreach (var (name, code) in CodeInjection.MutantHelpers)
+        {
+            helpers.Add(CSharpSyntaxTree.ParseText(code, path: name, encoding: Encoding.UTF32));
+        }
+
+        var mutant = mutator.Mutate(syntaxTree.GetRoot());
+        helpers.Add(mutant.SyntaxTree);
+        var references = new List<PortableExecutableReference>() {
+            MetadataReference.CreateFromFile(typeof(object).Assembly.Location),
+            MetadataReference.CreateFromFile(typeof(List<string>).Assembly.Location),
+            MetadataReference.CreateFromFile(typeof(Enumerable).Assembly.Location),
+            MetadataReference.CreateFromFile(typeof(PipeStream).Assembly.Location),
+        };
+
+        Assembly.GetEntryAssembly().GetReferencedAssemblies().ToList().ForEach(a => references.Add(MetadataReference.CreateFromFile(Assembly.Load(a).Location)));
 
        var input = new MutationTestInput()
        {
@@ -624,19 +629,11 @@
 
         var rollbackedResult = fixedCompilation.Compilation.Emit(ms);
                 
-<<<<<<< HEAD
                 rollbackedResult.Success.ShouldBeFalse();
                 rollbackedResult.Diagnostics.ShouldHaveSingleItem();
                 Should.Throw<CompilationException>(() => {target.Start(fixedCompilation.Compilation, rollbackedResult.Diagnostics, false,true);});
             }
         }
-=======
-        rollbackedResult.Success.ShouldBeFalse();
-        rollbackedResult.Diagnostics.ShouldHaveSingleItem();
-        Should.Throw<StrykerCompilationException>(() => {target.Start(fixedCompilation.Compilation, rollbackedResult.Diagnostics, false,true);});
-    }
-}
->>>>>>> bd3fc4e6
 
 [Fact]
 public void RollbackProcess_ShouldRollbackError_RollbackedCompilationShouldCompileWhenUriIsEmpty()
@@ -730,16 +727,9 @@
     {
         var compileResult = compiler.Emit(ms);
 
-<<<<<<< HEAD
                 Should.NotThrow(() => target.Start(compiler, compileResult.Diagnostics, false, false));
                 Should.Throw<CompilationException>(() => target.Start(compiler, compileResult.Diagnostics, true, false));
             }
         }
-=======
-        Should.NotThrow(() => target.Start(compiler, compileResult.Diagnostics, false, false));
-        Should.Throw<StrykerCompilationException>(() => target.Start(compiler, compileResult.Diagnostics, true, false));
-    }
-}
->>>>>>> bd3fc4e6
     }
 }