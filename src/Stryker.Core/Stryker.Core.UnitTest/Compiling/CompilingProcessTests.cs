﻿using Buildalyzer;
using Microsoft.CodeAnalysis;
using Microsoft.CodeAnalysis.CSharp;
using Moq;
using Shouldly;
using Stryker.Core.Compiling;
using Stryker.Core.Exceptions;
using Stryker.Core.Initialisation;
using Stryker.Core.MutationTest;
using System.Collections.Generic;
using System.Collections.Immutable;
using System.Collections.ObjectModel;
using System.IO;
using System.Reflection;
using Xunit;

namespace Stryker.Core.UnitTest.Compiling
{
    public class CompilingProcessTests
    {
        [Fact]
        public void CompilingProcessTests_ShouldCompile()
        {
            var syntaxTree = CSharpSyntaxTree.ParseText(@"using System;

namespace ExampleProject
{
    public class Calculator
    {
        public int Subtract(int first, int second)
        {
            return first - second;
        }
    }
}");
            var input = new MutationTestInput()
            {
                ProjectInfo = new ProjectInfo()
                {
                    ProjectUnderTestAnalyzerResult = TestHelper.SetupProjectAnalyzerResult(properties: new Dictionary<string, string>()
                        {
                            { "TargetDir", "" },
                            { "AssemblyName", "AssemblyName"},
                            { "TargetFileName", "TargetFileName.dll"},
<<<<<<< HEAD
                        },
                        Resources = new List<ResourceDescription>()
                    },
                    TestProjectAnalyzerResults = new List<ProjectAnalyzerResult> {
                        new ProjectAnalyzerResult(null, null)
=======
                        }).Object,
                    TestProjectAnalyzerResults = new List<IAnalyzerResult> { TestHelper.SetupProjectAnalyzerResult(properties: new Dictionary<string, string>()
>>>>>>> e1b4bf3b
                        {
                            { "AssemblyName", "TargetFileName"},
                        }).Object
                    }
                },
                AssemblyReferences = new List<PortableExecutableReference>() {
                    MetadataReference.CreateFromFile(typeof(object).Assembly.Location)
                }
            };
            var rollbackProcessMock = new Mock<IRollbackProcess>(MockBehavior.Strict);

            var target = new CompilingProcess(input, rollbackProcessMock.Object);

            using (var ms = new MemoryStream())
            {
                var result = target.Compile(new Collection<SyntaxTree>() { syntaxTree }, ms, null, false);
                result.Success.ShouldBe(true);
                ms.Length.ShouldBeGreaterThan(100, "No value was written to the MemoryStream by the compiler");
            }
        }

        [Fact]
        public void CompilingProcessTests_ShouldCallRollbackProcess_OnCompileError()
        {
            var syntaxTree = CSharpSyntaxTree.ParseText(@"using System;

namespace ExampleProject
{
    public class Calculator
    {
        public int Subtract(string first, string second)
        {
            return first - second;
        }
    }
}");
            var input = new MutationTestInput()
            {
                ProjectInfo = new ProjectInfo()
                {
                    ProjectUnderTestAnalyzerResult = TestHelper.SetupProjectAnalyzerResult(properties: new Dictionary<string, string>()
                        {
                            { "TargetDir", "" },
                            { "AssemblyName", "AssemblyName"},
                            { "TargetFileName", "TargetFileName.dll"},
                        }).Object,
                    TestProjectAnalyzerResults = new List<IAnalyzerResult> { TestHelper.SetupProjectAnalyzerResult(properties: new Dictionary<string, string>()
                        {
                            { "AssemblyName", "TargetFileName"},
                        }).Object
                    }
                },
                AssemblyReferences = new List<PortableExecutableReference>() {
                    MetadataReference.CreateFromFile(typeof(object).Assembly.Location)
                }
            };
            var rollbackProcessMock = new Mock<IRollbackProcess>(MockBehavior.Strict);
            rollbackProcessMock.Setup(x => x.Start(It.IsAny<CSharpCompilation>(), It.IsAny<ImmutableArray<Diagnostic>>(), It.IsAny<bool>(), false))
                            .Returns((CSharpCompilation compilation, ImmutableArray<Diagnostic> diagnostics, bool devMode, bool _) =>
                            new RollbackProcessResult()
                            {
                                Compilation = compilation
                            });

            var target = new CompilingProcess(input, rollbackProcessMock.Object);

            using (var ms = new MemoryStream())
            {
                Should.Throw<StrykerCompilationException>(() => target.Compile(new Collection<SyntaxTree>() { syntaxTree }, ms, null, false));
            }
            rollbackProcessMock.Verify(x => x.Start(It.IsAny<CSharpCompilation>(), It.IsAny<ImmutableArray<Diagnostic>>(), false, false),
                Times.AtLeast(2));
        }

        [Fact]
        public void CompilingProcessTests_ShouldOnlyRollbackErrors()
        {
            var syntaxTree = CSharpSyntaxTree.ParseText(@"using System;

namespace ExampleProject
{
    public class Calculator
    {
        public int Subtract(int first, int second)
        {
            return first - second;
        }
    }
}");
            var input = new MutationTestInput()
            {
                ProjectInfo = new ProjectInfo()
                {
                    ProjectUnderTestAnalyzerResult = TestHelper.SetupProjectAnalyzerResult(properties: new Dictionary<string, string>()
                        {
                            { "TargetDir", "" },
                            { "AssemblyName", "AssemblyName"},
                            { "TargetFileName", "TargetFileName.dll"},
                        }).Object,
                    TestProjectAnalyzerResults = new List<IAnalyzerResult> { TestHelper.SetupProjectAnalyzerResult(properties: new Dictionary<string, string>()
                        {
                            { "AssemblyName", "TargetFileName"},
                        }).Object
                    }
                },
                AssemblyReferences = new List<PortableExecutableReference>() {
                    MetadataReference.CreateFromFile(typeof(object).Assembly.Location)
                }
            };
            var rollbackProcessMock = new Mock<IRollbackProcess>(MockBehavior.Strict);

            var target = new CompilingProcess(input, rollbackProcessMock.Object);

            using (var ms = new MemoryStream())
            {
                target.Compile(new Collection<SyntaxTree>() { syntaxTree }, ms, null, false);

                ms.Length.ShouldBeGreaterThan(100, "No value was written to the MemoryStream by the compiler");
            }
        }

        [Fact]
        public void CompilingProcessTests_SignedAssembliesMustBeSigned()
        {
            var syntaxTree = CSharpSyntaxTree.ParseText(@"

namespace ExampleProject
{
    public class Calculator
    {
        public int Subtract(int first, int second)
        {
            return first - second;
        }
    }
}");
            var input = new MutationTestInput()
            {
                ProjectInfo = new ProjectInfo()
                {
                    ProjectUnderTestAnalyzerResult = TestHelper.SetupProjectAnalyzerResult(properties: new Dictionary<string, string>()
                        {
                            { "TargetDir", "" },
                            { "AssemblyName", "AssemblyName"},
                            { "TargetFileName", "TargetFileName.dll"},
                            { "SignAssembly", "true" },
                            { "AssemblyOriginatorKeyFile", Path.GetFullPath(Path.Combine("TestResources", "StrongNameKeyFile.snk")) }
                        },
                        projectFilePath: "TestResources").Object,
                    TestProjectAnalyzerResults = new List<IAnalyzerResult> { TestHelper.SetupProjectAnalyzerResult(properties: new Dictionary<string, string>()
                        {
                            { "AssemblyName", "AssemblyName"},
                        }).Object
                    }
                },
                AssemblyReferences = new List<PortableExecutableReference>() {
                    MetadataReference.CreateFromFile(typeof(object).Assembly.Location)
                },

            };
            var rollbackProcessMock = new Mock<IRollbackProcess>(MockBehavior.Strict);

            var target = new CompilingProcess(input, rollbackProcessMock.Object);

            using (var ms = new MemoryStream())
            {
                var result = target.Compile(new Collection<SyntaxTree>() { syntaxTree }, ms, null, false);
                result.Success.ShouldBe(true);

                var key = Assembly.Load(ms.ToArray()).GetName().GetPublicKey();
                key.Length.ShouldBe(160, "Assembly was not signed");
                ms.Length.ShouldBeGreaterThan(100, "No value was written to the MemoryStream by the compiler");
            }
        }

        [Fact]
        public void CompilingProcessTests_ProperlyFailsWhenSigningKeyIsNotFound()
        {
            var syntaxTree = CSharpSyntaxTree.ParseText(@"

namespace ExampleProject
{
    public class Calculator
    {
        public int Subtract(int first, int second)
        {
            return first - second;
        }
    }
}");
            var input = new MutationTestInput()
            {
                ProjectInfo = new ProjectInfo()
                {
                    ProjectUnderTestAnalyzerResult = TestHelper.SetupProjectAnalyzerResult(properties: new Dictionary<string, string>()
                        {
                            { "TargetDir", "" },
                            { "TargetFileName", "TargetFileName.dll"},
                            { "AssemblyName", "AssemblyName"},
                            { "SignAssembly", "true" },
                            { "AssemblyOriginatorKeyFile", "DoesNotExist.snk" }
                        },
                        projectFilePath: "project.csproj").Object,
                    TestProjectAnalyzerResults = new List<IAnalyzerResult> { TestHelper.SetupProjectAnalyzerResult(properties: new Dictionary<string, string>()
                        {
                            { "AssemblyName", "AssemblyName"},
                        }).Object
                    }
                },
                AssemblyReferences = new List<PortableExecutableReference>() {
                    MetadataReference.CreateFromFile(typeof(object).Assembly.Location)
                },

            };
            var rollbackProcessMock = new Mock<IRollbackProcess>(MockBehavior.Strict);

            var target = new CompilingProcess(input, rollbackProcessMock.Object);

            using (var ms = new MemoryStream())
            {
                Should.Throw<StrykerCompilationException>(() => target.Compile(new Collection<SyntaxTree>() { syntaxTree }, ms, null, false));
            }
        }

        [Fact]
        public void CompilingProcessTests_MustIncludeVersionInfo()
        {
            var syntaxTree = CSharpSyntaxTree.ParseText(@"using System;

namespace ExampleProject
{
    public class Calculator
    {
        public int Subtract(int first, int second)
        {
            return first - second;
        }
    }
}");
            var input = new MutationTestInput()
            {
                ProjectInfo = new ProjectInfo()
                {
                    ProjectUnderTestAnalyzerResult = TestHelper.SetupProjectAnalyzerResult(
                        properties: new Dictionary<string, string>()
                        {
                            { "TargetDir", "" },
                            { "TargetFileName", "TargetFileName.dll" },
                            { "AssemblyName", "AssemblyName"},
                        }).Object,
                    TestProjectAnalyzerResults = new List<IAnalyzerResult> { TestHelper.SetupProjectAnalyzerResult(properties: new Dictionary<string, string>()
                        {
                            { "TargetDir", "" },
                            { "TargetFileName", "TargetFileName.dll" },
                            { "AssemblyName", "AssemblyName"},
                        }).Object
                    }
                },
                AssemblyReferences = new List<PortableExecutableReference>() {
                    MetadataReference.CreateFromFile(typeof(object).Assembly.Location)
                }
            };
            var rollbackProcessMock = new Mock<IRollbackProcess>(MockBehavior.Strict);

            var target = new CompilingProcess(input, rollbackProcessMock.Object);

            using (var ms = new MemoryStream())
            {
                var result = target.Compile(new Collection<SyntaxTree>() { syntaxTree }, ms, null, false);
                result.Success.ShouldBe(true);

                Assembly.Load(ms.ToArray()).GetName().Version.ToString().ShouldBe("0.0.0.0");
            }
        }
    }
}<|MERGE_RESOLUTION|>--- conflicted
+++ resolved
@@ -42,16 +42,8 @@
                             { "TargetDir", "" },
                             { "AssemblyName", "AssemblyName"},
                             { "TargetFileName", "TargetFileName.dll"},
-<<<<<<< HEAD
-                        },
-                        Resources = new List<ResourceDescription>()
-                    },
-                    TestProjectAnalyzerResults = new List<ProjectAnalyzerResult> {
-                        new ProjectAnalyzerResult(null, null)
-=======
                         }).Object,
                     TestProjectAnalyzerResults = new List<IAnalyzerResult> { TestHelper.SetupProjectAnalyzerResult(properties: new Dictionary<string, string>()
->>>>>>> e1b4bf3b
                         {
                             { "AssemblyName", "TargetFileName"},
                         }).Object
