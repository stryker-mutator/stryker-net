using System.Collections.Generic;
using System.Collections.Immutable;
using System.Collections.ObjectModel;
using System.IO;
using System.IO.Abstractions.TestingHelpers;
using System.Linq;
using System.Reflection;
using System.Text;
using Buildalyzer;
using Microsoft.CodeAnalysis;
using Microsoft.CodeAnalysis.CSharp;
using Moq;
using Shouldly;
using Stryker.Core.Compiling;
using Stryker.Core.Exceptions;
using Stryker.Core.InjectedHelpers;
using Stryker.Core.Mutants;
using Stryker.Core.MutationTest;
using Stryker.Core.Mutators;
using Stryker.Core.Options;
using Stryker.Core.ProjectComponents;
using Stryker.Core.ProjectComponents.SourceProjects;
using Stryker.Core.ProjectComponents.TestProjects;
using Stryker.Core.TestRunners;
using Xunit;

namespace Stryker.Core.UnitTest.Compiling
{
    public class CompilingProcessTests : TestBase
    {
        [Fact]
        public void CompilingProcessTests_ShouldCompile()
        {
            var syntaxTree = CSharpSyntaxTree.ParseText(@"using System;

namespace ExampleProject
{
    public class Calculator
    {
        public int Subtract(int first, int second)
        {
            return first - second;
        }
    }
}");
            var input = new MutationTestInput()
            {
                SourceProjectInfo = new SourceProjectInfo
                {
                    AnalyzerResult = TestHelper.SetupProjectAnalyzerResult(
                        projectFilePath: "/c/project.csproj",
                        properties: new Dictionary<string, string>()
                        {
                            { "TargetDir", "" },
                            { "AssemblyName", "AssemblyName"},
                            { "TargetFileName", "TargetFileName.dll"},
                        },
                        // add a reference to system so the example code can compile
                        references: new string[] { typeof(object).Assembly.Location }
                    ).Object
                }
            };
            var rollbackProcessMock = new Mock<IRollbackProcess>(MockBehavior.Strict);

            var target = new CsharpCompilingProcess(input, rollbackProcessMock.Object);

            using (var ms = new MemoryStream())
            {
                var result = target.Compile(new Collection<SyntaxTree>() { syntaxTree }, ms, null);
                result.Success.ShouldBe(true);
                ms.Length.ShouldBeGreaterThan(100, "No value was written to the MemoryStream by the compiler");
            }
        }

        [Fact]
        public void CompilingProcessTests_ShouldCallRollbackProcess_OnCompileError()
        {
            var syntaxTree = CSharpSyntaxTree.ParseText(@"using System;

namespace ExampleProject
{
    public class Calculator
    {
        public int Subtract(string first, string second)
        {
            return first - second;
        }
    }
}");
            var input = new MutationTestInput()
            {
                SourceProjectInfo = new SourceProjectInfo
                {
                    AnalyzerResult = TestHelper.SetupProjectAnalyzerResult(
                        projectFilePath: "/c/project.csproj",
                        properties: new Dictionary<string, string>()
                        {
                            { "TargetDir", "" },
                            { "AssemblyName", "AssemblyName"},
                            { "TargetFileName", "TargetFileName.dll"},
                        },
                        // add a reference to system so the example code can compile
                        references: new string[] { typeof(object).Assembly.Location }
                    ).Object
                }
            };
            var rollbackProcessMock = new Mock<IRollbackProcess>(MockBehavior.Strict);
            rollbackProcessMock.Setup(x => x.Start(It.IsAny<CSharpCompilation>(), It.IsAny<ImmutableArray<Diagnostic>>(), It.IsAny<bool>(), false))
                            .Returns((CSharpCompilation compilation, ImmutableArray<Diagnostic> diagnostics, bool _, bool _) =>
                            new RollbackProcessResult()
                            {
                                Compilation = compilation
                            });

            var target = new CsharpCompilingProcess(input, rollbackProcessMock.Object, new StrykerOptions());

            using (var ms = new MemoryStream())
            {
                Should.Throw<CompilationException>(() => target.Compile(new Collection<SyntaxTree>() { syntaxTree }, ms, null));
            }
            rollbackProcessMock.Verify(x => x.Start(It.IsAny<CSharpCompilation>(), It.IsAny<ImmutableArray<Diagnostic>>(), false, false),
                Times.AtLeast(2));
        }

        [Fact]
        public void CompilingProcessTests_ShouldOnlyRollbackErrors()
        {
            var syntaxTree = CSharpSyntaxTree.ParseText(@"using System;

namespace ExampleProject
{
    public class Calculator
    {
        public int Subtract(int first, int second)
        {
            return first - second;
        }
    }
}");
            var input = new MutationTestInput()
            {
                SourceProjectInfo = new SourceProjectInfo
                {
                    AnalyzerResult = TestHelper.SetupProjectAnalyzerResult(
                        projectFilePath: "/c/project.csproj",
                        properties: new Dictionary<string, string>()
                        {
                            { "TargetDir", "" },
                            { "AssemblyName", "AssemblyName"},
                            { "TargetFileName", "TargetFileName.dll"},
                        },
                        // add a reference to system so the example code can compile
                        references: new string[] { typeof(object).Assembly.Location }
                    ).Object
                }
            };
            var rollbackProcessMock = new Mock<IRollbackProcess>(MockBehavior.Strict);

            var target = new CsharpCompilingProcess(input, rollbackProcessMock.Object);

            using (var ms = new MemoryStream())
            {
                target.Compile(new Collection<SyntaxTree>() { syntaxTree }, ms, null);

                ms.Length.ShouldBeGreaterThan(100, "No value was written to the MemoryStream by the compiler");
            }
        }

        [Fact]
        public void CompilingProcessTests_SignedAssembliesMustBeSigned()
        {
            var syntaxTree = CSharpSyntaxTree.ParseText(@"

namespace ExampleProject
{
    public class Calculator
    {
        public int Subtract(int first, int second)
        {
            return first - second;
        }
    }
}");
            var input = new MutationTestInput()
            {
                SourceProjectInfo = new SourceProjectInfo
                {
                    AnalyzerResult = TestHelper.SetupProjectAnalyzerResult(
                        properties: new Dictionary<string, string>()
                        {
                            { "TargetDir", "" },
                            { "AssemblyName", "AssemblyName" },
                            { "TargetFileName", "TargetFileName.dll" },
                            { "SignAssembly", "true" },
                            { "AssemblyOriginatorKeyFile", Path.GetFullPath(Path.Combine("TestResources", "StrongNameKeyFile.snk")) }
                        },
                        // add a reference to system so the example code can compile
                        references: new string[] { typeof(object).Assembly.Location },
                        projectFilePath: "TestResources"
                    ).Object
                }
            };
            var rollbackProcessMock = new Mock<IRollbackProcess>(MockBehavior.Strict);

            var target = new CsharpCompilingProcess(input, rollbackProcessMock.Object);

            using (var ms = new MemoryStream())
            {
                var result = target.Compile(new Collection<SyntaxTree>() { syntaxTree }, ms, null);
                result.Success.ShouldBe(true);

                var key = Assembly.Load(ms.ToArray()).GetName().GetPublicKey();
                key.Length.ShouldBe(160, "Assembly was not signed");
                ms.Length.ShouldBeGreaterThan(100, "No value was written to the MemoryStream by the compiler");
            }
        }

        [Fact]
        public void CompilingProcessTests_AssemblyShouldCompileUnsigned_WhenSignAssemblyTrue_ButKeyFileMissing()
        {
            var syntaxTree = CSharpSyntaxTree.ParseText(@"

namespace ExampleProject
{
    public class Calculator
    {
        public int Subtract(int first, int second)
        {
            return first - second;
        }
    }
}");
            var input = new MutationTestInput()
            {
                SourceProjectInfo = new SourceProjectInfo
                {
                    AnalyzerResult = TestHelper.SetupProjectAnalyzerResult(
                        properties: new Dictionary<string, string>()
                        {
                            { "TargetDir", "" },
                            { "AssemblyName", "AssemblyName"},
                            { "TargetFileName", "TargetFileName.dll"},
                            { "SignAssembly", "true" }
                        },
                        // add a reference to system so the example code can compile
                        references: new string[] { typeof(object).Assembly.Location },
                        projectFilePath: "TestResources"
                    ).Object
                }

            };
            var rollbackProcessMock = new Mock<IRollbackProcess>(MockBehavior.Strict);

            var target = new CsharpCompilingProcess(input, rollbackProcessMock.Object);

            using (var ms = new MemoryStream())
            {
                var result = target.Compile(new Collection<SyntaxTree>() { syntaxTree }, ms, null);
                result.Success.ShouldBe(true);

                var key = Assembly.Load(ms.ToArray()).GetName().GetPublicKey();
                key.Length.ShouldBe(0, "Assembly was signed");
                ms.Length.ShouldBeGreaterThan(100, "No value was written to the MemoryStream by the compiler");
            }
        }

        [Fact]
        public void CompilingProcessTests_ProperlyFailsWhenSigningKeyIsNotFound()
        {
            var syntaxTree = CSharpSyntaxTree.ParseText(@"

namespace ExampleProject
{
    public class Calculator
    {
        public int Subtract(int first, int second)
        {
            return first - second;
        }
    }
}");
            var input = new MutationTestInput()
            {
                SourceProjectInfo = new SourceProjectInfo
                {
                    AnalyzerResult = TestHelper.SetupProjectAnalyzerResult(properties: new Dictionary<string, string>()
                        {
                            { "TargetDir", "" },
                            { "TargetFileName", "TargetFileName.dll"},
                            { "AssemblyName", "AssemblyName"},
                            { "SignAssembly", "true" },
                            { "AssemblyOriginatorKeyFile", "DoesNotExist.snk" }
                        },
                        projectFilePath: "project.csproj",
                        // add a reference to system so the example code can compile
                        references: new string[] { typeof(object).Assembly.Location }
                    ).Object
                }

            };
            var rollbackProcessMock = new Mock<IRollbackProcess>(MockBehavior.Strict);

            var target = new CsharpCompilingProcess(input, rollbackProcessMock.Object);

            using (var ms = new MemoryStream())
            {
                Should.Throw<CompilationException>(() => target.Compile(new Collection<SyntaxTree>() { syntaxTree }, ms, null));
            }
        }

        [Fact]
        public void CompilingProcessTests_MustIncludeVersionInfo()
        {
            var syntaxTree = CSharpSyntaxTree.ParseText(@"using System;

namespace ExampleProject
{
    public class Calculator
    {
        public int Subtract(int first, int second)
        {
            return first - second;
        }
    }
}");
            var input = new MutationTestInput()
            {
                SourceProjectInfo = new SourceProjectInfo
                {
                    AnalyzerResult = TestHelper.SetupProjectAnalyzerResult(
                        projectFilePath: "/c/project.csproj",
                        properties: new Dictionary<string, string>()
                        {
                            { "TargetDir", "" },
                            { "TargetFileName", "TargetFileName.dll" },
                            { "AssemblyName", "AssemblyName"},
                        },
                        // add a reference to system so the example code can compile
                        references: new string[] { typeof(object).Assembly.Location }
                    ).Object
                }
            };
            var rollbackProcessMock = new Mock<IRollbackProcess>(MockBehavior.Strict);

            var target = new CsharpCompilingProcess(input, rollbackProcessMock.Object);

            using (var ms = new MemoryStream())
            {
                var result = target.Compile(new Collection<SyntaxTree>() { syntaxTree }, ms, null);
                result.Success.ShouldBe(true);

                Assembly.Load(ms.ToArray()).GetName().Version.ToString().ShouldBe("0.0.0.0");
            }
        }

        [Fact]
        public void ShouldCompileAndRollbackErrorWhenUninitializedVariable()
        {
            var sourceFile = @"using System;
using System.Collections.Generic;

namespace ExampleProject
{
    public class Calculator
    {
        public int Dummy()
        {
            int z;
            int y;
            if (true)
            {
                if (true)
                {
                   z = 1;
                   y = 0;
                }
                else
                {
                  z = 0;
                  y = 1;
                }
            }
            return z + y;
        }
    }
}";
            var projectContentsMutants = MutateAndCompileSource(sourceFile);
            // those results can change if mutators are added.
            projectContentsMutants.Count(t => t.ResultStatus == MutantStatus.CompileError).ShouldBe(9);
            projectContentsMutants.Count(t => t.ResultStatus == MutantStatus.NotRun).ShouldBe(0);
        }

        [Fact]
        public void ShouldCompileAndRollbackErrorsForEventHandler()
        {
            var sourceFile = @"using System;

namespace ExampleProject
{
    public class Calculator
    {
        public int Subtract(int first, int second)
        {
            return first - second;
        }
        private event Action SendCompleted;

        void TestMethod(){
            Action<Action> unsubscribe = (handler) => SendCompleted -= handler;
        }
    }
}";
            var projectContentsMutants = MutateAndCompileSource(sourceFile);
            // those results can change if mutators are added.
            projectContentsMutants.Count(t => t.ResultStatus == MutantStatus.CompileError).ShouldBe(1);
            projectContentsMutants.Count(t => t.ResultStatus == MutantStatus.NotRun).ShouldBe(3);
        }

        private static IEnumerable<Mutant> MutateAndCompileSource(string sourceFile)
        {
            var filesystemRoot = Path.GetPathRoot(Path.GetDirectoryName(Assembly.GetExecutingAssembly().Location));

            var inputFile = new CsharpFileLeaf()
            {
                SourceCode = sourceFile,
                SyntaxTree = CSharpSyntaxTree.ParseText(sourceFile)
            };

            var fileSystem = new MockFileSystem(new Dictionary<string, MockFileData>
            {
                {
                    Path.Combine(filesystemRoot, "ExampleProject", "Calculator.cs"),
                    new MockFileData(sourceFile)
                },
                {
                    Path.Combine(filesystemRoot, "ExampleProject.Test", "bin", "Debug", "netcoreapp2.0", "ExampleProject.dll"),
                    new MockFileData("Bytecode")
                },
                {
                    Path.Combine(filesystemRoot, "ExampleProject.Test", "obj", "Release", "netcoreapp2.0",
                        "ExampleProject.dll"),
                    new MockFileData("Bytecode")
                }
            });

            var input = new MutationTestInput
            {
                SourceProjectInfo = new SourceProjectInfo
                {
                    AnalyzerResult = TestHelper.SetupProjectAnalyzerResult(
                        projectFilePath: "/c/project.csproj",
                        properties: new Dictionary<string, string>()
                        {
                            { "TargetDir", "Project" },
                            { "AssemblyName", "AssemblyName" },
                            { "TargetFileName", "TargetFileName.dll" },
<<<<<<< HEAD
                        }).Object,
                    TestProjectAnalyzerResults = new List<IAnalyzerResult>
                    {
                        TestHelper.SetupProjectAnalyzerResult(projectFilePath: "/c/testproject.csproj", properties: new Dictionary<string, string>()
                        {
                            { "AssemblyName", "TargetFileName" },
                            { "TargetDir", "Test" },
                            { "TargetFileName", "TestTargetFileName.dll" },
                        }).Object
                    }
=======
                        },
                        // add a reference to system so the example code can compile
                        references: new string[] { typeof(object).Assembly.Location }
                    ).Object,
                    ProjectContents = folder
>>>>>>> 98f4e97b
                },
                TestProjectsInfo = new TestProjectsInfo(fileSystem)
                {
                     TestProjects = new List<TestProject>() {
                         new TestProject(fileSystem, TestHelper.SetupProjectAnalyzerResult(
                            projectFilePath: "/c/test.csproj",
                            properties: new Dictionary<string, string>()
                            {
                                { "TargetDir", "Project" },
                                { "AssemblyName", "AssemblyName" },
                                { "TargetFileName", "TargetFileName.dll" },
                            },
                            // add a reference to system so the example code can compile
                            references: new string[] { typeof(object).Assembly.Location }
                        ).Object),
                    }
                },
                TestRunner = new Mock<ITestRunner>(MockBehavior.Default).Object
            };
            var folder = new CsharpFolderComposite();
            var injector = input.ProjectInfo.CodeInjector;
            folder.Add(inputFile);
            foreach (var (name, code) in injector.MutantHelpers)
            {
                folder.AddCompilationSyntaxTree(CSharpSyntaxTree.ParseText(code, path: name, encoding: Encoding.UTF32));
            }

            input.ProjectInfo.ProjectContents = folder;

            var options = new StrykerOptions
            {
                MutationLevel = MutationLevel.Complete,
                OptimizationMode = OptimizationModes.CoverageBasedTest,
            };
            var process = new CsharpMutationProcess(fileSystem, options);
            process.Mutate(input);

            var projectContentsMutants = input.SourceProjectInfo.ProjectContents.Mutants;
            return projectContentsMutants;
        }
    }
}<|MERGE_RESOLUTION|>--- conflicted
+++ resolved
@@ -454,24 +454,10 @@
                             { "TargetDir", "Project" },
                             { "AssemblyName", "AssemblyName" },
                             { "TargetFileName", "TargetFileName.dll" },
-<<<<<<< HEAD
-                        }).Object,
-                    TestProjectAnalyzerResults = new List<IAnalyzerResult>
-                    {
-                        TestHelper.SetupProjectAnalyzerResult(projectFilePath: "/c/testproject.csproj", properties: new Dictionary<string, string>()
-                        {
-                            { "AssemblyName", "TargetFileName" },
-                            { "TargetDir", "Test" },
-                            { "TargetFileName", "TestTargetFileName.dll" },
-                        }).Object
-                    }
-=======
                         },
                         // add a reference to system so the example code can compile
                         references: new string[] { typeof(object).Assembly.Location }
                     ).Object,
-                    ProjectContents = folder
->>>>>>> 98f4e97b
                 },
                 TestProjectsInfo = new TestProjectsInfo(fileSystem)
                 {
@@ -492,14 +478,14 @@
                 TestRunner = new Mock<ITestRunner>(MockBehavior.Default).Object
             };
             var folder = new CsharpFolderComposite();
-            var injector = input.ProjectInfo.CodeInjector;
+            var injector = input.SourceProjectInfo.CodeInjector;
             folder.Add(inputFile);
             foreach (var (name, code) in injector.MutantHelpers)
             {
                 folder.AddCompilationSyntaxTree(CSharpSyntaxTree.ParseText(code, path: name, encoding: Encoding.UTF32));
             }
 
-            input.ProjectInfo.ProjectContents = folder;
+            input.SourceProjectInfo.ProjectContents = folder;
 
             var options = new StrykerOptions
             {
