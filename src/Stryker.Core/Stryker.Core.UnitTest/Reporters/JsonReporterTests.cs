using System;
using System.IO;
using System.IO.Abstractions.TestingHelpers;
using System.Linq;
using Microsoft.CodeAnalysis;
using Microsoft.CodeAnalysis.Text;
using Microsoft.Extensions.Logging;
using Moq;
using Shouldly;
using Stryker.Core.Options;
using Stryker.Core.ProjectComponents;
using Stryker.Core.ProjectComponents.TestProjects;
using Stryker.Core.Reporters.Json;
using Stryker.Core.Reporters.Json.SourceFiles;
using Xunit;

namespace Stryker.Core.UnitTest.Reporters
{
    public class JsonReporterTests : TestBase
    {
        [Fact]
        public void JsonMutantPositionLine_ThrowsArgumentExceptionWhenSetToLessThan1()
        {
            Should.Throw<ArgumentException>(() => new Position().Line = -1);
            Should.Throw<ArgumentException>(() => new Position().Line = 0);
        }

        [Fact]
        public void JsonMutantPositionColumn_ThrowsArgumentExceptionWhenSetToLessThan1()
        {
            Should.Throw<ArgumentException>(() => new Position().Column = -1);
            Should.Throw<ArgumentException>(() => new Position().Column = 0);
        }

        [Fact]
        public void JsonMutantLocation_FromValidFileLinePositionSpanShouldAdd1ToLineAndColumnNumbers()
        {
            var lineSpan = new FileLinePositionSpan(
                "",
                new LinePosition(2, 2),
                new LinePosition(4, 5));

            var jsonMutantLocation = new Core.Reporters.Json.Location(lineSpan);

            jsonMutantLocation.Start.Line.ShouldBe(3);
            jsonMutantLocation.Start.Column.ShouldBe(3);
            jsonMutantLocation.End.Line.ShouldBe(5);
            jsonMutantLocation.End.Column.ShouldBe(6);
        }

        [Fact]
        public void JsonReportFileComponent_ShouldHaveLanguageSetToCs()
        {
            var folderComponent = ReportTestHelper.CreateProjectWith();
            var fileComponent = (CsharpFileLeaf)(folderComponent as CsharpFolderComposite).GetAllFiles().First();

            new SourceFile(fileComponent).Language.ShouldBe("cs");
        }

        [Fact]
        public void JsonReportFileComponent_ShouldContainOriginalSource()
        {
            var folderComponent = ReportTestHelper.CreateProjectWith();
            var fileComponent = (CsharpFileLeaf)(folderComponent as CsharpFolderComposite).GetAllFiles().First();

            new SourceFile(fileComponent).Source.ShouldBe(fileComponent.SourceCode);
        }

        [Fact]
        public void JsonReportFileComponents_ShouldContainMutants()
        {
            var folderComponent = ReportTestHelper.CreateProjectWith();
            foreach (var file in (folderComponent as CsharpFolderComposite).GetAllFiles())
            {
                var jsonReportComponent = new SourceFile(((CsharpFileLeaf)file));
                foreach (var mutant in file.Mutants)
                {
                    jsonReportComponent.Mutants.ShouldContain(m => m.Id == mutant.Id.ToString());
                }
            }
        }

        [Fact]
        public void JsonReportFileComponent_DoesNotContainDuplicateMutants()
        {
            var loggerMock = Mock.Of<ILogger>();
            var folderComponent = ReportTestHelper.CreateProjectWith(duplicateMutant: true);
            foreach (var file in (folderComponent as CsharpFolderComposite).GetAllFiles())
            {
                var jsonReportComponent = new SourceFile(((CsharpFileLeaf)file), loggerMock);
                foreach (var mutant in file.Mutants)
                {
                    jsonReportComponent.Mutants.ShouldContain(m => m.Id == mutant.Id.ToString());
                }
            }
        }

        [Fact]
        public void JsonReport_ThresholdsAreSet()
        {
            var folderComponent = ReportTestHelper.CreateProjectWith();

            var report = JsonReport.Build(new StrykerOptions(), folderComponent, It.IsAny<TestProjectsInfo>());

            report.ShouldSatisfyAllConditions(
                () => report.Thresholds.ShouldContainKey("high"),
                () => report.Thresholds.ShouldContainKey("low"));
        }

        [Fact]
        public void JsonReport_ShouldContainAtLeastOneFile()
        {
            var folderComponent = ReportTestHelper.CreateProjectWith();

            var report = JsonReport.Build(new StrykerOptions(), folderComponent, It.IsAny<TestProjectsInfo>());

            report.Files.Count.ShouldBeGreaterThan(0);
        }

        [Fact]
        public void JsonReport_ShouldContainTheProjectRoot()
        {
            var folderComponent = ReportTestHelper.CreateProjectWith();

            var report = JsonReport.Build(new StrykerOptions(), folderComponent, It.IsAny<TestProjectsInfo>());

            report.ProjectRoot.ShouldBe("/home/user/src/project/");
        }

        [Fact]
        public void JsonReporter_OnAllMutantsTestedShouldWriteJsonToFile()
        {
            var mockFileSystem = new MockFileSystem();
            var options = new StrykerOptions
            {
                Thresholds = new Thresholds { High = 80, Low = 60, Break = 0 },
                OutputPath = Directory.GetCurrentDirectory(),
                ReportFileName = "mutation-report"
            };
            var reporter = new JsonReporter(options, mockFileSystem);

<<<<<<< HEAD
            reporter.OnAllMutantsTested(JsonReportTestHelper.CreateProjectWith(), It.IsAny<TestProjectsInfo>());
=======
            reporter.OnAllMutantsTested(ReportTestHelper.CreateProjectWith());
>>>>>>> 6dc6dbb1
            var reportPath = Path.Combine(options.ReportPath, "mutation-report.json");
            mockFileSystem.FileExists(reportPath).ShouldBeTrue($"Path {reportPath} should exist but it does not.");
            var fileContents = mockFileSystem.File.ReadAllText(reportPath);
            fileContents.ShouldContain(@"""thresholds"":{");
            fileContents.ShouldContain(@"""high"":80");
            fileContents.ShouldContain(@"""low"":60");
        }
    }
}<|MERGE_RESOLUTION|>--- conflicted
+++ resolved
@@ -139,11 +139,7 @@
             };
             var reporter = new JsonReporter(options, mockFileSystem);
 
-<<<<<<< HEAD
-            reporter.OnAllMutantsTested(JsonReportTestHelper.CreateProjectWith(), It.IsAny<TestProjectsInfo>());
-=======
-            reporter.OnAllMutantsTested(ReportTestHelper.CreateProjectWith());
->>>>>>> 6dc6dbb1
+            reporter.OnAllMutantsTested(ReportTestHelper.CreateProjectWith(), It.IsAny<TestProjectsInfo>());
             var reportPath = Path.Combine(options.ReportPath, "mutation-report.json");
             mockFileSystem.FileExists(reportPath).ShouldBeTrue($"Path {reportPath} should exist but it does not.");
             var fileContents = mockFileSystem.File.ReadAllText(reportPath);
