--- conflicted
+++ resolved
@@ -57,11 +57,7 @@
         public void JsonReportFileComponent_ShouldHaveLanguageSetToCs()
         {
             var folderComponent = JsonReportTestHelper.CreateProjectWith();
-<<<<<<< HEAD
-            var fileComponent = (FileLeaf)(folderComponent as FolderComposite).GetAllFiles().First(); /*cast*/
-=======
             var fileComponent = (FileLeaf)(folderComponent as FolderComposite).GetAllFiles().First();
->>>>>>> cb7d667a
 
             new JsonReportFileComponent(fileComponent).Language.ShouldBe("cs");
         }
@@ -70,11 +66,7 @@
         public void JsonReportFileComponent_ShouldContainOriginalSource()
         {
             var folderComponent = JsonReportTestHelper.CreateProjectWith();
-<<<<<<< HEAD
-            var fileComponent = (FileLeaf)(folderComponent as FolderComposite).GetAllFiles().First(); /*cast*/
-=======
             var fileComponent = (FileLeaf)(folderComponent as FolderComposite).GetAllFiles().First();
->>>>>>> cb7d667a
 
             new JsonReportFileComponent(fileComponent).Source.ShouldBe(fileComponent.SourceCode);
         }
@@ -85,11 +77,7 @@
             var folderComponent = JsonReportTestHelper.CreateProjectWith();
             foreach (var file in (folderComponent as FolderComposite).GetAllFiles())
             {
-<<<<<<< HEAD
-                var jsonReportComponent = new JsonReportFileComponent((FileLeaf)file); /*cast*/
-=======
                 var jsonReportComponent = new JsonReportFileComponent((FileLeaf)file);
->>>>>>> cb7d667a
                 foreach (var mutant in file.Mutants)
                 {
                     jsonReportComponent.Mutants.ShouldContain(m => m.Id == mutant.Id.ToString());
@@ -104,11 +92,7 @@
             var folderComponent = JsonReportTestHelper.CreateProjectWith(duplicateMutant: true);
             foreach (var file in (folderComponent as FolderComposite).GetAllFiles())
             {
-<<<<<<< HEAD
-                var jsonReportComponent = new JsonReportFileComponent((FileLeaf)file, loggerMock); /*cast*/
-=======
                 var jsonReportComponent = new JsonReportFileComponent((FileLeaf)file, loggerMock);
->>>>>>> cb7d667a
                 foreach (var mutant in file.Mutants)
                 {
                     jsonReportComponent.Mutants.ShouldContain(m => m.Id == mutant.Id.ToString());
