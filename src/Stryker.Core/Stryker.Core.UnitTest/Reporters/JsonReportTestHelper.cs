using System.Collections.ObjectModel;
using System.Linq;
using Microsoft.CodeAnalysis.CSharp;
using Microsoft.CodeAnalysis.CSharp.Syntax;
using Stryker.Core.Mutants;
using Stryker.Core.Mutators;
using Stryker.Core.ProjectComponents;

namespace Stryker.Core.UnitTest.Reporters
{
    public static class JsonReportTestHelper
    {
        public static IProjectComponent CreateProjectWith(bool duplicateMutant = false, int mutationScore = 60)
        {
            var tree = CSharpSyntaxTree.ParseText("void M(){ int i = 0 + 8; }");
            var originalNode = tree.GetRoot().DescendantNodes().OfType<BinaryExpressionSyntax>().First();

            var mutation = new Mutation()
            {
                OriginalNode = originalNode,
                ReplacementNode = SyntaxFactory.BinaryExpression(SyntaxKind.SubtractExpression, originalNode.Left, originalNode.Right),
                DisplayName = "This name should display",
                Type = Mutator.Arithmetic
            };

<<<<<<< HEAD
            var folder = new FolderComposite { FullPath = "/home/user/src/project/", RelativePath = "" };
            int mutantCount = 0;
            for (var i = 1; i <= 2; i++)
            {
                var addedFolder = new FolderComposite
                {
                    RelativePath = $"{i}",
                    FullPath = $"/home/user/src/project/{i}",
                };
=======
            var folder = new CsharpFolderComposite { Name = "RootFolder", RelativePath = "src" };
            int mutantCount = 0;
            for (var i = 1; i <= 2; i++)
            {
                var addedFolder = new CsharpFolderComposite { Name = $"{i}", RelativePath = $"src/{i}" };
>>>>>>> dcb639a8
                folder.Add(addedFolder);

                for (var y = 0; y <= 4; y++)
                {
                    var m = new Collection<Mutant>();
                    addedFolder.Add(new CsharpFileLeaf()
                    {
                        RelativePath = $"{i}/SomeFile{y}.cs",
                        FullPath = $"/home/user/src/project/{i}/SomeFile{y}.cs",
                        Mutants = m,
                        SourceCode = "void M(){ int i = 0 + 8; }"
                    });

                    for (var z = 0; z <= 5; z++)
                    {
                        m.Add(new Mutant()
                        {
                            Id = duplicateMutant ? 2 : ++mutantCount,
                            ResultStatus = 100 / 6 * z < mutationScore ? MutantStatus.Killed : MutantStatus.Survived,
                            Mutation = mutation,
                            CoveringTests = TestListDescription.EveryTest()
                        });
                    }
                }
            }

            return folder;
        }
    }
}<|MERGE_RESOLUTION|>--- conflicted
+++ resolved
@@ -23,23 +23,15 @@
                 Type = Mutator.Arithmetic
             };
 
-<<<<<<< HEAD
-            var folder = new FolderComposite { FullPath = "/home/user/src/project/", RelativePath = "" };
+            var folder = new CsharpFolderComposite { FullPath = "/home/user/src/project/", RelativePath = "" };
             int mutantCount = 0;
             for (var i = 1; i <= 2; i++)
             {
-                var addedFolder = new FolderComposite
+                var addedFolder = new CsharpFolderComposite
                 {
                     RelativePath = $"{i}",
                     FullPath = $"/home/user/src/project/{i}",
                 };
-=======
-            var folder = new CsharpFolderComposite { Name = "RootFolder", RelativePath = "src" };
-            int mutantCount = 0;
-            for (var i = 1; i <= 2; i++)
-            {
-                var addedFolder = new CsharpFolderComposite { Name = $"{i}", RelativePath = $"src/{i}" };
->>>>>>> dcb639a8
                 folder.Add(addedFolder);
 
                 for (var y = 0; y <= 4; y++)
