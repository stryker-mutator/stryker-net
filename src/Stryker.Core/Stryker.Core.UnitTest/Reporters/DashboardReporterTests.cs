using System.Threading.Tasks;
using Moq;
using Stryker.Core.Baseline.Providers;
using Stryker.Core.Clients;
using Stryker.Core.Options;
using Stryker.Core.Options.Inputs;
using Stryker.Core.ProjectComponents.TestProjects;
using Stryker.Core.Reporters;
using Stryker.Core.Reporters.HtmlReporter.ProcessWrapper;
using Stryker.Core.Reporters.Json;
using Xunit;

namespace Stryker.Core.UnitTest.Reporters
{
    public class DashboardReporterTests : TestBase
    {
        [Fact]
        public void ShouldUploadHumanReadableWhenCompareToDashboardEnabled()
        {
            // Arrange
            var reporters = new[] { Reporter.Dashboard };

            var options = new StrykerOptions
            {
                DashboardApiKey = "Access_Token",
                ProjectName = "github.com/JohnDoe/project",
                ProjectVersion = "version/human/readable",
                Reporters = reporters
            };

            var mockProcess = new Mock<IWebbrowserOpener>();
            var dashboardClientMock = new Mock<IDashboardClient>();

            dashboardClientMock.Setup(x => x.PublishReport(It.IsAny<JsonReport>(), "version/human/readable"));
            var branchProviderMock = new Mock<IGitInfoProvider>();

            var target = new DashboardReporter(options, dashboardClient: dashboardClientMock.Object, processWrapper: mockProcess.Object);

            // Act
<<<<<<< HEAD
            target.OnAllMutantsTested(JsonReportTestHelper.CreateProjectWith(), It.IsAny<TestProjectsInfo>());
=======
            target.OnAllMutantsTested(ReportTestHelper.CreateProjectWith());
>>>>>>> 6dc6dbb1

            // Assert
            dashboardClientMock.Verify(x => x.PublishReport(It.IsAny<JsonReport>(), "version/human/readable"), Times.Once);
        }

        [Fact]
        public void ShouldOpenDashboardReportIfOptionIsProvided()
        {
            var reporters = new[] { Reporter.Dashboard };
            var options = new StrykerOptions
            {
                ReportTypeToOpen = ReportType.Dashboard,
                DashboardApiKey = "Access_Token",
                ProjectName = "github.com/JohnDoe/project",
                ProjectVersion = "version/human/readable",
                Reporters = reporters
            };
            var mockProcess = new Mock<IWebbrowserOpener>();
            var dashboardClientMock = new Mock<IDashboardClient>();

            dashboardClientMock.Setup(x => x.PublishReport(It.IsAny<JsonReport>(), "version/human/readable"))
                .Returns(Task.FromResult("https://dashboard.com"));

            var reporter = new DashboardReporter(options, dashboardClientMock.Object, processWrapper: mockProcess.Object);
            var mutationTree = ReportTestHelper.CreateProjectWith();

            reporter.OnAllMutantsTested(mutationTree, It.IsAny<TestProjectsInfo>());

            // Check if browser open action is invoked
            mockProcess.Verify(m => m.Open("https://dashboard.com"));
        }

        [Theory]
        [InlineData(ReportType.Html)]
        [InlineData(null)]
        public void ShouldNotOpenDashboardReportIfOptionIsProvided(ReportType? reportType)
        {
            var reporters = new[] { Reporter.Dashboard };
            var options = new StrykerOptions
            {
                ReportTypeToOpen = reportType,
                DashboardApiKey = "Access_Token",
                ProjectName = "github.com/JohnDoe/project",
                ProjectVersion = "version/human/readable",
                Reporters = reporters
            };
            var mockProcess = new Mock<IWebbrowserOpener>();
            var dashboardClientMock = new Mock<IDashboardClient>();

            dashboardClientMock.Setup(x => x.PublishReport(It.IsAny<JsonReport>(), "version/human/readable"))
                .Returns(Task.FromResult("https://dashboard.com"));

            var reporter = new DashboardReporter(options, dashboardClientMock.Object, processWrapper: mockProcess.Object);
            var mutationTree = ReportTestHelper.CreateProjectWith();

            reporter.OnAllMutantsTested(mutationTree, It.IsAny<TestProjectsInfo>());

            // Check if browser open action is invoked
            mockProcess.VerifyNoOtherCalls();
        }
    }
}<|MERGE_RESOLUTION|>--- conflicted
+++ resolved
@@ -37,11 +37,7 @@
             var target = new DashboardReporter(options, dashboardClient: dashboardClientMock.Object, processWrapper: mockProcess.Object);
 
             // Act
-<<<<<<< HEAD
-            target.OnAllMutantsTested(JsonReportTestHelper.CreateProjectWith(), It.IsAny<TestProjectsInfo>());
-=======
-            target.OnAllMutantsTested(ReportTestHelper.CreateProjectWith());
->>>>>>> 6dc6dbb1
+            target.OnAllMutantsTested(ReportTestHelper.CreateProjectWith(), It.IsAny<TestProjectsInfo>());
 
             // Assert
             dashboardClientMock.Verify(x => x.PublishReport(It.IsAny<JsonReport>(), "version/human/readable"), Times.Once);
