using System.IO;
using System.IO.Abstractions.TestingHelpers;
using Moq;
using Shouldly;
using Stryker.Core.Options;
using Stryker.Core.Options.Inputs;
using Stryker.Core.ProjectComponents.TestProjects;
using Stryker.Core.Reporters.Html.reporter;
using Stryker.Core.Reporters.HtmlReporter.ProcessWrapper;
using Xunit;

namespace Stryker.Core.UnitTest.Reporters
{
    public class HtmlReporterTests : TestBase
    {
        [Fact]
        public void ShouldWriteJsonToFile()
        {
            var mockProcess = new Mock<IWebbrowserOpener>();
            var mockFileSystem = new MockFileSystem();
            var options = new StrykerOptions
            {
                Thresholds = new Thresholds { High = 80, Low = 60, Break = 0 },
                OutputPath = Directory.GetCurrentDirectory(),
                ReportFileName = "mutation-report"
            };
            var reporter = new HtmlReporter(options, mockFileSystem, processWrapper: mockProcess.Object);

<<<<<<< HEAD
            reporter.OnAllMutantsTested(JsonReportTestHelper.CreateProjectWith(), It.IsAny<TestProjectsInfo>());
=======
            reporter.OnAllMutantsTested(ReportTestHelper.CreateProjectWith());
>>>>>>> 6dc6dbb1
            var reportPath = Path.Combine(options.ReportPath, "mutation-report.html");
            mockFileSystem.FileExists(reportPath).ShouldBeTrue($"Path {reportPath} should exist but it does not.");
        }

        [Fact]
        public void ShouldReplacePlaceholdersInHtmlFile()
        {
            var mockProcess = new Mock<IWebbrowserOpener>();
            var mockFileSystem = new MockFileSystem();
            var options = new StrykerOptions
            {
                Thresholds = new Thresholds { High = 80, Low = 60, Break = 0 },
                OutputPath = Directory.GetCurrentDirectory(),
                ReportFileName = "mutation-report"
            };
            var reporter = new HtmlReporter(options, mockFileSystem, processWrapper: mockProcess.Object);

<<<<<<< HEAD
            reporter.OnAllMutantsTested(JsonReportTestHelper.CreateProjectWith(), It.IsAny<TestProjectsInfo>());
=======
            reporter.OnAllMutantsTested(ReportTestHelper.CreateProjectWith());
>>>>>>> 6dc6dbb1
            var reportPath = Path.Combine(options.ReportPath, "mutation-report.html");

            var fileContents = mockFileSystem.GetFile(reportPath).TextContents;

            fileContents.ShouldNotContain("##REPORT_JS##");
            fileContents.ShouldNotContain("##REPORT_TITLE##");
            fileContents.ShouldNotContain("##REPORT_JSON##");
        }

        [Fact]
        public void ShouldSupportSpacesInPath()
        {
            var mockProcess = new Mock<IWebbrowserOpener>();
            var mockFileSystem = new MockFileSystem();
            var options = new StrykerOptions
            {
                Thresholds = new Thresholds { High = 80, Low = 60, Break = 0 },
                OutputPath = " folder \\ next level",
                ReportFileName = "mutation-report"
            };
            var reporter = new HtmlReporter(options, mockFileSystem, processWrapper: mockProcess.Object);

            reporter.OnAllMutantsTested(ReportTestHelper.CreateProjectWith());
            var reportPath = Path.Combine(options.ReportPath, "mutation-report.html");

            var fileContents = mockFileSystem.GetFile(reportPath).TextContents;

            fileContents.ShouldNotContain("##REPORT_JS##");
            fileContents.ShouldNotContain("##REPORT_TITLE##");
            fileContents.ShouldNotContain("##REPORT_JSON##");
        }

        [Fact]
        public void ShouldContainJsonInHtmlReportFile()
        {
            var mockProcess = new Mock<IWebbrowserOpener>();
            var mockFileSystem = new MockFileSystem();
            var options = new StrykerOptions
            {
                Thresholds = new Thresholds { High = 80, Low = 60, Break = 0 },
                OutputPath = Directory.GetCurrentDirectory(),
                ReportFileName = "mutation-report"
            };
            var reporter = new HtmlReporter(options, mockFileSystem, processWrapper: mockProcess.Object);
            var mutationTree = ReportTestHelper.CreateProjectWith();

            reporter.OnAllMutantsTested(mutationTree, It.IsAny<TestProjectsInfo>());
            var reportPath = Path.Combine(options.ReportPath, "mutation-report.html");

            var fileContents = mockFileSystem.GetFile(reportPath).TextContents;

            fileContents.ShouldContain(@"""thresholds"":{");
            fileContents.ShouldContain(@"""high"":80");
            fileContents.ShouldContain(@"""low"":60");
        }

        [Fact]
        public void ShouldOpenHtmlReportIfOptionIsProvided()
        {
            var mockProcess = new Mock<IWebbrowserOpener>();
            var mockFileSystem = new MockFileSystem();
            var options = new StrykerOptions
            {
                ReportTypeToOpen = ReportType.Html,
                OutputPath = Directory.GetCurrentDirectory(),
                ReportFileName = "mutation-report"
            };

            var reporter = new HtmlReporter(options, mockFileSystem, processWrapper: mockProcess.Object);
            var mutationTree = ReportTestHelper.CreateProjectWith();

            reporter.OnAllMutantsTested(mutationTree, It.IsAny<TestProjectsInfo>());

            var reportUri = Path.Combine(options.ReportPath, $"{options.ReportFileName}.html");
            reportUri = "file://" + reportUri.Replace("\\", "/");

            // Check if browser open action is invoked
            mockProcess.Verify(m => m.Open(reportUri));
        }

        [Theory]
        [InlineData(ReportType.Dashboard)]
        [InlineData(null)]
        public void ShouldNotOpenHtmlReportIfOptionIsProvided(ReportType? reportType)
        {
            var mockProcess = new Mock<IWebbrowserOpener>();
            var mockFileSystem = new MockFileSystem();
            var options = new StrykerOptions
            {
                ReportTypeToOpen = reportType,
                OutputPath = Directory.GetCurrentDirectory()
            };

            var reporter = new HtmlReporter(options, mockFileSystem, processWrapper: mockProcess.Object);
            var mutationTree = ReportTestHelper.CreateProjectWith();

            reporter.OnAllMutantsTested(mutationTree, It.IsAny<TestProjectsInfo>());

            // Check if browser open action is invoked
            mockProcess.VerifyNoOtherCalls();
        }
    }
}<|MERGE_RESOLUTION|>--- conflicted
+++ resolved
@@ -26,11 +26,7 @@
             };
             var reporter = new HtmlReporter(options, mockFileSystem, processWrapper: mockProcess.Object);
 
-<<<<<<< HEAD
-            reporter.OnAllMutantsTested(JsonReportTestHelper.CreateProjectWith(), It.IsAny<TestProjectsInfo>());
-=======
-            reporter.OnAllMutantsTested(ReportTestHelper.CreateProjectWith());
->>>>>>> 6dc6dbb1
+            reporter.OnAllMutantsTested(ReportTestHelper.CreateProjectWith(), It.IsAny<TestProjectsInfo>());
             var reportPath = Path.Combine(options.ReportPath, "mutation-report.html");
             mockFileSystem.FileExists(reportPath).ShouldBeTrue($"Path {reportPath} should exist but it does not.");
         }
@@ -48,11 +44,7 @@
             };
             var reporter = new HtmlReporter(options, mockFileSystem, processWrapper: mockProcess.Object);
 
-<<<<<<< HEAD
-            reporter.OnAllMutantsTested(JsonReportTestHelper.CreateProjectWith(), It.IsAny<TestProjectsInfo>());
-=======
-            reporter.OnAllMutantsTested(ReportTestHelper.CreateProjectWith());
->>>>>>> 6dc6dbb1
+            reporter.OnAllMutantsTested(ReportTestHelper.CreateProjectWith(), It.IsAny<TestProjectsInfo>());
             var reportPath = Path.Combine(options.ReportPath, "mutation-report.html");
 
             var fileContents = mockFileSystem.GetFile(reportPath).TextContents;
