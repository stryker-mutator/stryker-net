--- conflicted
+++ resolved
@@ -93,13 +93,7 @@
             var reporter = new HtmlReporter(options, mockFileSystem, processWrapper: mockProcess.Object);
             var mutationTree = JsonReportTestHelper.CreateProjectWith();
 
-<<<<<<< HEAD
             reporter.OnAllMutantsTested(mutationTree, It.IsAny<TestProjectsInfo>());
-            var reportUri = Path.Combine(options.OutputPath, "reports", $"{options.ReportFileName}.html");
-=======
-            reporter.OnAllMutantsTested(mutationTree);
->>>>>>> ad5f8f9c
-
             var reportUri = Path.Combine(options.OutputPath, "reports", $"{options.ReportFileName}.html");
             reportUri = "file://" + reportUri.Replace("\\", "/");
 
