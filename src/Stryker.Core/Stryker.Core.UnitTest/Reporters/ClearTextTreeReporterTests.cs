using System.Collections.ObjectModel;
using System.IO;
using System.Linq;
using Microsoft.CodeAnalysis.CSharp;
using Microsoft.CodeAnalysis.CSharp.Syntax;
using Moq;
using Shouldly;
using Spectre.Console.Testing;
using Stryker.Core.Mutants;
using Stryker.Core.Mutators;
using Stryker.Core.Options;
using Stryker.Core.ProjectComponents;
using Stryker.Core.ProjectComponents.TestProjects;
using Stryker.Core.Reporters;
<<<<<<< HEAD
=======
using System.Collections.ObjectModel;
using System.Linq;
>>>>>>> ad5f8f9c
using Xunit;

namespace Stryker.Core.UnitTest.Reporters
{
    public class ClearTextTreeReporterTests : TestBase
    {
        [Fact]
        public void ClearTextTreeReporter_ShouldPrintFullTree()
        {
            var tree = CSharpSyntaxTree.ParseText("void M(){ int i = 0 + 8; }");
            var originalNode = tree.GetRoot().DescendantNodes().OfType<BinaryExpressionSyntax>().First();
            var mutation = new Mutation()
            {
                OriginalNode = originalNode,
                ReplacementNode = SyntaxFactory.BinaryExpression(SyntaxKind.SubtractExpression, originalNode.Left, originalNode.Right),
                DisplayName = "This name should display",
                Type = Mutator.Arithmetic
            };

            var console = new TestConsole().EmitAnsiSequences();
            var target = new ClearTextTreeReporter(new StrykerOptions(), console);

            var folder = new CsharpFolderComposite()
            {
                FullPath = "C://ProjectFolder",
            };
            folder.Add(new CsharpFileLeaf()
            {
                RelativePath = "ProjectFolder/Order.cs",
                FullPath = "C://ProjectFolder/Order.cs",
                Mutants = new Collection<Mutant>() {
                    new Mutant() { ResultStatus = MutantStatus.Killed, Mutation = mutation },
                    new Mutant() { ResultStatus = MutantStatus.Killed, Mutation = mutation }
                }
            });
            var folder2 = new CsharpFolderComposite()
            {
                RelativePath = "Subdir",
                FullPath = "C://ProjectFolder/SubDir",
            };
            folder.Add(folder2);
            folder2.Add(new CsharpFileLeaf()
            {
                RelativePath = "ProjectFolder/SubDir/OrderItem.cs",
                FullPath = "C://ProjectFolder/SubDir/OrderItem.cs",
                Mutants = new Collection<Mutant>()
            });
            folder2.Add(new CsharpFileLeaf()
            {
                RelativePath = "ProjectFolder/SubDir/CustomerOrdersWithItemsSpecification.cs",
                FullPath = "C://ProjectFolder/SubDir/CustomerOrdersWithItemsSpecification.cs",
                Mutants = new Collection<Mutant>() {
                    new Mutant() { ResultStatus = MutantStatus.Survived, Mutation = mutation }
                }
            });
            folder.Add(new CsharpFileLeaf()
            {
                RelativePath = "ProjectFolder/Zzz.cs",
                FullPath = "C://ProjectFolder/Zzz.cs",
                Mutants = new Collection<Mutant>() {
                    new Mutant() { ResultStatus = MutantStatus.Killed, Mutation = mutation },
                    new Mutant() { ResultStatus = MutantStatus.Killed, Mutation = mutation }
                }
            });

            target.OnAllMutantsTested(folder, It.IsAny<TestProjectsInfo>());

            console.Output.RemoveAnsi().ShouldBeWithNewlineReplace($@"

All mutants have been tested, and your mutation score has been calculated
<<<<<<< HEAD
All files [2/3 ({(2.0 / 3.0):P2})]
=======
All files [4/5 ({4.0/5.0:P2})]
>>>>>>> ad5f8f9c
├── Order.cs [2/2 ({1:P2})]
│   ├── [Killed] This name should display on line 1
│   │   ├── [-] 0 + 8
│   │   └── [+] 0 -8
│   └── [Killed] This name should display on line 1
│       ├── [-] 0 + 8
│       └── [+] 0 -8
├── Subdir [0/1 ({0:P2})]
│   ├── OrderItem.cs [0/0 (N/A)]
│   └── CustomerOrdersWithItemsSpecification.cs [0/1 ({0:P2})]
│       └── [Survived] This name should display on line 1
│           ├── [-] 0 + 8
│           └── [+] 0 -8
└── Zzz.cs [2/2 ({1:P2})]
    ├── [Killed] This name should display on line 1
    │   ├── [-] 0 + 8
    │   └── [+] 0 -8
    └── [Killed] This name should display on line 1
        ├── [-] 0 + 8
        └── [+] 0 -8
");
        }

        [Fact]
        public void ClearTextTreeReporter_ShouldPrintOnReportDone()
        {
            var console = new TestConsole().EmitAnsiSequences();
            var target = new ClearTextTreeReporter(new StrykerOptions(), console);

            var folder = new CsharpFolderComposite()
            {
                RelativePath = "RootFolder",
                FullPath = "C://RootFolder",
            };
            folder.Add(new CsharpFileLeaf()
            {
                RelativePath = "RootFolder/SomeFile.cs",
                FullPath = "C://RootFolder/SomeFile.cs",
                Mutants = new Collection<Mutant>() { }
            });

            target.OnAllMutantsTested(folder, It.IsAny<TestProjectsInfo>());

            console.Output.RemoveAnsi().ShouldBeWithNewlineReplace($@"

All mutants have been tested, and your mutation score has been calculated
All files [0/0 (N/A)]
└── SomeFile.cs [0/0 (N/A)]
");
            console.Output.DarkGraySpanCount().ShouldBe(2);
        }

        [Fact]
        public void ClearTextTreeReporter_ShouldPrintKilledMutation()
        {
            var tree = CSharpSyntaxTree.ParseText("void M(){ int i = 0 + 8; }");
            var originalNode = tree.GetRoot().DescendantNodes().OfType<BinaryExpressionSyntax>().First();

            var mutation = new Mutation()
            {
                OriginalNode = originalNode,
                ReplacementNode = SyntaxFactory.BinaryExpression(SyntaxKind.SubtractExpression, originalNode.Left, originalNode.Right),
                DisplayName = "This name should display",
                Type = Mutator.Arithmetic
            };

            var console = new TestConsole().EmitAnsiSequences();
            var target = new ClearTextTreeReporter(new StrykerOptions(), console);

            var folder = new CsharpFolderComposite()
            {
                RelativePath = "RootFolder",
                FullPath = "C://RootFolder",
            };
            folder.Add(new CsharpFileLeaf()
            {
                RelativePath = "RootFolder/SomeFile.cs",
                FullPath = "C://RootFolder/SomeFile.cs",
                Mutants = new Collection<Mutant>() { new Mutant()
                {
                    ResultStatus = MutantStatus.Killed, Mutation = mutation }
                }
            });

            target.OnAllMutantsTested(folder, It.IsAny<TestProjectsInfo>());

            console.Output.RemoveAnsi().ShouldBeWithNewlineReplace($@"

All mutants have been tested, and your mutation score has been calculated
All files [1/1 ({1:P2})]
└── SomeFile.cs [1/1 ({1:P2})]
    └── [Killed] This name should display on line 1
        ├── [-] 0 + 8
        └── [+] 0 -8
");
            console.Output.GreenSpanCount().ShouldBe(3);
        }

        [Fact]
        public void ClearTextTreeReporter_ShouldPrintSurvivedMutation()
        {
            var tree = CSharpSyntaxTree.ParseText("void M(){ int i = 0 + 8; }");
            var originalNode = tree.GetRoot().DescendantNodes().OfType<BinaryExpressionSyntax>().First();

            var mutation = new Mutation()
            {
                OriginalNode = originalNode,
                ReplacementNode = SyntaxFactory.BinaryExpression(SyntaxKind.SubtractExpression, originalNode.Left, originalNode.Right),
                DisplayName = "This name should display",
                Type = Mutator.Arithmetic
            };

            var console = new TestConsole().EmitAnsiSequences();
            var target = new ClearTextTreeReporter(new StrykerOptions(), console);

            var folder = new CsharpFolderComposite()
            {
                RelativePath = "RootFolder",
                FullPath = "C://RootFolder",
            };
            folder.Add(new CsharpFileLeaf()
            {
                RelativePath = "RootFolder/SomeFile.cs",
                FullPath = "C://RootFolder/SomeFile.cs",
                Mutants = new Collection<Mutant>() { new Mutant() {
                ResultStatus = MutantStatus.Survived, Mutation = mutation } }
            });

            target.OnAllMutantsTested(folder, It.IsAny<TestProjectsInfo>());

            console.Output.RemoveAnsi().ShouldBeWithNewlineReplace($@"

All mutants have been tested, and your mutation score has been calculated
All files [0/1 ({0:P2})]
└── SomeFile.cs [0/1 ({0:P2})]
    └── [Survived] This name should display on line 1
        ├── [-] 0 + 8
        └── [+] 0 -8
");

            // All percentages should be red and the [Survived] too
            console.Output.RedSpanCount().ShouldBe(3);
        }

        [Fact]
        public void ClearTextTreeReporter_ShouldPrintRedUnderThresholdBreak()
        {
            var tree = CSharpSyntaxTree.ParseText("void M(){ int i = 0 + 8; }");
            var originalNode = tree.GetRoot().DescendantNodes().OfType<BinaryExpressionSyntax>().First();

            var mutation = new Mutation()
            {
                OriginalNode = originalNode,
                ReplacementNode = SyntaxFactory.BinaryExpression(SyntaxKind.SubtractExpression, originalNode.Left, originalNode.Right),
                DisplayName = "This name should display",
                Type = Mutator.Arithmetic
            };

            var options = new StrykerOptions { Thresholds = new Thresholds { High = 80, Low = 70, Break = 0 } };
            var console = new TestConsole().EmitAnsiSequences();
            var target = new ClearTextTreeReporter(options, console);

            var folder = new CsharpFolderComposite()
            {
                RelativePath = "RootFolder",
                FullPath = "C://RootFolder",
            };
            folder.Add(new CsharpFileLeaf()
            {
                RelativePath = "RootFolder/SomeFile.cs",
                FullPath = "C://RootFolder/SomeFile.cs",
                Mutants = new Collection<Mutant>()
                {
                    new Mutant() { ResultStatus = MutantStatus.Survived, Mutation = mutation },
                    new Mutant() { ResultStatus = MutantStatus.Survived, Mutation = mutation },
                    new Mutant() { ResultStatus = MutantStatus.Killed, Mutation = mutation },
                    new Mutant() { ResultStatus = MutantStatus.Killed, Mutation = mutation },
                    new Mutant() { ResultStatus = MutantStatus.Killed, Mutation = mutation }
                }
            });

            target.OnAllMutantsTested(folder, It.IsAny<TestProjectsInfo>());

            console.Output.RedSpanCount().ShouldBe(4);
        }

        [Fact]
        public void ClearTextTreeReporter_ShouldPrintYellowBetweenThresholdLowAndThresholdBreak()
        {
            var tree = CSharpSyntaxTree.ParseText("void M(){ int i = 0 + 8; }");
            var originalNode = tree.GetRoot().DescendantNodes().OfType<BinaryExpressionSyntax>().First();

            var mutation = new Mutation()
            {
                OriginalNode = originalNode,
                ReplacementNode = SyntaxFactory.BinaryExpression(SyntaxKind.SubtractExpression, originalNode.Left, originalNode.Right),
                DisplayName = "This name should display",
                Type = Mutator.Arithmetic
            };

            var options = new StrykerOptions { Thresholds = new Thresholds { High = 90, Low = 70, Break = 0 } };
            var console = new TestConsole().EmitAnsiSequences();
            var target = new ClearTextTreeReporter(options, console);

            var folder = new CsharpFolderComposite()
            {
                RelativePath = "RootFolder",
                FullPath = "C://RootFolder",
            };
            folder.Add(new CsharpFileLeaf()
            {
                RelativePath = "RootFolder/SomeFile.cs",
                FullPath = "C://RootFolder/SomeFile.cs",
                Mutants = new Collection<Mutant>()
                {
                    new Mutant() { ResultStatus = MutantStatus.Survived, Mutation = mutation },
                    new Mutant() { ResultStatus = MutantStatus.Killed, Mutation = mutation },
                    new Mutant() { ResultStatus = MutantStatus.Killed, Mutation = mutation },
                    new Mutant() { ResultStatus = MutantStatus.Killed, Mutation = mutation },
                    new Mutant() { ResultStatus = MutantStatus.Killed, Mutation = mutation }
                }
            });

            target.OnAllMutantsTested(folder, It.IsAny<TestProjectsInfo>());

            console.Output.YellowSpanCount().ShouldBe(2);
        }

        [Fact]
        public void ClearTextTreeReporter_ShouldPrintGreenAboveThresholdHigh()
        {
            var tree = CSharpSyntaxTree.ParseText("void M(){ int i = 0 + 8; }");
            var originalNode = tree.GetRoot().DescendantNodes().OfType<BinaryExpressionSyntax>().First();

            var mutation = new Mutation()
            {
                OriginalNode = originalNode,
                ReplacementNode = SyntaxFactory.BinaryExpression(SyntaxKind.SubtractExpression, originalNode.Left, originalNode.Right),
                DisplayName = "This name should display",
                Type = Mutator.Arithmetic
            };

            var console = new TestConsole().EmitAnsiSequences();
            var target = new ClearTextTreeReporter(new StrykerOptions(), console);

            var folder = new CsharpFolderComposite()
            {
                RelativePath = "RootFolder",
                FullPath = "C://RootFolder",
            };
            folder.Add(new CsharpFileLeaf()
            {
                RelativePath = "RootFolder/SomeFile.cs",
                FullPath = "C://RootFolder/SomeFile.cs",
                Mutants = new Collection<Mutant>()
                {
                    new Mutant() { ResultStatus = MutantStatus.Killed, Mutation = mutation },
                }
            });

            target.OnAllMutantsTested(folder, It.IsAny<TestProjectsInfo>());

            console.Output.GreenSpanCount().ShouldBe(3);
        }
    }
}<|MERGE_RESOLUTION|>--- conflicted
+++ resolved
@@ -1,5 +1,4 @@
 using System.Collections.ObjectModel;
-using System.IO;
 using System.Linq;
 using Microsoft.CodeAnalysis.CSharp;
 using Microsoft.CodeAnalysis.CSharp.Syntax;
@@ -12,11 +11,6 @@
 using Stryker.Core.ProjectComponents;
 using Stryker.Core.ProjectComponents.TestProjects;
 using Stryker.Core.Reporters;
-<<<<<<< HEAD
-=======
-using System.Collections.ObjectModel;
-using System.Linq;
->>>>>>> ad5f8f9c
 using Xunit;
 
 namespace Stryker.Core.UnitTest.Reporters
@@ -87,11 +81,7 @@
             console.Output.RemoveAnsi().ShouldBeWithNewlineReplace($@"
 
 All mutants have been tested, and your mutation score has been calculated
-<<<<<<< HEAD
-All files [2/3 ({(2.0 / 3.0):P2})]
-=======
-All files [4/5 ({4.0/5.0:P2})]
->>>>>>> ad5f8f9c
+All files [4/5 ({4.0 / 5.0:P2})]
 ├── Order.cs [2/2 ({1:P2})]
 │   ├── [Killed] This name should display on line 1
 │   │   ├── [-] 0 + 8
