--- conflicted
+++ resolved
@@ -32,11 +32,6 @@
 
             target.OnAllMutantsTested(folder);
 
-<<<<<<< HEAD
-            output.ToString().ShouldBe($"{Environment.NewLine}{Environment.NewLine}All mutants have been tested, and your mutationscore has been calculated{Environment.NewLine}"+
-$"- {Path.DirectorySeparatorChar}RootFolder [0/0 (- %)]{Environment.NewLine}" +
-$"--- SomeFile.cs [0/0 (- %)]{ Environment.NewLine }");
-=======
             output.ToString().ShouldBe(
 $@"
 
@@ -44,7 +39,6 @@
 - {Path.DirectorySeparatorChar}RootFolder [0/0 (- %)]
 --- SomeFile.cs [0/0 (- %)]
 ");
->>>>>>> 34b689a0
             chalkMock.Verify(x => x.DarkGray(It.IsAny<string>()), Times.Exactly(2));
         }
 
@@ -80,12 +74,6 @@
             target.OnAllMutantsTested(folder);
 
             output.ShouldBe(
-<<<<<<< HEAD
-$"{Environment.NewLine}{Environment.NewLine}All mutants have been tested, and your mutationscore has been calculated{Environment.NewLine}" +
-$"- {Path.DirectorySeparatorChar}RootFolder [1/1 (100.00 %)]{Environment.NewLine}" + 
-$"--- SomeFile.cs [1/1 (100.00 %)]{Environment.NewLine}" +
-$"[Killed] This name should display on line 0: '0 + 8' ==> '0 -8'{Environment.NewLine}");
-=======
 $@"
 
 All mutants have been tested, and your mutation score has been calculated
@@ -93,7 +81,6 @@
 --- SomeFile.cs [1/1 (100.00 %)]
 [Killed] This name should display on line 0: '0 + 8' ==> '0 -8'
 ");
->>>>>>> 34b689a0
             chalkMock.Verify(x => x.Green(It.IsAny<string>()), Times.Exactly(3));
         }
 
@@ -129,19 +116,13 @@
             target.OnAllMutantsTested(folder);
 
             output.ShouldBe(
-$"{Environment.NewLine}{Environment.NewLine}All mutants have been tested, and your mutationscore has been calculated{Environment.NewLine}" +
-$"- {Path.DirectorySeparatorChar}RootFolder [0/1 (0.00 %)]{Environment.NewLine}" +
-$"--- SomeFile.cs [0/1 (0.00 %)]{Environment.NewLine}" +
-$"[Survived] This name should display on line 0: '0 + 8' ==> '0 -8'{Environment.NewLine}");
-
-<<<<<<< HEAD
-=======
+$@"
+
 All mutants have been tested, and your mutation score has been calculated
 - {Path.DirectorySeparatorChar}RootFolder [0/1 (0.00 %)]
 --- SomeFile.cs [0/1 (0.00 %)]
 [Survived] This name should display on line 0: '0 + 8' ==> '0 -8'
 ");
->>>>>>> 34b689a0
             // All percentages should be red and the [Survived] too
             chalkMock.Verify(x => x.Red(It.IsAny<string>()), Times.Exactly(3));
         }
