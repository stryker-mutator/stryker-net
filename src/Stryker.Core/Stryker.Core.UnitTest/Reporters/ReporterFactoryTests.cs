﻿using Shouldly;
using Stryker.Core.Options;
using Stryker.Core.Reporters;
using Stryker.Core.Reporters.Progress;
using Xunit;

namespace Stryker.Core.UnitTest.Reporters
{
    public class ReporterFactoryTests
    {
        [Fact]
        public void ReporterFactory_CreatesRequestedReporters()
        {
<<<<<<< HEAD
            yield return new object[] {new StrykerOptions("", "Console", "", 1000, null, "debug", false, 1, 80, 60, 0, null), typeof(BroadcastReporter)};
=======
            BroadcastReporter result = (BroadcastReporter)ReporterFactory.Create(new StrykerOptions(reporters: new[] { "Json" }));
            result.ShouldBeOfType(typeof(BroadcastReporter));
            result.Reporters.ShouldHaveSingleItem().ShouldBeOfType(typeof(JsonReporter));
>>>>>>> 8a0b6347
        }

        [Fact]
        public void ReporterFactory_CreatesAllReporters()
        {
            BroadcastReporter result = (BroadcastReporter)ReporterFactory.Create(new StrykerOptions(reporters: new[] { "All" }));
            result.ShouldBeOfType(typeof(BroadcastReporter));
            result.Reporters.ShouldContain(r => r is JsonReporter);
            result.Reporters.ShouldContain(r => r is ConsoleDotProgressReporter);
            result.Reporters.ShouldContain(r => r is ConsoleReportReporter);
            result.Reporters.ShouldContain(r => r is ProgressReporter);
        }
    }
}<|MERGE_RESOLUTION|>--- conflicted
+++ resolved
@@ -11,13 +11,9 @@
         [Fact]
         public void ReporterFactory_CreatesRequestedReporters()
         {
-<<<<<<< HEAD
-            yield return new object[] {new StrykerOptions("", "Console", "", 1000, null, "debug", false, 1, 80, 60, 0, null), typeof(BroadcastReporter)};
-=======
             BroadcastReporter result = (BroadcastReporter)ReporterFactory.Create(new StrykerOptions(reporters: new[] { "Json" }));
             result.ShouldBeOfType(typeof(BroadcastReporter));
             result.Reporters.ShouldHaveSingleItem().ShouldBeOfType(typeof(JsonReporter));
->>>>>>> 8a0b6347
         }
 
         [Fact]
