--- conflicted
+++ resolved
@@ -22,28 +22,18 @@
         [InlineData("ClearText", typeof(ClearTextReporter))]
         public void ReporterFactory_CreatesRequestedReporters(string option, Type reporter)
         {
-<<<<<<< HEAD
-            var target = new ReporterFactory();
-            
-            var result = target.Create(new StrykerOptions(reporters: new[] { option }));
-
+            var branchProviderMock = new Mock<IGitInfoProvider>(MockBehavior.Loose);
+            var result = ReporterFactory.Create(new StrykerOptions(reporters: new[] { option }), branchProviderMock.Object);
             var broadcastReporter = result.ShouldBeOfType<BroadcastReporter>();
             broadcastReporter.Reporters.ShouldHaveSingleItem().ShouldBeOfType(reporter);
-=======
-            var branchProviderMock = new Mock<IGitInfoProvider>(MockBehavior.Loose);
-            BroadcastReporter result = (BroadcastReporter)ReporterFactory.Create(new StrykerOptions(reporters: new[] { option }), branchProviderMock.Object);
-            result.ShouldBeOfType(typeof(BroadcastReporter));
-            result.Reporters.ShouldHaveSingleItem().ShouldBeOfType(reporter);
->>>>>>> c9a986d3
         }
 
         [Fact]
         public void ReporterFactory_CreatesAllReporters()
         {
-<<<<<<< HEAD
-            var target = new ReporterFactory();
+            var branchProviderMock = new Mock<IGitInfoProvider>(MockBehavior.Loose);
 
-            var result = target.Create(new StrykerOptions(reporters: new[] { "All" }));
+            var result = (BroadcastReporter)ReporterFactory.Create(new StrykerOptions(reporters: new[] { "All" }), branchProviderMock.Object);
 
             var broadcastReporter = result.ShouldBeOfType<BroadcastReporter>();
             broadcastReporter.Reporters.ShouldContain(r => r is JsonReporter);
@@ -54,45 +44,17 @@
             broadcastReporter.Reporters.ShouldContain(r => r is DashboardReporter);
 
             broadcastReporter.Reporters.Count().ShouldBe(6);
-=======
-            var branchProviderMock = new Mock<IGitInfoProvider>(MockBehavior.Loose);
-            BroadcastReporter result = (BroadcastReporter)ReporterFactory.Create(new StrykerOptions(reporters: new[] { "All" }), branchProviderMock.Object);
-            result.ShouldBeOfType(typeof(BroadcastReporter));
-            result.Reporters.ShouldContain(r => r is JsonReporter);
-            result.Reporters.ShouldContain(r => r is HtmlReporter);
-            result.Reporters.ShouldContain(r => r is ConsoleDotProgressReporter);
-            result.Reporters.ShouldContain(r => r is ClearTextReporter);
-            result.Reporters.ShouldContain(r => r is ProgressReporter);
-            result.Reporters.ShouldContain(r => r is DashboardReporter);
-
-            result.Reporters.Count().ShouldBe(6);
->>>>>>> c9a986d3
         }
 
         [Fact]
         public void ReporterFactory_CreatesReplacementsForDeprecatedReporterOptions()
         {
-<<<<<<< HEAD
-            var target = new ReporterFactory();
-
-            var result = target.Create(new StrykerOptions(reporters: new[] {
-                "ConsoleProgressBar",
-                "ConsoleProgressDots",
-                "ConsoleReport"
-            }));
-            
+            var branchProviderMock = new Mock<IGitInfoProvider>(MockBehavior.Loose);
+            var result = ReporterFactory.Create(new StrykerOptions(reporters: new[] { "ConsoleProgressBar", "ConsoleProgressDots", "ConsoleReport" }), branchProvider: branchProviderMock.Object);
             var broadcastReporter = result.ShouldBeOfType<BroadcastReporter>();
             broadcastReporter.Reporters.ShouldContain(r => r is ConsoleDotProgressReporter);
             broadcastReporter.Reporters.ShouldContain(r => r is ClearTextReporter);
             broadcastReporter.Reporters.ShouldContain(r => r is ProgressReporter);
-=======
-            var branchProviderMock = new Mock<IGitInfoProvider>(MockBehavior.Loose);
-            BroadcastReporter result = (BroadcastReporter)ReporterFactory.Create(new StrykerOptions(reporters: new[] { "ConsoleProgressBar", "ConsoleProgressDots", "ConsoleReport" }), branchProvider: branchProviderMock.Object);
-            result.ShouldBeOfType(typeof(BroadcastReporter));
-            result.Reporters.ShouldContain(r => r is ConsoleDotProgressReporter);
-            result.Reporters.ShouldContain(r => r is ClearTextReporter);
-            result.Reporters.ShouldContain(r => r is ProgressReporter);
->>>>>>> c9a986d3
         }
     }
 }