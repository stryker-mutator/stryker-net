--- conflicted
+++ resolved
@@ -35,11 +35,7 @@
             result.Reporters.ShouldContain(r => r is ConsoleDotProgressReporter);
             result.Reporters.ShouldContain(r => r is ConsoleReportReporter);
             result.Reporters.ShouldContain(r => r is ProgressReporter);
-<<<<<<< HEAD
-            result.Reporters.ShouldContain(r => r is TestStatisticsReporter);
-=======
             result.Reporters.ShouldContain(r => r is DashboardReporter);
->>>>>>> f2f219db
 
             result.Reporters.Count().ShouldBe(6);
         }
