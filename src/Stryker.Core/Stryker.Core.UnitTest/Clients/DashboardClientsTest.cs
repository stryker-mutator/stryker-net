using Microsoft.Extensions.Logging;
using Moq;
using Moq.Protected;
using Shouldly;
using Stryker.Core.Clients;
using Stryker.Core.Options;
using Stryker.Core.ProjectComponents;
using Stryker.Core.Reporters;
using Stryker.Core.Reporters.Json;
using System;
using System.Net.Http;
using System.Text;
using System.Threading;
using System.Threading.Tasks;
using Xunit;

namespace Stryker.Core.UnitTest.Clients
{
    public class DashboardClientsTest
    {
        [Fact]
        public async Task DashboardClient_Logs_And_Returns_Null_On_Publish_Report_Does_Not_Return_200()
        {
            // Arrange
            var loggerMock = new Mock<ILogger<DashboardClient>>(MockBehavior.Loose);
            var handlerMock = new Mock<HttpMessageHandler>(MockBehavior.Strict);

            handlerMock
                .Protected()
                .Setup<Task<HttpResponseMessage>>(
                "SendAsync",
                ItExpr.IsAny<HttpRequestMessage>(),
                ItExpr.IsAny<CancellationToken>())
                .ReturnsAsync(new HttpResponseMessage()
                {
                    StatusCode = System.Net.HttpStatusCode.BadRequest,
                    Content = new StringContent("Error message", Encoding.UTF8, "text/html")
                })
                .Verifiable();

            var httpClient = new HttpClient(handlerMock.Object);
            var options = new StrykerOptions
            {
                DashboardUrl = "http://www.example.com/",
                DashboardApiKey = "Access_Token"
            };

<<<<<<< HEAD
            var target = new DashboardClient(options, httpClient, loggerMock.Object);
=======

            var target = new DashboardClient(new StrykerOptions(
                dashboardUrl: "http://www.example.com/",
                dashboardApiKey: "Access_Token"
                ), httpClient, loggerMock.Object);
>>>>>>> d8a95fba

            // Act
            var result = await target.PublishReport("string_json", "version");

            loggerMock.Verify(
                x => x.Log(
                    It.Is<LogLevel>(logLevel => logLevel == LogLevel.Error),
                    It.IsAny<EventId>(),
            It.Is<It.IsAnyType>((v, t) => true),
            It.IsAny<Exception>(),
            It.Is<Func<It.IsAnyType, Exception, string>>((v, t) => true)));

            result.ShouldBeNull();

        }

        [Fact]
        public async Task DashboardClient_Calls_With_Right_URL()
        {
            // Arrange
            var loggerMock = new Mock<ILogger<DashboardClient>>(MockBehavior.Loose);
            var handlerMock = new Mock<HttpMessageHandler>(MockBehavior.Strict);

            handlerMock
                .Protected()
                .Setup<Task<HttpResponseMessage>>(
                "SendAsync",
                ItExpr.IsAny<HttpRequestMessage>(),
                ItExpr.IsAny<CancellationToken>())
                .ReturnsAsync(new HttpResponseMessage()
                {
                    StatusCode = System.Net.HttpStatusCode.OK,
                    Content = new StringContent("{\"Href\": \"http://www.example.com/api/projectName/version\"}", Encoding.UTF8, "text/html")
                })
                .Verifiable();

            var httpClient = new HttpClient(handlerMock.Object);

            var reporters = new[] { Reporter.Dashboard };

<<<<<<< HEAD
            var options = new StrykerOptions {
                DashboardUrl = "http://www.example.com",
                DashboardApiKey = "Acces_Token",
                ProjectName = "github.com/JohnDoe/project",
                ProjectVersion = "test/version",
                Reporters = reporters
            };
=======
            var options = new StrykerOptions(
                dashboardUrl: "http://www.example.com",
                dashboardApiKey: "Access_Token",
                projectName: "github.com/JohnDoe/project",
                projectVersion: "test/version",
                reporters: reporters
                );
>>>>>>> d8a95fba

            var target = new DashboardClient(options, httpClient, loggerMock.Object);


            // Act
            await target.PublishReport("string_json", "version");

            var expectedUri = new Uri("http://www.example.com/api/reports/github.com/JohnDoe/project/version");

            handlerMock.Protected().Verify(
                "SendAsync",
                Times.Exactly(1),
                ItExpr.Is<HttpRequestMessage>(req =>
                    req.Method == HttpMethod.Put
                    && req.RequestUri == expectedUri
                    ),
                ItExpr.IsAny<CancellationToken>()
                );
        }

        [Fact]
        public async Task DashboardClient_Calls_With_Right_URL_With_Module_Appended()
        {
            // Arrange
            var loggerMock = new Mock<ILogger<DashboardClient>>(MockBehavior.Loose);
            var handlerMock = new Mock<HttpMessageHandler>(MockBehavior.Strict);

            handlerMock
                .Protected()
                .Setup<Task<HttpResponseMessage>>(
                "SendAsync",
                ItExpr.IsAny<HttpRequestMessage>(),
                ItExpr.IsAny<CancellationToken>())
                .ReturnsAsync(new HttpResponseMessage()
                {
                    StatusCode = System.Net.HttpStatusCode.OK,
                    Content = new StringContent("{\"Href\": \"http://www.example.com/api/projectName/version\"}", Encoding.UTF8, "text/html")
                })
                .Verifiable();

            var httpClient = new HttpClient(handlerMock.Object);

<<<<<<< HEAD
            var reporters = new[] { Reporter.Dashboard };
=======
            var reporters = new String[1];
            reporters[0] = "dashboard";

            var options = new StrykerOptions(
                dashboardUrl: "http://www.example.com",
                dashboardApiKey: "Access_Token",
                projectName: "github.com/JohnDoe/project",
                projectVersion: "test/version",
                reporters: reporters,
                moduleName: "moduleName"
                );
>>>>>>> d8a95fba

            var options = new StrykerOptions
            {
                DashboardUrl = "http://www.example.com",
                DashboardApiKey = "Access_Token",
                ProjectName = "github.com/JohnDoe/project",
                ProjectVersion = "test/version",
                ModuleName = "moduleName",
                Reporters = reporters
            };
            var target = new DashboardClient(options, httpClient, loggerMock.Object);


            // Act
            await target.PublishReport("string_json", "version");

            var expectedUri = new Uri("http://www.example.com/api/reports/github.com/JohnDoe/project/version?module=moduleName");

            handlerMock.Protected().Verify(
                "SendAsync",
                Times.Exactly(1),
                ItExpr.Is<HttpRequestMessage>(req =>
                    req.Method == HttpMethod.Put
                    && req.RequestUri == expectedUri
                    ),
                ItExpr.IsAny<CancellationToken>()
                );
        }

        [Fact]
        public async Task DashboardClient_Get_With_Right_URL()
        {
            // Arrange
            var loggerMock = new Mock<ILogger<DashboardClient>>(MockBehavior.Loose);
            var handlerMock = new Mock<HttpMessageHandler>(MockBehavior.Strict);

            var reporters = new[] { Reporter.Dashboard };

<<<<<<< HEAD
            var options = new StrykerOptions
            {
                DashboardUrl = "http://www.example.com",
                DashboardApiKey = "Acces_Token",
                ProjectName = "github.com/JohnDoe/project",
                ProjectVersion = "test/version",
                Reporters = reporters
            };
=======
            var options = new StrykerOptions(
                dashboardUrl: "http://www.example.com",
                dashboardApiKey: "Access_Token",
                projectName: "github.com/JohnDoe/project",
                projectVersion: "test/version",
                reporters: reporters
                );
>>>>>>> d8a95fba

            var readonlyInputComponent = new Mock<IReadOnlyProjectComponent>(MockBehavior.Loose).Object;

            var jsonReport = JsonReport.Build(options, readonlyInputComponent);

            handlerMock
                .Protected()
                .Setup<Task<HttpResponseMessage>>(
                "SendAsync",
                ItExpr.IsAny<HttpRequestMessage>(),
                ItExpr.IsAny<CancellationToken>())
                .ReturnsAsync(new HttpResponseMessage()
                {
                    StatusCode = System.Net.HttpStatusCode.OK,
                    Content = new StringContent(jsonReport.ToJson(), Encoding.UTF8, "application/json")
                })
                .Verifiable();

            var httpClient = new HttpClient(handlerMock.Object);

            var target = new DashboardClient(options, httpClient, loggerMock.Object);

            // Act
            var result = await target.PullReport("version");

            // Assert
            var expectedUri = new Uri("http://www.example.com/api/reports/github.com/JohnDoe/project/version");

            handlerMock.Protected().Verify(
                "SendAsync",
                Times.Exactly(1),
                ItExpr.Is<HttpRequestMessage>(req =>
                    req.Method == HttpMethod.Get
                    && req.RequestUri == expectedUri
                    ),
                ItExpr.IsAny<CancellationToken>()
                );

            result.ToJson().Equals(jsonReport.ToJson());
        }

        [Fact]
        public async Task DashboardClient_Get_With_Right_URL_with_module_name()
        {
            // Arrange
            var loggerMock = new Mock<ILogger<DashboardClient>>(MockBehavior.Loose);
            var handlerMock = new Mock<HttpMessageHandler>(MockBehavior.Strict);

            var reporters = new[] { Reporter.Dashboard };

<<<<<<< HEAD
            var options = new StrykerOptions
            {
                DashboardUrl = "http://www.example.com",
                DashboardApiKey = "Acces_Token",
                ProjectName = "github.com/JohnDoe/project",
                ProjectVersion = "test/version",
                ModuleName = "moduleName",
                Reporters = reporters
            };
=======
            var options = new StrykerOptions(
                dashboardUrl: "http://www.example.com",
                dashboardApiKey: "Access_Token",
                projectName: "github.com/JohnDoe/project",
                projectVersion: "test/version",
                reporters: reporters,
                moduleName: "moduleName"
                );
>>>>>>> d8a95fba

            var readonlyInputComponent = new Mock<IReadOnlyProjectComponent>(MockBehavior.Loose).Object;

            var jsonReport = JsonReport.Build(options, readonlyInputComponent);

            handlerMock
                .Protected()
                .Setup<Task<HttpResponseMessage>>(
                "SendAsync",
                ItExpr.IsAny<HttpRequestMessage>(),
                ItExpr.IsAny<CancellationToken>())
                .ReturnsAsync(new HttpResponseMessage()
                {
                    StatusCode = System.Net.HttpStatusCode.OK,
                    Content = new StringContent(jsonReport.ToJson(), Encoding.UTF8, "application/json")
                })
                .Verifiable();

            var httpClient = new HttpClient(handlerMock.Object);

            var target = new DashboardClient(options, httpClient, loggerMock.Object);

            // Act
            var result = await target.PullReport("version");

            // Assert
            var expectedUri = new Uri("http://www.example.com/api/reports/github.com/JohnDoe/project/version?module=moduleName");

            handlerMock.Protected().Verify(
                "SendAsync",
                Times.Exactly(1),
                ItExpr.Is<HttpRequestMessage>(req =>
                    req.Method == HttpMethod.Get
                    && req.RequestUri == expectedUri
                    ),
                ItExpr.IsAny<CancellationToken>()
                );

            result.ToJson().Equals(jsonReport.ToJson());
        }

        [Fact]
        public async Task DashboardClient_Get_Returns_Null_When_StatusCode_Not_200()
        {
            // Arrange
            var loggerMock = new Mock<ILogger<DashboardClient>>(MockBehavior.Loose);
            var handlerMock = new Mock<HttpMessageHandler>(MockBehavior.Strict);

<<<<<<< HEAD
            var reporters = new[] { Reporter.Dashboard };
=======
            var reporters = new string[] {
                "dashboard"
            };


            var options = new StrykerOptions(
                dashboardUrl: "http://www.example.com",
                dashboardApiKey: "Access_Token",
                projectName: "github.com/JohnDoe/project",
                projectVersion: "test/version",
                reporters: reporters
                );
>>>>>>> d8a95fba

            var options = new StrykerOptions
            {
                DashboardUrl = "http://www.example.com",
                DashboardApiKey = "Acces_Token",
                ProjectName = "github.com/JohnDoe/project",
                ProjectVersion = "test/version",
                Reporters = reporters
            };

            handlerMock
                .Protected()
                .Setup<Task<HttpResponseMessage>>(
                "SendAsync",
                ItExpr.IsAny<HttpRequestMessage>(),
                ItExpr.IsAny<CancellationToken>())
                .ReturnsAsync(new HttpResponseMessage()
                {
                    StatusCode = System.Net.HttpStatusCode.BadRequest,
                })
                .Verifiable();

            var httpClient = new HttpClient(handlerMock.Object);

            var target = new DashboardClient(options, httpClient, loggerMock.Object);

            // Act
            var result = await target.PullReport("version");

            // Assert
            var expectedUri = new Uri("http://www.example.com/api/reports/github.com/JohnDoe/project/version");

            handlerMock.Protected().Verify(
                "SendAsync",
                Times.Exactly(1),
                ItExpr.Is<HttpRequestMessage>(req =>
                    req.Method == HttpMethod.Get
                    && req.RequestUri == expectedUri
                    ),
                ItExpr.IsAny<CancellationToken>()
                );

            result.ShouldBeNull();
        }
    }
}<|MERGE_RESOLUTION|>--- conflicted
+++ resolved
@@ -45,15 +45,7 @@
                 DashboardApiKey = "Access_Token"
             };
 
-<<<<<<< HEAD
-            var target = new DashboardClient(options, httpClient, loggerMock.Object);
-=======
-
-            var target = new DashboardClient(new StrykerOptions(
-                dashboardUrl: "http://www.example.com/",
-                dashboardApiKey: "Access_Token"
-                ), httpClient, loggerMock.Object);
->>>>>>> d8a95fba
+            var target = new DashboardClient(options, httpClient, loggerMock.Object);
 
             // Act
             var result = await target.PublishReport("string_json", "version");
@@ -94,7 +86,6 @@
 
             var reporters = new[] { Reporter.Dashboard };
 
-<<<<<<< HEAD
             var options = new StrykerOptions {
                 DashboardUrl = "http://www.example.com",
                 DashboardApiKey = "Acces_Token",
@@ -102,15 +93,6 @@
                 ProjectVersion = "test/version",
                 Reporters = reporters
             };
-=======
-            var options = new StrykerOptions(
-                dashboardUrl: "http://www.example.com",
-                dashboardApiKey: "Access_Token",
-                projectName: "github.com/JohnDoe/project",
-                projectVersion: "test/version",
-                reporters: reporters
-                );
->>>>>>> d8a95fba
 
             var target = new DashboardClient(options, httpClient, loggerMock.Object);
 
@@ -153,21 +135,7 @@
 
             var httpClient = new HttpClient(handlerMock.Object);
 
-<<<<<<< HEAD
-            var reporters = new[] { Reporter.Dashboard };
-=======
-            var reporters = new String[1];
-            reporters[0] = "dashboard";
-
-            var options = new StrykerOptions(
-                dashboardUrl: "http://www.example.com",
-                dashboardApiKey: "Access_Token",
-                projectName: "github.com/JohnDoe/project",
-                projectVersion: "test/version",
-                reporters: reporters,
-                moduleName: "moduleName"
-                );
->>>>>>> d8a95fba
+            var reporters = new[] { Reporter.Dashboard };
 
             var options = new StrykerOptions
             {
@@ -206,7 +174,6 @@
 
             var reporters = new[] { Reporter.Dashboard };
 
-<<<<<<< HEAD
             var options = new StrykerOptions
             {
                 DashboardUrl = "http://www.example.com",
@@ -215,15 +182,6 @@
                 ProjectVersion = "test/version",
                 Reporters = reporters
             };
-=======
-            var options = new StrykerOptions(
-                dashboardUrl: "http://www.example.com",
-                dashboardApiKey: "Access_Token",
-                projectName: "github.com/JohnDoe/project",
-                projectVersion: "test/version",
-                reporters: reporters
-                );
->>>>>>> d8a95fba
 
             var readonlyInputComponent = new Mock<IReadOnlyProjectComponent>(MockBehavior.Loose).Object;
 
@@ -274,7 +232,6 @@
 
             var reporters = new[] { Reporter.Dashboard };
 
-<<<<<<< HEAD
             var options = new StrykerOptions
             {
                 DashboardUrl = "http://www.example.com",
@@ -284,16 +241,6 @@
                 ModuleName = "moduleName",
                 Reporters = reporters
             };
-=======
-            var options = new StrykerOptions(
-                dashboardUrl: "http://www.example.com",
-                dashboardApiKey: "Access_Token",
-                projectName: "github.com/JohnDoe/project",
-                projectVersion: "test/version",
-                reporters: reporters,
-                moduleName: "moduleName"
-                );
->>>>>>> d8a95fba
 
             var readonlyInputComponent = new Mock<IReadOnlyProjectComponent>(MockBehavior.Loose).Object;
 
@@ -342,22 +289,7 @@
             var loggerMock = new Mock<ILogger<DashboardClient>>(MockBehavior.Loose);
             var handlerMock = new Mock<HttpMessageHandler>(MockBehavior.Strict);
 
-<<<<<<< HEAD
-            var reporters = new[] { Reporter.Dashboard };
-=======
-            var reporters = new string[] {
-                "dashboard"
-            };
-
-
-            var options = new StrykerOptions(
-                dashboardUrl: "http://www.example.com",
-                dashboardApiKey: "Access_Token",
-                projectName: "github.com/JohnDoe/project",
-                projectVersion: "test/version",
-                reporters: reporters
-                );
->>>>>>> d8a95fba
+            var reporters = new[] { Reporter.Dashboard };
 
             var options = new StrykerOptions
             {
