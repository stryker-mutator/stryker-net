--- conflicted
+++ resolved
@@ -9,18 +9,17 @@
 
 namespace Stryker.Core.UnitTest.Initialisation;
 
+[TestClass]
 public class NugetRestoreProcessTests : TestBase
 {
-<<<<<<< HEAD
     private const string SolutionPath = @"..\MySolution.sln";
     private const string CProgramFilesX86MicrosoftVisualStudio = "C:\\Program Files (x86)\\Microsoft Visual Studio";
     private readonly string _solutionDir = Path.GetDirectoryName(Path.GetFullPath(SolutionPath));
 
-    [SkippableFact]
+    [TestMethodWithIgnoreIfSupport]
+    [IgnoreIf(nameof(Is.Unix))] //DotnetFramework does not run on Unix
     public void HappyFlow()
     {
-        Skip.IfNot(Environment.OSVersion.Platform == PlatformID.Win32NT, "DotnetFramework does not run on Unix");
-
         var nugetPath = @"C:\choco\bin\NuGet.exe";
         var msBuildVersion = "16.0.0";
         var nugetDirectory = Path.GetDirectoryName(nugetPath);
@@ -69,11 +68,10 @@
             It.IsAny<IEnumerable<KeyValuePair<string, string>>>(), It.IsAny<int>()), Times.Exactly(5));
     }
 
-    [SkippableFact]
+    [TestMethodWithIgnoreIfSupport]
+    [IgnoreIf(nameof(Is.Unix))] //DotnetFramework does not run on Unix
     public void ThrowIfRestoreFails()
     {
-        Skip.IfNot(Environment.OSVersion.Platform == PlatformID.Win32NT, "DotnetFramework does not run on Unix");
-
         var nugetPath = @"C:\choco\bin\NuGet.exe";
         var msBuildVersion = "16.0.0";
         var nugetDirectory = Path.GetDirectoryName(nugetPath);
@@ -129,11 +127,10 @@
         action.ShouldThrow<InputException>("Packages restore failed."); 
     }
 
-    [SkippableFact]
+    [TestMethodWithIgnoreIfSupport]
+    [IgnoreIf(nameof(Is.Unix))] //DotnetFramework does not run on Unix
     public void FailToGetMsBuildVersion()
     {
-        Skip.IfNot(Environment.OSVersion.Platform == PlatformID.Win32NT, "DotnetFramework does not run on Unix");
-
         var nugetPath = @"C:\choco\bin\NuGet.exe";
         var msBuildVersion = string.Empty;
         var nugetDirectory = Path.GetDirectoryName(nugetPath);
@@ -190,11 +187,10 @@
             It.IsAny<IEnumerable<KeyValuePair<string, string>>>(), 0), Times.Exactly(4));
     }
 
-    [SkippableFact]
+    [TestMethodWithIgnoreIfSupport]
+    [IgnoreIf(nameof(Is.Unix))] //DotnetFramework does not run on Unix
     public void NugetIsUsingSuppliedMsBuild()
     {
-        Skip.IfNot(Environment.OSVersion.Platform == PlatformID.Win32NT, "DotnetFramework does not run on Unix");
-
         var nugetPath = @"C:\choco\bin\NuGet.exe";
         var msBuildVersion = "16.0.0";
         var msbuildPath = @$"{CProgramFilesX86MicrosoftVisualStudio}\2019\MSBuild\16.0\Bin\MSBuild.exe";
@@ -252,14 +248,13 @@
         processExecutorMock.Verify(x => x.Start(It.IsAny<string>(), It.IsAny<string>(), "-version /nologo", null, It.IsAny<int>()), Times.Once);
         processExecutorMock.Verify(x => x.Start(nugetDirectory, nugetPath, string.Format("restore \"{0}\" -MsBuildVersion \"{1}\"", Path.GetFullPath(SolutionPath), msBuildVersion), null, It.IsAny<int>()), Times.Once);
         processExecutorMock.Verify(x => x.Start(It.Is<string>(s => s.Contains("Microsoft Visual Studio")), It.Is<string>(s => s.Contains("vswhere.exe")), @"-latest -requires Microsoft.Component.MSBuild -products * -find MSBuild\**\Bin\MSBuild.exe", null, It.IsAny<int>()), Times.Never);
-        Assert.Equal(msbuildPath, capturedMsBuildPath);
-    }
-
-    [SkippableFact]
+            msbuildPath.ShouldBe(capturedMsBuildPath);
+    }
+
+    [TestMethodWithIgnoreIfSupport]
+    [IgnoreIf(nameof(Is.Unix))] //DotnetFramework does not run on Unix
     public void ShouldThrowOnNugetNotInstalled()
     {
-        Skip.IfNot(Environment.OSVersion.Platform == PlatformID.Win32NT, "DotnetFramework does not run on Unix");
-
         var processExecutorMock = new Mock<IProcessExecutor>(MockBehavior.Strict);
         var msBuildVersion = "16.0.0";
 
@@ -296,11 +291,10 @@
         Should.Throw<InputException>(() => target.RestorePackages(SolutionPath) );
     }
 
-    [SkippableFact]
+    [TestMethodWithIgnoreIfSupport]
+    [IgnoreIf(nameof(Is.Unix))] //DotnetFramework does not run on Unix
     public void ShouldPickFirstNugetPath()
     {
-        Skip.IfNot(Environment.OSVersion.Platform == PlatformID.Win32NT, "DotnetFramework does not run on Unix");
-
         string firstNugetPath = @"C:\choco\bin\NuGet.exe";
         string msBuildVersion = "16.0.0";
         var nugetDirectory = Path.GetDirectoryName(firstNugetPath);
@@ -311,312 +305,6 @@
             {
                 ExitCode = 0,
                 Output = $@"{firstNugetPath}
-=======
-    [TestClass]
-    public class NugetRestoreProcessTests : TestBase
-    {
-        private const string SolutionPath = @"..\MySolution.sln";
-        private const string CProgramFilesX86MicrosoftVisualStudio = "C:\\Program Files (x86)\\Microsoft Visual Studio";
-        private readonly string _solutionDir = Path.GetDirectoryName(Path.GetFullPath(SolutionPath));
-
-        [TestMethodWithIgnoreIfSupport]
-        [IgnoreIf(nameof(Is.Unix))] //DotnetFramework does not run on Unix
-        public void HappyFlow()
-        {
-            var nugetPath = @"C:\choco\bin\NuGet.exe";
-            var msBuildVersion = "16.0.0";
-            var nugetDirectory = Path.GetDirectoryName(nugetPath);
-
-            var processExecutorMock = new Mock<IProcessExecutor>(MockBehavior.Strict);
-            processExecutorMock.Setup(x => x.Start(_solutionDir, It.Is<string>((p) => p.EndsWith("where.exe")), "nuget.exe", null, It.IsAny<int>()))
-                .Returns(new ProcessResult()
-                {
-                    ExitCode = 0,
-                    Output = nugetPath
-                });
-
-            processExecutorMock.Setup(x => x.Start(CProgramFilesX86MicrosoftVisualStudio, It.Is<string>((p) => p.EndsWith("where.exe")),
-                    "-latest -requires Microsoft.Component.MSBuild -products * -find MSBuild\\**\\Bin\\MSBuild.exe", null, It.IsAny<int>()))
-                .Returns(new ProcessResult()
-                {
-                    ExitCode = 0,
-                    Output = CProgramFilesX86MicrosoftVisualStudio
-                });
-            processExecutorMock.Setup(x => x.Start(CProgramFilesX86MicrosoftVisualStudio, It.Is<string>((p) => p.EndsWith("where.exe")),
-                    "-prerelease -requires Microsoft.Component.MSBuild -products * -find MSBuild\\**\\Bin\\MSBuild.exe", null, It.IsAny<int>()))
-                .Returns(new ProcessResult()
-                {
-                    ExitCode = 0,
-                    Output = CProgramFilesX86MicrosoftVisualStudio
-                });
-
-            processExecutorMock.Setup(x => x.Start(_solutionDir, It.IsAny<string>(), "-version /nologo", null, It.IsAny<int>()))
-                .Returns(new ProcessResult()
-                {
-                    ExitCode = 0,
-                    Output = msBuildVersion
-                });
-
-            processExecutorMock.Setup(x => x.Start(nugetDirectory, nugetPath,
-                    $"restore \"{Path.GetFullPath(SolutionPath)}\" -MsBuildVersion \"{msBuildVersion}\"", null, It.IsAny<int>()))
-                .Returns(new ProcessResult()
-                {
-                    ExitCode = 0,
-                    Output = "Packages restored"
-                });
-            processExecutorMock.Setup(x => x.Start(It.Is<string>(s => s.Contains("Microsoft Visual Studio")), It.Is<string>(s => s.Contains("vswhere.exe")),
-                @"-latest -requires Microsoft.Component.MSBuild -products * -find MSBuild\**\Bin\MSBuild.exe", null, It.IsAny<int>()))
-                .Returns(new ProcessResult()
-                {
-                    ExitCode = 0,
-                    Output = "Msbuild executable path found at "
-                });
-            var target = new NugetRestoreProcess(processExecutorMock.Object);
-
-            target.RestorePackages(SolutionPath);
-
-            processExecutorMock.Verify( p => p.Start(It.IsAny<string>(), It.IsAny<string>(), It.IsAny<string>(),
-                It.IsAny<IEnumerable<KeyValuePair<string, string>>>(), 0), Times.Exactly(4));
-        }
-
-        [TestMethodWithIgnoreIfSupport]
-        [IgnoreIf(nameof(Is.Unix))] //DotnetFramework does not run on Unix
-        public void ThrowIfRestoreFails()
-        {
-            var nugetPath = @"C:\choco\bin\NuGet.exe";
-            var msBuildVersion = "16.0.0";
-            var nugetDirectory = Path.GetDirectoryName(nugetPath);
-
-            var processExecutorMock = new Mock<IProcessExecutor>(MockBehavior.Strict);
-            processExecutorMock.Setup(x => x.Start(_solutionDir, It.Is<string>((p) => p.EndsWith("where.exe")), "nuget.exe", null, It.IsAny<int>()))
-                .Returns(new ProcessResult()
-                {
-                    ExitCode = 0,
-                    Output = nugetPath
-                });
-
-            processExecutorMock.Setup(x => x.Start(CProgramFilesX86MicrosoftVisualStudio, It.Is<string>((p) => p.EndsWith("where.exe")),
-                    "-latest -requires Microsoft.Component.MSBuild -products * -find MSBuild\\**\\Bin\\MSBuild.exe", null, It.IsAny<int>()))
-                .Returns(new ProcessResult()
-                {
-                    ExitCode = 0,
-                    Output = CProgramFilesX86MicrosoftVisualStudio
-                });
-            processExecutorMock.Setup(x => x.Start(CProgramFilesX86MicrosoftVisualStudio, It.Is<string>((p) => p.EndsWith("where.exe")),
-                    "-prerelease -requires Microsoft.Component.MSBuild -products * -find MSBuild\\**\\Bin\\MSBuild.exe", null, It.IsAny<int>()))
-                .Returns(new ProcessResult()
-                {
-                    ExitCode = 0,
-                    Output = CProgramFilesX86MicrosoftVisualStudio
-                });
-
-            processExecutorMock.Setup(x => x.Start(_solutionDir, It.IsAny<string>(), "-version /nologo", null, It.IsAny<int>()))
-                .Returns(new ProcessResult()
-                {
-                    ExitCode = 0,
-                    Output = msBuildVersion
-                });
-
-            processExecutorMock.Setup(x => x.Start(nugetDirectory, nugetPath,
-                    $"restore \"{Path.GetFullPath(SolutionPath)}\" -MsBuildVersion \"{msBuildVersion}\"", null, It.IsAny<int>()))
-                .Returns(new ProcessResult()
-                {
-                    ExitCode = 1,
-                    Output = "Packages restore failed."
-                });
-            processExecutorMock.Setup(x => x.Start(It.Is<string>(s => s.Contains("Microsoft Visual Studio")), It.Is<string>(s => s.Contains("vswhere.exe")),
-                @"-latest -requires Microsoft.Component.MSBuild -products * -find MSBuild\**\Bin\MSBuild.exe", null, It.IsAny<int>()))
-                .Returns(new ProcessResult()
-                {
-                    ExitCode = 0,
-                    Output = "Msbuild executable path found at "
-                });
-            var target = new NugetRestoreProcess(processExecutorMock.Object);
-
-            var action = () => target.RestorePackages(SolutionPath);
-
-            action.ShouldThrow<InputException>("Packages restore failed."); 
-        }
-
-        [TestMethodWithIgnoreIfSupport]
-        [IgnoreIf(nameof(Is.Unix))] //DotnetFramework does not run on Unix
-        public void FailToGetMsBuildVersion()
-        {
-            var nugetPath = @"C:\choco\bin\NuGet.exe";
-            var msBuildVersion = string.Empty;
-            var nugetDirectory = Path.GetDirectoryName(nugetPath);
-
-            var processExecutorMock = new Mock<IProcessExecutor>(MockBehavior.Strict);
-            processExecutorMock.Setup(x => x.Start(_solutionDir, It.Is<string>((p) => p.EndsWith("where.exe")), "nuget.exe", null, It.IsAny<int>()))
-                .Returns(new ProcessResult()
-                {
-                    ExitCode = 0,
-                    Output = nugetPath
-                });
-
-            processExecutorMock.Setup(x => x.Start(CProgramFilesX86MicrosoftVisualStudio, It.Is<string>((p) => p.EndsWith("where.exe")),
-                    "-latest -requires Microsoft.Component.MSBuild -products * -find MSBuild\\**\\Bin\\MSBuild.exe", null, It.IsAny<int>()))
-                .Returns(new ProcessResult()
-                {
-                    ExitCode = 0,
-                    Output = CProgramFilesX86MicrosoftVisualStudio
-                });
-            processExecutorMock.Setup(x => x.Start(CProgramFilesX86MicrosoftVisualStudio, It.Is<string>((p) => p.EndsWith("where.exe")),
-                    "-prerelease -requires Microsoft.Component.MSBuild -products * -find MSBuild\\**\\Bin\\MSBuild.exe", null, It.IsAny<int>()))
-                .Returns(new ProcessResult()
-                {
-                    ExitCode = 0,
-                    Output = CProgramFilesX86MicrosoftVisualStudio
-                });
-
-            processExecutorMock.Setup(x => x.Start(_solutionDir, It.IsAny<string>(), "-version /nologo", null, It.IsAny<int>()))
-                .Returns(new ProcessResult()
-                {
-                    ExitCode = 1,
-                    Output = msBuildVersion
-                });
-
-            processExecutorMock.Setup(x => x.Start(nugetDirectory, nugetPath,
-                    $"restore \"{Path.GetFullPath(SolutionPath)}\"", null, It.IsAny<int>()))
-                .Returns(new ProcessResult()
-                {
-                    ExitCode = 0,
-                    Output = "Packages restored"
-                });
-            processExecutorMock.Setup(x => x.Start(It.Is<string>(s => s.Contains("Microsoft Visual Studio")), It.Is<string>(s => s.Contains("vswhere.exe")),
-                @"-latest -requires Microsoft.Component.MSBuild -products * -find MSBuild\**\Bin\MSBuild.exe", null, It.IsAny<int>()))
-                .Returns(new ProcessResult()
-                {
-                    ExitCode = 0,
-                    Output = "Msbuild executable path found at "
-                });
-            var target = new NugetRestoreProcess(processExecutorMock.Object);
-
-            target.RestorePackages(SolutionPath);
-
-            processExecutorMock.Verify( p => p.Start(It.IsAny<string>(), It.IsAny<string>(), It.IsAny<string>(),
-                It.IsAny<IEnumerable<KeyValuePair<string, string>>>(), 0), Times.Exactly(4));
-        }
-
-        [TestMethodWithIgnoreIfSupport]
-        [IgnoreIf(nameof(Is.Unix))] //DotnetFramework does not run on Unix
-        public void NugetIsUsingSuppliedMsBuild()
-        {
-            var nugetPath = @"C:\choco\bin\NuGet.exe";
-            var msBuildVersion = "16.0.0";
-            var msbuildPath = @$"{CProgramFilesX86MicrosoftVisualStudio}\2019\MSBuild\16.0\Bin\MSBuild.exe";
-
-            var capturedMsBuildPath = "";
-            var nugetDirectory = Path.GetDirectoryName(nugetPath);
-
-            var processExecutorMock = new Mock<IProcessExecutor>(MockBehavior.Strict);
-            processExecutorMock.Setup(x => x.Start(_solutionDir, It.Is<string>((p) => p.EndsWith("where.exe")), "nuget.exe", null, It.IsAny<int>()))
-                .Returns(new ProcessResult()
-                {
-                    ExitCode = 0,
-                    Output = nugetPath
-                });
-
-            processExecutorMock.Setup(x => x.Start(CProgramFilesX86MicrosoftVisualStudio, It.Is<string>((p) => p.EndsWith("where.exe")),
-                    "-latest -requires Microsoft.Component.MSBuild -products * -find MSBuild\\**\\Bin\\MSBuild.exe", null, It.IsAny<int>()))
-                .Returns(new ProcessResult()
-                {
-                    ExitCode = 0,
-                    Output = CProgramFilesX86MicrosoftVisualStudio
-                });
-            processExecutorMock.Setup(x => x.Start(_solutionDir, It.IsAny<string>(), "-version /nologo", null, It.IsAny<int>()))
-                .Callback<string, string, string, IEnumerable<KeyValuePair<string, string>>, int>((
-                    path, application, arguments, environmentVariables, timeoutMs) =>
-                {
-                    capturedMsBuildPath = application;
-                })
-                .Returns(new ProcessResult()
-                {
-                    ExitCode = 0,
-                    Output = msBuildVersion
-                });
-
-            processExecutorMock.Setup(x => x.Start(nugetDirectory, nugetPath,
-                    $"restore \"{Path.GetFullPath(SolutionPath)}\" -MsBuildVersion \"{msBuildVersion}\"", null, It.IsAny<int>()))
-                .Returns(new ProcessResult()
-                {
-                    ExitCode = 0,
-                    Output = "Packages restored"
-                });
-
-            processExecutorMock.Setup(x => x.Start(It.Is<string>(s => s.Contains("Microsoft Visual Studio")), It.Is<string>(s => s.Contains("vswhere.exe")), @"-latest -requires Microsoft.Component.MSBuild -products * -find MSBuild\**\Bin\MSBuild.exe", null, It.IsAny<int>()))
-                .Returns(new ProcessResult()
-                {
-                    ExitCode = 0,
-                    Output = "Msbuild executable path found at "
-                });
-
-            var target = new NugetRestoreProcess(processExecutorMock.Object);
-
-            target.RestorePackages(SolutionPath, msbuildPath);
-            processExecutorMock.Verify(x => x.Start(CProgramFilesX86MicrosoftVisualStudio, It.Is<string>((p) => p.EndsWith("where.exe")),
-                "-latest -requires Microsoft.Component.MSBuild -products * -find MSBuild\\**\\Bin\\MSBuild.exe", null, It.IsAny<int>()), Times.Never);
-            processExecutorMock.Verify(x => x.Start(_solutionDir, It.IsAny<string>(), "-version /nologo", null, It.IsAny<int>()), Times.Once);
-            processExecutorMock.Verify(x => x.Start(nugetDirectory, nugetPath, string.Format("restore \"{0}\" -MsBuildVersion \"{1}\"", Path.GetFullPath(SolutionPath), msBuildVersion), null, It.IsAny<int>()), Times.Once);
-            processExecutorMock.Verify(x => x.Start(It.Is<string>(s => s.Contains("Microsoft Visual Studio")), It.Is<string>(s => s.Contains("vswhere.exe")), @"-latest -requires Microsoft.Component.MSBuild -products * -find MSBuild\**\Bin\MSBuild.exe", null, It.IsAny<int>()), Times.Never);
-            msbuildPath.ShouldBe(capturedMsBuildPath);
-        }
-
-        [TestMethodWithIgnoreIfSupport]
-        [IgnoreIf(nameof(Is.Unix))] //DotnetFramework does not run on Unix
-        public void ShouldThrowOnNugetNotInstalled()
-        {
-            var processExecutorMock = new Mock<IProcessExecutor>(MockBehavior.Strict);
-            var msBuildVersion = "16.0.0";
-
-            var capturedMsBuildPath = "";
-
-            processExecutorMock.Setup(x => x.Start(CProgramFilesX86MicrosoftVisualStudio, It.Is<string>((p) => p.EndsWith("where.exe")),
-                     It.Is<string>(s => s.EndsWith("-requires Microsoft.Component.MSBuild -products * -find MSBuild\\**\\Bin\\MSBuild.exe")), null, It.IsAny<int>()))
-                .Returns(new ProcessResult()
-                {
-                    ExitCode = 0,
-                    Output = CProgramFilesX86MicrosoftVisualStudio
-                });
-            processExecutorMock.Setup(x => x.Start(_solutionDir, It.IsAny<string>(), "-version /nologo", null, It.IsAny<int>()))
-                .Callback<string, string, string, IEnumerable<KeyValuePair<string, string>>, int>((
-                    path, application, arguments, environmentVariables, timeoutMs) =>
-                {
-                    capturedMsBuildPath = application;
-                })
-                .Returns(new ProcessResult()
-                {
-                    ExitCode = 0,
-                    Output = msBuildVersion
-                });
-
-            processExecutorMock.Setup(x => x.Start(_solutionDir, "where.exe",  It.Is<string>( s => s.EndsWith("nuget.exe")),
-                null, It.IsAny<int>()))
-                .Returns(new ProcessResult()
-                {
-                    ExitCode = 0,
-                    Output = "INFO: Could not find files for the given pattern(s)."
-                });
-
-            var target = new NugetRestoreProcess(processExecutorMock.Object);
-            Should.Throw<InputException>(() => target.RestorePackages(SolutionPath) );
-        }
-
-        [TestMethodWithIgnoreIfSupport]
-        [IgnoreIf(nameof(Is.Unix))] //DotnetFramework does not run on Unix
-        public void ShouldPickFirstNugetPath()
-        {
-            string firstNugetPath = @"C:\choco\bin\NuGet.exe";
-            string msBuildVersion = "16.0.0";
-            var nugetDirectory = Path.GetDirectoryName(firstNugetPath);
-
-            var processExecutorMock = new Mock<IProcessExecutor>(MockBehavior.Strict);
-            processExecutorMock.Setup(x => x.Start(_solutionDir, "where.exe", "nuget.exe", null, It.IsAny<int>()))
-                .Returns(new ProcessResult()
-                {
-                    ExitCode = 0,
-                    Output = $@"{firstNugetPath}
->>>>>>> a722c138
 C:\Users\LEON\bin\NuGet.exe"
             });
 
