using System;
using System.Collections.Generic;
using System.IO.Abstractions;
using Moq;
using Shouldly;
using Stryker.Core.Exceptions;
using Stryker.Core.Initialisation;
using Stryker.Core.Options;
using Stryker.Core.Testing;
using Xunit;

namespace Stryker.Core.UnitTest.Initialisation
{
    public class InitialBuildProcessTests : TestBase
    {
        [Fact]
        public void InitialBuildProcess_ShouldThrowStrykerInputExceptionOnFail()
        {
            var processMock = new Mock<IProcessExecutor>(MockBehavior.Strict);

            processMock.SetupProcessMockToReturn("", 1);

            var target = new InitialBuildProcess(new FileSystem(), processMock.Object);

<<<<<<< HEAD
            var exception =
                Assert.Throws<InputException>(() => target.InitialBuild(false, "/", "/", new StrykerOptions()));
=======
            Should.Throw<InputException>(() => target.InitialBuild(false, @"C:\Projects\Example.csproj", null))
                .Details.ShouldBe("Initial build of targeted project failed. Please make sure the targeted project is buildable. You can reproduce this error yourself using: \"dotnet build \"" + @"C:\Projects\Example.csproj" + "\"\"");
        }

        [SkippableFact]
        public void InitialBuildProcess_WithPathAsBuildCommand_ShouldThrowStrykerInputExceptionOnFailWithQuotes()
        {
            Skip.IfNot(Environment.OSVersion.Platform == PlatformID.Win32NT, "MSBuild is only available on Windows");

            var processMock = new Mock<IProcessExecutor>(MockBehavior.Strict);

            processMock.SetupProcessMockToReturn("", 1);

            var target = new InitialBuildProcess(processMock.Object);

            Should.Throw<InputException>(() => target.InitialBuild(true, null, @"C:\Projects\Example.csproj", @"C:\Program Files\Microsoft Visual Studio\2022\Professional\MSBuild\Current\Bin\MSBuild.exe"))
                .Details.ShouldBe("Initial build of targeted project failed. Please make sure the targeted project is buildable. You can reproduce this error yourself using: \"\"" +
                                  @"C:\Program Files\Microsoft Visual Studio\2022\Professional\MSBuild\Current\Bin\MSBuild.exe" + "\" \"" + @"C:\Projects\Example.csproj" + "\"\"");
>>>>>>> c4c98871
        }

        [Fact]
        public void InitialBuildProcess_ShouldNotThrowExceptionOnSuccess()
        {
            var processMock = new Mock<IProcessExecutor>(MockBehavior.Strict);

            processMock.SetupProcessMockToReturn("");

            var target = new InitialBuildProcess(new FileSystem(), processMock.Object);

            target.InitialBuild(false, "/", "/", new StrykerOptions());
        }

        [SkippableFact]
        public void InitialBuildProcess_ShouldRunMsBuildOnDotnetFramework()
        {
            Skip.IfNot(Environment.OSVersion.Platform == PlatformID.Win32NT, "DotnetFramework does not run on Unix");

            var processMock = new Mock<IProcessExecutor>(MockBehavior.Strict);

            processMock.SetupProcessMockToReturn("");

            var target = new InitialBuildProcess(new FileSystem(), processMock.Object);

            target.InitialBuild(true, "/", "./ExampleProject.sln", new StrykerOptions());

            processMock.Verify(x => x.Start(It.IsAny<string>(),
                    It.Is<string>(applicationParam =>
                        applicationParam.Contains("msbuild.exe", StringComparison.InvariantCultureIgnoreCase)),
                    It.Is<string>(argumentsParam => argumentsParam.Contains("ExampleProject.sln")),
                    It.IsAny<IEnumerable<KeyValuePair<string, string>>>(),
                    It.IsAny<int>()),
                Times.Once);
        }

        [Fact]
        public void InitialBuildProcess_ShouldUseCustomMsbuildIfNotNull()
        {
            var processMock = new Mock<IProcessExecutor>(MockBehavior.Strict);

            processMock.SetupProcessMockToReturn("");

            var target = new InitialBuildProcess(new FileSystem(), processMock.Object);

            target.InitialBuild(true, "/", "./ExampleProject.sln",
                new StrykerOptions() { MsBuildPath = "C:/User/Test/Msbuild.exe" });

            processMock.Verify(x => x.Start(It.IsAny<string>(),
                    It.Is<string>(applicationParam => applicationParam.Contains("C:/User/Test/Msbuild.exe",
                        StringComparison.InvariantCultureIgnoreCase)),
                    It.Is<string>(argumentsParam => argumentsParam.Contains("ExampleProject.sln")),
                    It.IsAny<IEnumerable<KeyValuePair<string, string>>>(),
                    It.IsAny<int>()),
                Times.Once);
        }

        [Fact]
        public void InitialBuildProcess_ShouldRunDotnetBuildIfNotDotnetFramework()
        {
            var processMock = new Mock<IProcessExecutor>(MockBehavior.Strict);

            processMock.SetupProcessMockToReturn("");

            var target = new InitialBuildProcess(new FileSystem(), processMock.Object);

            target.InitialBuild(false, "./ExampleProject.csproj", null, new StrykerOptions());

            processMock.Verify(x => x.Start(It.IsAny<string>(),
                    It.Is<string>(applicationParam =>
                        applicationParam.Contains("dotnet", StringComparison.InvariantCultureIgnoreCase)),
                    It.Is<string>(argumentsParam => argumentsParam.Contains("build")),
                    It.IsAny<IEnumerable<KeyValuePair<string, string>>>(),
                    It.IsAny<int>()),
                Times.Once);
        }

        [Fact]
        public void InitialBuildProcess_ShouldUseSolutionPathIfSet()
        {
            var processMock = new Mock<IProcessExecutor>(MockBehavior.Strict);

            processMock.SetupProcessMockToReturn("");

            var target = new InitialBuildProcess(new FileSystem(), processMock.Object);

            target.InitialBuild(false, "", "./ExampleProject.sln", new StrykerOptions());

            processMock.Verify(x => x.Start(It.IsAny<string>(),
                    It.Is<string>(applicationParam =>
                        applicationParam.Contains("dotnet", StringComparison.InvariantCultureIgnoreCase)),
                    It.Is<string>(argumentsParam => argumentsParam.Contains("ExampleProject.sln")),
                    It.IsAny<IEnumerable<KeyValuePair<string, string>>>(),
                    It.IsAny<int>()),
                Times.Once);
        }
    }
}<|MERGE_RESOLUTION|>--- conflicted
+++ resolved
@@ -22,11 +22,7 @@
 
             var target = new InitialBuildProcess(new FileSystem(), processMock.Object);
 
-<<<<<<< HEAD
-            var exception =
-                Assert.Throws<InputException>(() => target.InitialBuild(false, "/", "/", new StrykerOptions()));
-=======
-            Should.Throw<InputException>(() => target.InitialBuild(false, @"C:\Projects\Example.csproj", null))
+            Should.Throw<InputException>(() => target.InitialBuild(false, @"C:\Projects\Example.csproj", null, new StrykerOptions()))
                 .Details.ShouldBe("Initial build of targeted project failed. Please make sure the targeted project is buildable. You can reproduce this error yourself using: \"dotnet build \"" + @"C:\Projects\Example.csproj" + "\"\"");
         }
 
@@ -39,12 +35,16 @@
 
             processMock.SetupProcessMockToReturn("", 1);
 
-            var target = new InitialBuildProcess(processMock.Object);
+            var target = new InitialBuildProcess(new FileSystem(), processMock.Object);
 
-            Should.Throw<InputException>(() => target.InitialBuild(true, null, @"C:\Projects\Example.csproj", @"C:\Program Files\Microsoft Visual Studio\2022\Professional\MSBuild\Current\Bin\MSBuild.exe"))
+            Should.Throw<InputException>(() => target.InitialBuild(true, null, @"C:\Projects\Example.csproj",
+                    new StrykerOptions
+                    {
+                        MsBuildPath =
+                            @"C:\Program Files\Microsoft Visual Studio\2022\Professional\MSBuild\Current\Bin\MSBuild.exe"
+                    }))
                 .Details.ShouldBe("Initial build of targeted project failed. Please make sure the targeted project is buildable. You can reproduce this error yourself using: \"\"" +
                                   @"C:\Program Files\Microsoft Visual Studio\2022\Professional\MSBuild\Current\Bin\MSBuild.exe" + "\" \"" + @"C:\Projects\Example.csproj" + "\"\"");
->>>>>>> c4c98871
         }
 
         [Fact]
