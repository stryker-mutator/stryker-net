using System;
using System.Collections.Generic;
using Moq;
using Shouldly;
using Stryker.Core.Exceptions;
using Stryker.Core.Initialisation;
using Stryker.Core.Testing;
using Microsoft.VisualStudio.TestTools.UnitTesting;

namespace Stryker.Core.UnitTest.Initialisation;

public class InitialBuildProcessTests : TestBase
{
<<<<<<< HEAD
    [TestClass]
    public class InitialBuildProcessTests : TestBase
=======
    private readonly string _cProjectsExampleCsproj;

    public InitialBuildProcessTests() => _cProjectsExampleCsproj = Environment.OSVersion.Platform == PlatformID.Win32NT ? @"C:\Projects \Example.csproj" : "/usr/projects/Example.csproj";

    [Fact]
    public void InitialBuildProcess_ShouldThrowStrykerInputExceptionOnFail()
>>>>>>> 6957d968
    {
        var processMock = new Mock<IProcessExecutor>(MockBehavior.Strict);

        processMock.SetupProcessMockToReturn("", 1);

        var target = new InitialBuildProcess(processMock.Object);

        Should.Throw<InputException>(() => target.InitialBuild(false, _cProjectsExampleCsproj, null))
            .Details.ShouldBe("Initial build of targeted project failed. Please make sure the targeted project is buildable. You can reproduce this error yourself using: \"dotnet build Example.csproj\"");
    }

    [SkippableFact]
    public void InitialBuildProcess_WithPathAsBuildCommand_ShouldThrowStrykerInputExceptionOnFailWithQuotes()
    {
        Skip.IfNot(Environment.OSVersion.Platform == PlatformID.Win32NT, "MSBuild is only available on Windows");

<<<<<<< HEAD
        [TestMethod]
        public void InitialBuildProcess_ShouldThrowStrykerInputExceptionOnFail()
        {
            var processMock = new Mock<IProcessExecutor>(MockBehavior.Strict);
=======
        var processMock = new Mock<IProcessExecutor>(MockBehavior.Strict);
>>>>>>> 6957d968

        processMock.SetupProcessMockToReturn("", 1);

        var target = new InitialBuildProcess(processMock.Object);

        Should.Throw<InputException>(() => target.InitialBuild(true, null, _cProjectsExampleCsproj, null, @"C:\Program Files\Microsoft Visual Studio\2022\Professional\MSBuild\Current\Bin\MSBuild.exe"))
            .Details.ShouldBe("Initial build of targeted project failed. Please make sure the targeted project is buildable. You can reproduce this error yourself using: \"\"" +
                              @"C:\Program Files\Microsoft Visual Studio\2022\Professional\MSBuild\Current\Bin\MSBuild.exe" + "\" \"" + _cProjectsExampleCsproj + "\"\"");
    }

<<<<<<< HEAD
        [IgnoreIf(nameof(Is.Unix))] //DotnetFramework does not run on Unix
        public void InitialBuildProcess_WithPathAsBuildCommand_ShouldThrowStrykerInputExceptionOnFailWithQuotes()
        {
            var processMock = new Mock<IProcessExecutor>(MockBehavior.Strict);
=======
    [SkippableFact]
    public void InitialBuildProcess_WithPathAsBuildCommand_TriesWithMsBuildIfDotnetFails()
    {
        Skip.IfNot(Environment.OSVersion.Platform == PlatformID.Win32NT, "MSBuild is only available on Windows");

        var processMock = new Mock<IProcessExecutor>(MockBehavior.Strict);
>>>>>>> 6957d968

        processMock.SetupProcessMockToReturn("", 2);

        var target = new InitialBuildProcess(processMock.Object);

        Should.Throw<InputException>(() => target.InitialBuild(false, null, _cProjectsExampleCsproj, null, @"C:\Program Files\Microsoft Visual Studio\2022\Professional\MSBuild\Current\Bin\MSBuild.exe"))
            .Details.ShouldBe("Initial build of targeted project failed. Please make sure the targeted project is buildable. You can reproduce this error yourself using: \"\"" +
                              @"C:\Program Files\Microsoft Visual Studio\2022\Professional\MSBuild\Current\Bin\MSBuild.exe" + "\" \"" + _cProjectsExampleCsproj + "\"\"");

<<<<<<< HEAD
        [IgnoreIf(nameof(Is.Unix))] //DotnetFramework does not run on Unix
        public void InitialBuildProcess_WithPathAsBuildCommand_TriesWithMsBuildIfDotnetFails()
        {
            var processMock = new Mock<IProcessExecutor>(MockBehavior.Strict);
=======
        processMock.Verify(x =>x.Start(It.IsAny<string>(), It.Is<string>(app => app.Contains("dotnet")), It.IsAny<string>(), It.IsAny<IEnumerable<KeyValuePair<string, string>>>(), 0), Times.Once());
        processMock.Verify(x =>x.Start(It.IsAny<string>(), It.Is<string>(app => app.Contains("MSBuild.exe")), It.IsAny<string>(), It.IsAny<IEnumerable<KeyValuePair<string, string>>>(), 0), Times.Exactly(3));
    }

    [Fact]
    public void InitialBuildProcess_ShouldNotThrowExceptionOnSuccess()
    {
        var processMock = new Mock<IProcessExecutor>(MockBehavior.Strict);
>>>>>>> 6957d968

        processMock.SetupProcessMockToReturn("");

        var target = new InitialBuildProcess(processMock.Object);

        target.InitialBuild(false, "/", "/");

        processMock.Verify( p => p.Start(It.IsAny<string>(), It.IsAny<string>(), It.IsAny<string>(),
            It.IsAny<IEnumerable<KeyValuePair<string, string>>>(), 0), Times.Once);
    }

<<<<<<< HEAD
        [TestMethod]
        public void InitialBuildProcess_ShouldNotThrowExceptionOnSuccess()
        {
            var processMock = new Mock<IProcessExecutor>(MockBehavior.Strict);
=======
    [Fact]
    public void InitialBuildProcess_ShouldUseConfigurationWhenProvided()
    {
        var processMock = new Mock<IProcessExecutor>(MockBehavior.Strict);
>>>>>>> 6957d968

        processMock.SetupProcessMockToReturn("");

        var target = new InitialBuildProcess(processMock.Object);

        target.InitialBuild(false, "/", "/", "Release");

        processMock.Verify( p => p.Start(It.IsAny<string>(), It.IsAny<string>(), It.Is<string>(x => x.Contains("Release")),
            It.IsAny<IEnumerable<KeyValuePair<string, string>>>(), 0), Times.Once);
    }

<<<<<<< HEAD
        [IgnoreIf(nameof(Is.Unix))] //DotnetFramework does not run on Unix
        public void InitialBuildProcess_ShouldRunMsBuildOnDotnetFramework()
        {
            var processMock = new Mock<IProcessExecutor>(MockBehavior.Strict);
=======
    [SkippableFact]
    public void InitialBuildProcess_ShouldRunMsBuildOnDotnetFramework()
    {
        Skip.IfNot(Environment.OSVersion.Platform == PlatformID.Win32NT, "DotnetFramework does not run on Unix");

        var processMock = new Mock<IProcessExecutor>(MockBehavior.Strict);
>>>>>>> 6957d968

        processMock.SetupProcessMockToReturn("");

        var target = new InitialBuildProcess(processMock.Object);

        target.InitialBuild(true, "./ExampleProject.sln", "./ExampleProject.sln", "Debug");

        processMock.Verify(x => x.Start(It.IsAny<string>(),
                It.Is<string>(applicationParam => applicationParam.Contains("msbuild.exe", StringComparison.InvariantCultureIgnoreCase)),
                It.Is<string>(argumentsParam => argumentsParam.Contains("ExampleProject.sln") && argumentsParam.Contains("/property:Configuration=Debug")),
                It.IsAny<IEnumerable<KeyValuePair<string, string>>>(),
                It.IsAny<int>()),
            Times.Once);

    }

    [SkippableFact]
    public void InitialBuildProcess_ShouldRequireSolutionWhenRunMsBuild()
    {
        Skip.IfNot(Environment.OSVersion.Platform == PlatformID.Win32NT, "DotnetFramework does not run on Unix");

        var processMock = new Mock<IProcessExecutor>(MockBehavior.Strict);

<<<<<<< HEAD
        [TestMethod]
        public void InitialBuildProcess_ShouldUseCustomMsbuildIfNotNull()
        {
            var processMock = new Mock<IProcessExecutor>(MockBehavior.Strict);
=======
        processMock.SetupProcessMockToReturn("");
>>>>>>> 6957d968

        var target = new InitialBuildProcess(processMock.Object);

        target.InitialBuild(true, "./ExampleProject.sln", "./ExampleProject.sln");

        var action= () => target.InitialBuild(true, "./ExampleProject.sln", null);
        action.ShouldThrow<InputException>().Message.ShouldBe("Stryker could not build your project as no solution file was presented. Please pass the solution path to stryker.");
    }

    [Fact]
    public void InitialBuildProcess_ShouldUseCustomMsbuildIfNotNull()
    {
        var processMock = new Mock<IProcessExecutor>(MockBehavior.Strict);

        processMock.SetupProcessMockToReturn("");

        var target = new InitialBuildProcess(processMock.Object);

        var customMsBuildPath = "C:/User/Test/Msbuild.exe";
        target.InitialBuild(true, "/", "./ExampleProject.sln", null, customMsBuildPath);
        var executable =Environment.OSVersion.Platform == PlatformID.Win32NT ? customMsBuildPath : "dotnet";
        processMock.Verify(x => x.Start(It.IsAny<string>(),
                It.Is<string>(applicationParam => applicationParam == executable),
                It.Is<string>(argumentsParam => argumentsParam.Contains("ExampleProject.sln")),
                It.IsAny<IEnumerable<KeyValuePair<string, string>>>(),
                It.IsAny<int>()),
            Times.Once);
    }

<<<<<<< HEAD
        [TestMethod]
        public void InitialBuildProcess_ShouldRunDotnetBuildIfNotDotnetFramework()
        {
            var processMock = new Mock<IProcessExecutor>(MockBehavior.Strict);
=======
    [Fact]
    public void InitialBuildProcess_ShouldRunDotnetBuildIfNotDotnetFramework()
    {
        var processMock = new Mock<IProcessExecutor>(MockBehavior.Strict);
>>>>>>> 6957d968

        processMock.SetupProcessMockToReturn("");

        var target = new InitialBuildProcess(processMock.Object);

        target.InitialBuild(false, "./ExampleProject.csproj", null);

        processMock.Verify(x => x.Start(It.IsAny<string>(),
                It.Is<string>(applicationParam => applicationParam.Contains("dotnet", StringComparison.InvariantCultureIgnoreCase)),
                It.Is<string>(argumentsParam => argumentsParam.Contains("build")),
                It.IsAny<IEnumerable<KeyValuePair<string, string>>>(),
                It.IsAny<int>()),
            Times.Once);
    }

<<<<<<< HEAD
        [TestMethod]
        public void InitialBuildProcess_ShouldUseSolutionPathIfSet()
        {
            var processMock = new Mock<IProcessExecutor>(MockBehavior.Strict);
=======
    [Fact]
    public void InitialBuildProcess_ShouldUseSolutionPathIfSet()
    {
        var processMock = new Mock<IProcessExecutor>(MockBehavior.Strict);
>>>>>>> 6957d968

        processMock.SetupProcessMockToReturn("");

        var target = new InitialBuildProcess(processMock.Object);

        target.InitialBuild(false, "", "./ExampleProject.sln");

        processMock.Verify(x => x.Start(It.IsAny<string>(),
                It.Is<string>(applicationParam => applicationParam.Contains("dotnet", StringComparison.InvariantCultureIgnoreCase)),
                It.Is<string>(argumentsParam => argumentsParam.Contains("ExampleProject.sln")),
                It.IsAny<IEnumerable<KeyValuePair<string, string>>>(),
                It.IsAny<int>()),
            Times.Once);
    }
}<|MERGE_RESOLUTION|>--- conflicted
+++ resolved
@@ -9,19 +9,15 @@
 
 namespace Stryker.Core.UnitTest.Initialisation;
 
+[TestClass]
 public class InitialBuildProcessTests : TestBase
 {
-<<<<<<< HEAD
-    [TestClass]
-    public class InitialBuildProcessTests : TestBase
-=======
     private readonly string _cProjectsExampleCsproj;
 
     public InitialBuildProcessTests() => _cProjectsExampleCsproj = Environment.OSVersion.Platform == PlatformID.Win32NT ? @"C:\Projects \Example.csproj" : "/usr/projects/Example.csproj";
 
-    [Fact]
+    [TestMethod]
     public void InitialBuildProcess_ShouldThrowStrykerInputExceptionOnFail()
->>>>>>> 6957d968
     {
         var processMock = new Mock<IProcessExecutor>(MockBehavior.Strict);
 
@@ -33,19 +29,10 @@
             .Details.ShouldBe("Initial build of targeted project failed. Please make sure the targeted project is buildable. You can reproduce this error yourself using: \"dotnet build Example.csproj\"");
     }
 
-    [SkippableFact]
+    [IgnoreIf(nameof(Is.Unix))] //DotnetFramework does not run on Unix
     public void InitialBuildProcess_WithPathAsBuildCommand_ShouldThrowStrykerInputExceptionOnFailWithQuotes()
     {
-        Skip.IfNot(Environment.OSVersion.Platform == PlatformID.Win32NT, "MSBuild is only available on Windows");
-
-<<<<<<< HEAD
-        [TestMethod]
-        public void InitialBuildProcess_ShouldThrowStrykerInputExceptionOnFail()
-        {
-            var processMock = new Mock<IProcessExecutor>(MockBehavior.Strict);
-=======
         var processMock = new Mock<IProcessExecutor>(MockBehavior.Strict);
->>>>>>> 6957d968
 
         processMock.SetupProcessMockToReturn("", 1);
 
@@ -56,19 +43,10 @@
                               @"C:\Program Files\Microsoft Visual Studio\2022\Professional\MSBuild\Current\Bin\MSBuild.exe" + "\" \"" + _cProjectsExampleCsproj + "\"\"");
     }
 
-<<<<<<< HEAD
-        [IgnoreIf(nameof(Is.Unix))] //DotnetFramework does not run on Unix
-        public void InitialBuildProcess_WithPathAsBuildCommand_ShouldThrowStrykerInputExceptionOnFailWithQuotes()
-        {
-            var processMock = new Mock<IProcessExecutor>(MockBehavior.Strict);
-=======
-    [SkippableFact]
+    [IgnoreIf(nameof(Is.Unix))] //DotnetFramework does not run on Unix
     public void InitialBuildProcess_WithPathAsBuildCommand_TriesWithMsBuildIfDotnetFails()
     {
-        Skip.IfNot(Environment.OSVersion.Platform == PlatformID.Win32NT, "MSBuild is only available on Windows");
-
         var processMock = new Mock<IProcessExecutor>(MockBehavior.Strict);
->>>>>>> 6957d968
 
         processMock.SetupProcessMockToReturn("", 2);
 
@@ -78,21 +56,14 @@
             .Details.ShouldBe("Initial build of targeted project failed. Please make sure the targeted project is buildable. You can reproduce this error yourself using: \"\"" +
                               @"C:\Program Files\Microsoft Visual Studio\2022\Professional\MSBuild\Current\Bin\MSBuild.exe" + "\" \"" + _cProjectsExampleCsproj + "\"\"");
 
-<<<<<<< HEAD
-        [IgnoreIf(nameof(Is.Unix))] //DotnetFramework does not run on Unix
-        public void InitialBuildProcess_WithPathAsBuildCommand_TriesWithMsBuildIfDotnetFails()
-        {
-            var processMock = new Mock<IProcessExecutor>(MockBehavior.Strict);
-=======
-        processMock.Verify(x =>x.Start(It.IsAny<string>(), It.Is<string>(app => app.Contains("dotnet")), It.IsAny<string>(), It.IsAny<IEnumerable<KeyValuePair<string, string>>>(), 0), Times.Once());
-        processMock.Verify(x =>x.Start(It.IsAny<string>(), It.Is<string>(app => app.Contains("MSBuild.exe")), It.IsAny<string>(), It.IsAny<IEnumerable<KeyValuePair<string, string>>>(), 0), Times.Exactly(3));
+        processMock.Verify(x => x.Start(It.IsAny<string>(), It.Is<string>(app => app.Contains("dotnet")), It.IsAny<string>(), It.IsAny<IEnumerable<KeyValuePair<string, string>>>(), 0), Times.Once());
+        processMock.Verify(x => x.Start(It.IsAny<string>(), It.Is<string>(app => app.Contains("MSBuild.exe")), It.IsAny<string>(), It.IsAny<IEnumerable<KeyValuePair<string, string>>>(), 0), Times.Exactly(3));
     }
 
-    [Fact]
+    [TestMethod]
     public void InitialBuildProcess_ShouldNotThrowExceptionOnSuccess()
     {
         var processMock = new Mock<IProcessExecutor>(MockBehavior.Strict);
->>>>>>> 6957d968
 
         processMock.SetupProcessMockToReturn("");
 
@@ -100,45 +71,14 @@
 
         target.InitialBuild(false, "/", "/");
 
-        processMock.Verify( p => p.Start(It.IsAny<string>(), It.IsAny<string>(), It.IsAny<string>(),
+        processMock.Verify(p => p.Start(It.IsAny<string>(), It.IsAny<string>(), It.IsAny<string>(),
             It.IsAny<IEnumerable<KeyValuePair<string, string>>>(), 0), Times.Once);
     }
 
-<<<<<<< HEAD
-        [TestMethod]
-        public void InitialBuildProcess_ShouldNotThrowExceptionOnSuccess()
-        {
-            var processMock = new Mock<IProcessExecutor>(MockBehavior.Strict);
-=======
-    [Fact]
-    public void InitialBuildProcess_ShouldUseConfigurationWhenProvided()
+    [IgnoreIf(nameof(Is.Unix))]
+    public void InitialBuildProcess_ShouldRunMsBuildOnDotnetFramework()
     {
         var processMock = new Mock<IProcessExecutor>(MockBehavior.Strict);
->>>>>>> 6957d968
-
-        processMock.SetupProcessMockToReturn("");
-
-        var target = new InitialBuildProcess(processMock.Object);
-
-        target.InitialBuild(false, "/", "/", "Release");
-
-        processMock.Verify( p => p.Start(It.IsAny<string>(), It.IsAny<string>(), It.Is<string>(x => x.Contains("Release")),
-            It.IsAny<IEnumerable<KeyValuePair<string, string>>>(), 0), Times.Once);
-    }
-
-<<<<<<< HEAD
-        [IgnoreIf(nameof(Is.Unix))] //DotnetFramework does not run on Unix
-        public void InitialBuildProcess_ShouldRunMsBuildOnDotnetFramework()
-        {
-            var processMock = new Mock<IProcessExecutor>(MockBehavior.Strict);
-=======
-    [SkippableFact]
-    public void InitialBuildProcess_ShouldRunMsBuildOnDotnetFramework()
-    {
-        Skip.IfNot(Environment.OSVersion.Platform == PlatformID.Win32NT, "DotnetFramework does not run on Unix");
-
-        var processMock = new Mock<IProcessExecutor>(MockBehavior.Strict);
->>>>>>> 6957d968
 
         processMock.SetupProcessMockToReturn("");
 
@@ -155,31 +95,7 @@
 
     }
 
-    [SkippableFact]
-    public void InitialBuildProcess_ShouldRequireSolutionWhenRunMsBuild()
-    {
-        Skip.IfNot(Environment.OSVersion.Platform == PlatformID.Win32NT, "DotnetFramework does not run on Unix");
-
-        var processMock = new Mock<IProcessExecutor>(MockBehavior.Strict);
-
-<<<<<<< HEAD
-        [TestMethod]
-        public void InitialBuildProcess_ShouldUseCustomMsbuildIfNotNull()
-        {
-            var processMock = new Mock<IProcessExecutor>(MockBehavior.Strict);
-=======
-        processMock.SetupProcessMockToReturn("");
->>>>>>> 6957d968
-
-        var target = new InitialBuildProcess(processMock.Object);
-
-        target.InitialBuild(true, "./ExampleProject.sln", "./ExampleProject.sln");
-
-        var action= () => target.InitialBuild(true, "./ExampleProject.sln", null);
-        action.ShouldThrow<InputException>().Message.ShouldBe("Stryker could not build your project as no solution file was presented. Please pass the solution path to stryker.");
-    }
-
-    [Fact]
+    [TestMethod]
     public void InitialBuildProcess_ShouldUseCustomMsbuildIfNotNull()
     {
         var processMock = new Mock<IProcessExecutor>(MockBehavior.Strict);
@@ -190,7 +106,7 @@
 
         var customMsBuildPath = "C:/User/Test/Msbuild.exe";
         target.InitialBuild(true, "/", "./ExampleProject.sln", null, customMsBuildPath);
-        var executable =Environment.OSVersion.Platform == PlatformID.Win32NT ? customMsBuildPath : "dotnet";
+        var executable = Environment.OSVersion.Platform == PlatformID.Win32NT ? customMsBuildPath : "dotnet";
         processMock.Verify(x => x.Start(It.IsAny<string>(),
                 It.Is<string>(applicationParam => applicationParam == executable),
                 It.Is<string>(argumentsParam => argumentsParam.Contains("ExampleProject.sln")),
@@ -199,17 +115,10 @@
             Times.Once);
     }
 
-<<<<<<< HEAD
-        [TestMethod]
-        public void InitialBuildProcess_ShouldRunDotnetBuildIfNotDotnetFramework()
-        {
-            var processMock = new Mock<IProcessExecutor>(MockBehavior.Strict);
-=======
-    [Fact]
+    [TestMethod]
     public void InitialBuildProcess_ShouldRunDotnetBuildIfNotDotnetFramework()
     {
         var processMock = new Mock<IProcessExecutor>(MockBehavior.Strict);
->>>>>>> 6957d968
 
         processMock.SetupProcessMockToReturn("");
 
@@ -225,17 +134,10 @@
             Times.Once);
     }
 
-<<<<<<< HEAD
-        [TestMethod]
-        public void InitialBuildProcess_ShouldUseSolutionPathIfSet()
-        {
-            var processMock = new Mock<IProcessExecutor>(MockBehavior.Strict);
-=======
-    [Fact]
+    [TestMethod]
     public void InitialBuildProcess_ShouldUseSolutionPathIfSet()
     {
         var processMock = new Mock<IProcessExecutor>(MockBehavior.Strict);
->>>>>>> 6957d968
 
         processMock.SetupProcessMockToReturn("");
 
