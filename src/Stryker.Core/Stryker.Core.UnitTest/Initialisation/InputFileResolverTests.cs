--- conflicted
+++ resolved
@@ -683,15 +683,9 @@
                     projectReferences: new List<string> { projectUnderTestPath },
                     targetFramework: "netcoreapp2.1",
                     projectFilePath: testProjectPath,
-<<<<<<< HEAD
                     references: new string[] { "" },
-                    properties: new Dictionary<string, string>(){ { "Language", "C#" } }
-                ).Object);
-            
-=======
-                    references: new string[] { "" }).Object);
-
->>>>>>> 0c41c5c2
+                    properties: new Dictionary<string, string>() { { "Language", "C#" } }).Object);
+
             var target = new InputFileResolver(fileSystem, projectFileReaderMock.Object);
 
             var result = target.ResolveInput(new StrykerOptions(basePath: _basePath, fileSystem: new MockFileSystem()));
@@ -1073,16 +1067,8 @@
                     projectReferences: new List<string> { projectUnderTestPath },
                     targetFramework: "netcoreapp2.1",
                     projectFilePath: Path.Combine(_filesystemRoot, "TestProject1", "ExampleProject.csproj"),
-<<<<<<< HEAD
-                    references: new string[0],
-                    properties: new Dictionary<string, string>(){ { "Language", "C#" } }
-                ).Object);
-            projectFileReaderMock.Setup(x => x.AnalyzeProject(projectUnderTestPath, null))
-=======
-                    properties: new Dictionary<string, string>(),
-                    references: new string[0]).Object);
-            projectFileReaderMock.Setup(x => x.AnalyzeProject(projectUnderTestPath, null, null))
->>>>>>> 0c41c5c2
+                    properties: new Dictionary<string, string>() { { "Language", "C#" } }).Object);
+            projectFileReaderMock.Setup(x => x.AnalyzeProject(projectUnderTestPath, null, null))
                 .Returns(TestHelper.SetupProjectAnalyzerResult(
                     projectReferences: new List<string>() { "" },
                     targetFramework: "netcoreapp2.1",
