--- conflicted
+++ resolved
@@ -10,12 +10,6 @@
 
 namespace Stryker.Core.UnitTest.Initialisation
 {
-<<<<<<< HEAD
-    using Moq;
-    using System.Linq;
-
-=======
->>>>>>> 6b7ebcb8
     public class InputFileResolverTests
     {
         private string _currentDirectory { get; set; }
