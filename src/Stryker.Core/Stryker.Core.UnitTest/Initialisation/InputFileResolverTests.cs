﻿using Shouldly;
using Stryker.Core.Initialisation;
using System;
using System.Collections.Generic;
using System.IO;
using System.IO.Abstractions.TestingHelpers;
using System.Reflection;
using System.Runtime.InteropServices;
using Xunit;

namespace Stryker.Core.UnitTest.Initialisation
{
    public class InputFileResolverTests
    {
        private string _currentDirectory { get; set; }
        private string _filesystemRoot { get; set; }

        public InputFileResolverTests()
        {
            _currentDirectory = Path.GetDirectoryName(Assembly.GetExecutingAssembly().Location);
            _filesystemRoot = Path.GetPathRoot(_currentDirectory);
        }

        [Fact]
        public void InputFileResolver_InitializeShouldCrawlFiles()
        {
            string sourceFile = File.ReadAllText(_currentDirectory + "/Initialisation/TestResources/ExampleSourceFile.cs");
            string projectFile = @"<Project Sdk=""Microsoft.NET.Sdk"">
 <PropertyGroup>
    <TargetFramework>netcoreapp2.0</TargetFramework>
       <IsPackable>false</IsPackable>
    </PropertyGroup>

    <ItemGroup>
        <PackageReference Include=""Microsoft.NET.Test.Sdk"" Version = ""15.5.0"" />
        <PackageReference Include=""xunit"" Version=""2.3.1"" />
        <PackageReference Include=""xunit.runner.visualstudio"" Version=""2.3.1"" />
        <DotNetCliToolReference Include=""dotnet-xunit"" Version=""2.3.1"" />
    </ItemGroup>
               
    <ItemGroup>
        <ProjectReference Include=""..\ExampleProject\ExampleProject.csproj"" />
    </ItemGroup>
                
</Project>";
            var fileSystem = new MockFileSystem(new Dictionary<string, MockFileData>
            {
                { Path.Combine(_filesystemRoot, "ExampleProject", "ExampleProject.csproj"), new MockFileData(projectFile)},
                { Path.Combine(_filesystemRoot, "ExampleProject", "Recursive.cs"), new MockFileData(sourceFile)},
                { Path.Combine(_filesystemRoot, "TestProject", "TestProject.csproj"), new MockFileData(projectFile)},
                { Path.Combine(_filesystemRoot, "TestProject", "bin", "Debug", "netcoreapp2.0"), new MockFileData("Bytecode") },
                { Path.Combine(_filesystemRoot, "TestProject", "obj", "Release", "netcoreapp2.0"), new MockFileData("Bytecode") }
            });

            var target = new InputFileResolver(fileSystem);

<<<<<<< HEAD
            var result = target.ResolveInput(@"c:\TestProject\", "", new List<string>());
=======
            var result = target.ResolveInput(Path.Combine(_filesystemRoot, "TestProject"), "");
>>>>>>> b343d175

            result.TestProjectPath.ShouldBe(Path.Combine(_filesystemRoot, "TestProject"));
        }

        [Fact]
        public void InputFileResolver_InitializeShouldCrawlFilesRecursively()
        {
            string sourceFile = File.ReadAllText(_currentDirectory + "/Initialisation/TestResources/ExampleSourceFile.cs");
            string projectFile = @"
<Project Sdk=""Microsoft.NET.Sdk"">
    <PropertyGroup>
        <TargetFramework>netcoreapp2.0</TargetFramework>
        <IsPackable>false</IsPackable>
    </PropertyGroup>

    <ItemGroup>
        <PackageReference Include=""Microsoft.NET.Test.Sdk"" Version = ""15.5.0"" />
        <PackageReference Include=""xunit"" Version=""2.3.1"" />
        <PackageReference Include=""xunit.runner.visualstudio"" Version=""2.3.1"" />
        <DotNetCliToolReference Include=""dotnet-xunit"" Version=""2.3.1"" />
    </ItemGroup>
               
    <ItemGroup>
        <ProjectReference Include=""..\ExampleProject\ExampleProject.csproj"" />
    </ItemGroup>
                
</Project>";

            var fileSystem = new MockFileSystem(new Dictionary<string, MockFileData>
                {
                    { Path.Combine(_filesystemRoot, "ExampleProject", "ExampleProject.csproj"), new MockFileData(projectFile)},
                    { Path.Combine(_filesystemRoot, "ExampleProject", "Recursive.cs"), new MockFileData(sourceFile)},
                    { Path.Combine(_filesystemRoot, "ExampleProject", "OneFolderDeeper", "Recursive.cs"), new MockFileData(sourceFile)},
                    { Path.Combine(_filesystemRoot, "TestProject", "TestProject.csproj"), new MockFileData(projectFile)},
                    { Path.Combine(_filesystemRoot, "TestProject", "bin", "Debug", "netcoreapp2.0"), new MockFileData("Bytecode") },
                    { Path.Combine(_filesystemRoot, "TestProject", "obj", "Release", "netcoreapp2.0"), new MockFileData("Bytecode") },
                });

            var target = new InputFileResolver(fileSystem);

<<<<<<< HEAD
            var result = target.ResolveInput(@"c:\TestProject\", "", new List<string>());
=======
            var result = target.ResolveInput(Path.Combine(_filesystemRoot, "TestProject"), "");
>>>>>>> b343d175

            result.TestProjectPath.ShouldBe(Path.Combine(_filesystemRoot, "TestProject"));
            result.ProjectContents.Children.Count.ShouldBe(2);
        }

        [Theory]
        [InlineData("bin")]
        [InlineData("obj")]
        [InlineData("node_modules")]
        public void InputFileResolver_InitializeShouldIgnoreBinFolder(string folderName)
        {
            // the bin, obj and node_modules folders should be skipped
            string sourceFile = File.ReadAllText(_currentDirectory + "/Initialisation/TestResources/ExampleSourceFile.cs");
            string projectFile = @"
<Project Sdk=""Microsoft.NET.Sdk"">
    <PropertyGroup>
        <TargetFramework>netcoreapp2.0</TargetFramework>
        <IsPackable>false</IsPackable>
    </PropertyGroup>

    <ItemGroup>
        <PackageReference Include=""Microsoft.NET.Test.Sdk"" Version = ""15.5.0"" />
        <PackageReference Include=""xunit"" Version=""2.3.1"" />
        <PackageReference Include=""xunit.runner.visualstudio"" Version=""2.3.1"" />
        <DotNetCliToolReference Include=""dotnet-xunit"" Version=""2.3.1"" />
    </ItemGroup>
               
    <ItemGroup>
        <ProjectReference Include=""..\ExampleProject\ExampleProject.csproj"" />
    </ItemGroup>
                
</Project>";

            var fileSystem = new MockFileSystem(new Dictionary<string, MockFileData>
                {
                    { Path.Combine(_filesystemRoot, "ExampleProject", "ExampleProject.csproj"), new MockFileData(projectFile)},
                    { Path.Combine(_filesystemRoot, "ExampleProject", "Recursive.cs"), new MockFileData(sourceFile)},
                    { Path.Combine(_filesystemRoot, "TestProject", "TestProject.csproj"), new MockFileData(projectFile)},
                    { Path.Combine(_filesystemRoot, "TestProject", folderName, "somecsharpfile.cs"), new MockFileData("Bytecode") },
                    { Path.Combine(_filesystemRoot, "TestProject", folderName, "subfolder", "somecsharpfile.cs"), new MockFileData("Bytecode") },

                });

            var target = new InputFileResolver(fileSystem);

<<<<<<< HEAD
            var result = target.ResolveInput(@"c:\TestProject\", "", new List<string>());
=======
            var result = target.ResolveInput(Path.Combine(_filesystemRoot, "TestProject"), "");
>>>>>>> b343d175

            result.TestProjectPath.ShouldBe(Path.Combine(_filesystemRoot, "TestProject"));
            result.ProjectContents.Children.Count.ShouldBe(1);
        }

<<<<<<< HEAD
        [SkippableFact]
        public void InputFileResolver_InitializeShouldExcludeSpecifiedFiles()
        {
            // the bin, obj and node_modules folders should be skipped
            string sourceFile = File.ReadAllText(_currentDirectory + "/Initialisation/TestResources/ExampleSourceFile.cs");
            string projectFile = @"
<Project Sdk=""Microsoft.NET.Sdk"">
    <PropertyGroup>
        <TargetFramework>netcoreapp2.0</TargetFramework>
        <IsPackable>false</IsPackable>
    </PropertyGroup>

    <ItemGroup>
        <PackageReference Include=""Microsoft.NET.Test.Sdk"" Version = ""15.5.0"" />
        <PackageReference Include=""xunit"" Version=""2.3.1"" />
        <PackageReference Include=""xunit.runner.visualstudio"" Version=""2.3.1"" />
        <DotNetCliToolReference Include=""dotnet-xunit"" Version=""2.3.1"" />
    </ItemGroup>
               
    <ItemGroup>
        <ProjectReference Include=""..\ExampleProject\ExampleProject.csproj"" />
    </ItemGroup>
                
</Project>";

            var fileSystem = new MockFileSystem(new Dictionary<string, MockFileData>
                {
                    { @"c:\ExampleProject\ExampleProject.csproj", new MockFileData(projectFile)},
                    { @"c:\ExampleProject\Recursive.cs", new MockFileData(sourceFile)},
                    { @"c:\ExampleProject\Recursive2.cs", new MockFileData(sourceFile)},
                    { @"c:\ExampleProject\Recursive3.cs", new MockFileData(sourceFile)},
                    { @"c:\TestProject\TestProject.csproj", new MockFileData(projectFile)},
                    { $@"c:\TestProject\Debug\somecsharpfile.cs", new MockFileData("Bytecode") },
                    { $@"c:\TestProject\Release\subfolder\somecsharpfile.cs", new MockFileData("Bytecode") },
                });

            var target = new InputFileResolver(fileSystem);

            var result = target.ResolveInput(@"c:\TestProject\", "", new List<string> { "c:/ExampleProject/Recursive.cs" });

            result.TestProjectPath.ShouldBe(@"c:\TestProject\");
            result.ProjectContents.Children.Count.ShouldBe(2);
        }

        [SkippableFact]
=======
        [Fact]
>>>>>>> b343d175
        public void InputFileResolver_ShouldThrowExceptionOnNoProjectFile()
        {
            var fileSystem = new MockFileSystem(new Dictionary<string, MockFileData>
                {
                    { Path.Combine(_filesystemRoot, "ExampleProject", "Recursive.cs"), new MockFileData("content")}
                });

            var target = new InputFileResolver(fileSystem);

            var exception = Assert.Throws<FileNotFoundException>(() => target.ScanProjectFile(Path.Combine(_filesystemRoot, "ExampleProject")));
        }

        [Fact]
        public void InputFileResolver_ShouldThrowExceptionOnTwoProjectFiles()
        {
            string projectFile = @"
<Project Sdk=""Microsoft.NET.Sdk"">
    <PropertyGroup>
        <TargetFramework>netcoreapp2.0</TargetFramework>
        <IsPackable>false</IsPackable>
    </PropertyGroup>

    <ItemGroup>
        <PackageReference Include=""Microsoft.NET.Test.Sdk"" Version = ""15.5.0"" />
        <PackageReference Include=""xunit"" Version=""2.3.1"" />
        <PackageReference Include=""xunit.runner.visualstudio"" Version=""2.3.1"" />
        <DotNetCliToolReference Include=""dotnet-xunit"" Version=""2.3.1"" />
    </ItemGroup>
               
    <ItemGroup>
        <ProjectReference Include=""..\ExampleProject\ExampleProject.csproj"" />
    </ItemGroup>
                
</Project>";
            var fileSystem = new MockFileSystem(new Dictionary<string, MockFileData>
                {
                    { Path.Combine(_filesystemRoot, "ExampleProject", "ExampleProject.csproj"), new MockFileData(projectFile)},
                    { Path.Combine(_filesystemRoot, "ExampleProject", "ExampleProject2.csproj"), new MockFileData(projectFile)},
                    { Path.Combine(_filesystemRoot, "ExampleProject", "Recursive.cs"), new MockFileData("content")}
                });

            var target = new InputFileResolver(fileSystem);

            var exception = Assert.Throws<FileNotFoundException>(() => target.ScanProjectFile(Path.Combine(_filesystemRoot, "ExampleProject")));
        }
    }
}<|MERGE_RESOLUTION|>--- conflicted
+++ resolved
@@ -54,11 +54,7 @@
 
             var target = new InputFileResolver(fileSystem);
 
-<<<<<<< HEAD
-            var result = target.ResolveInput(@"c:\TestProject\", "", new List<string>());
-=======
-            var result = target.ResolveInput(Path.Combine(_filesystemRoot, "TestProject"), "");
->>>>>>> b343d175
+            var result = target.ResolveInput(Path.Combine(_filesystemRoot, "TestProject"), "", new List<string>());
 
             result.TestProjectPath.ShouldBe(Path.Combine(_filesystemRoot, "TestProject"));
         }
@@ -99,11 +95,7 @@
 
             var target = new InputFileResolver(fileSystem);
 
-<<<<<<< HEAD
-            var result = target.ResolveInput(@"c:\TestProject\", "", new List<string>());
-=======
-            var result = target.ResolveInput(Path.Combine(_filesystemRoot, "TestProject"), "");
->>>>>>> b343d175
+            var result = target.ResolveInput(Path.Combine(_filesystemRoot, "TestProject"), "", new List<string>());
 
             result.TestProjectPath.ShouldBe(Path.Combine(_filesystemRoot, "TestProject"));
             result.ProjectContents.Children.Count.ShouldBe(2);
@@ -149,18 +141,13 @@
 
             var target = new InputFileResolver(fileSystem);
 
-<<<<<<< HEAD
-            var result = target.ResolveInput(@"c:\TestProject\", "", new List<string>());
-=======
-            var result = target.ResolveInput(Path.Combine(_filesystemRoot, "TestProject"), "");
->>>>>>> b343d175
+            var result = target.ResolveInput(Path.Combine(_filesystemRoot, "TestProject"), "", new List<string>());
 
             result.TestProjectPath.ShouldBe(Path.Combine(_filesystemRoot, "TestProject"));
             result.ProjectContents.Children.Count.ShouldBe(1);
         }
 
-<<<<<<< HEAD
-        [SkippableFact]
+        [Fact]
         public void InputFileResolver_InitializeShouldExcludeSpecifiedFiles()
         {
             // the bin, obj and node_modules folders should be skipped
@@ -204,10 +191,7 @@
             result.ProjectContents.Children.Count.ShouldBe(2);
         }
 
-        [SkippableFact]
-=======
-        [Fact]
->>>>>>> b343d175
+        [Fact]
         public void InputFileResolver_ShouldThrowExceptionOnNoProjectFile()
         {
             var fileSystem = new MockFileSystem(new Dictionary<string, MockFileData>
