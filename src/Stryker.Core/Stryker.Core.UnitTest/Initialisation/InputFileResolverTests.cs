--- conflicted
+++ resolved
@@ -108,9 +108,6 @@
         }
 
         [Fact]
-<<<<<<< HEAD
-        public void InputFileResolver_InitializeShouldResolveImportedProject()
-=======
         public void InitializeShouldFindSpecifiedTestProjectFile()
         {
             var fileSystem = new MockFileSystem(new Dictionary<string, MockFileData>
@@ -156,7 +153,6 @@
 
         [Fact]
         public void InitializeShouldResolveImportedProject()
->>>>>>> 0321646f
         {
             string sourceFile = File.ReadAllText(_currentDirectory + "/TestResources/ExampleSourceFile.cs");
 
@@ -630,9 +626,6 @@
         }
 
         [Fact]
-<<<<<<< HEAD
-        public void InitialisationProcess_ShouldThrowOnMsTestV1Detected()
-=======
         public void ShouldChooseGivenTestProjectFileIfPossible()
         {
             var fileSystem = new MockFileSystem(new Dictionary<string, MockFileData>
@@ -697,7 +690,6 @@
 
         [Fact]
         public void ShouldThrowOnMsTestV1Detected()
->>>>>>> 0321646f
         {
             var fileSystem = new MockFileSystem(new Dictionary<string, MockFileData>
             {
