using Microsoft.CodeAnalysis;
using Microsoft.CodeAnalysis.CSharp;
using Microsoft.CodeAnalysis.CSharp.Syntax;
using Buildalyzer;
using Moq;
using Shouldly;
using Stryker.Core.Exceptions;
using Stryker.Core.Initialisation;
using Stryker.Core.Options;
using Stryker.Core.ProjectComponents;
using Stryker.Core.TestRunners;
using Stryker.Core.ToolHelpers;
using System;
using System.Collections.Generic;
using System.Collections.ObjectModel;
using System.IO;
using System.IO.Abstractions.TestingHelpers;
using System.Linq;
using System.Reflection;
using Xunit;
using Stryker.Core.Initialisation.Buildalyzer;

namespace Stryker.Core.UnitTest.Initialisation
{
    public class InputFileResolverTests
    {
        private readonly string _currentDirectory;
        private readonly string _filesystemRoot;
        private readonly string _basePath;
        private readonly string sourceFile;
        private readonly string testProjectPath;
        private readonly string projectUnderTestPath;
        private readonly string defaultTestProjectFileContents;
        private readonly string defaultProjectUndertestFileContents;

        public InputFileResolverTests()
        {
            _currentDirectory = Path.GetDirectoryName(Assembly.GetExecutingAssembly().Location);
            _filesystemRoot = Path.GetPathRoot(_currentDirectory);
            _basePath = Path.Combine(_filesystemRoot, "TestProject");

            sourceFile = File.ReadAllText(_currentDirectory + "/TestResources/ExampleSourceFile.cs");
            testProjectPath = FilePathUtils.NormalizePathSeparators(Path.Combine(_filesystemRoot, "TestProject", "TestProject.csproj"));
            projectUnderTestPath = FilePathUtils.NormalizePathSeparators(Path.Combine(_filesystemRoot, "ExampleProject", "ExampleProject.csproj"));
            defaultTestProjectFileContents = @"<Project Sdk=""Microsoft.NET.Sdk"">
    <PropertyGroup>
        <TargetFramework>netcoreapp2.0</TargetFramework>
        <IsPackable>false</IsPackable>
    </PropertyGroup>
    <ItemGroup>
        <PackageReference Include=""Microsoft.NET.Test.Sdk"" Version = ""15.5.0"" />
        <PackageReference Include=""xunit"" Version=""2.3.1"" />
        <PackageReference Include=""xunit.runner.visualstudio"" Version=""2.3.1"" />
        <DotNetCliToolReference Include=""dotnet-xunit"" Version=""2.3.1"" />
    </ItemGroup>
    <ItemGroup>
        <ProjectReference Include=""..\ExampleProject\ExampleProject.csproj"" />
    </ItemGroup>
</Project>";
            defaultProjectUndertestFileContents = @"<Project Sdk=""Microsoft.NET.Sdk"">
    <PropertyGroup>
        <TargetFramework>netcoreapp2.0</TargetFramework>
        <IsPackable>false</IsPackable>
    </PropertyGroup>

</Project>";
        }

        [Theory]
        [InlineData("netcoreapp2.1", Framework.DotNet, 2, 1, null)]
        [InlineData("netstandard1.6", Framework.DotNetStandard, 1, 6, null)]
        [InlineData("mono4.6", Framework.Unknown, 4, 6, null)]
        [InlineData("net4.5", Framework.DotNetClassic, 4, 5, null)]
        [InlineData("net4.5.1", Framework.DotNetClassic, 4, 5, 1)]
        [InlineData("net45", Framework.DotNetClassic, 4, 5, null)]
        [InlineData("net452", Framework.DotNetClassic, 4, 5, 2)]
        [InlineData("net5.0", Framework.DotNet, 5, 0, null)]
        [InlineData("net5.0-windows", Framework.DotNet, 5, 0, null)]
        public void ProjectAnalyzerShouldDecodeFramework(string version, Framework framework, int major, int minor, int? patch)
        {
            var analyzerResult = TestHelper.SetupProjectAnalyzerResult(
                projectReferences: new List<string> { projectUnderTestPath },
                targetFramework: version).Object;

            if (patch.HasValue)
            {
                analyzerResult.GetTargetFrameworkAndVersion().ShouldBe((framework, new Version(major, minor, patch.Value)));
            }
            else
            {
                analyzerResult.GetTargetFrameworkAndVersion().ShouldBe((framework, new Version(major, minor)));
            }
        }

        [Fact]
        public void InitializeShouldFindFilesRecursively()
        {
            var fileSystem = new MockFileSystem(new Dictionary<string, MockFileData>
                {
                    { projectUnderTestPath, new MockFileData(defaultTestProjectFileContents)},
                    { Path.Combine(_filesystemRoot, "ExampleProject", "Recursive.cs"), new MockFileData(sourceFile)},
                    { Path.Combine(_filesystemRoot, "ExampleProject", "OneFolderDeeper", "Recursive.cs"), new MockFileData(sourceFile)},
                    { testProjectPath, new MockFileData(defaultTestProjectFileContents)},
                    { Path.Combine(_filesystemRoot, "ExampleProject", "bin", "Debug", "netcoreapp2.0"), new MockFileData("Bytecode") }, // bin should be excluded
                    { Path.Combine(_filesystemRoot, "ExampleProject", "obj", "Release", "netcoreapp2.0"), new MockFileData("Bytecode") }, // obj should be excluded
                    { Path.Combine(_filesystemRoot, "ExampleProject", "node_modules", "Some package"), new MockFileData("bla") }, // node_modules should be excluded
                });

            var projectFileReaderMock = new Mock<IProjectFileReader>(MockBehavior.Strict);
            projectFileReaderMock.Setup(x => x.AnalyzeProject(testProjectPath, null))
                .Returns(TestHelper.SetupProjectAnalyzerResult(
                projectReferences: new List<string> { projectUnderTestPath },
                targetFramework: "netcoreapp2.1",
                projectFilePath: testProjectPath,
                references: new string[] { "" }).Object);
            projectFileReaderMock.Setup(x => x.AnalyzeProject(projectUnderTestPath, null))
<<<<<<< HEAD
                .Returns(new ProjectAnalyzerResult(null, null)
                {
                    ProjectReferences = new List<string>(),
                    TargetFrameworkVersionString = "netcoreapp2.1",
                    ProjectFilePath = projectUnderTestPath,
                    Properties = new Dictionary<string, string>(){ { "Language", "C#" } }
                })
            ;
=======
                .Returns(TestHelper.SetupProjectAnalyzerResult(
                    projectReferences: new List<string>(),
                    targetFramework: "netcoreapp2.1",
                    projectFilePath: projectUnderTestPath).Object);
>>>>>>> e1b4bf3b
            var target = new InputFileResolver(fileSystem, projectFileReaderMock.Object);

            var result = target.ResolveInput(new StrykerOptions(basePath: _basePath, fileSystem: new MockFileSystem()));

            result.ProjectContents.GetAllFiles().Count().ShouldBe(2);
        }

        [Fact]
        public void InitializeShouldUseBuildAlyzerResult()
        {
            var fileSystem = new MockFileSystem(new Dictionary<string, MockFileData>
                {
                    { projectUnderTestPath, new MockFileData(defaultTestProjectFileContents)},
                    { Path.Combine(_filesystemRoot, "ExampleProject", "Recursive.cs"), new MockFileData(sourceFile)},
                    { Path.Combine(_filesystemRoot, "ExampleProject", "Plain.cs"), new MockFileData(sourceFile)},
                    { Path.Combine(_filesystemRoot, "ExampleProject", "OneFolderDeeper", "Recursive.cs"), new MockFileData(sourceFile)},
                    { testProjectPath, new MockFileData(defaultTestProjectFileContents)},
                    { Path.Combine(_filesystemRoot, "ExampleProject", "bin", "Debug", "netcoreapp2.1"), new MockFileData("Bytecode") }, // bin should be excluded
                    { Path.Combine(_filesystemRoot, "ExampleProject", "obj", "Debug", "netcoreapp2.1", "ExampleProject.AssemblyInfo.cs"), new MockFileData("Bytecode") }, // obj should be excluded
                    { Path.Combine(_filesystemRoot, "ExampleProject", "obj", "Release", "netcoreapp2.1"), new MockFileData("Bytecode") }, // obj should be excluded
                    { Path.Combine(_filesystemRoot, "ExampleProject", "node_modules", "Some package"), new MockFileData("bla") }, // node_modules should be excluded
                });

            var projectFileReaderMock = new Mock<IProjectFileReader>(MockBehavior.Strict);
            projectFileReaderMock.Setup(x => x.AnalyzeProject(testProjectPath, null))
                .Returns(TestHelper.SetupProjectAnalyzerResult(
                projectReferences: new List<string> { projectUnderTestPath },
                targetFramework: "netcoreapp2.1",
                projectFilePath: testProjectPath,
                references: new string[] { "" }).Object);
            projectFileReaderMock.Setup(x => x.AnalyzeProject(projectUnderTestPath, null))
<<<<<<< HEAD
                .Returns(new ProjectAnalyzerResult(null, null)
                {
                    ProjectReferences = new List<string>(),
                    TargetFrameworkVersionString = "netcoreapp2.1",
                    ProjectFilePath = projectUnderTestPath,
                    SourceFiles = fileSystem.AllFiles.Where(s => s.EndsWith(".cs")),
                    Properties = new Dictionary<string, string>() { { "Language", "C#" } }
                });
=======
                .Returns(TestHelper.SetupProjectAnalyzerResult(
                projectReferences: new List<string> { projectUnderTestPath },
                targetFramework: "netcoreapp2.1",
                projectFilePath: projectUnderTestPath,
                sourceFiles: fileSystem.AllFiles.Where(s => s.EndsWith(".cs")).ToArray()).Object);

>>>>>>> e1b4bf3b
            var target = new InputFileResolver(fileSystem, projectFileReaderMock.Object);

            var result = target.ResolveInput(new StrykerOptions(basePath: _basePath, fileSystem: new MockFileSystem()));

            result.ProjectContents.GetAllFiles().Count().ShouldBe(4);
        }

        [Fact]
        public void InitializeShouldSkipXamlFiles()
        {
            var fileSystem = new MockFileSystem(new Dictionary<string, MockFileData>
                {
                    { projectUnderTestPath, new MockFileData(defaultTestProjectFileContents)},
                    { Path.Combine(_filesystemRoot, "ExampleProject", "Recursive.cs"), new MockFileData(sourceFile)},
                    { Path.Combine(_filesystemRoot, "ExampleProject", "Plain.cs"), new MockFileData(sourceFile)},
                    { Path.Combine(_filesystemRoot, "ExampleProject", "Plain.xaml.cs"), new MockFileData(sourceFile)},
                    { Path.Combine(_filesystemRoot, "ExampleProject", "OneFolderDeeper", "Recursive.cs"), new MockFileData(sourceFile)},
                    { testProjectPath, new MockFileData(defaultTestProjectFileContents)},
                    { Path.Combine(_filesystemRoot, "ExampleProject", "bin", "Debug", "netcoreapp2.1"), new MockFileData("Bytecode") }, // bin should be excluded
                    { Path.Combine(_filesystemRoot, "ExampleProject", "obj", "Debug", "netcoreapp2.1", "ExampleProject.AssemblyInfo.cs"), new MockFileData("Bytecode") }, // obj should be excluded
                    { Path.Combine(_filesystemRoot, "ExampleProject", "obj", "Release", "netcoreapp2.1"), new MockFileData("Bytecode") }, // obj should be excluded
                    { Path.Combine(_filesystemRoot, "ExampleProject", "node_modules", "Some package"), new MockFileData("bla") }, // node_modules should be excluded
                });

            var projectFileReaderMock = new Mock<IProjectFileReader>(MockBehavior.Strict);
            projectFileReaderMock.Setup(x => x.AnalyzeProject(testProjectPath, null))
                .Returns(TestHelper.SetupProjectAnalyzerResult(
                projectReferences: new List<string> { projectUnderTestPath },
                targetFramework: "netcoreapp2.1",
                projectFilePath: testProjectPath,
                references: new string[] { "" }).Object);
            projectFileReaderMock.Setup(x => x.AnalyzeProject(projectUnderTestPath, null))
<<<<<<< HEAD
                .Returns(new ProjectAnalyzerResult(null, null)
                {
                    ProjectReferences = new List<string>(),
                    TargetFrameworkVersionString = "netcoreapp2.1",
                    ProjectFilePath = projectUnderTestPath,
                    SourceFiles = fileSystem.AllFiles.Where(s => s.EndsWith(".cs")),
                    Properties = new Dictionary<string, string>() { { "Language", "C#" } }
                });
=======
                .Returns(TestHelper.SetupProjectAnalyzerResult(
                    projectReferences: new List<string>(),
                    targetFramework: "netcoreapp2.1",
                    projectFilePath: projectUnderTestPath,
                    sourceFiles: fileSystem.AllFiles.Where(s => s.EndsWith(".cs")).ToArray()).Object);
>>>>>>> e1b4bf3b
            var target = new InputFileResolver(fileSystem, projectFileReaderMock.Object);

            var result = target.ResolveInput(new StrykerOptions(basePath: _basePath, fileSystem: new MockFileSystem()));

            result.ProjectContents.GetAllFiles().Count().ShouldBe(4);
        }

        [Fact]
        public void InitializeShouldMutateAssemblyInfo()
        {
            var fileSystem = new MockFileSystem(new Dictionary<string, MockFileData>
                {
                    { projectUnderTestPath, new MockFileData(defaultTestProjectFileContents)},
                    { Path.Combine(_filesystemRoot, "ExampleProject", "Recursive.cs"), new MockFileData(sourceFile)},
                    { Path.Combine(_filesystemRoot, "ExampleProject", "Plain.cs"), new MockFileData(sourceFile)},
                    { Path.Combine(_filesystemRoot, "ExampleProject", "OneFolderDeeper", "Recursive.cs"), new MockFileData(sourceFile)},
                    { testProjectPath, new MockFileData(defaultTestProjectFileContents)},
                    { Path.Combine(_filesystemRoot, "ExampleProject", "bin", "Debug", "netcoreapp2.1"), new MockFileData("Bytecode") }, // bin should be excluded
                    { Path.Combine(_filesystemRoot, "ExampleProject", "obj", "Debug", "netcoreapp2.1", "ExampleProject.AssemblyInfo.cs"), new MockFileData(@"//------------------------------------------------------------------------------
// <auto-generated>
//     This code was generated by a tool.
//
//     Changes to this file may cause incorrect behavior and will be lost if
//     the code is regenerated.
// </auto-generated>
//------------------------------------------------------------------------------
using System;
using System.Reflection;
[assembly: Microsoft.AspNetCore.Mvc.Testing.WebApplicationFactoryContentRootAttribute(""WebApi, Version=1.0.0.0, Culture=neutral, PublicKeyToken=null"", """",""WebApi.csproj"", ""0"")]
                        [assembly: System.Reflection.AssemblyCompanyAttribute(""WebApi"")]
                        [assembly: System.Reflection.AssemblyConfigurationAttribute(""Debug"")]
                        [assembly: System.Reflection.AssemblyFileVersionAttribute(""1.0.0.0"")]
                        [assembly: System.Reflection.AssemblyInformationalVersionAttribute(""1.0.0"")]
                        [assembly: System.Reflection.AssemblyProductAttribute(""WebApi"")]
                        [assembly: System.Reflection.AssemblyTitleAttribute(""WebApi"")]
                        [assembly: System.Reflection.AssemblyVersionAttribute(""1.0.0.0"")]") },
                    { Path.Combine(_filesystemRoot, "ExampleProject", "obj", "Release", "netcoreapp2.1"), new MockFileData("Bytecode") }, // obj should be excluded
                    { Path.Combine(_filesystemRoot, "ExampleProject", "node_modules", "Some package"), new MockFileData("bla") }, // node_modules should be excluded
                });

            var projectFileReaderMock = new Mock<IProjectFileReader>(MockBehavior.Strict);
            projectFileReaderMock.Setup(x => x.AnalyzeProject(testProjectPath, null))
                .Returns(TestHelper.SetupProjectAnalyzerResult(
                projectReferences: new List<string> { projectUnderTestPath },
                targetFramework: "netcoreapp2.1",
                projectFilePath: testProjectPath,
                references: new string[] { "" }).Object);
            projectFileReaderMock.Setup(x => x.AnalyzeProject(projectUnderTestPath, null))
<<<<<<< HEAD
                .Returns(new ProjectAnalyzerResult(null, null)
                {
                    ProjectReferences = new List<string>(),
                    TargetFrameworkVersionString = "netcoreapp2.1",
                    ProjectFilePath = projectUnderTestPath,
                    SourceFiles = fileSystem.AllFiles.Where(s => s.EndsWith(".cs")),
                    Properties = new Dictionary<string, string>() { { "Language", "C#" } }
                });
=======
                .Returns(TestHelper.SetupProjectAnalyzerResult(
                    projectReferences: new List<string>(),
                    targetFramework: "netcoreapp2.1",
                    projectFilePath: projectUnderTestPath,
                    sourceFiles: fileSystem.AllFiles.Where(s => s.EndsWith(".cs")).ToArray()).Object);

>>>>>>> e1b4bf3b
            var target = new InputFileResolver(fileSystem, projectFileReaderMock.Object);

            var result = target.ResolveInput(new StrykerOptions(basePath: _basePath, fileSystem: new MockFileSystem()));

            result.ProjectContents.GetAllFiles().Count().ShouldBe(3);
            var mutatedFile = ((ProjectComponent<SyntaxTree>)result.ProjectContents).CompilationSyntaxTrees.First(s => s != null && s.FilePath.Contains("AssemblyInfo.cs"));

            var node = ((CompilationUnitSyntax)mutatedFile.GetRoot()).AttributeLists
                .SelectMany(al => al.Attributes).FirstOrDefault(n => n.Name.Kind() == SyntaxKind.QualifiedName
                                                                     && ((QualifiedNameSyntax)n.Name).Right
                                                                     .Kind() == SyntaxKind.IdentifierName
                                                                     && (string)((IdentifierNameSyntax)((QualifiedNameSyntax)n.Name).Right)
                                                                     .Identifier.Value == "AssemblyTitleAttribute");

            node.ArgumentList.Arguments.ShouldContain(t => t.Expression.ToString().Contains("Mutated"));
        }

        [Fact]
        public void InitializeShouldFindSpecifiedTestProjectFile()
        {
            var fileSystem = new MockFileSystem(new Dictionary<string, MockFileData>
                {
                    { projectUnderTestPath, new MockFileData(defaultTestProjectFileContents)},
                    { Path.Combine(_filesystemRoot, "ExampleProject", "Recursive.cs"), new MockFileData(sourceFile)},
                    { Path.Combine(_filesystemRoot, "ExampleProject", "OneFolderDeeper", "Recursive.cs"), new MockFileData(sourceFile)},
                    { testProjectPath, new MockFileData(defaultTestProjectFileContents)},
                });

            var projectFileReaderMock = new Mock<IProjectFileReader>(MockBehavior.Strict);
            projectFileReaderMock.Setup(x => x.AnalyzeProject(testProjectPath, null))
                .Returns(TestHelper.SetupProjectAnalyzerResult(
                projectReferences: new List<string> { projectUnderTestPath },
                targetFramework: "netcoreapp2.1",
                projectFilePath: testProjectPath,
                references: new string[] { "" }).Object);
            projectFileReaderMock.Setup(x => x.AnalyzeProject(projectUnderTestPath, null))
<<<<<<< HEAD
                .Returns(new ProjectAnalyzerResult(null, null)
                {
                    ProjectReferences = new List<string>(),
                    TargetFrameworkVersionString = "netcoreapp2.1",
                    ProjectFilePath = projectUnderTestPath,
                    Properties = new Dictionary<string, string>() { { "Language", "C#" } }
                });
=======
                .Returns(TestHelper.SetupProjectAnalyzerResult(
                    projectReferences: new List<string>(),
                    targetFramework: "netcoreapp2.1",
                    projectFilePath: projectUnderTestPath).Object);
>>>>>>> e1b4bf3b
            var target = new InputFileResolver(fileSystem, projectFileReaderMock.Object);

            var result = target.ResolveInput(new StrykerOptions(basePath: _basePath, fileSystem: new MockFileSystem()));

            result.ProjectContents.GetAllFiles().Count().ShouldBe(2);
        }

        [Fact]
        public void InitializeShouldResolveImportedProject()
        {
            var sourceFile = File.ReadAllText(_currentDirectory + "/TestResources/ExampleSourceFile.cs");

            var sharedItems = @"<?xml version=""1.0"" encoding=""utf-8""?>
                <Project xmlns=""http://schemas.microsoft.com/developer/msbuild/2003"">
                <PropertyGroup>
                <MSBuildAllProjects>$(MSBuildAllProjects);$(MSBuildThisFileFullPath)</MSBuildAllProjects>
                <HasSharedItems>true</HasSharedItems>
                <SharedGUID>0425a660-ca7d-43f6-93ab-f72c95d506e3</SharedGUID>
                </PropertyGroup>
                <ItemGroup>
                <Compile Include=""$(MSBuildThisFileDirectory)shared.cs"" />
                </ItemGroup>
                </Project>";
            var projectFile = @"
<Project Sdk=""Microsoft.NET.Sdk"">
    <PropertyGroup>
        <TargetFramework>netcoreapp2.0</TargetFramework>
        <IsPackable>false</IsPackable>
    </PropertyGroup>

    <ItemGroup>
    </ItemGroup>
               
     <Import Project=""../SharedProject/Example.projitems"" Label=""Shared"" />

</Project>";

            var fileSystem = new MockFileSystem(new Dictionary<string, MockFileData>
                {
                    { Path.Combine(_filesystemRoot, "SharedProject", "Example.projitems"), new MockFileData(sharedItems)},
                    { Path.Combine(_filesystemRoot, "SharedProject", "Shared.cs"), new MockFileData(sourceFile)},
                    { projectUnderTestPath, new MockFileData(projectFile)},
                    { Path.Combine(_filesystemRoot, "ExampleProject", "Recursive.cs"), new MockFileData(sourceFile)},
                    { Path.Combine(_filesystemRoot, "ExampleProject", "OneFolderDeeper", "Recursive.cs"), new MockFileData(sourceFile)},
                    { testProjectPath, new MockFileData(defaultTestProjectFileContents)},
                });

            var projectFileReaderMock = new Mock<IProjectFileReader>(MockBehavior.Strict);
            projectFileReaderMock.Setup(x => x.AnalyzeProject(testProjectPath, null))
                .Returns(TestHelper.SetupProjectAnalyzerResult(
                    projectReferences: new List<string> { projectUnderTestPath },
                    targetFramework: "netcoreapp2.1",
                    projectFilePath: testProjectPath,
                    properties: new Dictionary<string, string>(),
                    references: new string[] { "" }).Object);
            projectFileReaderMock.Setup(x => x.AnalyzeProject(projectUnderTestPath, null))
<<<<<<< HEAD
                .Returns(new ProjectAnalyzerResult(null, null)
                {
                    ProjectReferences = new List<string>(),
                    TargetFrameworkVersionString = "netcoreapp2.1",
                    ProjectFilePath = projectUnderTestPath,
                    Properties = new Dictionary<string, string>() { { "Language", "C#" } }
                });
=======
                .Returns(TestHelper.SetupProjectAnalyzerResult(
                    projectReferences: new List<string>(),
                    targetFramework: "netcoreapp2.1",
                    projectFilePath: projectUnderTestPath,
                    properties: new Dictionary<string, string>()).Object);

>>>>>>> e1b4bf3b
            var target = new InputFileResolver(fileSystem, projectFileReaderMock.Object);

            var result = target.ResolveInput(new StrykerOptions(basePath: _basePath, fileSystem: fileSystem));

            result.ProjectContents.GetAllFiles().Count().ShouldBe(3);
        }

        [Fact]
        public void InitializeShouldNotResolveImportedPropsFile()
        {
            string sourceFile = File.ReadAllText(_currentDirectory + "/TestResources/ExampleSourceFile.cs");

            string projectFile = @"
<Project Sdk=""Microsoft.NET.Sdk"">
    <PropertyGroup>
        <TargetFramework>netcoreapp2.0</TargetFramework>
        <IsPackable>false</IsPackable>
    </PropertyGroup>

    <ItemGroup>
    </ItemGroup>
               
     <Import Project=""../NonSharedProject/Example.props"" Label=""Shared"" />

</Project>";

            var fileSystem = new MockFileSystem(new Dictionary<string, MockFileData>
                {
                    { Path.Combine(_filesystemRoot, "NonSharedProject", "Example.props"), new MockFileData("")},
                    { Path.Combine(_filesystemRoot, "NonSharedProject", "NonSharedSource.cs"), new MockFileData(sourceFile)},
                    { projectUnderTestPath, new MockFileData(projectFile)},
                    { Path.Combine(_filesystemRoot, "ExampleProject", "Recursive.cs"), new MockFileData(sourceFile)},
                    { Path.Combine(_filesystemRoot, "ExampleProject", "OneFolderDeeper", "Recursive.cs"), new MockFileData(sourceFile)},
                    { testProjectPath, new MockFileData(defaultTestProjectFileContents)},
                });

            var projectFileReaderMock = new Mock<IProjectFileReader>(MockBehavior.Strict);
            projectFileReaderMock.Setup(x => x.AnalyzeProject(testProjectPath, null))
                .Returns(TestHelper.SetupProjectAnalyzerResult(
                    projectReferences: new List<string> { projectUnderTestPath },
                    targetFramework: "netcoreapp2.1",
                    projectFilePath: testProjectPath,
                    properties: new Dictionary<string, string>(),
                    references: new string[] { "" }).Object);
            projectFileReaderMock.Setup(x => x.AnalyzeProject(projectUnderTestPath, null))
<<<<<<< HEAD
                .Returns(new ProjectAnalyzerResult(null, null)
                {
                    ProjectReferences = new List<string>(),
                    TargetFrameworkVersionString = "netcoreapp2.1",
                    ProjectFilePath = projectUnderTestPath,
                    Properties = new Dictionary<string, string>() { { "Language", "C#" } }
                });
=======
                .Returns(TestHelper.SetupProjectAnalyzerResult(
                    projectReferences: new List<string>(),
                    targetFramework: "netcoreapp2.1",
                    projectFilePath: projectUnderTestPath,
                    properties: new Dictionary<string, string>()).Object);

>>>>>>> e1b4bf3b
            var target = new InputFileResolver(fileSystem, projectFileReaderMock.Object);

            var result = target.ResolveInput(new StrykerOptions(basePath: _basePath, fileSystem: new MockFileSystem()));

            result.ProjectContents.GetAllFiles().Count().ShouldBe(2);
        }

        [Fact]
        public void InitializeShouldResolveMultipleImportedProjects()
        {
            string sourceFile = File.ReadAllText(_currentDirectory + "/TestResources/ExampleSourceFile.cs");

            string sharedItems = @"<?xml version=""1.0"" encoding=""utf-8""?>
                <Project xmlns=""http://schemas.microsoft.com/developer/msbuild/2003"">
                <PropertyGroup>
                <MSBuildAllProjects>$(MSBuildAllProjects);$(MSBuildThisFileFullPath)</MSBuildAllProjects>
                <HasSharedItems>true</HasSharedItems>
                <SharedGUID>0425a660-ca7d-43f6-93ab-f72c95d506e3</SharedGUID>
                </PropertyGroup>
                <ItemGroup>
                <Compile Include=""$(MSBuildThisFileDirectory)shared.cs"" />
                </ItemGroup>
                </Project>";
            string sharedItems2 = @"<?xml version=""1.0"" encoding=""utf-8""?>
                <Project xmlns=""http://schemas.microsoft.com/developer/msbuild/2003"">
                <PropertyGroup>
                <MSBuildAllProjects>$(MSBuildAllProjects);$(MSBuildThisFileFullPath)</MSBuildAllProjects>
                <HasSharedItems>true</HasSharedItems>
                <SharedGUID>0425a660-ca7d-43f6-93ab-f72c95d506e3</SharedGUID>
                </PropertyGroup>
                <ItemGroup>
                <Compile Include=""$(MSBuildThisFileDirectory)shared.cs"" />
                </ItemGroup>
                </Project>";
            string projectFile = @"
<Project Sdk=""Microsoft.NET.Sdk"">
    <PropertyGroup>
        <TargetFramework>netcoreapp2.0</TargetFramework>
        <IsPackable>false</IsPackable>
    </PropertyGroup>

    <ItemGroup>
    </ItemGroup>
               
     <Import Project=""../SharedProject1/Example.projitems"" Label=""Shared"" />
     <Import Project=""../SharedProject2/Example.projitems"" Label=""Shared"" />

</Project>";

            var fileSystem = new MockFileSystem(new Dictionary<string, MockFileData>
                {
                    { Path.Combine(_filesystemRoot, "SharedProject1", "Example.projitems"), new MockFileData(sharedItems)},
                    { Path.Combine(_filesystemRoot, "SharedProject1", "Shared.cs"), new MockFileData(sourceFile)},
                    { Path.Combine(_filesystemRoot, "SharedProject2", "Example.projitems"), new MockFileData(sharedItems2)},
                    { Path.Combine(_filesystemRoot, "SharedProject2", "Shared.cs"), new MockFileData(sourceFile)},
                    { projectUnderTestPath, new MockFileData(projectFile)},
                    { Path.Combine(_filesystemRoot, "ExampleProject", "Recursive.cs"), new MockFileData(sourceFile)},
                    { Path.Combine(_filesystemRoot, "ExampleProject", "OneFolderDeeper", "Recursive.cs"), new MockFileData(sourceFile)},
                    { testProjectPath, new MockFileData(defaultTestProjectFileContents)}
                });

            var projectFileReaderMock = new Mock<IProjectFileReader>(MockBehavior.Strict);
            projectFileReaderMock.Setup(x => x.AnalyzeProject(testProjectPath, null))
                .Returns(TestHelper.SetupProjectAnalyzerResult(
                    projectReferences: new List<string> { projectUnderTestPath },
                    targetFramework: "netcoreapp2.1",
                    projectFilePath: testProjectPath,
                    properties: new Dictionary<string, string>(),
                    references: new string[] { "" }).Object);
            projectFileReaderMock.Setup(x => x.AnalyzeProject(projectUnderTestPath, null))
<<<<<<< HEAD
                .Returns(new ProjectAnalyzerResult(null, null)
                {
                    ProjectReferences = new List<string>(),
                    TargetFrameworkVersionString = "netcoreapp2.1",
                    ProjectFilePath = projectUnderTestPath,
                    Properties = new Dictionary<string, string>() { { "Language", "C#" } }
                });
=======
                .Returns(TestHelper.SetupProjectAnalyzerResult(
                    projectReferences: new List<string>(),
                    targetFramework: "netcoreapp2.1",
                    projectFilePath: projectUnderTestPath,
                    properties: new Dictionary<string, string>()).Object);

>>>>>>> e1b4bf3b
            var target = new InputFileResolver(fileSystem, projectFileReaderMock.Object);

            var result = target.ResolveInput(new StrykerOptions(basePath: _basePath, fileSystem: new MockFileSystem()));

            result.ProjectContents.GetAllFiles().Count().ShouldBe(4);
        }

        [Fact]
        public void InitializeShouldThrowOnMissingSharedProject()
        {
            string sourceFile = File.ReadAllText(_currentDirectory + "/TestResources/ExampleSourceFile.cs");

            string projectFile = @"
<Project Sdk=""Microsoft.NET.Sdk"">
    <PropertyGroup>
        <TargetFramework>netcoreapp2.0</TargetFramework>
        <IsPackable>false</IsPackable>
    </PropertyGroup>

    <ItemGroup>
    </ItemGroup>
               
     <Import Project=""../SharedProject/Example.projitems"" Label=""Shared"" />

    <ItemGroup>
        <ProjectReference Include=""../ExampleProject/ExampleProject.csproj"" />
    </ItemGroup>
</Project>";

            var fileSystem = new MockFileSystem(new Dictionary<string, MockFileData>
                {
                    { Path.Combine(_filesystemRoot, "SharedProject", "Shared.cs"), new MockFileData(sourceFile)},
                    { projectUnderTestPath, new MockFileData(projectFile)},
                    { Path.Combine(_filesystemRoot, "ExampleProject", "Recursive.cs"), new MockFileData(sourceFile)},
                    { Path.Combine(_filesystemRoot, "ExampleProject", "OneFolderDeeper", "Recursive.cs"), new MockFileData(sourceFile)},
                    { testProjectPath, new MockFileData(defaultTestProjectFileContents)}
                });

            var projectFileReaderMock = new Mock<IProjectFileReader>(MockBehavior.Strict);
            projectFileReaderMock.Setup(x => x.AnalyzeProject(testProjectPath, null))
                .Returns(TestHelper.SetupProjectAnalyzerResult(
                    projectReferences: new List<string> { projectUnderTestPath },
                    targetFramework: "netcoreapp2.1",
                    projectFilePath: testProjectPath,
                    properties: new Dictionary<string, string>(),
                    references: new string[] { "" }).Object);
            projectFileReaderMock.Setup(x => x.AnalyzeProject(projectUnderTestPath, null))
<<<<<<< HEAD
                .Returns(new ProjectAnalyzerResult(null, null)
                {
                    ProjectReferences = new List<string>(),
                    TargetFrameworkVersionString = "netcoreapp2.1",
                    ProjectFilePath = projectUnderTestPath,
                    Properties = new Dictionary<string, string>() { { "Language", "C#" } }
                });
=======
                .Returns(TestHelper.SetupProjectAnalyzerResult(
                    projectReferences: new List<string>(),
                    targetFramework: "netcoreapp2.1",
                    projectFilePath: projectUnderTestPath,
                    properties: new Dictionary<string, string>()).Object);

>>>>>>> e1b4bf3b
            var target = new InputFileResolver(fileSystem, projectFileReaderMock.Object);

            Assert.Throws<FileNotFoundException>(() => target.ResolveInput(new StrykerOptions(basePath: _basePath, fileSystem: new MockFileSystem())));

        }

        [Fact]
        public void InitializeShouldResolvePropertiesInSharedProjectImports()
        {
            string sourceFile = File.ReadAllText(_currentDirectory + "/TestResources/ExampleSourceFile.cs");

            string sharedFile = "<Project />";

            string projectFile = @"
<Project Sdk=""Microsoft.NET.Sdk"">
    <PropertyGroup>
        <TargetFramework>netcoreapp2.0</TargetFramework>
        <IsPackable>false</IsPackable>
        <SharedDir>SharedProject</SharedDir>
    </PropertyGroup>

    <ItemGroup>
    </ItemGroup>

    <Import Project=""../$(SharedDir)/Example.projitems"" Label=""Shared"" />

    <ItemGroup>
        <ProjectReference Include=""../ExampleProject/ExampleProject.csproj"" />
    </ItemGroup>
</Project>";

            var fileSystem = new MockFileSystem(new Dictionary<string, MockFileData>
                {
                    { Path.Combine(_filesystemRoot, "SharedProject", "Example.projitems"), new MockFileData(sharedFile)},
                    { Path.Combine(_filesystemRoot, "SharedProject", "Shared.cs"), new MockFileData(sourceFile)},
                    { projectUnderTestPath, new MockFileData(projectFile)},
                    { Path.Combine(_filesystemRoot, "ExampleProject", "Recursive.cs"), new MockFileData(sourceFile)},
                    { Path.Combine(_filesystemRoot, "ExampleProject", "OneFolderDeeper", "Recursive.cs"), new MockFileData(sourceFile)},
                    { testProjectPath, new MockFileData(defaultTestProjectFileContents)}
                });

            var projectFileReaderMock = new Mock<IProjectFileReader>(MockBehavior.Strict);
            projectFileReaderMock.Setup(x => x.AnalyzeProject(testProjectPath, null))
                .Returns(TestHelper.SetupProjectAnalyzerResult(
                    projectReferences: new List<string> { projectUnderTestPath },
                    targetFramework: "netcoreapp2.1",
                    projectFilePath: testProjectPath,
                    properties: new Dictionary<string, string>(),
                    references: new string[] { "" }).Object);
            projectFileReaderMock.Setup(x => x.AnalyzeProject(projectUnderTestPath, null))
                .Returns(TestHelper.SetupProjectAnalyzerResult(
                    projectReferences: new List<string>(),
                    targetFramework: "netcoreapp2.1",
                    projectFilePath: projectUnderTestPath,
                    properties: new Dictionary<string, string>()
                    {
                        { "SharedDir", "SharedProject" },
<<<<<<< HEAD
                        { "Language", "C#" }
                    },
                });
=======
                    }).Object);

>>>>>>> e1b4bf3b
            var target = new InputFileResolver(fileSystem, projectFileReaderMock.Object);

            var result = target.ResolveInput(new StrykerOptions(basePath: _basePath, fileSystem: new MockFileSystem()));

            var allFiles = result.ProjectContents.GetAllFiles();

            allFiles.Count().ShouldBe(3);
            allFiles.ShouldContain(f => f.Name == "Shared.cs");
        }

        [Fact]
        public void InitializeShouldThrowIfImportPropertyCannotBeResolved()
        {
            string sourceFile = File.ReadAllText(_currentDirectory + "/TestResources/ExampleSourceFile.cs");

            string sharedFile = "<Project />";

            string projectFile = @"
<Project Sdk=""Microsoft.NET.Sdk"">
    <PropertyGroup>
        <TargetFramework>netcoreapp2.0</TargetFramework>
        <IsPackable>false</IsPackable>
    </PropertyGroup>

    <ItemGroup>
    </ItemGroup>

    <Import Project=""../$(SharedDir)/Example.projitems"" Label=""Shared"" />

    <ItemGroup>
        <ProjectReference Include=""../ExampleProject/ExampleProject.csproj"" />
    </ItemGroup>
</Project>";

            var fileSystem = new MockFileSystem(new Dictionary<string, MockFileData>
                {
                    { Path.Combine(_filesystemRoot, "SharedProject", "Example.projitems"), new MockFileData(sharedFile)},
                    { Path.Combine(_filesystemRoot, "SharedProject", "Shared.cs"), new MockFileData(sourceFile)},
                    { projectUnderTestPath, new MockFileData(projectFile)},
                    { Path.Combine(_filesystemRoot, "ExampleProject", "Recursive.cs"), new MockFileData(sourceFile)},
                    { Path.Combine(_filesystemRoot, "ExampleProject", "OneFolderDeeper", "Recursive.cs"), new MockFileData(sourceFile)},
                    { testProjectPath, new MockFileData(defaultTestProjectFileContents)}
                });

            var projectFileReaderMock = new Mock<IProjectFileReader>(MockBehavior.Strict);
            projectFileReaderMock.Setup(x => x.AnalyzeProject(testProjectPath, null))
                .Returns(TestHelper.SetupProjectAnalyzerResult(
                    projectReferences: new List<string> { projectUnderTestPath },
                    targetFramework: "netcoreapp2.1",
                    projectFilePath: testProjectPath).Object);
            projectFileReaderMock.Setup(x => x.AnalyzeProject(projectUnderTestPath, null))
<<<<<<< HEAD
                .Returns(new ProjectAnalyzerResult(null, null)
                {
                    ProjectReferences = new List<string>(),
                    TargetFrameworkVersionString = "netcoreapp2.1",
                    ProjectFilePath = projectUnderTestPath,
                    Properties = new Dictionary<string, string>() { { "Language", "C#" } }
                });
=======
                .Returns(TestHelper.SetupProjectAnalyzerResult(
                    projectReferences: new List<string>(),
                    targetFramework: "netcoreapp2.1",
                    projectFilePath: projectUnderTestPath,
                    properties: new Dictionary<string, string>() { }).Object);
>>>>>>> e1b4bf3b
            var target = new InputFileResolver(fileSystem, projectFileReaderMock.Object);

            var exception = Assert.Throws<StrykerInputException>(() => target.ResolveInput(new StrykerOptions(basePath: _basePath, fileSystem: fileSystem)));
            exception.Message.ShouldBe($"Missing MSBuild property (SharedDir) in project reference (..{FilePathUtils.NormalizePathSeparators("/$(SharedDir)/Example.projitems")}). Please check your project file ({projectUnderTestPath}) and try again.");
        }

        [Theory]
        [InlineData("bin")]
        [InlineData("obj")]
        [InlineData("node_modules")]
        public void InitializeShouldIgnoreBinFolder(string folderName)
        {
            var fileSystem = new MockFileSystem(new Dictionary<string, MockFileData>
                {
                    { Path.Combine(_filesystemRoot, "ExampleProject", "ExampleProject.csproj"), new MockFileData(defaultTestProjectFileContents)},
                    { Path.Combine(_filesystemRoot, "ExampleProject", "Recursive.cs"), new MockFileData(sourceFile)},
                    { Path.Combine(_filesystemRoot, "TestProject", "TestProject.csproj"), new MockFileData(defaultTestProjectFileContents)},
                    { Path.Combine(_filesystemRoot, "TestProject", folderName, "somecsharpfile.cs"), new MockFileData("Bytecode") },
                    { Path.Combine(_filesystemRoot, "TestProject", folderName, "subfolder", "somecsharpfile.cs"), new MockFileData("Bytecode") },
                });

            var projectFileReaderMock = new Mock<IProjectFileReader>(MockBehavior.Strict);
            projectFileReaderMock.Setup(x => x.AnalyzeProject(It.IsAny<string>(), It.IsAny<string>()))
<<<<<<< HEAD
                .Returns(new ProjectAnalyzerResult(null, null)
                {
                    ProjectReferences = new List<string>() { "" },
                    TargetFrameworkVersionString = "netcoreapp2.1",
                    ProjectFilePath = testProjectPath,
                    References = new string[] { "" },
                    Properties = new Dictionary<string, string>(){ { "Language", "C#" } }
                });

=======
                .Returns(TestHelper.SetupProjectAnalyzerResult(
                    projectReferences: new List<string> { projectUnderTestPath },
                    targetFramework: "netcoreapp2.1",
                    projectFilePath: testProjectPath,
                    references: new string[] { "" }).Object);
            
>>>>>>> e1b4bf3b
            var target = new InputFileResolver(fileSystem, projectFileReaderMock.Object);

            var result = target.ResolveInput(new StrykerOptions(basePath: _basePath, fileSystem: new MockFileSystem()));

            ((FolderComposite)result.ProjectContents).Children.Count().ShouldBe(1);
        }

        [Fact]
        public void ShouldThrowExceptionOnNoProjectFile()
        {
            var fileSystem = new MockFileSystem(new Dictionary<string, MockFileData>
                {
                    { Path.Combine(_filesystemRoot, "ExampleProject", "Recursive.cs"), new MockFileData("content") }
                });

            var projectFileReaderMock = new Mock<IProjectFileReader>(MockBehavior.Strict);
            projectFileReaderMock.Setup(x => x.AnalyzeProject(It.IsAny<string>(), It.IsAny<string>()))
                .Returns(TestHelper.SetupProjectAnalyzerResult(
                    projectReferences: new List<string>() { projectUnderTestPath },
                    targetFramework: "netcoreapp2.1",
                    projectFilePath: projectUnderTestPath).Object);

            var target = new InputFileResolver(fileSystem, projectFileReaderMock.Object);

            Assert.Throws<StrykerInputException>(() => target.FindTestProject(Path.Combine(_filesystemRoot, "ExampleProject")));
        }

        [Fact]
        public void ShouldThrowStrykerInputExceptionOnTwoProjectFiles_AndNoTestProjectFileSpecified()
        {
            var fileSystem = new MockFileSystem(new Dictionary<string, MockFileData>
                {
                    { Path.Combine(_filesystemRoot, "ExampleProject", "ExampleProject.csproj"), new MockFileData(defaultTestProjectFileContents)},
                    { Path.Combine(_filesystemRoot, "ExampleProject", "ExampleProject2.csproj"), new MockFileData(defaultTestProjectFileContents)},
                    { Path.Combine(_filesystemRoot, "ExampleProject", "Recursive.cs"), new MockFileData("content")}
                });

            var projectFileReaderMock = new Mock<IProjectFileReader>(MockBehavior.Strict);
            projectFileReaderMock.Setup(x => x.AnalyzeProject(It.IsAny<string>(), It.IsAny<string>()))
                .Returns(TestHelper.SetupProjectAnalyzerResult(
                    projectReferences: new List<string> { projectUnderTestPath },
                    targetFramework: "netcoreapp2.1",
                    projectFilePath: testProjectPath).Object);

            var target = new InputFileResolver(fileSystem, projectFileReaderMock.Object);

            var errorMessage =
$@"Expected exactly one .csproj file, found more than one:
{Path.GetFullPath("/ExampleProject/ExampleProject.csproj")}
{Path.GetFullPath("/ExampleProject/ExampleProject2.csproj")}

Please specify a test project name filter that results in one project.
";

            var exception = Assert.Throws<StrykerInputException>(() => target.FindTestProject(Path.Combine(_filesystemRoot, "ExampleProject")));
            exception.Message.ShouldBe(errorMessage);
        }

        [Fact]
        public void ShouldNotThrowExceptionOnTwoProjectFilesInDifferentLocations()
        {
            var fileSystem = new MockFileSystem(new Dictionary<string, MockFileData>
            {
                { Path.Combine(_filesystemRoot, "ExampleProject", "ExampleProject.csproj"), new MockFileData(defaultTestProjectFileContents)},
                { Path.Combine(_filesystemRoot, "ExampleProject\\ExampleProject2", "ExampleProject2.csproj"), new MockFileData(defaultTestProjectFileContents)},
                { Path.Combine(_filesystemRoot, "ExampleProject", "Recursive.cs"), new MockFileData("content")}
            });

            var target = new InputFileResolver(fileSystem, null);

            var actual = target.FindTestProject(Path.Combine(_filesystemRoot, "ExampleProject"));

            actual.ShouldBe(Path.Combine(_filesystemRoot, "ExampleProject", "ExampleProject.csproj"));
        }

        [Fact]
        public void ShouldChooseGivenTestProjectFileIfPossible()
        {
            var fileSystem = new MockFileSystem(new Dictionary<string, MockFileData>
            {
                { Path.Combine(_filesystemRoot, "ExampleProject", "ExampleProject.csproj"), new MockFileData(defaultTestProjectFileContents)},
                { Path.Combine(_filesystemRoot, "ExampleProject", "TestProject.csproj"), new MockFileData(defaultTestProjectFileContents)},
                { Path.Combine(_filesystemRoot, "ExampleProject", "Recursive.cs"), new MockFileData("content")}
            });
            var target = new InputFileResolver(fileSystem, null);

            var actual = target.FindTestProject(Path.Combine(_filesystemRoot, "ExampleProject", "TestProject.csproj"));

            actual.ShouldBe(Path.Combine(_filesystemRoot, "ExampleProject", "TestProject.csproj"));
        }

        [Fact]
        public void ShouldThrowExceptionIfGivenTestFileDoesNotExist()
        {
            var fileSystem = new MockFileSystem(new Dictionary<string, MockFileData>
            {
                { Path.Combine(_filesystemRoot, "ExampleProject", "AlternateProject.csproj"), new MockFileData(defaultTestProjectFileContents)},
                { Path.Combine(_filesystemRoot, "ExampleProject", "Recursive.cs"), new MockFileData("content")}
            });
            var target = new InputFileResolver(fileSystem, null);

            var exception = Assert.Throws<StrykerInputException>(() => target.FindTestProject(Path.Combine(_filesystemRoot, "ExampleProject", "GivenTestProject.csproj")));
            exception.Message.ShouldStartWith("No .csproj file found, please check your project directory at");
        }

        [Fact]
        public void ShouldChooseGivenTestProjectFileIfPossible_AtRelativeLocation()
        {
            var fileSystem = new MockFileSystem(new Dictionary<string, MockFileData>
            {
                { Path.Combine(_filesystemRoot, "ExampleProject", "ExampleProject.csproj"), new MockFileData(defaultTestProjectFileContents)},
                { Path.Combine(_filesystemRoot, "ExampleProject", "SubFolder", "TestProject.csproj"), new MockFileData(defaultTestProjectFileContents)},
                { Path.Combine(_filesystemRoot, "ExampleProject", "Recursive.cs"), new MockFileData("content")}
            });
            var target = new InputFileResolver(fileSystem, null);

            var actual = target.FindTestProject(Path.Combine(_filesystemRoot, "ExampleProject", "SubFolder", "TestProject.csproj"));

            actual.ShouldBe(Path.Combine(_filesystemRoot, "ExampleProject", "SubFolder", "TestProject.csproj"));
        }

        [Fact]
        public void ShouldChooseGivenTestProjectFileIfPossible_AtFullPath()
        {
            var fileSystem = new MockFileSystem(new Dictionary<string, MockFileData>
            {
                { Path.Combine(_filesystemRoot, "ExampleProject", "ExampleProject.csproj"), new MockFileData(defaultTestProjectFileContents)},
                { Path.Combine(_filesystemRoot, "ExampleProject","SubFolder", "TestProject.csproj"), new MockFileData(defaultTestProjectFileContents)},
                { Path.Combine(_filesystemRoot, "ExampleProject", "Recursive.cs"), new MockFileData("content")}
            });
            var target = new InputFileResolver(fileSystem, null);

            var actual = target.FindTestProject(Path.Combine(_filesystemRoot,
                FilePathUtils.NormalizePathSeparators(Path.Combine(_filesystemRoot, "ExampleProject", "SubFolder"))));

            actual.ShouldBe(Path.Combine(_filesystemRoot, "ExampleProject", "SubFolder", "TestProject.csproj"));
        }

        [Fact]
        public void ShouldSelectCorrectProjectUnderTest_WhenTestProjectsAreGiven()
        {
            // Arrange
            var basePath = Path.Combine(_filesystemRoot, "ExampleProject", "ExampleProject");
            var testProjectPath = Path.Combine(_filesystemRoot, "ExampleProject", "TestProjectFolder", "TestProject.csproj");
            var projectUnderTestPath = Path.Combine(_filesystemRoot, "ExampleProject", "ExampleProject", "ExampleProject.csproj");
            var projectUnderTestNameFilter = "ExampleProject.csproj";

            var fileSystem = new MockFileSystem(new Dictionary<string, MockFileData>
            {
                { projectUnderTestPath, new MockFileData(defaultTestProjectFileContents)},
                { testProjectPath, new MockFileData(defaultTestProjectFileContents)},
                { Path.Combine(_filesystemRoot, "ExampleProject", "Recursive.cs"), new MockFileData("content")}
            });

            var options = new StrykerOptions(
                basePath: basePath,
                projectUnderTestNameFilter: projectUnderTestNameFilter,
                testProjects: new List<string> { testProjectPath },
                fileSystem: new MockFileSystem()
            );

<<<<<<< HEAD
            var projectFileReaderMock = Mock.Of<IProjectFileReader>(MockBehavior.Strict);
            Mock.Get(projectFileReaderMock)
                .Setup(r => r.AnalyzeProject(testProjectPath, It.IsAny<string>()))
                .Returns(new ProjectAnalyzerResult(null, null)
                {
                    ProjectFilePath = testProjectPath,
                    ProjectReferences = new string[] { projectUnderTestPath },
                    References = new string[0]
                });
            Mock.Get(projectFileReaderMock)
                .Setup(r => r.AnalyzeProject(projectUnderTestPath, It.IsAny<string>()))
                .Returns(new ProjectAnalyzerResult(null, null)
                {
                    ProjectFilePath = projectUnderTestPath,
                    ProjectReferences = new string[0],
                    References = new string[0],
                    Properties = new Dictionary<string, string>() { { "Language", "C#" } }
                });
=======
            var projectFileReaderMock = new Mock<IProjectFileReader>(MockBehavior.Strict);

            projectFileReaderMock.Setup(x => x.AnalyzeProject(testProjectPath, null))
                .Returns(TestHelper.SetupProjectAnalyzerResult(
                    projectReferences: new List<string> { projectUnderTestPath },
                    projectFilePath: testProjectPath,
                    properties: new Dictionary<string, string>(),
                    references: new string[] { "" }).Object);
            projectFileReaderMock.Setup(x => x.AnalyzeProject(projectUnderTestPath, null))
                .Returns(TestHelper.SetupProjectAnalyzerResult(
                    projectReferences: new List<string>(),
                    projectFilePath: projectUnderTestPath,
                    references: new string[0]).Object);
>>>>>>> e1b4bf3b

            // Act
            var target = new InputFileResolver(fileSystem, projectFileReaderMock.Object);

            var actual = target.ResolveInput(options);

            // Assert
            actual.ProjectUnderTestAnalyzerResult.ProjectFilePath.ShouldBe(projectUnderTestPath);
        }

        [Fact]
        public void ShouldThrowOnMsTestV1Detected()
        {
            var fileSystem = new MockFileSystem(new Dictionary<string, MockFileData>
            {
                { projectUnderTestPath, new MockFileData(defaultTestProjectFileContents)},
                { Path.Combine(_filesystemRoot, "ExampleProject", "Recursive.cs"), new MockFileData(sourceFile)},
                { testProjectPath, new MockFileData(defaultTestProjectFileContents)}
            });

            var projectFileReaderMock = new Mock<IProjectFileReader>(MockBehavior.Strict);

            projectFileReaderMock.Setup(x => x.AnalyzeProject(It.IsAny<string>(), It.IsAny<string>()))
<<<<<<< HEAD
                .Returns(new ProjectAnalyzerResult(null, null)
                {
                    ProjectReferences = new List<string>() { "" },
                    TargetFrameworkVersionString = "netcoreapp2.1",
                    ProjectFilePath = testProjectPath,
                    References = new[] { "Microsoft.VisualStudio.QualityTools.UnitTestFramework" },
                    Properties = new Dictionary<string, string>() { { "Language", "C#" } }
                });
=======
                .Returns(TestHelper.SetupProjectAnalyzerResult(
                    projectReferences: new List<string> { projectUnderTestPath },
                    targetFramework: "netcoreapp2.1",
                    projectFilePath: testProjectPath,
                    references: new string[] { "Microsoft.VisualStudio.QualityTools.UnitTestFramework" }).Object);
>>>>>>> e1b4bf3b

            var target = new InputFileResolver(fileSystem, projectFileReaderMock.Object);

            var ex = Assert.Throws<StrykerInputException>(() => target.ResolveInput(new StrykerOptions(basePath: _basePath, fileSystem: new MockFileSystem())));

            ex.Message.ShouldBe("Please upgrade to MsTest V2. Stryker.NET uses VSTest which does not support MsTest V1.");
            ex.Details.ShouldBe(@"See https://devblogs.microsoft.com/devops/upgrade-to-mstest-v2/ for upgrade instructions.");
        }

        [Fact]
        public void ShouldSetToVsTestOnIsTestProjectAndNetClassic()
        {
            var fileSystem = new MockFileSystem(new Dictionary<string, MockFileData>
            {
                { projectUnderTestPath, new MockFileData(defaultTestProjectFileContents)},
                { Path.Combine(_filesystemRoot, "ExampleProject", "Recursive.cs"), new MockFileData(sourceFile)},
                { testProjectPath, new MockFileData(defaultTestProjectFileContents)}
            });

            var projectFileReaderMock = new Mock<IProjectFileReader>(MockBehavior.Strict);

            projectFileReaderMock.Setup(x => x.AnalyzeProject(It.IsAny<string>(), It.IsAny<string>()))
<<<<<<< HEAD
                .Returns(new ProjectAnalyzerResult(null, null)
                {
                    ProjectReferences = new List<string>() { "" },
                    TargetFramework = Framework.DotNetClassic,
                    ProjectFilePath = testProjectPath,
                    Properties = new Dictionary<string, string> { { "IsTestProject", "false" }, { "Language", "C#" } },
                    References = new[] { "" }
                });
=======
                .Returns(TestHelper.SetupProjectAnalyzerResult(
                    projectReferences: new List<string> { "" },
                    targetFramework: "net4.5", // classic .net
                    projectFilePath: testProjectPath,
                    properties: new Dictionary<string, string> { { "IsTestProject", "false" } },
                    references: new string[] { "" }).Object);
>>>>>>> e1b4bf3b

            var target = new InputFileResolver(fileSystem, projectFileReaderMock.Object);
            var options = new StrykerOptions(basePath: _basePath, testRunner: TestRunner.DotnetTest.ToString(), fileSystem: new MockFileSystem());

            target.ResolveInput(options);
            options.TestRunner.ShouldBe(TestRunner.VsTest);
        }

        [Fact]
        public void ShouldKeepDotnetTestIfIsTestProjectSet()
        {
            var fileSystem = new MockFileSystem(new Dictionary<string, MockFileData>
            {
                { projectUnderTestPath, new MockFileData(defaultTestProjectFileContents)},
                { Path.Combine(_filesystemRoot, "ExampleProject", "Recursive.cs"), new MockFileData(sourceFile)},
                { testProjectPath, new MockFileData(defaultTestProjectFileContents)}
            });

            var projectFileReaderMock = new Mock<IProjectFileReader>(MockBehavior.Strict);

            projectFileReaderMock.Setup(x => x.AnalyzeProject(It.IsAny<string>(), It.IsAny<string>()))
<<<<<<< HEAD
                .Returns(new ProjectAnalyzerResult(null, null)
                {
                    ProjectReferences = new List<string>() { "" },
                    TargetFrameworkVersionString = "netcoreapp2.1",
                    ProjectFilePath = testProjectPath,
                    Properties = new ReadOnlyDictionary<string, string>(new Dictionary<string, string> { { "IsTestProject", "true" }, { "Language", "C#" } }),
                    References = new[] { "" }
                });
=======
                .Returns(TestHelper.SetupProjectAnalyzerResult(
                    projectReferences: new List<string> { projectUnderTestPath },
                    targetFramework: "netcoreapp2.1",
                    projectFilePath: testProjectPath,
                    properties: new Dictionary<string, string> { { "IsTestProject", "false" } },
                    references: new string[] { "" }).Object);
>>>>>>> e1b4bf3b

            var target = new InputFileResolver(fileSystem, projectFileReaderMock.Object);
            var options = new StrykerOptions(basePath: _basePath, testRunner: TestRunner.DotnetTest.ToString(), fileSystem: new MockFileSystem());

            target.ResolveInput(options);

            options.TestRunner.ShouldBe(TestRunner.DotnetTest);
        }


        [Fact]
        public void ShouldForceVsTestIfIsTestProjectNotSetAndFullFramework()
        {
            var fileSystem = new MockFileSystem(new Dictionary<string, MockFileData>
            {
                { projectUnderTestPath, new MockFileData(defaultTestProjectFileContents)},
                { Path.Combine(_filesystemRoot, "ExampleProject", "Recursive.cs"), new MockFileData(sourceFile)},
                { testProjectPath, new MockFileData(defaultTestProjectFileContents)}
            });

            var projectFileReaderMock = new Mock<IProjectFileReader>(MockBehavior.Strict);

            projectFileReaderMock.Setup(x => x.AnalyzeProject(It.IsAny<string>(), It.IsAny<string>()))
<<<<<<< HEAD
                .Returns(new ProjectAnalyzerResult(null, null)
                {
                    ProjectReferences = new List<string>() { "" },
                    TargetFrameworkVersionString = "net4.5",
                    ProjectFilePath = testProjectPath,
                    Properties = new ReadOnlyDictionary<string, string>(new Dictionary<string, string>() { { "Language", "C#" } }),
                    References = new[] { "" }
                });
=======
                .Returns(TestHelper.SetupProjectAnalyzerResult(
                    projectReferences: new List<string> { "" },
                    targetFramework: "net4.5", // classic .net
                    projectFilePath: testProjectPath,
                    properties: new Dictionary<string, string> { },
                    references: new string[] { "" }).Object);
>>>>>>> e1b4bf3b

            var target = new InputFileResolver(fileSystem, projectFileReaderMock.Object);
            var options = new StrykerOptions(basePath: _basePath, fileSystem: new MockFileSystem());

            target.ResolveInput(options);

            options.TestRunner.ShouldBe(TestRunner.VsTest);
        }

        [Fact]
        public void ShouldForceVsTestIfIsTestProjectSetFalseAndFullFramework()
        {
            var fileSystem = new MockFileSystem(new Dictionary<string, MockFileData>
            {
                { projectUnderTestPath, new MockFileData(defaultTestProjectFileContents)},
                { Path.Combine(_filesystemRoot, "ExampleProject", "Recursive.cs"), new MockFileData(sourceFile)},
                { testProjectPath, new MockFileData(defaultTestProjectFileContents)}
            });

            var projectFileReaderMock = new Mock<IProjectFileReader>(MockBehavior.Strict);

            projectFileReaderMock.Setup(x => x.AnalyzeProject(It.IsAny<string>(), It.IsAny<string>()))
<<<<<<< HEAD
                .Returns(new ProjectAnalyzerResult(null, null)
                {
                    ProjectReferences = new List<string>() { "" },
                    TargetFrameworkVersionString = "net4.5",
                    ProjectFilePath = testProjectPath,
                    Properties = new ReadOnlyDictionary<string, string>(new Dictionary<string, string> { { "IsTestProject", "false" }, { "Language", "C#" } }),
                    References = new string[0]
                });
=======
                .Returns(TestHelper.SetupProjectAnalyzerResult(
                    projectReferences: new List<string> { "" },
                    targetFramework: "net4.5", // classic .net
                    projectFilePath: testProjectPath,
                    properties: new Dictionary<string, string> { { "IsTestProject", "false" } },
                    references: new string[] { "" }).Object);
>>>>>>> e1b4bf3b

            var target = new InputFileResolver(fileSystem, projectFileReaderMock.Object);
            var options = new StrykerOptions(basePath: _basePath, fileSystem: new MockFileSystem());

            target.ResolveInput(options);

            options.TestRunner.ShouldBe(TestRunner.VsTest);
        }

        [Fact]
        public void ShouldSkipXamlFiles()
        {
            var fileSystem = new MockFileSystem(new Dictionary<string, MockFileData>
                {
                    { projectUnderTestPath, new MockFileData(defaultTestProjectFileContents)},
                    { Path.Combine(_filesystemRoot, "ExampleProject", "app.cs"), new MockFileData(sourceFile)},
                    { Path.Combine(_filesystemRoot, "ExampleProject", "app.xaml"), new MockFileData(sourceFile)},
                    { Path.Combine(_filesystemRoot, "ExampleProject", "app.xaml.cs"), new MockFileData(sourceFile)},
                    { Path.Combine(_filesystemRoot, "ExampleProject", "OneFolderDeeper", "Recursive.cs"), new MockFileData(sourceFile)},
                    { testProjectPath, new MockFileData(defaultTestProjectFileContents)}
                });

            var projectFileReaderMock = new Mock<IProjectFileReader>(MockBehavior.Strict);

            projectFileReaderMock.Setup(x => x.AnalyzeProject(testProjectPath, null))
                .Returns(TestHelper.SetupProjectAnalyzerResult(
                    projectReferences: new List<string> { projectUnderTestPath },
                    targetFramework: "netcoreapp2.1",
                    projectFilePath: testProjectPath,
                    properties: new Dictionary<string, string>(),
                    references: new string[] { "" }).Object);
            projectFileReaderMock.Setup(x => x.AnalyzeProject(projectUnderTestPath, null))
<<<<<<< HEAD
                .Returns(new ProjectAnalyzerResult(null, null)
                {
                    ProjectReferences = new List<string>(),
                    TargetFrameworkVersionString = "netcoreapp2.1",
                    ProjectFilePath = projectUnderTestPath,
                    Properties = new Dictionary<string, string>() { { "Language", "C#" } }
                });
=======
                .Returns(TestHelper.SetupProjectAnalyzerResult(
                    projectReferences: new List<string>(),
                    targetFramework: "netcoreapp2.1",
                    projectFilePath: projectUnderTestPath,
                    properties: new Dictionary<string, string>()).Object);

>>>>>>> e1b4bf3b
            var target = new InputFileResolver(fileSystem, projectFileReaderMock.Object);

            var result = target.ResolveInput(new StrykerOptions(basePath: _basePath, fileSystem: new MockFileSystem()));

            result.ProjectContents.GetAllFiles().Count().ShouldBe(2);
        }

        [Fact]
        public void ShouldFindAllTestProjects()
        {
            var fileSystem = new MockFileSystem(new Dictionary<string, MockFileData>
                {
                    { projectUnderTestPath, new MockFileData(defaultProjectUndertestFileContents)},
                    { Path.Combine(_filesystemRoot, "ExampleProject", "myFile.cs"), new MockFileData(sourceFile)},
                    { Path.Combine(_filesystemRoot, "TestProject1", "ExampleProject.csproj"), new MockFileData(defaultTestProjectFileContents) },
                    { Path.Combine(_filesystemRoot, "TestProject2", "ExampleProject.csproj"), new MockFileData(defaultTestProjectFileContents) },
                });

            var projectFileReaderMock = new Mock<IProjectFileReader>(MockBehavior.Strict);

<<<<<<< HEAD
            projectFileReaderMock.Setup(x => x.AnalyzeProject(projectUnderTestPath, It.IsAny<string>()))
                .Returns(new ProjectAnalyzerResult(null, null)
                {
                    ProjectReferences = new List<string>() { "" },
                    TargetFrameworkVersionString = "netcore2.1",
                    ProjectFilePath = Path.Combine(_filesystemRoot, "ExampleProject", "ExampleProject.csproj"),
                    References = new string[0],
                    Properties = new Dictionary<string, string>() { { "Language", "C#" } }
                });
=======
            projectFileReaderMock.Setup(x => x.AnalyzeProject(It.IsAny<string>(), null))
                .Returns(TestHelper.SetupProjectAnalyzerResult(
                    projectReferences: new List<string> { projectUnderTestPath },
                    targetFramework: "netcoreapp2.1",
                    projectFilePath: Path.Combine(_filesystemRoot, "TestProject1", "ExampleProject.csproj"),
                    properties: new Dictionary<string, string>(),
                    references: new string[0]).Object);
            projectFileReaderMock.Setup(x => x.AnalyzeProject(projectUnderTestPath, null))
                .Returns(TestHelper.SetupProjectAnalyzerResult(
                    projectReferences: new List<string>() { "" },
                    targetFramework: "netcoreapp2.1",
                    projectFilePath: Path.Combine(_filesystemRoot, "ExampleProject", "ExampleProject.csproj"),
                    references: new string[0]).Object);
>>>>>>> e1b4bf3b

            var target = new InputFileResolver(fileSystem, projectFileReaderMock.Object);
            var options = new StrykerOptions(basePath: Path.Combine(_filesystemRoot, "ExampleProject"), testProjects: new List<string>
            {
                Path.Combine(_filesystemRoot, "TestProject1", "ExampleProject.csproj"),
                Path.Combine(_filesystemRoot, "TestProject2", "ExampleProject.csproj")
            },
            fileSystem: new MockFileSystem());
            var result = target.ResolveInput(options);

            result.ProjectContents.GetAllFiles().Count().ShouldBe(1);
        }

        [Fact]
        public void ShouldFindProjectUnderTestHappyFlow()
        {
            var target = new InputFileResolver();

            var analyzerResult = TestHelper.SetupProjectAnalyzerResult(
                    projectReferences: new List<string> { "../ExampleProject/ExampleProject.csproj" }).Object;

            var result = target.FindProjectUnderTest(new List<IAnalyzerResult> { analyzerResult }, null);
            result.ShouldBe("../ExampleProject/ExampleProject.csproj");
        }

        [Fact]
        public void ShouldThrowOnNoProjectReference()
        {
            var ex = Assert.Throws<StrykerInputException>(() =>
            {
                new InputFileResolver().FindProjectUnderTest(Enumerable.Empty<IAnalyzerResult>(), null);
            });

            ex.Message.ShouldBe("Project reference issue.");
            ex.Details.ShouldContain("no project", Case.Insensitive);
        }

        [Fact]
        public void ShouldThrowOnMultipleProjects()
        {
            var analyzerResult = TestHelper.SetupProjectAnalyzerResult(
                    projectReferences: new List<string> { 
                        "../ExampleProject/ExampleProject.csproj",
                        "../AnotherProject/AnotherProject.csproj"
                    }).Object;

            var ex = Assert.Throws<StrykerInputException>(() =>
            {
                new InputFileResolver().FindProjectUnderTest(new List<IAnalyzerResult> { analyzerResult }, null);
            });

            ex.Message.ShouldBe("Project reference issue.");
            ex.Details.ShouldContain("--project-file");
        }

        [Theory]
        [InlineData("ExampleProject.csproj")]
        [InlineData("exampleproject.csproj")]
        [InlineData("ExampleProject")]
        [InlineData("exampleproject")]
        [InlineData("Example")]
        public void ShouldMatchFromMultipleProjectByName(string shouldMatch)
        {
            var analyzerResult = TestHelper.SetupProjectAnalyzerResult(
                    projectReferences: new List<string> {
                        "../ExampleProject/ExampleProject.csproj",
                        "../AnotherProject/AnotherProject.csproj"
                    }).Object;

            var result = new InputFileResolver().FindProjectUnderTest(new List<IAnalyzerResult> { analyzerResult }, shouldMatch);

            result.ShouldBe(Path.Combine("..", "ExampleProject", "ExampleProject.csproj"));
        }

        [Theory]
        [InlineData("Project.csproj")]
        [InlineData("project.csproj")]
        [InlineData("Project")]
        [InlineData(".csproj")]
        public void ShouldThrowWhenTheNameMatchesMore(string shouldMatchMoreThanOne)
        {
            var analyzerResult = TestHelper.SetupProjectAnalyzerResult(
                    projectReferences: new List<string> {
                        "../ExampleProject/ExampleProject.csproj",
                        "../AnotherProject/AnotherProject.csproj"
                    }).Object;

            var ex = Assert.Throws<StrykerInputException>(() =>
            {
                new InputFileResolver().FindProjectUnderTest(new List<IAnalyzerResult> { analyzerResult }, shouldMatchMoreThanOne);
            });

            ex.Message.ShouldBe("Project reference issue.");
            ex.Details.ShouldContain("more than one", Case.Insensitive);
        }

        [Theory]
        [InlineData("SomeProject.csproj")]
        [InlineData("??")]
        [InlineData("WrongProject.csproj")]
        public void ShouldThrowWhenTheNameMatchesNone(string shouldMatchNone)
        {
            var analyzerResult = TestHelper.SetupProjectAnalyzerResult(
                    projectReferences: new List<string> {
                        "../ExampleProject/ExampleProject.csproj",
                        "../AnotherProject/AnotherProject.csproj"
                    }).Object;

            var ex = Assert.Throws<StrykerInputException>(() =>
            {
                new InputFileResolver().FindProjectUnderTest(new List<IAnalyzerResult> { analyzerResult }, shouldMatchNone);
            });

            ex.Message.ShouldBe("Project reference issue.");
            ex.Details.ShouldContain("no project", Case.Insensitive);
        }
    }
}<|MERGE_RESOLUTION|>--- conflicted
+++ resolved
@@ -114,21 +114,12 @@
                 projectFilePath: testProjectPath,
                 references: new string[] { "" }).Object);
             projectFileReaderMock.Setup(x => x.AnalyzeProject(projectUnderTestPath, null))
-<<<<<<< HEAD
-                .Returns(new ProjectAnalyzerResult(null, null)
-                {
-                    ProjectReferences = new List<string>(),
-                    TargetFrameworkVersionString = "netcoreapp2.1",
-                    ProjectFilePath = projectUnderTestPath,
-                    Properties = new Dictionary<string, string>(){ { "Language", "C#" } }
-                })
-            ;
-=======
                 .Returns(TestHelper.SetupProjectAnalyzerResult(
                     projectReferences: new List<string>(),
                     targetFramework: "netcoreapp2.1",
-                    projectFilePath: projectUnderTestPath).Object);
->>>>>>> e1b4bf3b
+                    projectFilePath: projectUnderTestPath,
+                    properties: new Dictionary<string, string>(){ { "Language", "C#" } }
+                ).Object);
             var target = new InputFileResolver(fileSystem, projectFileReaderMock.Object);
 
             var result = target.ResolveInput(new StrykerOptions(basePath: _basePath, fileSystem: new MockFileSystem()));
@@ -160,23 +151,14 @@
                 projectFilePath: testProjectPath,
                 references: new string[] { "" }).Object);
             projectFileReaderMock.Setup(x => x.AnalyzeProject(projectUnderTestPath, null))
-<<<<<<< HEAD
-                .Returns(new ProjectAnalyzerResult(null, null)
-                {
-                    ProjectReferences = new List<string>(),
-                    TargetFrameworkVersionString = "netcoreapp2.1",
-                    ProjectFilePath = projectUnderTestPath,
-                    SourceFiles = fileSystem.AllFiles.Where(s => s.EndsWith(".cs")),
-                    Properties = new Dictionary<string, string>() { { "Language", "C#" } }
-                });
-=======
                 .Returns(TestHelper.SetupProjectAnalyzerResult(
                 projectReferences: new List<string> { projectUnderTestPath },
                 targetFramework: "netcoreapp2.1",
                 projectFilePath: projectUnderTestPath,
-                sourceFiles: fileSystem.AllFiles.Where(s => s.EndsWith(".cs")).ToArray()).Object);
-
->>>>>>> e1b4bf3b
+                sourceFiles: fileSystem.AllFiles.Where(s => s.EndsWith(".cs")).ToArray(),
+                properties: new Dictionary<string, string>(){ { "Language", "C#" } }
+                ).Object);
+
             var target = new InputFileResolver(fileSystem, projectFileReaderMock.Object);
 
             var result = target.ResolveInput(new StrykerOptions(basePath: _basePath, fileSystem: new MockFileSystem()));
@@ -209,22 +191,13 @@
                 projectFilePath: testProjectPath,
                 references: new string[] { "" }).Object);
             projectFileReaderMock.Setup(x => x.AnalyzeProject(projectUnderTestPath, null))
-<<<<<<< HEAD
-                .Returns(new ProjectAnalyzerResult(null, null)
-                {
-                    ProjectReferences = new List<string>(),
-                    TargetFrameworkVersionString = "netcoreapp2.1",
-                    ProjectFilePath = projectUnderTestPath,
-                    SourceFiles = fileSystem.AllFiles.Where(s => s.EndsWith(".cs")),
-                    Properties = new Dictionary<string, string>() { { "Language", "C#" } }
-                });
-=======
                 .Returns(TestHelper.SetupProjectAnalyzerResult(
                     projectReferences: new List<string>(),
                     targetFramework: "netcoreapp2.1",
                     projectFilePath: projectUnderTestPath,
-                    sourceFiles: fileSystem.AllFiles.Where(s => s.EndsWith(".cs")).ToArray()).Object);
->>>>>>> e1b4bf3b
+                    sourceFiles: fileSystem.AllFiles.Where(s => s.EndsWith(".cs")).ToArray(),
+                    properties: new Dictionary<string, string>(){ { "Language", "C#" } }
+                ).Object);
             var target = new InputFileResolver(fileSystem, projectFileReaderMock.Object);
 
             var result = target.ResolveInput(new StrykerOptions(basePath: _basePath, fileSystem: new MockFileSystem()));
@@ -273,23 +246,14 @@
                 projectFilePath: testProjectPath,
                 references: new string[] { "" }).Object);
             projectFileReaderMock.Setup(x => x.AnalyzeProject(projectUnderTestPath, null))
-<<<<<<< HEAD
-                .Returns(new ProjectAnalyzerResult(null, null)
-                {
-                    ProjectReferences = new List<string>(),
-                    TargetFrameworkVersionString = "netcoreapp2.1",
-                    ProjectFilePath = projectUnderTestPath,
-                    SourceFiles = fileSystem.AllFiles.Where(s => s.EndsWith(".cs")),
-                    Properties = new Dictionary<string, string>() { { "Language", "C#" } }
-                });
-=======
                 .Returns(TestHelper.SetupProjectAnalyzerResult(
                     projectReferences: new List<string>(),
                     targetFramework: "netcoreapp2.1",
                     projectFilePath: projectUnderTestPath,
-                    sourceFiles: fileSystem.AllFiles.Where(s => s.EndsWith(".cs")).ToArray()).Object);
-
->>>>>>> e1b4bf3b
+                    sourceFiles: fileSystem.AllFiles.Where(s => s.EndsWith(".cs")).ToArray(),
+                    properties: new Dictionary<string, string>(){ { "Language", "C#" } }
+                ).Object);
+
             var target = new InputFileResolver(fileSystem, projectFileReaderMock.Object);
 
             var result = target.ResolveInput(new StrykerOptions(basePath: _basePath, fileSystem: new MockFileSystem()));
@@ -326,20 +290,12 @@
                 projectFilePath: testProjectPath,
                 references: new string[] { "" }).Object);
             projectFileReaderMock.Setup(x => x.AnalyzeProject(projectUnderTestPath, null))
-<<<<<<< HEAD
-                .Returns(new ProjectAnalyzerResult(null, null)
-                {
-                    ProjectReferences = new List<string>(),
-                    TargetFrameworkVersionString = "netcoreapp2.1",
-                    ProjectFilePath = projectUnderTestPath,
-                    Properties = new Dictionary<string, string>() { { "Language", "C#" } }
-                });
-=======
                 .Returns(TestHelper.SetupProjectAnalyzerResult(
                     projectReferences: new List<string>(),
                     targetFramework: "netcoreapp2.1",
-                    projectFilePath: projectUnderTestPath).Object);
->>>>>>> e1b4bf3b
+                    projectFilePath: projectUnderTestPath,
+                    properties: new Dictionary<string, string>(){ { "Language", "C#" } }
+                ).Object);
             var target = new InputFileResolver(fileSystem, projectFileReaderMock.Object);
 
             var result = target.ResolveInput(new StrykerOptions(basePath: _basePath, fileSystem: new MockFileSystem()));
@@ -396,22 +352,13 @@
                     properties: new Dictionary<string, string>(),
                     references: new string[] { "" }).Object);
             projectFileReaderMock.Setup(x => x.AnalyzeProject(projectUnderTestPath, null))
-<<<<<<< HEAD
-                .Returns(new ProjectAnalyzerResult(null, null)
-                {
-                    ProjectReferences = new List<string>(),
-                    TargetFrameworkVersionString = "netcoreapp2.1",
-                    ProjectFilePath = projectUnderTestPath,
-                    Properties = new Dictionary<string, string>() { { "Language", "C#" } }
-                });
-=======
                 .Returns(TestHelper.SetupProjectAnalyzerResult(
                     projectReferences: new List<string>(),
                     targetFramework: "netcoreapp2.1",
                     projectFilePath: projectUnderTestPath,
-                    properties: new Dictionary<string, string>()).Object);
-
->>>>>>> e1b4bf3b
+                    properties: new Dictionary<string, string>(){ { "Language", "C#" } }
+                ).Object);
+
             var target = new InputFileResolver(fileSystem, projectFileReaderMock.Object);
 
             var result = target.ResolveInput(new StrykerOptions(basePath: _basePath, fileSystem: fileSystem));
@@ -457,22 +404,13 @@
                     properties: new Dictionary<string, string>(),
                     references: new string[] { "" }).Object);
             projectFileReaderMock.Setup(x => x.AnalyzeProject(projectUnderTestPath, null))
-<<<<<<< HEAD
-                .Returns(new ProjectAnalyzerResult(null, null)
-                {
-                    ProjectReferences = new List<string>(),
-                    TargetFrameworkVersionString = "netcoreapp2.1",
-                    ProjectFilePath = projectUnderTestPath,
-                    Properties = new Dictionary<string, string>() { { "Language", "C#" } }
-                });
-=======
                 .Returns(TestHelper.SetupProjectAnalyzerResult(
                     projectReferences: new List<string>(),
                     targetFramework: "netcoreapp2.1",
                     projectFilePath: projectUnderTestPath,
-                    properties: new Dictionary<string, string>()).Object);
-
->>>>>>> e1b4bf3b
+                    properties: new Dictionary<string, string>(){ { "Language", "C#" } }
+                ).Object);
+
             var target = new InputFileResolver(fileSystem, projectFileReaderMock.Object);
 
             var result = target.ResolveInput(new StrykerOptions(basePath: _basePath, fileSystem: new MockFileSystem()));
@@ -543,22 +481,13 @@
                     properties: new Dictionary<string, string>(),
                     references: new string[] { "" }).Object);
             projectFileReaderMock.Setup(x => x.AnalyzeProject(projectUnderTestPath, null))
-<<<<<<< HEAD
-                .Returns(new ProjectAnalyzerResult(null, null)
-                {
-                    ProjectReferences = new List<string>(),
-                    TargetFrameworkVersionString = "netcoreapp2.1",
-                    ProjectFilePath = projectUnderTestPath,
-                    Properties = new Dictionary<string, string>() { { "Language", "C#" } }
-                });
-=======
                 .Returns(TestHelper.SetupProjectAnalyzerResult(
                     projectReferences: new List<string>(),
                     targetFramework: "netcoreapp2.1",
                     projectFilePath: projectUnderTestPath,
-                    properties: new Dictionary<string, string>()).Object);
-
->>>>>>> e1b4bf3b
+                    properties: new Dictionary<string, string>(){ { "Language", "C#" } }
+                ).Object);
+
             var target = new InputFileResolver(fileSystem, projectFileReaderMock.Object);
 
             var result = target.ResolveInput(new StrykerOptions(basePath: _basePath, fileSystem: new MockFileSystem()));
@@ -606,22 +535,13 @@
                     properties: new Dictionary<string, string>(),
                     references: new string[] { "" }).Object);
             projectFileReaderMock.Setup(x => x.AnalyzeProject(projectUnderTestPath, null))
-<<<<<<< HEAD
-                .Returns(new ProjectAnalyzerResult(null, null)
-                {
-                    ProjectReferences = new List<string>(),
-                    TargetFrameworkVersionString = "netcoreapp2.1",
-                    ProjectFilePath = projectUnderTestPath,
-                    Properties = new Dictionary<string, string>() { { "Language", "C#" } }
-                });
-=======
                 .Returns(TestHelper.SetupProjectAnalyzerResult(
                     projectReferences: new List<string>(),
                     targetFramework: "netcoreapp2.1",
                     projectFilePath: projectUnderTestPath,
-                    properties: new Dictionary<string, string>()).Object);
-
->>>>>>> e1b4bf3b
+                    properties: new Dictionary<string, string>(){ { "Language", "C#" } }
+                ).Object);
+
             var target = new InputFileResolver(fileSystem, projectFileReaderMock.Object);
 
             Assert.Throws<FileNotFoundException>(() => target.ResolveInput(new StrykerOptions(basePath: _basePath, fileSystem: new MockFileSystem())));
@@ -679,14 +599,9 @@
                     properties: new Dictionary<string, string>()
                     {
                         { "SharedDir", "SharedProject" },
-<<<<<<< HEAD
                         { "Language", "C#" }
-                    },
-                });
-=======
                     }).Object);
 
->>>>>>> e1b4bf3b
             var target = new InputFileResolver(fileSystem, projectFileReaderMock.Object);
 
             var result = target.ResolveInput(new StrykerOptions(basePath: _basePath, fileSystem: new MockFileSystem()));
@@ -738,21 +653,12 @@
                     targetFramework: "netcoreapp2.1",
                     projectFilePath: testProjectPath).Object);
             projectFileReaderMock.Setup(x => x.AnalyzeProject(projectUnderTestPath, null))
-<<<<<<< HEAD
-                .Returns(new ProjectAnalyzerResult(null, null)
-                {
-                    ProjectReferences = new List<string>(),
-                    TargetFrameworkVersionString = "netcoreapp2.1",
-                    ProjectFilePath = projectUnderTestPath,
-                    Properties = new Dictionary<string, string>() { { "Language", "C#" } }
-                });
-=======
                 .Returns(TestHelper.SetupProjectAnalyzerResult(
                     projectReferences: new List<string>(),
                     targetFramework: "netcoreapp2.1",
                     projectFilePath: projectUnderTestPath,
-                    properties: new Dictionary<string, string>() { }).Object);
->>>>>>> e1b4bf3b
+                    properties: new Dictionary<string, string>(){ { "Language", "C#" } }
+                ).Object);
             var target = new InputFileResolver(fileSystem, projectFileReaderMock.Object);
 
             var exception = Assert.Throws<StrykerInputException>(() => target.ResolveInput(new StrykerOptions(basePath: _basePath, fileSystem: fileSystem)));
@@ -776,24 +682,14 @@
 
             var projectFileReaderMock = new Mock<IProjectFileReader>(MockBehavior.Strict);
             projectFileReaderMock.Setup(x => x.AnalyzeProject(It.IsAny<string>(), It.IsAny<string>()))
-<<<<<<< HEAD
-                .Returns(new ProjectAnalyzerResult(null, null)
-                {
-                    ProjectReferences = new List<string>() { "" },
-                    TargetFrameworkVersionString = "netcoreapp2.1",
-                    ProjectFilePath = testProjectPath,
-                    References = new string[] { "" },
-                    Properties = new Dictionary<string, string>(){ { "Language", "C#" } }
-                });
-
-=======
                 .Returns(TestHelper.SetupProjectAnalyzerResult(
                     projectReferences: new List<string> { projectUnderTestPath },
                     targetFramework: "netcoreapp2.1",
                     projectFilePath: testProjectPath,
-                    references: new string[] { "" }).Object);
+                    references: new string[] { "" },
+                    properties: new Dictionary<string, string>(){ { "Language", "C#" } }
+                ).Object);
             
->>>>>>> e1b4bf3b
             var target = new InputFileResolver(fileSystem, projectFileReaderMock.Object);
 
             var result = target.ResolveInput(new StrykerOptions(basePath: _basePath, fileSystem: new MockFileSystem()));
@@ -955,26 +851,6 @@
                 fileSystem: new MockFileSystem()
             );
 
-<<<<<<< HEAD
-            var projectFileReaderMock = Mock.Of<IProjectFileReader>(MockBehavior.Strict);
-            Mock.Get(projectFileReaderMock)
-                .Setup(r => r.AnalyzeProject(testProjectPath, It.IsAny<string>()))
-                .Returns(new ProjectAnalyzerResult(null, null)
-                {
-                    ProjectFilePath = testProjectPath,
-                    ProjectReferences = new string[] { projectUnderTestPath },
-                    References = new string[0]
-                });
-            Mock.Get(projectFileReaderMock)
-                .Setup(r => r.AnalyzeProject(projectUnderTestPath, It.IsAny<string>()))
-                .Returns(new ProjectAnalyzerResult(null, null)
-                {
-                    ProjectFilePath = projectUnderTestPath,
-                    ProjectReferences = new string[0],
-                    References = new string[0],
-                    Properties = new Dictionary<string, string>() { { "Language", "C#" } }
-                });
-=======
             var projectFileReaderMock = new Mock<IProjectFileReader>(MockBehavior.Strict);
 
             projectFileReaderMock.Setup(x => x.AnalyzeProject(testProjectPath, null))
@@ -988,7 +864,6 @@
                     projectReferences: new List<string>(),
                     projectFilePath: projectUnderTestPath,
                     references: new string[0]).Object);
->>>>>>> e1b4bf3b
 
             // Act
             var target = new InputFileResolver(fileSystem, projectFileReaderMock.Object);
@@ -1012,22 +887,13 @@
             var projectFileReaderMock = new Mock<IProjectFileReader>(MockBehavior.Strict);
 
             projectFileReaderMock.Setup(x => x.AnalyzeProject(It.IsAny<string>(), It.IsAny<string>()))
-<<<<<<< HEAD
-                .Returns(new ProjectAnalyzerResult(null, null)
-                {
-                    ProjectReferences = new List<string>() { "" },
-                    TargetFrameworkVersionString = "netcoreapp2.1",
-                    ProjectFilePath = testProjectPath,
-                    References = new[] { "Microsoft.VisualStudio.QualityTools.UnitTestFramework" },
-                    Properties = new Dictionary<string, string>() { { "Language", "C#" } }
-                });
-=======
                 .Returns(TestHelper.SetupProjectAnalyzerResult(
                     projectReferences: new List<string> { projectUnderTestPath },
                     targetFramework: "netcoreapp2.1",
                     projectFilePath: testProjectPath,
-                    references: new string[] { "Microsoft.VisualStudio.QualityTools.UnitTestFramework" }).Object);
->>>>>>> e1b4bf3b
+                    references: new string[] { "Microsoft.VisualStudio.QualityTools.UnitTestFramework" },
+                    properties: new Dictionary<string, string>(){ { "Language", "C#" } }
+                ).Object);
 
             var target = new InputFileResolver(fileSystem, projectFileReaderMock.Object);
 
@@ -1050,23 +916,12 @@
             var projectFileReaderMock = new Mock<IProjectFileReader>(MockBehavior.Strict);
 
             projectFileReaderMock.Setup(x => x.AnalyzeProject(It.IsAny<string>(), It.IsAny<string>()))
-<<<<<<< HEAD
-                .Returns(new ProjectAnalyzerResult(null, null)
-                {
-                    ProjectReferences = new List<string>() { "" },
-                    TargetFramework = Framework.DotNetClassic,
-                    ProjectFilePath = testProjectPath,
-                    Properties = new Dictionary<string, string> { { "IsTestProject", "false" }, { "Language", "C#" } },
-                    References = new[] { "" }
-                });
-=======
                 .Returns(TestHelper.SetupProjectAnalyzerResult(
                     projectReferences: new List<string> { "" },
                     targetFramework: "net4.5", // classic .net
                     projectFilePath: testProjectPath,
-                    properties: new Dictionary<string, string> { { "IsTestProject", "false" } },
+                    Properties: new Dictionary<string, string> { { "IsTestProject", "false" }, { "Language", "C#" } },
                     references: new string[] { "" }).Object);
->>>>>>> e1b4bf3b
 
             var target = new InputFileResolver(fileSystem, projectFileReaderMock.Object);
             var options = new StrykerOptions(basePath: _basePath, testRunner: TestRunner.DotnetTest.ToString(), fileSystem: new MockFileSystem());
@@ -1088,23 +943,12 @@
             var projectFileReaderMock = new Mock<IProjectFileReader>(MockBehavior.Strict);
 
             projectFileReaderMock.Setup(x => x.AnalyzeProject(It.IsAny<string>(), It.IsAny<string>()))
-<<<<<<< HEAD
-                .Returns(new ProjectAnalyzerResult(null, null)
-                {
-                    ProjectReferences = new List<string>() { "" },
-                    TargetFrameworkVersionString = "netcoreapp2.1",
-                    ProjectFilePath = testProjectPath,
-                    Properties = new ReadOnlyDictionary<string, string>(new Dictionary<string, string> { { "IsTestProject", "true" }, { "Language", "C#" } }),
-                    References = new[] { "" }
-                });
-=======
                 .Returns(TestHelper.SetupProjectAnalyzerResult(
                     projectReferences: new List<string> { projectUnderTestPath },
                     targetFramework: "netcoreapp2.1",
                     projectFilePath: testProjectPath,
-                    properties: new Dictionary<string, string> { { "IsTestProject", "false" } },
+                    Properties: new ReadOnlyDictionary<string, string>(new Dictionary<string, string> { { "IsTestProject", "true" }, { "Language", "C#" } }),
                     references: new string[] { "" }).Object);
->>>>>>> e1b4bf3b
 
             var target = new InputFileResolver(fileSystem, projectFileReaderMock.Object);
             var options = new StrykerOptions(basePath: _basePath, testRunner: TestRunner.DotnetTest.ToString(), fileSystem: new MockFileSystem());
@@ -1128,23 +972,12 @@
             var projectFileReaderMock = new Mock<IProjectFileReader>(MockBehavior.Strict);
 
             projectFileReaderMock.Setup(x => x.AnalyzeProject(It.IsAny<string>(), It.IsAny<string>()))
-<<<<<<< HEAD
-                .Returns(new ProjectAnalyzerResult(null, null)
-                {
-                    ProjectReferences = new List<string>() { "" },
-                    TargetFrameworkVersionString = "net4.5",
-                    ProjectFilePath = testProjectPath,
-                    Properties = new ReadOnlyDictionary<string, string>(new Dictionary<string, string>() { { "Language", "C#" } }),
-                    References = new[] { "" }
-                });
-=======
                 .Returns(TestHelper.SetupProjectAnalyzerResult(
                     projectReferences: new List<string> { "" },
                     targetFramework: "net4.5", // classic .net
                     projectFilePath: testProjectPath,
-                    properties: new Dictionary<string, string> { },
+                    Properties: new ReadOnlyDictionary<string, string>(new Dictionary<string, string>() { { "Language", "C#" } }),
                     references: new string[] { "" }).Object);
->>>>>>> e1b4bf3b
 
             var target = new InputFileResolver(fileSystem, projectFileReaderMock.Object);
             var options = new StrykerOptions(basePath: _basePath, fileSystem: new MockFileSystem());
@@ -1167,23 +1000,12 @@
             var projectFileReaderMock = new Mock<IProjectFileReader>(MockBehavior.Strict);
 
             projectFileReaderMock.Setup(x => x.AnalyzeProject(It.IsAny<string>(), It.IsAny<string>()))
-<<<<<<< HEAD
-                .Returns(new ProjectAnalyzerResult(null, null)
-                {
-                    ProjectReferences = new List<string>() { "" },
-                    TargetFrameworkVersionString = "net4.5",
-                    ProjectFilePath = testProjectPath,
-                    Properties = new ReadOnlyDictionary<string, string>(new Dictionary<string, string> { { "IsTestProject", "false" }, { "Language", "C#" } }),
-                    References = new string[0]
-                });
-=======
                 .Returns(TestHelper.SetupProjectAnalyzerResult(
                     projectReferences: new List<string> { "" },
                     targetFramework: "net4.5", // classic .net
                     projectFilePath: testProjectPath,
-                    properties: new Dictionary<string, string> { { "IsTestProject", "false" } },
+                    Properties: new ReadOnlyDictionary<string, string>(new Dictionary<string, string> { { "IsTestProject", "false" }, { "Language", "C#" } }),
                     references: new string[] { "" }).Object);
->>>>>>> e1b4bf3b
 
             var target = new InputFileResolver(fileSystem, projectFileReaderMock.Object);
             var options = new StrykerOptions(basePath: _basePath, fileSystem: new MockFileSystem());
@@ -1216,22 +1038,13 @@
                     properties: new Dictionary<string, string>(),
                     references: new string[] { "" }).Object);
             projectFileReaderMock.Setup(x => x.AnalyzeProject(projectUnderTestPath, null))
-<<<<<<< HEAD
-                .Returns(new ProjectAnalyzerResult(null, null)
-                {
-                    ProjectReferences = new List<string>(),
-                    TargetFrameworkVersionString = "netcoreapp2.1",
-                    ProjectFilePath = projectUnderTestPath,
-                    Properties = new Dictionary<string, string>() { { "Language", "C#" } }
-                });
-=======
                 .Returns(TestHelper.SetupProjectAnalyzerResult(
                     projectReferences: new List<string>(),
                     targetFramework: "netcoreapp2.1",
                     projectFilePath: projectUnderTestPath,
-                    properties: new Dictionary<string, string>()).Object);
-
->>>>>>> e1b4bf3b
+                    properties: new Dictionary<string, string>(){ { "Language", "C#" } }
+                ).Object);
+
             var target = new InputFileResolver(fileSystem, projectFileReaderMock.Object);
 
             var result = target.ResolveInput(new StrykerOptions(basePath: _basePath, fileSystem: new MockFileSystem()));
@@ -1252,31 +1065,23 @@
 
             var projectFileReaderMock = new Mock<IProjectFileReader>(MockBehavior.Strict);
 
-<<<<<<< HEAD
-            projectFileReaderMock.Setup(x => x.AnalyzeProject(projectUnderTestPath, It.IsAny<string>()))
-                .Returns(new ProjectAnalyzerResult(null, null)
-                {
-                    ProjectReferences = new List<string>() { "" },
-                    TargetFrameworkVersionString = "netcore2.1",
-                    ProjectFilePath = Path.Combine(_filesystemRoot, "ExampleProject", "ExampleProject.csproj"),
-                    References = new string[0],
-                    Properties = new Dictionary<string, string>() { { "Language", "C#" } }
-                });
-=======
             projectFileReaderMock.Setup(x => x.AnalyzeProject(It.IsAny<string>(), null))
                 .Returns(TestHelper.SetupProjectAnalyzerResult(
                     projectReferences: new List<string> { projectUnderTestPath },
                     targetFramework: "netcoreapp2.1",
                     projectFilePath: Path.Combine(_filesystemRoot, "TestProject1", "ExampleProject.csproj"),
                     properties: new Dictionary<string, string>(),
-                    references: new string[0]).Object);
+                    references: new string[0],
+                    properties: new Dictionary<string, string>(){ { "Language", "C#" } }
+                ).Object);
             projectFileReaderMock.Setup(x => x.AnalyzeProject(projectUnderTestPath, null))
                 .Returns(TestHelper.SetupProjectAnalyzerResult(
                     projectReferences: new List<string>() { "" },
                     targetFramework: "netcoreapp2.1",
                     projectFilePath: Path.Combine(_filesystemRoot, "ExampleProject", "ExampleProject.csproj"),
-                    references: new string[0]).Object);
->>>>>>> e1b4bf3b
+                    references: new string[0],
+                    properties: new Dictionary<string, string>(){ { "Language", "C#" } }
+                ).Object);
 
             var target = new InputFileResolver(fileSystem, projectFileReaderMock.Object);
             var options = new StrykerOptions(basePath: Path.Combine(_filesystemRoot, "ExampleProject"), testProjects: new List<string>
