using Microsoft.CodeAnalysis;
using Microsoft.CodeAnalysis.CSharp;
using Microsoft.CodeAnalysis.CSharp.Syntax;
using Buildalyzer;
using Moq;
using Shouldly;
using Stryker.Core.Exceptions;
using Stryker.Core.Initialisation;
using Stryker.Core.Options;
using Stryker.Core.ProjectComponents;
using Stryker.Core.TestRunners;
using System;
using System.Collections.Generic;
using System.IO;
using System.IO.Abstractions.TestingHelpers;
using System.Linq;
using System.Reflection;
using Xunit;
using Stryker.Core.Initialisation.Buildalyzer;

namespace Stryker.Core.UnitTest.Initialisation
{
    public class InputFileResolverTests
    {
        private readonly string _currentDirectory;
        private readonly string _filesystemRoot;
        private readonly string _basePath;
        private readonly string sourceFile;
        private readonly string testProjectPath;
        private readonly string projectUnderTestPath;
        private readonly string defaultTestProjectFileContents;
<<<<<<< HEAD
        private readonly string defaultProjectUndertestFileContents;
        private readonly StrykerOptions _options;
=======
        private readonly string defaultProjectUnderTestFileContents;
>>>>>>> d8a95fba

        public InputFileResolverTests()
        {
            _currentDirectory = Path.GetDirectoryName(Assembly.GetExecutingAssembly().Location);
            _filesystemRoot = Path.GetPathRoot(_currentDirectory);
            _basePath = Path.Combine(_filesystemRoot, "TestProject");
            _options = new StrykerOptions()
            {
                BasePath = _basePath
            };
            sourceFile = File.ReadAllText(_currentDirectory + "/TestResources/ExampleSourceFile.cs");
            testProjectPath = FilePathUtils.NormalizePathSeparators(Path.Combine(_filesystemRoot, "TestProject", "TestProject.csproj"));
            projectUnderTestPath = FilePathUtils.NormalizePathSeparators(Path.Combine(_filesystemRoot, "ExampleProject", "ExampleProject.csproj"));
            defaultTestProjectFileContents = @"<Project Sdk=""Microsoft.NET.Sdk"">
    <PropertyGroup>
        <TargetFramework>netcoreapp2.0</TargetFramework>
        <IsPackable>false</IsPackable>
    </PropertyGroup>
    <ItemGroup>
        <PackageReference Include=""Microsoft.NET.Test.Sdk"" Version = ""15.5.0"" />
        <PackageReference Include=""xunit"" Version=""2.3.1"" />
        <PackageReference Include=""xunit.runner.visualstudio"" Version=""2.3.1"" />
        <DotNetCliToolReference Include=""dotnet-xunit"" Version=""2.3.1"" />
    </ItemGroup>
    <ItemGroup>
        <ProjectReference Include=""..\ExampleProject\ExampleProject.csproj"" />
    </ItemGroup>
</Project>";
            defaultProjectUnderTestFileContents = @"<Project Sdk=""Microsoft.NET.Sdk"">
    <PropertyGroup>
        <TargetFramework>netcoreapp2.0</TargetFramework>
        <IsPackable>false</IsPackable>
    </PropertyGroup>

</Project>";
        }

        [Theory]
        [InlineData("netcoreapp2.1", Framework.DotNet, 2, 1, null)]
        [InlineData("netstandard1.6", Framework.DotNetStandard, 1, 6, null)]
        [InlineData("mono4.6", Framework.Unknown, 4, 6, null)]
        [InlineData("net4.5", Framework.DotNetClassic, 4, 5, null)]
        [InlineData("net4.5.1", Framework.DotNetClassic, 4, 5, 1)]
        [InlineData("net45", Framework.DotNetClassic, 4, 5, null)]
        [InlineData("net452", Framework.DotNetClassic, 4, 5, 2)]
        [InlineData("net5.0", Framework.DotNet, 5, 0, null)]
        [InlineData("net5.0-windows", Framework.DotNet, 5, 0, null)]
        [InlineData("net5", Framework.DotNet, 5, 0, null)]
        public void ProjectAnalyzerShouldDecodeFramework(string version, Framework framework, int major, int minor, int? patch)
        {
            var analyzerResult = TestHelper.SetupProjectAnalyzerResult(
                projectReferences: new List<string> { projectUnderTestPath },
                targetFramework: version).Object;

            if (patch.HasValue)
            {
                analyzerResult.GetTargetFrameworkAndVersion().ShouldBe((framework, new Version(major, minor, patch.Value)));
            }
            else
            {
                analyzerResult.GetTargetFrameworkAndVersion().ShouldBe((framework, new Version(major, minor)));
            }
        }

        [Fact]
        public void InitializeShouldFindFilesRecursively()
        {
            var fileSystem = new MockFileSystem(new Dictionary<string, MockFileData>
                {
                    { projectUnderTestPath, new MockFileData(defaultTestProjectFileContents)},
                    { Path.Combine(_filesystemRoot, "ExampleProject", "Recursive.cs"), new MockFileData(sourceFile)},
                    { Path.Combine(_filesystemRoot, "ExampleProject", "OneFolderDeeper", "Recursive.cs"), new MockFileData(sourceFile)},
                    { testProjectPath, new MockFileData(defaultTestProjectFileContents)},
                    { Path.Combine(_filesystemRoot, "ExampleProject", "bin", "Debug", "netcoreapp2.0"), new MockFileData("Bytecode") }, // bin should be excluded
                    { Path.Combine(_filesystemRoot, "ExampleProject", "obj", "Release", "netcoreapp2.0"), new MockFileData("Bytecode") }, // obj should be excluded
                    { Path.Combine(_filesystemRoot, "ExampleProject", "node_modules", "Some package"), new MockFileData("bla") }, // node_modules should be excluded
                });

            var projectFileReaderMock = new Mock<IProjectFileReader>(MockBehavior.Strict);
            projectFileReaderMock.Setup(x => x.AnalyzeProject(testProjectPath, null, null))
                .Returns(TestHelper.SetupProjectAnalyzerResult(
                projectReferences: new List<string> { projectUnderTestPath },
                targetFramework: "netcoreapp2.1",
                projectFilePath: testProjectPath,
                references: new string[] { "" }).Object);
            projectFileReaderMock.Setup(x => x.AnalyzeProject(projectUnderTestPath, null, null))
                .Returns(TestHelper.SetupProjectAnalyzerResult(
                    projectReferences: new List<string>(),
                    targetFramework: "netcoreapp2.1",
                    projectFilePath: projectUnderTestPath,
                    properties: new Dictionary<string, string>(){ { "Language", "C#" } }
                ).Object);
            var target = new InputFileResolver(fileSystem, projectFileReaderMock.Object);

            var result = target.ResolveInput(_options);

            result.ProjectContents.GetAllFiles().Count().ShouldBe(2);
        }

        [Fact]
        public void InitializeShouldUseBuildalyzerResult()
        {
            var fileSystem = new MockFileSystem(new Dictionary<string, MockFileData>
                {
                    { projectUnderTestPath, new MockFileData(defaultTestProjectFileContents)},
                    { Path.Combine(_filesystemRoot, "ExampleProject", "Recursive.cs"), new MockFileData(sourceFile)},
                    { Path.Combine(_filesystemRoot, "ExampleProject", "Plain.cs"), new MockFileData(sourceFile)},
                    { Path.Combine(_filesystemRoot, "ExampleProject", "OneFolderDeeper", "Recursive.cs"), new MockFileData(sourceFile)},
                    { testProjectPath, new MockFileData(defaultTestProjectFileContents)},
                    { Path.Combine(_filesystemRoot, "ExampleProject", "bin", "Debug", "netcoreapp2.1"), new MockFileData("Bytecode") }, // bin should be excluded
                    { Path.Combine(_filesystemRoot, "ExampleProject", "obj", "Debug", "netcoreapp2.1", "ExampleProject.AssemblyInfo.cs"), new MockFileData("Bytecode") }, // obj should be excluded
                    { Path.Combine(_filesystemRoot, "ExampleProject", "obj", "Release", "netcoreapp2.1"), new MockFileData("Bytecode") }, // obj should be excluded
                    { Path.Combine(_filesystemRoot, "ExampleProject", "node_modules", "Some package"), new MockFileData("bla") }, // node_modules should be excluded
                });

            var projectFileReaderMock = new Mock<IProjectFileReader>(MockBehavior.Strict);
            projectFileReaderMock.Setup(x => x.AnalyzeProject(testProjectPath, null, null))
                .Returns(TestHelper.SetupProjectAnalyzerResult(
                projectReferences: new List<string> { projectUnderTestPath },
                targetFramework: "netcoreapp2.1",
                projectFilePath: testProjectPath,
                references: new string[] { "" }).Object);
            projectFileReaderMock.Setup(x => x.AnalyzeProject(projectUnderTestPath, null, null))
                .Returns(TestHelper.SetupProjectAnalyzerResult(
                projectReferences: new List<string> { projectUnderTestPath },
                targetFramework: "netcoreapp2.1",
                projectFilePath: projectUnderTestPath,
                sourceFiles: fileSystem.AllFiles.Where(s => s.EndsWith(".cs")).ToArray(),
                properties: new Dictionary<string, string>(){ { "Language", "C#" } }
                ).Object);

            var target = new InputFileResolver(fileSystem, projectFileReaderMock.Object);

            var result = target.ResolveInput(_options);

            result.ProjectContents.GetAllFiles().Count().ShouldBe(4);
        }

        [Fact]
        public void InitializeShouldSkipXamlFiles()
        {
            var fileSystem = new MockFileSystem(new Dictionary<string, MockFileData>
                {
                    { projectUnderTestPath, new MockFileData(defaultTestProjectFileContents)},
                    { Path.Combine(_filesystemRoot, "ExampleProject", "Recursive.cs"), new MockFileData(sourceFile)},
                    { Path.Combine(_filesystemRoot, "ExampleProject", "Plain.cs"), new MockFileData(sourceFile)},
                    { Path.Combine(_filesystemRoot, "ExampleProject", "Plain.xaml.cs"), new MockFileData(sourceFile)},
                    { Path.Combine(_filesystemRoot, "ExampleProject", "OneFolderDeeper", "Recursive.cs"), new MockFileData(sourceFile)},
                    { testProjectPath, new MockFileData(defaultTestProjectFileContents)},
                    { Path.Combine(_filesystemRoot, "ExampleProject", "bin", "Debug", "netcoreapp2.1"), new MockFileData("Bytecode") }, // bin should be excluded
                    { Path.Combine(_filesystemRoot, "ExampleProject", "obj", "Debug", "netcoreapp2.1", "ExampleProject.AssemblyInfo.cs"), new MockFileData("Bytecode") }, // obj should be excluded
                    { Path.Combine(_filesystemRoot, "ExampleProject", "obj", "Release", "netcoreapp2.1"), new MockFileData("Bytecode") }, // obj should be excluded
                    { Path.Combine(_filesystemRoot, "ExampleProject", "node_modules", "Some package"), new MockFileData("bla") }, // node_modules should be excluded
                });

            var projectFileReaderMock = new Mock<IProjectFileReader>(MockBehavior.Strict);
            projectFileReaderMock.Setup(x => x.AnalyzeProject(testProjectPath, null, null))
                .Returns(TestHelper.SetupProjectAnalyzerResult(
                projectReferences: new List<string> { projectUnderTestPath },
                targetFramework: "netcoreapp2.1",
                projectFilePath: testProjectPath,
                references: new string[] { "" }).Object);
            projectFileReaderMock.Setup(x => x.AnalyzeProject(projectUnderTestPath, null, null))
                .Returns(TestHelper.SetupProjectAnalyzerResult(
                    projectReferences: new List<string>(),
                    targetFramework: "netcoreapp2.1",
                    projectFilePath: projectUnderTestPath,
                    sourceFiles: fileSystem.AllFiles.Where(s => s.EndsWith(".cs")).ToArray(),
                    properties: new Dictionary<string, string>(){ { "Language", "C#" } }
                ).Object);
            var target = new InputFileResolver(fileSystem, projectFileReaderMock.Object);

            var result = target.ResolveInput(_options);

            result.ProjectContents.GetAllFiles().Count().ShouldBe(4);
        }

        [Fact]
        public void InitializeShouldMutateAssemblyInfo()
        {
            var fileSystem = new MockFileSystem(new Dictionary<string, MockFileData>
                {
                    { projectUnderTestPath, new MockFileData(defaultTestProjectFileContents)},
                    { Path.Combine(_filesystemRoot, "ExampleProject", "Recursive.cs"), new MockFileData(sourceFile)},
                    { Path.Combine(_filesystemRoot, "ExampleProject", "Plain.cs"), new MockFileData(sourceFile)},
                    { Path.Combine(_filesystemRoot, "ExampleProject", "OneFolderDeeper", "Recursive.cs"), new MockFileData(sourceFile)},
                    { testProjectPath, new MockFileData(defaultTestProjectFileContents)},
                    { Path.Combine(_filesystemRoot, "ExampleProject", "bin", "Debug", "netcoreapp2.1"), new MockFileData("Bytecode") }, // bin should be excluded
                    { Path.Combine(_filesystemRoot, "ExampleProject", "obj", "Debug", "netcoreapp2.1", "ExampleProject.AssemblyInfo.cs"), new MockFileData(@"//------------------------------------------------------------------------------
// <auto-generated>
//     This code was generated by a tool.
//
//     Changes to this file may cause incorrect behavior and will be lost if
//     the code is regenerated.
// </auto-generated>
//------------------------------------------------------------------------------
using System;
using System.Reflection;
[assembly: Microsoft.AspNetCore.Mvc.Testing.WebApplicationFactoryContentRootAttribute(""WebApi, Version=1.0.0.0, Culture=neutral, PublicKeyToken=null"", """",""WebApi.csproj"", ""0"")]
                        [assembly: System.Reflection.AssemblyCompanyAttribute(""WebApi"")]
                        [assembly: System.Reflection.AssemblyConfigurationAttribute(""Debug"")]
                        [assembly: System.Reflection.AssemblyFileVersionAttribute(""1.0.0.0"")]
                        [assembly: System.Reflection.AssemblyInformationalVersionAttribute(""1.0.0"")]
                        [assembly: System.Reflection.AssemblyProductAttribute(""WebApi"")]
                        [assembly: System.Reflection.AssemblyTitleAttribute(""WebApi"")]
                        [assembly: System.Reflection.AssemblyVersionAttribute(""1.0.0.0"")]") },
                    { Path.Combine(_filesystemRoot, "ExampleProject", "obj", "Release", "netcoreapp2.1"), new MockFileData("Bytecode") }, // obj should be excluded
                    { Path.Combine(_filesystemRoot, "ExampleProject", "node_modules", "Some package"), new MockFileData("bla") }, // node_modules should be excluded
                });

            var projectFileReaderMock = new Mock<IProjectFileReader>(MockBehavior.Strict);
            projectFileReaderMock.Setup(x => x.AnalyzeProject(testProjectPath, null, null))
                .Returns(TestHelper.SetupProjectAnalyzerResult(
                projectReferences: new List<string> { projectUnderTestPath },
                targetFramework: "netcoreapp2.1",
                projectFilePath: testProjectPath,
                references: new string[] { "" }).Object);
            projectFileReaderMock.Setup(x => x.AnalyzeProject(projectUnderTestPath, null, null))
                .Returns(TestHelper.SetupProjectAnalyzerResult(
                    projectReferences: new List<string>(),
                    targetFramework: "netcoreapp2.1",
                    projectFilePath: projectUnderTestPath,
                    sourceFiles: fileSystem.AllFiles.Where(s => s.EndsWith(".cs")).ToArray(),
                    properties: new Dictionary<string, string>(){ { "Language", "C#" } }
                ).Object);

            var target = new InputFileResolver(fileSystem, projectFileReaderMock.Object);

            var result = target.ResolveInput(_options);

            result.ProjectContents.GetAllFiles().Count().ShouldBe(3);
            var mutatedFile = ((ProjectComponent<SyntaxTree>)result.ProjectContents).CompilationSyntaxTrees.First(s => s != null && s.FilePath.Contains("AssemblyInfo.cs"));

            var node = ((CompilationUnitSyntax)mutatedFile.GetRoot()).AttributeLists
                .SelectMany(al => al.Attributes).FirstOrDefault(n => n.Name.Kind() == SyntaxKind.QualifiedName
                                                                     && ((QualifiedNameSyntax)n.Name).Right
                                                                     .Kind() == SyntaxKind.IdentifierName
                                                                     && (string)((IdentifierNameSyntax)((QualifiedNameSyntax)n.Name).Right)
                                                                     .Identifier.Value == "AssemblyTitleAttribute");

            node.ArgumentList.Arguments.ShouldContain(t => t.Expression.ToString().Contains("Mutated"));
        }

        [Fact]
        public void InitializeShouldFindSpecifiedTestProjectFile()
        {
            var fileSystem = new MockFileSystem(new Dictionary<string, MockFileData>
                {
                    { projectUnderTestPath, new MockFileData(defaultTestProjectFileContents)},
                    { Path.Combine(_filesystemRoot, "ExampleProject", "Recursive.cs"), new MockFileData(sourceFile)},
                    { Path.Combine(_filesystemRoot, "ExampleProject", "OneFolderDeeper", "Recursive.cs"), new MockFileData(sourceFile)},
                    { testProjectPath, new MockFileData(defaultTestProjectFileContents)},
                });

            var projectFileReaderMock = new Mock<IProjectFileReader>(MockBehavior.Strict);
            projectFileReaderMock.Setup(x => x.AnalyzeProject(testProjectPath, null, null))
                .Returns(TestHelper.SetupProjectAnalyzerResult(
                projectReferences: new List<string> { projectUnderTestPath },
                targetFramework: "netcoreapp2.1",
                projectFilePath: testProjectPath,
                references: new string[] { "" }).Object);
            projectFileReaderMock.Setup(x => x.AnalyzeProject(projectUnderTestPath, null, null))
                .Returns(TestHelper.SetupProjectAnalyzerResult(
                    projectReferences: new List<string>(),
                    targetFramework: "netcoreapp2.1",
                    projectFilePath: projectUnderTestPath,
                    properties: new Dictionary<string, string>(){ { "Language", "C#" } }
                ).Object);
            var target = new InputFileResolver(fileSystem, projectFileReaderMock.Object);

            var result = target.ResolveInput(_options);

            result.ProjectContents.GetAllFiles().Count().ShouldBe(2);
        }

        [Fact]
        public void InitializeShouldResolveImportedProject()
        {
            var sourceFile = File.ReadAllText(_currentDirectory + "/TestResources/ExampleSourceFile.cs");

            var sharedItems = @"<?xml version=""1.0"" encoding=""utf-8""?>
                <Project xmlns=""http://schemas.microsoft.com/developer/msbuild/2003"">
                <PropertyGroup>
                <MSBuildAllProjects>$(MSBuildAllProjects);$(MSBuildThisFileFullPath)</MSBuildAllProjects>
                <HasSharedItems>true</HasSharedItems>
                <SharedGUID>0425a660-ca7d-43f6-93ab-f72c95d506e3</SharedGUID>
                </PropertyGroup>
                <ItemGroup>
                <Compile Include=""$(MSBuildThisFileDirectory)shared.cs"" />
                </ItemGroup>
                </Project>";
            var projectFile = @"
<Project Sdk=""Microsoft.NET.Sdk"">
    <PropertyGroup>
        <TargetFramework>netcoreapp2.0</TargetFramework>
        <IsPackable>false</IsPackable>
    </PropertyGroup>

    <ItemGroup>
    </ItemGroup>

     <Import Project=""../SharedProject/Example.projitems"" Label=""Shared"" />

</Project>";

            var fileSystem = new MockFileSystem(new Dictionary<string, MockFileData>
                {
                    { Path.Combine(_filesystemRoot, "SharedProject", "Example.projitems"), new MockFileData(sharedItems)},
                    { Path.Combine(_filesystemRoot, "SharedProject", "Shared.cs"), new MockFileData(sourceFile)},
                    { projectUnderTestPath, new MockFileData(projectFile)},
                    { Path.Combine(_filesystemRoot, "ExampleProject", "Recursive.cs"), new MockFileData(sourceFile)},
                    { Path.Combine(_filesystemRoot, "ExampleProject", "OneFolderDeeper", "Recursive.cs"), new MockFileData(sourceFile)},
                    { testProjectPath, new MockFileData(defaultTestProjectFileContents)},
                });

            var projectFileReaderMock = new Mock<IProjectFileReader>(MockBehavior.Strict);
            projectFileReaderMock.Setup(x => x.AnalyzeProject(testProjectPath, null, null))
                .Returns(TestHelper.SetupProjectAnalyzerResult(
                    projectReferences: new List<string> { projectUnderTestPath },
                    targetFramework: "netcoreapp2.1",
                    projectFilePath: testProjectPath,
                    properties: new Dictionary<string, string>(),
                    references: new string[] { "" }).Object);
            projectFileReaderMock.Setup(x => x.AnalyzeProject(projectUnderTestPath, null, null))
                .Returns(TestHelper.SetupProjectAnalyzerResult(
                    projectReferences: new List<string>(),
                    targetFramework: "netcoreapp2.1",
                    projectFilePath: projectUnderTestPath,
                    properties: new Dictionary<string, string>(){ { "Language", "C#" } }
                ).Object);

            var target = new InputFileResolver(fileSystem, projectFileReaderMock.Object);

            var result = target.ResolveInput(_options);

            result.ProjectContents.GetAllFiles().Count().ShouldBe(3);
        }

        [Fact]
        public void InitializeShouldNotResolveImportedPropsFile()
        {
            string sourceFile = File.ReadAllText(_currentDirectory + "/TestResources/ExampleSourceFile.cs");

            string projectFile = @"
<Project Sdk=""Microsoft.NET.Sdk"">
    <PropertyGroup>
        <TargetFramework>netcoreapp2.0</TargetFramework>
        <IsPackable>false</IsPackable>
    </PropertyGroup>

    <ItemGroup>
    </ItemGroup>

     <Import Project=""../NonSharedProject/Example.props"" Label=""Shared"" />

</Project>";

            var fileSystem = new MockFileSystem(new Dictionary<string, MockFileData>
                {
                    { Path.Combine(_filesystemRoot, "NonSharedProject", "Example.props"), new MockFileData("")},
                    { Path.Combine(_filesystemRoot, "NonSharedProject", "NonSharedSource.cs"), new MockFileData(sourceFile)},
                    { projectUnderTestPath, new MockFileData(projectFile)},
                    { Path.Combine(_filesystemRoot, "ExampleProject", "Recursive.cs"), new MockFileData(sourceFile)},
                    { Path.Combine(_filesystemRoot, "ExampleProject", "OneFolderDeeper", "Recursive.cs"), new MockFileData(sourceFile)},
                    { testProjectPath, new MockFileData(defaultTestProjectFileContents)},
                });

            var projectFileReaderMock = new Mock<IProjectFileReader>(MockBehavior.Strict);
            projectFileReaderMock.Setup(x => x.AnalyzeProject(testProjectPath, null, null))
                .Returns(TestHelper.SetupProjectAnalyzerResult(
                    projectReferences: new List<string> { projectUnderTestPath },
                    targetFramework: "netcoreapp2.1",
                    projectFilePath: testProjectPath,
                    properties: new Dictionary<string, string>(),
                    references: new string[] { "" }).Object);
            projectFileReaderMock.Setup(x => x.AnalyzeProject(projectUnderTestPath, null, null))
                .Returns(TestHelper.SetupProjectAnalyzerResult(
                    projectReferences: new List<string>(),
                    targetFramework: "netcoreapp2.1",
                    projectFilePath: projectUnderTestPath,
                    properties: new Dictionary<string, string>(){ { "Language", "C#" } }
                ).Object);

            var target = new InputFileResolver(fileSystem, projectFileReaderMock.Object);

            var result = target.ResolveInput(_options);

            result.ProjectContents.GetAllFiles().Count().ShouldBe(2);
        }

        [Fact]
        public void InitializeShouldResolveMultipleImportedProjects()
        {
            string sourceFile = File.ReadAllText(_currentDirectory + "/TestResources/ExampleSourceFile.cs");

            string sharedItems = @"<?xml version=""1.0"" encoding=""utf-8""?>
                <Project xmlns=""http://schemas.microsoft.com/developer/msbuild/2003"">
                <PropertyGroup>
                <MSBuildAllProjects>$(MSBuildAllProjects);$(MSBuildThisFileFullPath)</MSBuildAllProjects>
                <HasSharedItems>true</HasSharedItems>
                <SharedGUID>0425a660-ca7d-43f6-93ab-f72c95d506e3</SharedGUID>
                </PropertyGroup>
                <ItemGroup>
                <Compile Include=""$(MSBuildThisFileDirectory)shared.cs"" />
                </ItemGroup>
                </Project>";
            string sharedItems2 = @"<?xml version=""1.0"" encoding=""utf-8""?>
                <Project xmlns=""http://schemas.microsoft.com/developer/msbuild/2003"">
                <PropertyGroup>
                <MSBuildAllProjects>$(MSBuildAllProjects);$(MSBuildThisFileFullPath)</MSBuildAllProjects>
                <HasSharedItems>true</HasSharedItems>
                <SharedGUID>0425a660-ca7d-43f6-93ab-f72c95d506e3</SharedGUID>
                </PropertyGroup>
                <ItemGroup>
                <Compile Include=""$(MSBuildThisFileDirectory)shared.cs"" />
                </ItemGroup>
                </Project>";
            string projectFile = @"
<Project Sdk=""Microsoft.NET.Sdk"">
    <PropertyGroup>
        <TargetFramework>netcoreapp2.0</TargetFramework>
        <IsPackable>false</IsPackable>
    </PropertyGroup>

    <ItemGroup>
    </ItemGroup>

     <Import Project=""../SharedProject1/Example.projitems"" Label=""Shared"" />
     <Import Project=""../SharedProject2/Example.projitems"" Label=""Shared"" />

</Project>";

            var fileSystem = new MockFileSystem(new Dictionary<string, MockFileData>
                {
                    { Path.Combine(_filesystemRoot, "SharedProject1", "Example.projitems"), new MockFileData(sharedItems)},
                    { Path.Combine(_filesystemRoot, "SharedProject1", "Shared.cs"), new MockFileData(sourceFile)},
                    { Path.Combine(_filesystemRoot, "SharedProject2", "Example.projitems"), new MockFileData(sharedItems2)},
                    { Path.Combine(_filesystemRoot, "SharedProject2", "Shared.cs"), new MockFileData(sourceFile)},
                    { projectUnderTestPath, new MockFileData(projectFile)},
                    { Path.Combine(_filesystemRoot, "ExampleProject", "Recursive.cs"), new MockFileData(sourceFile)},
                    { Path.Combine(_filesystemRoot, "ExampleProject", "OneFolderDeeper", "Recursive.cs"), new MockFileData(sourceFile)},
                    { testProjectPath, new MockFileData(defaultTestProjectFileContents)}
                });

            var projectFileReaderMock = new Mock<IProjectFileReader>(MockBehavior.Strict);
            projectFileReaderMock.Setup(x => x.AnalyzeProject(testProjectPath, null, null))
                .Returns(TestHelper.SetupProjectAnalyzerResult(
                    projectReferences: new List<string> { projectUnderTestPath },
                    targetFramework: "netcoreapp2.1",
                    projectFilePath: testProjectPath,
                    properties: new Dictionary<string, string>(),
                    references: new string[] { "" }).Object);
            projectFileReaderMock.Setup(x => x.AnalyzeProject(projectUnderTestPath, null, null))
                .Returns(TestHelper.SetupProjectAnalyzerResult(
                    projectReferences: new List<string>(),
                    targetFramework: "netcoreapp2.1",
                    projectFilePath: projectUnderTestPath,
                    properties: new Dictionary<string, string>(){ { "Language", "C#" } }
                ).Object);

            var target = new InputFileResolver(fileSystem, projectFileReaderMock.Object);

            var result = target.ResolveInput(_options);

            result.ProjectContents.GetAllFiles().Count().ShouldBe(4);
        }

        [Fact]
        public void InitializeShouldThrowOnMissingSharedProject()
        {
            string sourceFile = File.ReadAllText(_currentDirectory + "/TestResources/ExampleSourceFile.cs");

            string projectFile = @"
<Project Sdk=""Microsoft.NET.Sdk"">
    <PropertyGroup>
        <TargetFramework>netcoreapp2.0</TargetFramework>
        <IsPackable>false</IsPackable>
    </PropertyGroup>

    <ItemGroup>
    </ItemGroup>

     <Import Project=""../SharedProject/Example.projitems"" Label=""Shared"" />

    <ItemGroup>
        <ProjectReference Include=""../ExampleProject/ExampleProject.csproj"" />
    </ItemGroup>
</Project>";

            var fileSystem = new MockFileSystem(new Dictionary<string, MockFileData>
                {
                    { Path.Combine(_filesystemRoot, "SharedProject", "Shared.cs"), new MockFileData(sourceFile)},
                    { projectUnderTestPath, new MockFileData(projectFile)},
                    { Path.Combine(_filesystemRoot, "ExampleProject", "Recursive.cs"), new MockFileData(sourceFile)},
                    { Path.Combine(_filesystemRoot, "ExampleProject", "OneFolderDeeper", "Recursive.cs"), new MockFileData(sourceFile)},
                    { testProjectPath, new MockFileData(defaultTestProjectFileContents)}
                });

            var projectFileReaderMock = new Mock<IProjectFileReader>(MockBehavior.Strict);
            projectFileReaderMock.Setup(x => x.AnalyzeProject(testProjectPath, null, null))
                .Returns(TestHelper.SetupProjectAnalyzerResult(
                    projectReferences: new List<string> { projectUnderTestPath },
                    targetFramework: "netcoreapp2.1",
                    projectFilePath: testProjectPath,
                    properties: new Dictionary<string, string>(),
                    references: new string[] { "" }).Object);
            projectFileReaderMock.Setup(x => x.AnalyzeProject(projectUnderTestPath, null, null))
                .Returns(TestHelper.SetupProjectAnalyzerResult(
                    projectReferences: new List<string>(),
                    targetFramework: "netcoreapp2.1",
                    projectFilePath: projectUnderTestPath,
                    properties: new Dictionary<string, string>(){ { "Language", "C#" } }
                ).Object);

            var target = new InputFileResolver(fileSystem, projectFileReaderMock.Object);

            Assert.Throws<FileNotFoundException>(() => target.ResolveInput(_options));

        }

        [Fact]
        public void InitializeShouldResolvePropertiesInSharedProjectImports()
        {
            string sourceFile = File.ReadAllText(_currentDirectory + "/TestResources/ExampleSourceFile.cs");

            string sharedFile = "<Project />";

            string projectFile = @"
<Project Sdk=""Microsoft.NET.Sdk"">
    <PropertyGroup>
        <TargetFramework>netcoreapp2.0</TargetFramework>
        <IsPackable>false</IsPackable>
        <SharedDir>SharedProject</SharedDir>
    </PropertyGroup>

    <ItemGroup>
    </ItemGroup>

    <Import Project=""../$(SharedDir)/Example.projitems"" Label=""Shared"" />

    <ItemGroup>
        <ProjectReference Include=""../ExampleProject/ExampleProject.csproj"" />
    </ItemGroup>
</Project>";

            var fileSystem = new MockFileSystem(new Dictionary<string, MockFileData>
                {
                    { Path.Combine(_filesystemRoot, "SharedProject", "Example.projitems"), new MockFileData(sharedFile)},
                    { Path.Combine(_filesystemRoot, "SharedProject", "Shared.cs"), new MockFileData(sourceFile)},
                    { projectUnderTestPath, new MockFileData(projectFile)},
                    { Path.Combine(_filesystemRoot, "ExampleProject", "Recursive.cs"), new MockFileData(sourceFile)},
                    { Path.Combine(_filesystemRoot, "ExampleProject", "OneFolderDeeper", "Recursive.cs"), new MockFileData(sourceFile)},
                    { testProjectPath, new MockFileData(defaultTestProjectFileContents)}
                });

            var projectFileReaderMock = new Mock<IProjectFileReader>(MockBehavior.Strict);
            projectFileReaderMock.Setup(x => x.AnalyzeProject(testProjectPath, null, null))
                .Returns(TestHelper.SetupProjectAnalyzerResult(
                    projectReferences: new List<string> { projectUnderTestPath },
                    targetFramework: "netcoreapp2.1",
                    projectFilePath: testProjectPath,
                    properties: new Dictionary<string, string>(),
                    references: new string[] { "" }).Object);
            projectFileReaderMock.Setup(x => x.AnalyzeProject(projectUnderTestPath, null, null))
                .Returns(TestHelper.SetupProjectAnalyzerResult(
                    projectReferences: new List<string>(),
                    targetFramework: "netcoreapp2.1",
                    projectFilePath: projectUnderTestPath,
                    properties: new Dictionary<string, string>()
                    {
                        { "SharedDir", "SharedProject" },
                        { "Language", "C#" }
                    }).Object);

            var target = new InputFileResolver(fileSystem, projectFileReaderMock.Object);

            var result = target.ResolveInput(_options);

            var allFiles = result.ProjectContents.GetAllFiles();

            allFiles.Count().ShouldBe(3);
        }

        [Fact]
        public void InitializeShouldThrowIfImportPropertyCannotBeResolved()
        {
            string sourceFile = File.ReadAllText(_currentDirectory + "/TestResources/ExampleSourceFile.cs");

            string sharedFile = "<Project />";

            string projectFile = @"
<Project Sdk=""Microsoft.NET.Sdk"">
    <PropertyGroup>
        <TargetFramework>netcoreapp2.0</TargetFramework>
        <IsPackable>false</IsPackable>
    </PropertyGroup>

    <ItemGroup>
    </ItemGroup>

    <Import Project=""../$(SharedDir)/Example.projitems"" Label=""Shared"" />

    <ItemGroup>
        <ProjectReference Include=""../ExampleProject/ExampleProject.csproj"" />
    </ItemGroup>
</Project>";

            var fileSystem = new MockFileSystem(new Dictionary<string, MockFileData>
                {
                    { Path.Combine(_filesystemRoot, "SharedProject", "Example.projitems"), new MockFileData(sharedFile)},
                    { Path.Combine(_filesystemRoot, "SharedProject", "Shared.cs"), new MockFileData(sourceFile)},
                    { projectUnderTestPath, new MockFileData(projectFile)},
                    { Path.Combine(_filesystemRoot, "ExampleProject", "Recursive.cs"), new MockFileData(sourceFile)},
                    { Path.Combine(_filesystemRoot, "ExampleProject", "OneFolderDeeper", "Recursive.cs"), new MockFileData(sourceFile)},
                    { testProjectPath, new MockFileData(defaultTestProjectFileContents)}
                });

            var projectFileReaderMock = new Mock<IProjectFileReader>(MockBehavior.Strict);
            projectFileReaderMock.Setup(x => x.AnalyzeProject(testProjectPath, null, null))
                .Returns(TestHelper.SetupProjectAnalyzerResult(
                    projectReferences: new List<string> { projectUnderTestPath },
                    targetFramework: "netcoreapp2.1",
                    projectFilePath: testProjectPath).Object);
            projectFileReaderMock.Setup(x => x.AnalyzeProject(projectUnderTestPath, null, null))
                .Returns(TestHelper.SetupProjectAnalyzerResult(
                    projectReferences: new List<string>(),
                    targetFramework: "netcoreapp2.1",
                    projectFilePath: projectUnderTestPath,
                    properties: new Dictionary<string, string>(){ { "Language", "C#" } }
                ).Object);
            var target = new InputFileResolver(fileSystem, projectFileReaderMock.Object);

            var exception = Assert.Throws<InputException>(() => target.ResolveInput(_options));
            exception.Message.ShouldBe($"Missing MSBuild property (SharedDir) in project reference (..{FilePathUtils.NormalizePathSeparators("/$(SharedDir)/Example.projitems")}). Please check your project file ({projectUnderTestPath}) and try again.");
        }

        [Theory]
        [InlineData("bin")]
        [InlineData("obj")]
        [InlineData("node_modules")]
        public void InitializeShouldIgnoreBinFolder(string folderName)
        {
            var fileSystem = new MockFileSystem(new Dictionary<string, MockFileData>
                {
                    { Path.Combine(_filesystemRoot, "ExampleProject", "ExampleProject.csproj"), new MockFileData(defaultTestProjectFileContents)},
                    { Path.Combine(_filesystemRoot, "ExampleProject", "Recursive.cs"), new MockFileData(sourceFile)},
                    { Path.Combine(_filesystemRoot, "TestProject", "TestProject.csproj"), new MockFileData(defaultTestProjectFileContents)},
                    { Path.Combine(_filesystemRoot, "TestProject", folderName, "somecsharpfile.cs"), new MockFileData("Bytecode") },
                    { Path.Combine(_filesystemRoot, "TestProject", folderName, "subfolder", "somecsharpfile.cs"), new MockFileData("Bytecode") },
                });

            var projectFileReaderMock = new Mock<IProjectFileReader>(MockBehavior.Strict);
            projectFileReaderMock.Setup(x => x.AnalyzeProject(It.IsAny<string>(), It.IsAny<string>(), null))
                .Returns(TestHelper.SetupProjectAnalyzerResult(
                    projectReferences: new List<string> { projectUnderTestPath },
                    targetFramework: "netcoreapp2.1",
                    projectFilePath: testProjectPath,
                    references: new string[] { "" },
                    properties: new Dictionary<string, string>() { { "Language", "C#" } }).Object);

            var target = new InputFileResolver(fileSystem, projectFileReaderMock.Object);

            var result = target.ResolveInput(_options);

            ((CsharpFolderComposite)result.ProjectContents).Children.Count().ShouldBe(1);
        }

        [Fact]
        public void ShouldThrowExceptionOnNoProjectFile()
        {
            var fileSystem = new MockFileSystem(new Dictionary<string, MockFileData>
                {
                    { Path.Combine(_filesystemRoot, "ExampleProject", "Recursive.cs"), new MockFileData("content") }
                });

            var projectFileReaderMock = new Mock<IProjectFileReader>(MockBehavior.Strict);
            projectFileReaderMock.Setup(x => x.AnalyzeProject(It.IsAny<string>(), It.IsAny<string>(), null))
                .Returns(TestHelper.SetupProjectAnalyzerResult(
                    projectReferences: new List<string>() { projectUnderTestPath },
                    targetFramework: "netcoreapp2.1",
                    projectFilePath: projectUnderTestPath).Object);

            var target = new InputFileResolver(fileSystem, projectFileReaderMock.Object);

            Assert.Throws<InputException>(() => target.FindTestProject(Path.Combine(_filesystemRoot, "ExampleProject")));
        }

        [Fact]
        public void ShouldThrowStrykerInputExceptionOnTwoProjectFiles_AndNoTestProjectFileSpecified()
        {
            var fileSystem = new MockFileSystem(new Dictionary<string, MockFileData>
                {
                    { Path.Combine(_filesystemRoot, "ExampleProject", "ExampleProject.csproj"), new MockFileData(defaultTestProjectFileContents)},
                    { Path.Combine(_filesystemRoot, "ExampleProject", "ExampleProject2.csproj"), new MockFileData(defaultTestProjectFileContents)},
                    { Path.Combine(_filesystemRoot, "ExampleProject", "Recursive.cs"), new MockFileData("content")}
                });

            var projectFileReaderMock = new Mock<IProjectFileReader>(MockBehavior.Strict);
            projectFileReaderMock.Setup(x => x.AnalyzeProject(It.IsAny<string>(), It.IsAny<string>(), null))
                .Returns(TestHelper.SetupProjectAnalyzerResult(
                    projectReferences: new List<string> { projectUnderTestPath },
                    targetFramework: "netcoreapp2.1",
                    projectFilePath: testProjectPath).Object);

            var target = new InputFileResolver(fileSystem, projectFileReaderMock.Object);

            var errorMessage =
$@"Expected exactly one .csproj file, found more than one:
{Path.GetFullPath("/ExampleProject/ExampleProject.csproj")}
{Path.GetFullPath("/ExampleProject/ExampleProject2.csproj")}

Please specify a test project name filter that results in one project.
";

            var exception = Assert.Throws<InputException>(() => target.FindTestProject(Path.Combine(_filesystemRoot, "ExampleProject")));
            exception.Message.ShouldBe(errorMessage);
        }

        [Fact]
        public void ShouldNotThrowExceptionOnTwoProjectFilesInDifferentLocations()
        {
            var fileSystem = new MockFileSystem(new Dictionary<string, MockFileData>
            {
                { Path.Combine(_filesystemRoot, "ExampleProject", "ExampleProject.csproj"), new MockFileData(defaultTestProjectFileContents)},
                { Path.Combine(_filesystemRoot, "ExampleProject\\ExampleProject2", "ExampleProject2.csproj"), new MockFileData(defaultTestProjectFileContents)},
                { Path.Combine(_filesystemRoot, "ExampleProject", "Recursive.cs"), new MockFileData("content")}
            });

            var target = new InputFileResolver(fileSystem, null);

            var actual = target.FindTestProject(Path.Combine(_filesystemRoot, "ExampleProject"));

            actual.ShouldBe(Path.Combine(_filesystemRoot, "ExampleProject", "ExampleProject.csproj"));
        }

        [Fact]
        public void ShouldChooseGivenTestProjectFileIfPossible()
        {
            var fileSystem = new MockFileSystem(new Dictionary<string, MockFileData>
            {
                { Path.Combine(_filesystemRoot, "ExampleProject", "ExampleProject.csproj"), new MockFileData(defaultTestProjectFileContents)},
                { Path.Combine(_filesystemRoot, "ExampleProject", "TestProject.csproj"), new MockFileData(defaultTestProjectFileContents)},
                { Path.Combine(_filesystemRoot, "ExampleProject", "Recursive.cs"), new MockFileData("content")}
            });
            var target = new InputFileResolver(fileSystem, null);

            var actual = target.FindTestProject(Path.Combine(_filesystemRoot, "ExampleProject", "TestProject.csproj"));

            actual.ShouldBe(Path.Combine(_filesystemRoot, "ExampleProject", "TestProject.csproj"));
        }

        [Fact]
        public void ShouldThrowExceptionIfGivenTestFileDoesNotExist()
        {
            var fileSystem = new MockFileSystem(new Dictionary<string, MockFileData>
            {
                { Path.Combine(_filesystemRoot, "ExampleProject", "AlternateProject.csproj"), new MockFileData(defaultTestProjectFileContents)},
                { Path.Combine(_filesystemRoot, "ExampleProject", "Recursive.cs"), new MockFileData("content")}
            });
            var target = new InputFileResolver(fileSystem, null);

            var exception = Assert.Throws<InputException>(() => target.FindTestProject(Path.Combine(_filesystemRoot, "ExampleProject", "GivenTestProject.csproj")));
            exception.Message.ShouldStartWith("No .csproj file found, please check your project directory at");
        }

        [Fact]
        public void ShouldChooseGivenTestProjectFileIfPossible_AtRelativeLocation()
        {
            var fileSystem = new MockFileSystem(new Dictionary<string, MockFileData>
            {
                { Path.Combine(_filesystemRoot, "ExampleProject", "ExampleProject.csproj"), new MockFileData(defaultTestProjectFileContents)},
                { Path.Combine(_filesystemRoot, "ExampleProject", "SubFolder", "TestProject.csproj"), new MockFileData(defaultTestProjectFileContents)},
                { Path.Combine(_filesystemRoot, "ExampleProject", "Recursive.cs"), new MockFileData("content")}
            });
            var target = new InputFileResolver(fileSystem, null);

            var actual = target.FindTestProject(Path.Combine(_filesystemRoot, "ExampleProject", "SubFolder", "TestProject.csproj"));

            actual.ShouldBe(Path.Combine(_filesystemRoot, "ExampleProject", "SubFolder", "TestProject.csproj"));
        }

        [Fact]
        public void ShouldChooseGivenTestProjectFileIfPossible_AtFullPath()
        {
            var fileSystem = new MockFileSystem(new Dictionary<string, MockFileData>
            {
                { Path.Combine(_filesystemRoot, "ExampleProject", "ExampleProject.csproj"), new MockFileData(defaultTestProjectFileContents)},
                { Path.Combine(_filesystemRoot, "ExampleProject","SubFolder", "TestProject.csproj"), new MockFileData(defaultTestProjectFileContents)},
                { Path.Combine(_filesystemRoot, "ExampleProject", "Recursive.cs"), new MockFileData("content")}
            });
            var target = new InputFileResolver(fileSystem, null);

            var actual = target.FindTestProject(Path.Combine(_filesystemRoot,
                FilePathUtils.NormalizePathSeparators(Path.Combine(_filesystemRoot, "ExampleProject", "SubFolder"))));

            actual.ShouldBe(Path.Combine(_filesystemRoot, "ExampleProject", "SubFolder", "TestProject.csproj"));
        }

        [Fact]
        public void ShouldSelectCorrectProjectUnderTest_WhenTestProjectsAreGiven()
        {
            // Arrange
            var basePath = Path.Combine(_filesystemRoot, "ExampleProject", "ExampleProject");
            var testProjectPath = Path.Combine(_filesystemRoot, "ExampleProject", "TestProjectFolder", "TestProject.csproj");
            var projectUnderTestPath = Path.Combine(_filesystemRoot, "ExampleProject", "ExampleProject", "ExampleProject.csproj");
            var projectUnderTestNameFilter = "ExampleProject.csproj";

            var fileSystem = new MockFileSystem(new Dictionary<string, MockFileData>
            {
                { projectUnderTestPath, new MockFileData(defaultTestProjectFileContents)},
                { testProjectPath, new MockFileData(defaultTestProjectFileContents)},
                { Path.Combine(_filesystemRoot, "ExampleProject", "Recursive.cs"), new MockFileData("content")}
            });

            var options = new StrykerOptions()
            {
                BasePath = basePath,
                ProjectUnderTestName = projectUnderTestNameFilter,
                TestProjects = new List<string> { testProjectPath }
            };

            var projectFileReaderMock = new Mock<IProjectFileReader>(MockBehavior.Strict);

            projectFileReaderMock.Setup(x => x.AnalyzeProject(testProjectPath, null, null))
                .Returns(TestHelper.SetupProjectAnalyzerResult(
                    projectReferences: new List<string> { projectUnderTestPath },
                    projectFilePath: testProjectPath,
                    properties: new Dictionary<string, string>() { { "Language", "C#" } },
                    references: new string[] { "" }).Object);
            projectFileReaderMock.Setup(x => x.AnalyzeProject(projectUnderTestPath, null, null))
                .Returns(TestHelper.SetupProjectAnalyzerResult(
                    projectReferences: new List<string>(),
                    projectFilePath: projectUnderTestPath,
                    properties: new Dictionary<string, string>() { { "Language", "C#" } },
                    references: new string[0]).Object);

            // Act
            var target = new InputFileResolver(fileSystem, projectFileReaderMock.Object);

            var actual = target.ResolveInput(options);

            // Assert
            actual.ProjectUnderTestAnalyzerResult.ProjectFilePath.ShouldBe(projectUnderTestPath);
        }

        [Fact]
        public void ShouldThrowOnMsTestV1Detected()
        {
            var fileSystem = new MockFileSystem(new Dictionary<string, MockFileData>
            {
                { projectUnderTestPath, new MockFileData(defaultTestProjectFileContents)},
                { Path.Combine(_filesystemRoot, "ExampleProject", "Recursive.cs"), new MockFileData(sourceFile)},
                { testProjectPath, new MockFileData(defaultTestProjectFileContents)}
            });

            var projectFileReaderMock = new Mock<IProjectFileReader>(MockBehavior.Strict);

            projectFileReaderMock.Setup(x => x.AnalyzeProject(It.IsAny<string>(), It.IsAny<string>(), null))
                .Returns(TestHelper.SetupProjectAnalyzerResult(
                    projectReferences: new List<string> { projectUnderTestPath },
                    targetFramework: "netcoreapp2.1",
                    projectFilePath: testProjectPath,
                    references: new string[] { "Microsoft.VisualStudio.QualityTools.UnitTestFramework" },
                    properties: new Dictionary<string, string>(){ { "Language", "C#" } }
                ).Object);

            var target = new InputFileResolver(fileSystem, projectFileReaderMock.Object);

            var ex = Assert.Throws<InputException>(() => target.ResolveInput(_options));

            ex.Message.ShouldBe("Please upgrade to MsTest V2. Stryker.NET uses VSTest which does not support MsTest V1.");
            ex.Details.ShouldBe(@"See https://devblogs.microsoft.com/devops/upgrade-to-mstest-v2/ for upgrade instructions.");
        }


        [Fact]
        public void ShouldSkipXamlFiles()
        {
            var fileSystem = new MockFileSystem(new Dictionary<string, MockFileData>
                {
                    { projectUnderTestPath, new MockFileData(defaultTestProjectFileContents)},
                    { Path.Combine(_filesystemRoot, "ExampleProject", "app.cs"), new MockFileData(sourceFile)},
                    { Path.Combine(_filesystemRoot, "ExampleProject", "app.xaml"), new MockFileData(sourceFile)},
                    { Path.Combine(_filesystemRoot, "ExampleProject", "app.xaml.cs"), new MockFileData(sourceFile)},
                    { Path.Combine(_filesystemRoot, "ExampleProject", "OneFolderDeeper", "Recursive.cs"), new MockFileData(sourceFile)},
                    { testProjectPath, new MockFileData(defaultTestProjectFileContents)}
                });

            var projectFileReaderMock = new Mock<IProjectFileReader>(MockBehavior.Strict);

            projectFileReaderMock.Setup(x => x.AnalyzeProject(testProjectPath, null, null))
                .Returns(TestHelper.SetupProjectAnalyzerResult(
                    projectReferences: new List<string> { projectUnderTestPath },
                    targetFramework: "netcoreapp2.1",
                    projectFilePath: testProjectPath,
                    properties: new Dictionary<string, string>(),
                    references: new string[] { "" }).Object);
            projectFileReaderMock.Setup(x => x.AnalyzeProject(projectUnderTestPath, null, null))
                .Returns(TestHelper.SetupProjectAnalyzerResult(
                    projectReferences: new List<string>(),
                    targetFramework: "netcoreapp2.1",
                    projectFilePath: projectUnderTestPath,
                    properties: new Dictionary<string, string>(){ { "Language", "C#" } }
                ).Object);

            var target = new InputFileResolver(fileSystem, projectFileReaderMock.Object);

            var result = target.ResolveInput(_options);

            result.ProjectContents.GetAllFiles().Count().ShouldBe(2);
        }

        [Fact]
        public void ShouldFindAllTestProjects()
        {
            var fileSystem = new MockFileSystem(new Dictionary<string, MockFileData>
                {
                    { projectUnderTestPath, new MockFileData(defaultProjectUnderTestFileContents)},
                    { Path.Combine(_filesystemRoot, "ExampleProject", "myFile.cs"), new MockFileData(sourceFile)},
                    { Path.Combine(_filesystemRoot, "TestProject1", "ExampleProject.csproj"), new MockFileData(defaultTestProjectFileContents) },
                    { Path.Combine(_filesystemRoot, "TestProject2", "ExampleProject.csproj"), new MockFileData(defaultTestProjectFileContents) },
                });

            var projectFileReaderMock = new Mock<IProjectFileReader>(MockBehavior.Strict);

            projectFileReaderMock.Setup(x => x.AnalyzeProject(It.IsAny<string>(), null, null))
                .Returns(TestHelper.SetupProjectAnalyzerResult(
                    projectReferences: new List<string> { projectUnderTestPath },
                    targetFramework: "netcoreapp2.1",
                    projectFilePath: Path.Combine(_filesystemRoot, "TestProject1", "ExampleProject.csproj"),
                    properties: new Dictionary<string, string>() { { "Language", "C#" } }).Object);
            projectFileReaderMock.Setup(x => x.AnalyzeProject(projectUnderTestPath, null, null))
                .Returns(TestHelper.SetupProjectAnalyzerResult(
                    projectReferences: new List<string>() { "" },
                    targetFramework: "netcoreapp2.1",
                    projectFilePath: Path.Combine(_filesystemRoot, "ExampleProject", "ExampleProject.csproj"),
                    references: new string[0],
                    properties: new Dictionary<string, string>(){ { "Language", "C#" } }
                ).Object);

            var target = new InputFileResolver(fileSystem, projectFileReaderMock.Object);
            var options = new StrykerOptions()
            {
                BasePath = Path.Combine(_filesystemRoot, "ExampleProject"),
                TestProjects = new List<string>
                {
                    Path.Combine(_filesystemRoot, "TestProject1", "ExampleProject.csproj"),
                    Path.Combine(_filesystemRoot, "TestProject2", "ExampleProject.csproj")
                }
            };
            var result = target.ResolveInput(options);

            result.ProjectContents.GetAllFiles().Count().ShouldBe(1);
        }

        [Fact]
        public void ShouldFindProjectUnderTestHappyFlow()
        {
            var target = new InputFileResolver();

            var analyzerResult = TestHelper.SetupProjectAnalyzerResult(
                    projectReferences: new List<string> { "../ExampleProject/ExampleProject.csproj" }).Object;

            var result = target.FindProjectUnderTest(new List<IAnalyzerResult> { analyzerResult }, null);
            result.ShouldBe("../ExampleProject/ExampleProject.csproj");
        }

        [Fact]
        public void ShouldThrowOnNoProjectReference()
        {
            var ex = Assert.Throws<InputException>(() =>
            {
                new InputFileResolver().FindProjectUnderTest(Enumerable.Empty<IAnalyzerResult>(), null);
            });

            ex.Message.ShouldBe("Project reference issue.");
            ex.Details.ShouldContain("no project", Case.Insensitive);
        }

        [Fact]
        public void ShouldThrowOnMultipleProjects()
        {
            var analyzerResult = TestHelper.SetupProjectAnalyzerResult(
                    projectReferences: new List<string> {
                        "../ExampleProject/ExampleProject.csproj",
                        "../AnotherProject/AnotherProject.csproj"
                    }).Object;

            var ex = Assert.Throws<InputException>(() =>
            {
                new InputFileResolver().FindProjectUnderTest(new List<IAnalyzerResult> { analyzerResult }, null);
            });

            ex.Message.ShouldBe("Project reference issue.");
            ex.Details.ShouldContain("--project-file");
        }

        [Theory]
        [InlineData("ExampleProject.csproj")]
        [InlineData("exampleproject.csproj")]
        [InlineData("ExampleProject")]
        [InlineData("exampleproject")]
        [InlineData("Example")]
        public void ShouldMatchFromMultipleProjectByName(string shouldMatch)
        {
            var analyzerResult = TestHelper.SetupProjectAnalyzerResult(
                    projectReferences: new List<string> {
                        "../ExampleProject/ExampleProject.csproj",
                        "../AnotherProject/AnotherProject.csproj"
                    }).Object;

            var result = new InputFileResolver().FindProjectUnderTest(new List<IAnalyzerResult> { analyzerResult }, shouldMatch);

            result.ShouldBe(Path.Combine("..", "ExampleProject", "ExampleProject.csproj"));
        }

        [Theory]
        [InlineData("Project.csproj")]
        [InlineData("project.csproj")]
        [InlineData("Project")]
        [InlineData(".csproj")]
        public void ShouldThrowWhenTheNameMatchesMore(string shouldMatchMoreThanOne)
        {
            var analyzerResult = TestHelper.SetupProjectAnalyzerResult(
                    projectReferences: new List<string> {
                        "../ExampleProject/ExampleProject.csproj",
                        "../AnotherProject/AnotherProject.csproj"
                    }).Object;

            var ex = Assert.Throws<InputException>(() =>
            {
                new InputFileResolver().FindProjectUnderTest(new List<IAnalyzerResult> { analyzerResult }, shouldMatchMoreThanOne);
            });

            ex.Message.ShouldBe("Project reference issue.");
            ex.Details.ShouldContain("more than one", Case.Insensitive);
        }

        [Theory]
        [InlineData("SomeProject.csproj")]
        [InlineData("??")]
        [InlineData("WrongProject.csproj")]
        public void ShouldThrowWhenTheNameMatchesNone(string shouldMatchNone)
        {
            var analyzerResult = TestHelper.SetupProjectAnalyzerResult(
                    projectReferences: new List<string> {
                        "../ExampleProject/ExampleProject.csproj",
                        "../AnotherProject/AnotherProject.csproj"
                    }).Object;

            var ex = Assert.Throws<InputException>(() =>
            {
                new InputFileResolver().FindProjectUnderTest(new List<IAnalyzerResult> { analyzerResult }, shouldMatchNone);
            });

            ex.Message.ShouldBe("Project reference issue.");
            ex.Details.ShouldContain("no project", Case.Insensitive);
        }
    }
}<|MERGE_RESOLUTION|>--- conflicted
+++ resolved
@@ -29,12 +29,8 @@
         private readonly string testProjectPath;
         private readonly string projectUnderTestPath;
         private readonly string defaultTestProjectFileContents;
-<<<<<<< HEAD
-        private readonly string defaultProjectUndertestFileContents;
+        private readonly string defaultProjectUnderTestFileContents;
         private readonly StrykerOptions _options;
-=======
-        private readonly string defaultProjectUnderTestFileContents;
->>>>>>> d8a95fba
 
         public InputFileResolverTests()
         {
