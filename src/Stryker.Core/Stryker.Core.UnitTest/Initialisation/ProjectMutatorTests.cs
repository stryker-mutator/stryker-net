--- conflicted
+++ resolved
@@ -51,15 +51,9 @@
             var options = new StrykerOptions();
             var target = new ProjectMutator(_initialisationProcessProviderMock.Object, _mutationTestProcessProviderMock.Object);
 
-<<<<<<< HEAD
             _initialisationProcessMock.Setup(x => x.Initialize(It.IsAny<StrykerOptions>())).Returns(_mutationTestInput);
-            _initialisationProcessMock.Setup(x => x.InitialTest(It.IsAny<StrykerOptions>())).Returns(5);
-
-=======
-            _initialisationProcessMock.Setup(x => x.Initialize(It.IsAny<IStrykerOptions>())).Returns(_mutationTestInput);
             _initialisationProcessMock.Setup(x => x.InitialTest(options))
                 .Returns(new InitialTestRun(new TestRunResult(true), new TimeoutValueCalculator(500)));
->>>>>>> 0c41c5c2
             // act
             var result = target.MutateProject(options, _reporterMock.Object);
 
