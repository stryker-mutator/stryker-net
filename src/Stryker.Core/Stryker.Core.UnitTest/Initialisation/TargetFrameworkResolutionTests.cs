using System.Collections.Generic;
using System.Linq;
using Buildalyzer;
using Moq;
using Shouldly;
using Stryker.Core.Exceptions;
using Stryker.Core.Initialisation;
using Stryker.Core.Testing;
using Microsoft.VisualStudio.TestTools.UnitTesting;

namespace Stryker.Core.UnitTest.Initialisation;

public class TargetFrameworkResolutionTests : TestBase
{
<<<<<<< HEAD
    [TestClass]
    public class TargetFrameworkResolutionTests : TestBase
=======
    /*
    private IEnumerable<IAnalyzerResult> _analyzerResults = Enumerable.Empty<IAnalyzerResult>();
    private readonly ProjectFileReader _projectFileReader;

    public TargetFrameworkResolutionTests()
>>>>>>> 6957d968
    {
        var analyzerManagerMock = new Mock<IAnalyzerManager>(MockBehavior.Strict);
        var projectAnalyzerMock = new Mock<IProjectAnalyzer>();
        var analyzerResultsMock = new Mock<IAnalyzerResults>();
        var buildalyzerProviderMock = new Mock<IBuildalyzerProvider>(MockBehavior.Strict);
        analyzerManagerMock
            .Setup(m => m.GetProject(It.IsAny<string>()))
            .Returns(projectAnalyzerMock.Object);

        analyzerManagerMock.Setup( am => am.SetGlobalProperty(It.IsAny<string>(), It.IsAny<string>()));
        projectAnalyzerMock
            .Setup(m => m.Build(It.IsAny<string[]>()))
            .Returns(analyzerResultsMock.Object);

        analyzerResultsMock
            .Setup(m => m.GetEnumerator())
            .Returns(() => _analyzerResults.GetEnumerator());
        buildalyzerProviderMock.Setup(x => x.Provide(It.IsAny<string>(), It.IsAny<AnalyzerManagerOptions>())).Returns(analyzerManagerMock.Object);

        _projectFileReader = new ProjectFileReader(null, buildalyzerProviderMock.Object);
    }

    [Fact]
    public void ThrowsIfNoResultsWithFrameworks()
    {
        var analyzerResultFrameworkXMock = new Mock<IAnalyzerResult>();
        analyzerResultFrameworkXMock.Setup(m => m.Succeeded).Returns(true);
        analyzerResultFrameworkXMock.Setup(m => m.TargetFramework).Returns((string)null);
        _analyzerResults = new[]
        {
<<<<<<< HEAD
            var analyzerManagerMock = new Mock<IAnalyzerManager>(MockBehavior.Strict);
            var projectAnalyzerMock = new Mock<IProjectAnalyzer>();
            var analyzerResultsMock = new Mock<IAnalyzerResults>();
            var buildalyzerProviderMock = new Mock<IBuildalyzerProvider>(MockBehavior.Strict);
            analyzerManagerMock
                .Setup(m => m.GetProject(It.IsAny<string>()))
                .Returns(projectAnalyzerMock.Object);

            projectAnalyzerMock
                .Setup(m => m.Build())
                .Returns(analyzerResultsMock.Object);

            analyzerResultsMock
                .Setup(m => m.GetEnumerator())
                .Returns(() => _analyzerResults.GetEnumerator());
            buildalyzerProviderMock.Setup(x => x.Provide(It.IsAny<string>(), It.IsAny<AnalyzerManagerOptions>())).Returns(analyzerManagerMock.Object);

            _projectFileReader = new ProjectFileReader(null, buildalyzerProviderMock.Object);
        }

        [TestMethod]
        public void ThrowsIfNoResultsWithFrameworks()
        {
            var analyzerResultFrameworkXMock = new Mock<IAnalyzerResult>();
            analyzerResultFrameworkXMock.Setup(m => m.Succeeded).Returns(true);
            analyzerResultFrameworkXMock.Setup(m => m.TargetFramework).Returns((string)null);
            _analyzerResults = new[]
            {
                analyzerResultFrameworkXMock.Object,
            };

            Func<IAnalyzerResult> analyzeProject = () => _projectFileReader.AnalyzeProject(null, null, null);
            analyzeProject.ShouldThrow<InputException>();
        }

        [TestMethod]
        public void SelectsFirstFrameworkIfNoneSpecified()
        {
            var analyzerResultFrameworkXMock = new Mock<IAnalyzerResult>();
            var analyzerResultFrameworkYMock = new Mock<IAnalyzerResult>();

            analyzerResultFrameworkXMock.Setup(m => m.Succeeded).Returns(true);
            analyzerResultFrameworkYMock.Setup(m => m.Succeeded).Returns(true);
            analyzerResultFrameworkXMock.Setup(m => m.TargetFramework).Returns("X");
            analyzerResultFrameworkYMock.Setup(m => m.TargetFramework).Returns("Y");

            _analyzerResults = new[]
            {
                analyzerResultFrameworkXMock.Object,
                analyzerResultFrameworkYMock.Object
            };

            var result = _projectFileReader.AnalyzeProject(null, null, null);
            result.TargetFramework.ShouldBe("X");
        }

        [TestMethod]
        public void SelectsRespectiveFrameworkIfSpecifiedAndAvailable()
        {
            var analyzerResultFrameworkXMock = new Mock<IAnalyzerResult>();
            var analyzerResultFrameworkYMock = new Mock<IAnalyzerResult>();

            analyzerResultFrameworkXMock.Setup(m => m.Succeeded).Returns(true);
            analyzerResultFrameworkYMock.Setup(m => m.Succeeded).Returns(true);
            analyzerResultFrameworkXMock.Setup(m => m.TargetFramework).Returns("X");
            analyzerResultFrameworkYMock.Setup(m => m.TargetFramework).Returns("Y");

            _analyzerResults = new[]
            {
                analyzerResultFrameworkXMock.Object,
                analyzerResultFrameworkYMock.Object
            };

            var result = _projectFileReader.AnalyzeProject(null, null, "Y");
            result.TargetFramework.ShouldBe("Y");
        }

        [TestMethod]
        public void SelectsFirstFrameworkIfSpecifiedButNotAvailable()
=======
            analyzerResultFrameworkXMock.Object,
        };

        var analyzeProject = () => _projectFileReader.AnalyzeProject(null, null, null, null);
        analyzeProject.ShouldThrow<InputException>();
    }

    [Fact]
    public void SelectsFirstFrameworkIfNoneSpecified()
    {
        var analyzerResultFrameworkXMock = new Mock<IAnalyzerResult>();
        var analyzerResultFrameworkYMock = new Mock<IAnalyzerResult>();

        analyzerResultFrameworkXMock.Setup(m => m.Succeeded).Returns(true);
        analyzerResultFrameworkYMock.Setup(m => m.Succeeded).Returns(true);
        analyzerResultFrameworkXMock.Setup(m => m.TargetFramework).Returns("X");
        analyzerResultFrameworkYMock.Setup(m => m.TargetFramework).Returns("Y");

        _analyzerResults = new[]
        {
            analyzerResultFrameworkXMock.Object,
            analyzerResultFrameworkYMock.Object
        };

        var result = _projectFileReader.AnalyzeProject(null, null, null, null); 
        result.TargetFramework.ShouldBe("X");
    }

    [Fact]
    public void SelectsRespectiveFrameworkIfSpecifiedAndAvailable()
        {
        var analyzerResultFrameworkXMock = new Mock<IAnalyzerResult>();
        var analyzerResultFrameworkYMock = new Mock<IAnalyzerResult>();

        analyzerResultFrameworkXMock.Setup(m => m.Succeeded).Returns(true);
        analyzerResultFrameworkYMock.Setup(m => m.Succeeded).Returns(true);
        analyzerResultFrameworkXMock.Setup(m => m.TargetFramework).Returns("X");
        analyzerResultFrameworkYMock.Setup(m => m.TargetFramework).Returns("Y");

        _analyzerResults = new[]
        {
            analyzerResultFrameworkXMock.Object,
            analyzerResultFrameworkYMock.Object
        };

        var result = _projectFileReader.AnalyzeProject(null, null, "Y", null);
        result.TargetFramework.ShouldBe("Y");
    }

    [Fact]
    public void SelectsFirstFrameworkIfSpecifiedButNotAvailable()
    {
        var analyzerResultFrameworkXMock = new Mock<IAnalyzerResult>();
        var analyzerResultFrameworkYMock = new Mock<IAnalyzerResult>();

        analyzerResultFrameworkXMock.Setup(m => m.Succeeded).Returns(true);
        analyzerResultFrameworkYMock.Setup(m => m.Succeeded).Returns(true);
        analyzerResultFrameworkXMock.Setup(m => m.TargetFramework).Returns("X");
        analyzerResultFrameworkYMock.Setup(m => m.TargetFramework).Returns("Y");

        _analyzerResults = new[]
        {
            analyzerResultFrameworkXMock.Object,
            analyzerResultFrameworkYMock.Object
        };

        var result = _projectFileReader.AnalyzeProject(null, null, "Z", null);
        result.TargetFramework.ShouldBe("X");
    }

    [Fact]
    public void SelectsSpecifiedConfiguration()
    {
        var analyzerResultFrameworkXMock = new Mock<IAnalyzerResult>();
        var analyzerResultFrameworkYMock = new Mock<IAnalyzerResult>();

        analyzerResultFrameworkXMock.Setup(m => m.Succeeded).Returns(true);
        analyzerResultFrameworkYMock.Setup(m => m.Succeeded).Returns(true);
        analyzerResultFrameworkXMock.Setup(m => m.TargetFramework).Returns("X");
        analyzerResultFrameworkYMock.Setup(m => m.TargetFramework).Returns("Y");

        _analyzerResults = new[]
>>>>>>> 6957d968
        {
            analyzerResultFrameworkXMock.Object,
            analyzerResultFrameworkYMock.Object
        };

        var result = _projectFileReader.AnalyzeProject(null, null, null, "Release");
        result.TargetFramework.ShouldBe("X");
    }
    */
}<|MERGE_RESOLUTION|>--- conflicted
+++ resolved
@@ -1,27 +1,23 @@
+/*
 using System.Collections.Generic;
 using System.Linq;
 using Buildalyzer;
+using Microsoft.VisualStudio.TestTools.UnitTesting;
 using Moq;
 using Shouldly;
 using Stryker.Core.Exceptions;
-using Stryker.Core.Initialisation;
 using Stryker.Core.Testing;
-using Microsoft.VisualStudio.TestTools.UnitTesting;
 
 namespace Stryker.Core.UnitTest.Initialisation;
 
+[TestClass]
 public class TargetFrameworkResolutionTests : TestBase
 {
-<<<<<<< HEAD
-    [TestClass]
-    public class TargetFrameworkResolutionTests : TestBase
-=======
-    /*
+    
     private IEnumerable<IAnalyzerResult> _analyzerResults = Enumerable.Empty<IAnalyzerResult>();
     private readonly ProjectFileReader _projectFileReader;
 
     public TargetFrameworkResolutionTests()
->>>>>>> 6957d968
     {
         var analyzerManagerMock = new Mock<IAnalyzerManager>(MockBehavior.Strict);
         var projectAnalyzerMock = new Mock<IProjectAnalyzer>();
@@ -44,7 +40,7 @@
         _projectFileReader = new ProjectFileReader(null, buildalyzerProviderMock.Object);
     }
 
-    [Fact]
+    [TestMethod]
     public void ThrowsIfNoResultsWithFrameworks()
     {
         var analyzerResultFrameworkXMock = new Mock<IAnalyzerResult>();
@@ -52,87 +48,6 @@
         analyzerResultFrameworkXMock.Setup(m => m.TargetFramework).Returns((string)null);
         _analyzerResults = new[]
         {
-<<<<<<< HEAD
-            var analyzerManagerMock = new Mock<IAnalyzerManager>(MockBehavior.Strict);
-            var projectAnalyzerMock = new Mock<IProjectAnalyzer>();
-            var analyzerResultsMock = new Mock<IAnalyzerResults>();
-            var buildalyzerProviderMock = new Mock<IBuildalyzerProvider>(MockBehavior.Strict);
-            analyzerManagerMock
-                .Setup(m => m.GetProject(It.IsAny<string>()))
-                .Returns(projectAnalyzerMock.Object);
-
-            projectAnalyzerMock
-                .Setup(m => m.Build())
-                .Returns(analyzerResultsMock.Object);
-
-            analyzerResultsMock
-                .Setup(m => m.GetEnumerator())
-                .Returns(() => _analyzerResults.GetEnumerator());
-            buildalyzerProviderMock.Setup(x => x.Provide(It.IsAny<string>(), It.IsAny<AnalyzerManagerOptions>())).Returns(analyzerManagerMock.Object);
-
-            _projectFileReader = new ProjectFileReader(null, buildalyzerProviderMock.Object);
-        }
-
-        [TestMethod]
-        public void ThrowsIfNoResultsWithFrameworks()
-        {
-            var analyzerResultFrameworkXMock = new Mock<IAnalyzerResult>();
-            analyzerResultFrameworkXMock.Setup(m => m.Succeeded).Returns(true);
-            analyzerResultFrameworkXMock.Setup(m => m.TargetFramework).Returns((string)null);
-            _analyzerResults = new[]
-            {
-                analyzerResultFrameworkXMock.Object,
-            };
-
-            Func<IAnalyzerResult> analyzeProject = () => _projectFileReader.AnalyzeProject(null, null, null);
-            analyzeProject.ShouldThrow<InputException>();
-        }
-
-        [TestMethod]
-        public void SelectsFirstFrameworkIfNoneSpecified()
-        {
-            var analyzerResultFrameworkXMock = new Mock<IAnalyzerResult>();
-            var analyzerResultFrameworkYMock = new Mock<IAnalyzerResult>();
-
-            analyzerResultFrameworkXMock.Setup(m => m.Succeeded).Returns(true);
-            analyzerResultFrameworkYMock.Setup(m => m.Succeeded).Returns(true);
-            analyzerResultFrameworkXMock.Setup(m => m.TargetFramework).Returns("X");
-            analyzerResultFrameworkYMock.Setup(m => m.TargetFramework).Returns("Y");
-
-            _analyzerResults = new[]
-            {
-                analyzerResultFrameworkXMock.Object,
-                analyzerResultFrameworkYMock.Object
-            };
-
-            var result = _projectFileReader.AnalyzeProject(null, null, null);
-            result.TargetFramework.ShouldBe("X");
-        }
-
-        [TestMethod]
-        public void SelectsRespectiveFrameworkIfSpecifiedAndAvailable()
-        {
-            var analyzerResultFrameworkXMock = new Mock<IAnalyzerResult>();
-            var analyzerResultFrameworkYMock = new Mock<IAnalyzerResult>();
-
-            analyzerResultFrameworkXMock.Setup(m => m.Succeeded).Returns(true);
-            analyzerResultFrameworkYMock.Setup(m => m.Succeeded).Returns(true);
-            analyzerResultFrameworkXMock.Setup(m => m.TargetFramework).Returns("X");
-            analyzerResultFrameworkYMock.Setup(m => m.TargetFramework).Returns("Y");
-
-            _analyzerResults = new[]
-            {
-                analyzerResultFrameworkXMock.Object,
-                analyzerResultFrameworkYMock.Object
-            };
-
-            var result = _projectFileReader.AnalyzeProject(null, null, "Y");
-            result.TargetFramework.ShouldBe("Y");
-        }
-
-        [TestMethod]
-        public void SelectsFirstFrameworkIfSpecifiedButNotAvailable()
-=======
             analyzerResultFrameworkXMock.Object,
         };
 
@@ -140,7 +55,7 @@
         analyzeProject.ShouldThrow<InputException>();
     }
 
-    [Fact]
+    [TestMethod]
     public void SelectsFirstFrameworkIfNoneSpecified()
     {
         var analyzerResultFrameworkXMock = new Mock<IAnalyzerResult>();
@@ -161,7 +76,7 @@
         result.TargetFramework.ShouldBe("X");
     }
 
-    [Fact]
+    [TestMethod]
     public void SelectsRespectiveFrameworkIfSpecifiedAndAvailable()
         {
         var analyzerResultFrameworkXMock = new Mock<IAnalyzerResult>();
@@ -182,7 +97,7 @@
         result.TargetFramework.ShouldBe("Y");
     }
 
-    [Fact]
+    [TestMethod]
     public void SelectsFirstFrameworkIfSpecifiedButNotAvailable()
     {
         var analyzerResultFrameworkXMock = new Mock<IAnalyzerResult>();
@@ -203,7 +118,7 @@
         result.TargetFramework.ShouldBe("X");
     }
 
-    [Fact]
+    [TestMethod]
     public void SelectsSpecifiedConfiguration()
     {
         var analyzerResultFrameworkXMock = new Mock<IAnalyzerResult>();
@@ -215,7 +130,6 @@
         analyzerResultFrameworkYMock.Setup(m => m.TargetFramework).Returns("Y");
 
         _analyzerResults = new[]
->>>>>>> 6957d968
         {
             analyzerResultFrameworkXMock.Object,
             analyzerResultFrameworkYMock.Object
@@ -224,5 +138,5 @@
         var result = _projectFileReader.AnalyzeProject(null, null, null, "Release");
         result.TargetFramework.ShouldBe("X");
     }
-    */
-}+}
+*/