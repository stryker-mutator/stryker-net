--- conflicted
+++ resolved
@@ -81,11 +81,6 @@
     /// <remarks>the test project references the production code project and contains no source file</remarks>
     protected Mock<IProjectAnalyzer> TestProjectAnalyzerMock(string testCsprojPathName, string csProj, IEnumerable<string> frameworks = null, bool success = true)
     {
-<<<<<<< HEAD
-        var properties = new Dictionary<string, string> { { "IsTestProject", "True" }, { "Language", "C#" } };
-        var projectReferences = string.IsNullOrEmpty(csProj) ? [] : _projectCache[csProj].ProjectReferences.Append(csProj).ToList();
-        return BuildProjectAnalyzerMock(testCsprojPathName, [], properties, projectReferences, framework, () => success);
-=======
         frameworks??=new []{DefaultFramework};
         var properties = new Dictionary<string, string>{ { "IsTestProject", "True" }, { "Language", "C#" } };
         var projectReferences =  string.IsNullOrEmpty(csProj) ? [] : GetProjectResult(csProj, frameworks.First()).ProjectReferences.Append(csProj).ToList();
@@ -183,7 +178,6 @@
             bestCandidate = candidate;
         }
         return bestCandidate;
->>>>>>> 85a4384d
     }
 
     /// <summary>
@@ -207,18 +201,10 @@
         Func<bool> success = null,
         IEnumerable<string> rawReferences = null)
     {
-<<<<<<< HEAD
-        var sourceProjectAnalyzerMock = new Mock<IProjectAnalyzer>(MockBehavior.Strict);
-        var sourceProjectAnalyzerResultMock = new Mock<IAnalyzerResult>(MockBehavior.Strict);
-        var sourceProjectFileMock = new Mock<IProjectFile>(MockBehavior.Strict);
+        var projectFileMock = new Mock<IProjectFile>(MockBehavior.Strict);
         success ??= () => true;
         projectReferences ??= [];
-=======
-        var projectFileMock = new Mock<IProjectFile>(MockBehavior.Strict);
-        success??= () => true;
-        projectReferences??= [];
-        frameworks??=[DefaultFramework];
->>>>>>> 85a4384d
+        frameworks ??=[DefaultFramework];
         // create dummy project and source files
         FileSystem.AddFile(csprojPathName, new MockFileData(""));
         foreach (var file in sourceFiles)
@@ -226,45 +212,6 @@
             FileSystem.AddFile(file, new MockFileData(""));
         }
         rawReferences ??= ["System"];
-<<<<<<< HEAD
-        // create bin folder
-        var projectUnderTestBin = FileSystem.Path.Combine(ProjectPath, "bin");
-        FileSystem.AddDirectory(projectUnderTestBin);
-
-        var projectBin =
-            FileSystem.Path.Combine(projectUnderTestBin, FileSystem.Path.GetFileNameWithoutExtension(csprojPathName) + ".dll");
-        FileSystem.AddFile(FileSystem.Path.Combine(projectUnderTestBin, projectBin), new MockFileData(""));
-        sourceProjectAnalyzerResultMock.Setup(x => x.ProjectReferences).Returns(projectReferences);
-        sourceProjectAnalyzerResultMock.Setup(x => x.References).Returns(projectReferences.
-            Where(_projectCache.ContainsKey).
-            Select(iar => _projectCache[iar].GetAssemblyPath()).Union(rawReferences).ToArray());
-        sourceProjectAnalyzerResultMock.Setup(x => x.SourceFiles).Returns(sourceFiles);
-        sourceProjectAnalyzerResultMock.Setup(x => x.PreprocessorSymbols).Returns(["NET"]);
-        properties.Add("TargetRefPath", projectBin);
-        properties.Add("TargetDir", projectUnderTestBin);
-        properties.Add("TargetFileName", projectBin);
-
-        sourceProjectAnalyzerResultMock.Setup(x => x.Properties).Returns(properties);
-        sourceProjectAnalyzerResultMock.Setup(x => x.GetProperty(It.IsAny<string>())).Returns((string p) => properties.GetValueOrDefault(p, null));
-        sourceProjectAnalyzerResultMock.Setup(x => x.ProjectFilePath).Returns(csprojPathName);
-        sourceProjectAnalyzerResultMock.Setup(x => x.TargetFramework).Returns(framework);
-        sourceProjectAnalyzerResultMock.Setup(x => x.Succeeded).Returns(success);
-
-        sourceProjectAnalyzerResultMock.Setup(x => x.Analyzer).Returns<AnalyzerManager>(null);
-        _projectCache[csprojPathName] = sourceProjectAnalyzerResultMock.Object;
-
-        var sourceProjectAnalyzerResultsMock = BuildAnalyzerResultsMock(sourceProjectAnalyzerResultMock.Object);
-        sourceProjectAnalyzerMock.Setup(x => x.Build(It.IsAny<string[]>())).Returns(sourceProjectAnalyzerResultsMock);
-        sourceProjectAnalyzerMock.Setup(x => x.Build(It.IsAny<string[]>(), It.IsAny<EnvironmentOptions>())).Returns(sourceProjectAnalyzerResultsMock);
-
-        sourceProjectAnalyzerMock.Setup(x => x.ProjectFile).Returns(sourceProjectFileMock.Object);
-        sourceProjectAnalyzerMock.Setup(x => x.EnvironmentFactory).Returns<EnvironmentFactory>(null);
-
-        sourceProjectFileMock.Setup(x => x.Path).Returns(csprojPathName);
-        sourceProjectFileMock.Setup(x => x.Name).Returns(FileSystem.Path.GetFileName(csprojPathName));
-        sourceProjectFileMock.Setup(x => x.TargetFrameworks).Returns([framework]);
-        return sourceProjectAnalyzerMock;
-=======
 
         var projectAnalyzerResults = new Dictionary<string, IAnalyzerResult>();
         foreach(var framework in frameworks)
@@ -315,16 +262,11 @@
         projectFileMock.Setup(x => x.Name).Returns(FileSystem.Path.GetFileName(csprojPathName));
         projectFileMock.Setup(x=> x.TargetFrameworks).Returns(frameworks.ToArray() );
         return projectAnalyzerMock;
->>>>>>> 85a4384d
     }
 
     private IAnalyzerResults BuildAnalyzerResultsMock(IDictionary<string, IAnalyzerResult> projectAnalyzerResults)
     {
-<<<<<<< HEAD
-        IEnumerable<IAnalyzerResult> analyzerResults = [sourceProjectAnalyzerResult];
-=======
         var analyzerResults = projectAnalyzerResults.Values.ToList();
->>>>>>> 85a4384d
         var sourceProjectAnalyzerResultsMock = new Mock<IAnalyzerResults>(MockBehavior.Strict);
         sourceProjectAnalyzerResultsMock.Setup(x => x.OverallSuccess).Returns(() => analyzerResults.All(r => r.Succeeded));
         sourceProjectAnalyzerResultsMock.Setup(x => x.Results).Returns(analyzerResults);
