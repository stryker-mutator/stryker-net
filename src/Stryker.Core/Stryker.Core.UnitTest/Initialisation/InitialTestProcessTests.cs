using System;
using System.Collections.Generic;
using Moq;
using Shouldly;
using Stryker.Core.Exceptions;
using Stryker.Core.Initialisation;
using Stryker.Core.Mutants;
using Stryker.Core.TestRunners;
using System.Threading;
using Stryker.Core.Options;
using Xunit;

namespace Stryker.Core.UnitTest.Initialisation
{
    public class InitialTestProcessTests
    {
        private readonly InitialTestProcess _target;
        private readonly StrykerOptions _options;

        public InitialTestProcessTests()
        {
            _target = new InitialTestProcess();
            _options = new StrykerOptions(additionalTimeoutMS:0);
        }

        [Fact]
        public void InitialTestProcess_ShouldThrowExceptionOnFail()
        {
            var testRunnerMock = new Mock<ITestRunner>(MockBehavior.Strict);
            var failedTest = Guid.NewGuid();
            var successfulTest = Guid.NewGuid();
            var ranTests = new TestsGuidList(failedTest, successfulTest);
            var failedTests = new TestsGuidList(failedTest);
            testRunnerMock.Setup(x => x.InitialTest()).Returns(new TestRunResult(ranTests, failedTests, TestsGuidList.NoTest(), string.Empty, TimeSpan.Zero) );
            testRunnerMock.Setup(x => x.CaptureCoverage( It.IsAny<List<Mutant>>()))
                .Returns(new TestRunResult(true));
            testRunnerMock.Setup(x => x.DiscoverTests()).Returns(new TestSet());

<<<<<<< HEAD
            var exception = Assert.Throws<InputException>(() => _target.InitialTest(testRunnerMock.Object));
=======
            Assert.Throws<StrykerInputException>(() => _target.InitialTest(_options, testRunnerMock.Object));
>>>>>>> 0c41c5c2
        }

        [Fact]
        public void InitialTestProcess_ShouldNotThrowIfAFewTestsFail()
        {
            var testRunnerMock = new Mock<ITestRunner>(MockBehavior.Strict);
            var test1 = Guid.NewGuid();
            var testList = new List<Guid>(10);
            testList.Add(test1);
            for (int i = testList.Count; i < testList.Capacity; i++)
            {
                testList.Add(Guid.NewGuid());
            }
            var ranTests = new TestsGuidList(testList);
            var failedTests = new TestsGuidList(test1);
            testRunnerMock.Setup(x => x.InitialTest()).Returns(new TestRunResult(ranTests, failedTests, TestsGuidList.NoTest(), string.Empty, TimeSpan.Zero) );
            testRunnerMock.Setup(x => x.CaptureCoverage( It.IsAny<List<Mutant>>()))
                .Returns(new TestRunResult(true));
            testRunnerMock.Setup(x => x.DiscoverTests()).Returns(new TestSet());

            _target.InitialTest(_options, testRunnerMock.Object);
        }

        [Fact]
        public void InitialTestProcess_ShouldCalculateTestTimeout()
        {
            var testRunnerMock = new Mock<ITestRunner>(MockBehavior.Strict);
            testRunnerMock.Setup(x => x.InitialTest()).Callback(() => Thread.Sleep(2)).Returns(new TestRunResult(true));
            testRunnerMock.Setup(x => x.CaptureCoverage(It.IsAny<List<Mutant>>()))
                .Returns(new TestRunResult(true));
            testRunnerMock.Setup(x => x.DiscoverTests()).Returns(new TestSet());

            var result = _target.InitialTest(_options, testRunnerMock.Object);
            
            result.TimeoutValueCalculator.DefaultTimeout.ShouldBeInRange(1, 200, "This test contains a Thread.Sleep to simulate time passing as this test is testing that a stopwatch is used correctly to measure time.\n If this test is failing for unclear reasons, perhaps the computer running the test is too slow causing the time estimation to be off");
        }
    }
}<|MERGE_RESOLUTION|>--- conflicted
+++ resolved
@@ -36,11 +36,7 @@
                 .Returns(new TestRunResult(true));
             testRunnerMock.Setup(x => x.DiscoverTests()).Returns(new TestSet());
 
-<<<<<<< HEAD
-            var exception = Assert.Throws<InputException>(() => _target.InitialTest(testRunnerMock.Object));
-=======
-            Assert.Throws<StrykerInputException>(() => _target.InitialTest(_options, testRunnerMock.Object));
->>>>>>> 0c41c5c2
+            Assert.Throws<InputException>(() => _target.InitialTest(_options, testRunnerMock.Object));
         }
 
         [Fact]
