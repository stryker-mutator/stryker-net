<<<<<<< HEAD
﻿using System.Collections;
using System.Collections.Generic;
using Moq;
=======
﻿using Moq;
using Shouldly;
>>>>>>> d53686c5
using Stryker.Core.Exceptions;
using Stryker.Core.Initialisation;
using Stryker.Core.Mutants;
using Stryker.Core.TestRunners;
using System.Threading;
using Xunit;

namespace Stryker.Core.UnitTest.Initialisation
{
    public class InitialTestProcessTests
    {
        private readonly InitialTestProcess _target;

        public InitialTestProcessTests()
        {
            _target = new InitialTestProcess();
        }

        [Fact]
        public void InitialTestProcess_ShouldThrowExceptionOnFail()
        {
            var testRunnerMock = new Mock<ITestRunner>(MockBehavior.Strict);
<<<<<<< HEAD
            testRunnerMock.Setup(x => x.RunAll(It.IsAny<int?>(), null)).Returns(new TestRunResult(false) );
            testRunnerMock.Setup(x => x.CaptureCoverage(It.IsAny<IEnumerable<Mutant>>()))
                .Returns(new TestRunResult(true));
            testRunnerMock.Setup(x => x.DiscoverNumberOfTests()).Returns(0);
=======
            testRunnerMock.Setup(x => x.RunAll(It.IsAny<int?>(), null)).Returns(new TestRunResult { Success = false });
            testRunnerMock.Setup(x => x.CaptureCoverage(false, false))
                .Returns(new TestRunResult { Success = false });
            testRunnerMock.Setup(x => x.DiscoverNumberOfTests()).Returns(1);
>>>>>>> d53686c5

            var exception = Assert.Throws<StrykerInputException>(() => _target.InitialTest(testRunnerMock.Object));
        }

        [Fact]
        public void InitialTestProcess_ShouldCalculateTestTimeout()
        {
            var testRunnerMock = new Mock<ITestRunner>(MockBehavior.Strict);
<<<<<<< HEAD
            testRunnerMock.Setup(x => x.RunAll(It.IsAny<int?>(), null)).Returns(new TestRunResult(true));
            testRunnerMock.Setup(x => x.CaptureCoverage(It.IsAny<IEnumerable<Mutant>>()))
                .Returns(new TestRunResult(true));
            testRunnerMock.Setup(x => x.DiscoverNumberOfTests()).Returns(0);
=======
            testRunnerMock.Setup(x => x.RunAll(It.IsAny<int?>(), null)).Callback(() => Thread.Sleep(2)).Returns(new TestRunResult { Success = true });
            testRunnerMock.Setup(x => x.CaptureCoverage(false, false))
                .Returns(new TestRunResult { Success = true });
            testRunnerMock.Setup(x => x.DiscoverNumberOfTests()).Returns(2);
>>>>>>> d53686c5

            var result = _target.InitialTest(testRunnerMock.Object);

            result.ShouldBeInRange(1, 30, "This test contains a Thread.Sleep to simulate time passing as this test is testing that a stopwatch is used correctly to measure time.\n If this test is failing for unclear reasons, perhaps the computer running the test is too slow causing the time estimation to be off");
        }
    }
}<|MERGE_RESOLUTION|>--- conflicted
+++ resolved
@@ -1,11 +1,7 @@
-<<<<<<< HEAD
 ﻿using System.Collections;
 using System.Collections.Generic;
 using Moq;
-=======
-﻿using Moq;
 using Shouldly;
->>>>>>> d53686c5
 using Stryker.Core.Exceptions;
 using Stryker.Core.Initialisation;
 using Stryker.Core.Mutants;
@@ -28,17 +24,10 @@
         public void InitialTestProcess_ShouldThrowExceptionOnFail()
         {
             var testRunnerMock = new Mock<ITestRunner>(MockBehavior.Strict);
-<<<<<<< HEAD
             testRunnerMock.Setup(x => x.RunAll(It.IsAny<int?>(), null)).Returns(new TestRunResult(false) );
-            testRunnerMock.Setup(x => x.CaptureCoverage(It.IsAny<IEnumerable<Mutant>>()))
+            testRunnerMock.Setup(x => x.CaptureCoverage( It.IsAny<List<Mutant>>(),false, false))
                 .Returns(new TestRunResult(true));
-            testRunnerMock.Setup(x => x.DiscoverNumberOfTests()).Returns(0);
-=======
-            testRunnerMock.Setup(x => x.RunAll(It.IsAny<int?>(), null)).Returns(new TestRunResult { Success = false });
-            testRunnerMock.Setup(x => x.CaptureCoverage(false, false))
-                .Returns(new TestRunResult { Success = false });
             testRunnerMock.Setup(x => x.DiscoverNumberOfTests()).Returns(1);
->>>>>>> d53686c5
 
             var exception = Assert.Throws<StrykerInputException>(() => _target.InitialTest(testRunnerMock.Object));
         }
@@ -47,17 +36,10 @@
         public void InitialTestProcess_ShouldCalculateTestTimeout()
         {
             var testRunnerMock = new Mock<ITestRunner>(MockBehavior.Strict);
-<<<<<<< HEAD
-            testRunnerMock.Setup(x => x.RunAll(It.IsAny<int?>(), null)).Returns(new TestRunResult(true));
-            testRunnerMock.Setup(x => x.CaptureCoverage(It.IsAny<IEnumerable<Mutant>>()))
+            testRunnerMock.Setup(x => x.RunAll(It.IsAny<int?>(), null)).Callback(() => Thread.Sleep(2)).Returns(new TestRunResult(true));
+            testRunnerMock.Setup(x => x.CaptureCoverage(It.IsAny<List<Mutant>>(),false, false))
                 .Returns(new TestRunResult(true));
-            testRunnerMock.Setup(x => x.DiscoverNumberOfTests()).Returns(0);
-=======
-            testRunnerMock.Setup(x => x.RunAll(It.IsAny<int?>(), null)).Callback(() => Thread.Sleep(2)).Returns(new TestRunResult { Success = true });
-            testRunnerMock.Setup(x => x.CaptureCoverage(false, false))
-                .Returns(new TestRunResult { Success = true });
             testRunnerMock.Setup(x => x.DiscoverNumberOfTests()).Returns(2);
->>>>>>> d53686c5
 
             var result = _target.InitialTest(testRunnerMock.Object);
 
