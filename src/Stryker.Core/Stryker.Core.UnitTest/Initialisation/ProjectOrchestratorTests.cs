--- conflicted
+++ resolved
@@ -210,37 +210,6 @@
                 });
 
             var initialBuildProcessMock = new Mock<IInitialBuildProcess>();
-<<<<<<< HEAD
-            var initialisationProcessMock = new Mock<IInitialisationProcess>();
-            var inputFileResolver = new InputFileResolver(FileSystem, BuildalyzerProviderMock.Object, nugetRestoreMock.Object, TestLoggerFactory.CreateLogger<InputFileResolver>());
-            
-            // Setup the mocks similar to BuildProjectOrchestrator
-            initialisationProcessMock.Setup(x => x.GetMutableProjectsInfo(It.IsAny<Stryker.Abstractions.Options.IStrykerOptions>()))
-                .Returns((Stryker.Abstractions.Options.IStrykerOptions opts) => inputFileResolver.ResolveSourceProjectInfos(opts));
-            initialisationProcessMock.Setup(x => x.BuildProjects(It.IsAny<Stryker.Abstractions.Options.IStrykerOptions>(), It.IsAny<IReadOnlyCollection<Stryker.Core.ProjectComponents.SourceProjects.SourceProjectInfo>>()));
-            initialisationProcessMock.Setup(x => x.GetMutationTestInputs(
-                It.IsAny<Stryker.Abstractions.Options.IStrykerOptions>(), 
-                It.IsAny<IReadOnlyCollection<Stryker.Core.ProjectComponents.SourceProjects.SourceProjectInfo>>(), 
-                It.IsAny<ITestRunner>()))
-                .Returns((Stryker.Abstractions.Options.IStrykerOptions opts, IReadOnlyCollection<Stryker.Core.ProjectComponents.SourceProjects.SourceProjectInfo> projects, ITestRunner runner) =>
-                {
-                    var inputs = new List<Stryker.Core.MutationTest.MutationTestInput>();
-                    foreach (var project in projects)
-                    {
-                        inputs.Add(new Stryker.Core.MutationTest.MutationTestInput
-                        {
-                            SourceProjectInfo = project,
-                            TestProjectsInfo = project.TestProjectsInfo,
-                            TestRunner = runner,
-                            InitialTestRun = new InitialTestRun(new TestRunResult(true), null)
-                        });
-                    }
-                    return inputs;
-                });
-            
-            var target = new ProjectOrchestrator(_projectMutatorMock.Object,
-                initialisationProcessMock.Object,
-=======
             var initialTestProcessMock = new Mock<IInitialTestProcess>();
             initialTestProcessMock.Setup(x => x.InitialTest(It.IsAny<IStrykerOptions>(), It.IsAny<SourceProjectInfo>(), It.IsAny<ITestRunner>()))
                 .Returns(new InitialTestRun(new TestRunResult(true), new TimeoutValueCalculator(500)));
@@ -249,7 +218,6 @@
             
             var target = new ProjectOrchestrator(_projectMutatorMock.Object,
                 initialisationProcess,
->>>>>>> 9ce01631
                 initialBuildProcessMock.Object,
                 inputFileResolver,
                 TestLoggerFactory.CreateLogger<ProjectOrchestrator>());
@@ -489,44 +457,6 @@
         mockRunner.Setup(r => r.InitialTest(It.IsAny<IProjectAndTests>())).Returns(new TestRunResult(true));
 
         var initialBuildProcessMock = new Mock<IInitialBuildProcess>();
-<<<<<<< HEAD
-        var initialisationProcessMock = new Mock<IInitialisationProcess>();
-        
-        // Create a real InputFileResolver since the orchestrator delegates to InitialisationProcess
-        var inputFileResolver = new InputFileResolver(FileSystem, BuildalyzerProviderMock.Object, new Mock<INugetRestoreProcess>().Object, TestLoggerFactory.CreateLogger<InputFileResolver>());
-        
-        // Setup the InitialisationProcess mock to delegate to InputFileResolver for project resolution
-        initialisationProcessMock.Setup(x => x.GetMutableProjectsInfo(It.IsAny<Stryker.Abstractions.Options.IStrykerOptions>()))
-            .Returns((Stryker.Abstractions.Options.IStrykerOptions opts) => inputFileResolver.ResolveSourceProjectInfos(opts));
-        
-        // Mock BuildProjects to do nothing
-        initialisationProcessMock.Setup(x => x.BuildProjects(It.IsAny<Stryker.Abstractions.Options.IStrykerOptions>(), It.IsAny<IReadOnlyCollection<Stryker.Core.ProjectComponents.SourceProjects.SourceProjectInfo>>()));
-        
-        // Setup GetMutationTestInputs to create inputs from the projects
-        initialisationProcessMock.Setup(x => x.GetMutationTestInputs(
-            It.IsAny<Stryker.Abstractions.Options.IStrykerOptions>(), 
-            It.IsAny<IReadOnlyCollection<Stryker.Core.ProjectComponents.SourceProjects.SourceProjectInfo>>(), 
-            It.IsAny<ITestRunner>()))
-            .Returns((Stryker.Abstractions.Options.IStrykerOptions opts, IReadOnlyCollection<Stryker.Core.ProjectComponents.SourceProjects.SourceProjectInfo> projects, ITestRunner runner) =>
-            {
-                // Create MutationTestInput for each project
-                var inputs = new List<Stryker.Core.MutationTest.MutationTestInput>();
-                foreach (var project in projects)
-                {
-                    inputs.Add(new Stryker.Core.MutationTest.MutationTestInput
-                    {
-                        SourceProjectInfo = project,
-                        TestProjectsInfo = project.TestProjectsInfo,
-                        TestRunner = runner,
-                        InitialTestRun = new InitialTestRun(new TestRunResult(true), null)
-                    });
-                }
-                return inputs;
-            });
-        
-        return new ProjectOrchestrator(_projectMutatorMock.Object,
-            initialisationProcessMock.Object,
-=======
         var initialTestProcessMock = new Mock<IInitialTestProcess>();
         initialTestProcessMock.Setup(x => x.InitialTest(It.IsAny<IStrykerOptions>(), It.IsAny<SourceProjectInfo>(), It.IsAny<ITestRunner>()))
             .Returns(new InitialTestRun(new TestRunResult(true), new TimeoutValueCalculator(500)));
@@ -535,7 +465,6 @@
         
         return new ProjectOrchestrator(_projectMutatorMock.Object,
             initialisationProcess,
->>>>>>> 9ce01631
             initialBuildProcessMock.Object,
             inputFileResolver,
             TestLoggerFactory.CreateLogger<ProjectOrchestrator>());
