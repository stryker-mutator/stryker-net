using System.Collections.Generic;
using System.Collections.ObjectModel;
using System.Linq;
using Buildalyzer;
using Buildalyzer.Construction;
using Moq;
using Shouldly;
using Stryker.Core.Initialisation;
using Stryker.Core.Mutants;
using Stryker.Core.MutationTest;
using Stryker.Core.Options;
using Stryker.Core.ProjectComponents;
using Stryker.Core.Reporters;
using Stryker.Core.Testing;
using Xunit;

namespace Stryker.Core.UnitTest.Initialisation
{
    public class ProjectOrchestratorTests
    {
        private readonly Mock<IBuildalyzerProvider> _buildalyzerProviderMock = new Mock<IBuildalyzerProvider>(MockBehavior.Strict);
        private readonly Mock<IMutationTestProcess> _mutationTestProcessMock = new Mock<IMutationTestProcess>(MockBehavior.Strict);
        private readonly Mock<IProjectMutator> _projectMutatorMock = new Mock<IProjectMutator>(MockBehavior.Strict);
        private readonly Mock<IInitialisationProcess> _initialisationProcessMock = new Mock<IInitialisationProcess>(MockBehavior.Strict);
        private readonly Mock<IReporter> _reporterMock = new Mock<IReporter>(MockBehavior.Strict);
        private readonly MutationTestInput _mutationTestInput;

        public ProjectOrchestratorTests()
        {
            _mutationTestProcessMock.Setup(x => x.Mutate());
            _projectMutatorMock.Setup(x => x.MutateProject(It.IsAny<IStrykerOptions>(), It.IsAny<IReporter>()))
                .Returns(new Mock<IMutationTestProcess>().Object);

            var components = new Collection<IProjectComponent>() {
<<<<<<< HEAD
                new FileLeaf() {
=======
                new CsharpFileLeaf() {
                    Name = "SomeFile.cs",
>>>>>>> dcb639a8
                    Mutants = new List<Mutant> { new Mutant { Id = 1 } }
                }
            };

            _mutationTestInput = new MutationTestInput()
            {
                ProjectInfo = new ProjectInfo()
                {
<<<<<<< HEAD
                    ProjectContents = new FolderComposite()
=======
                    ProjectContents = new CsharpFolderComposite()
                    {
                        Name = "ProjectRoot"
                    }
>>>>>>> dcb639a8
                },
            };
        }

        [Fact]
        public void ShouldInitializeEachProjectInSolution()
        {
            // arrange
            var buildalyzerAnalyzerManagerMock = new Mock<IAnalyzerManager>(MockBehavior.Strict);
            var projectUnderTestAnalyzerMock = new Mock<IProjectAnalyzer>(MockBehavior.Strict);
            var projectUnderTestAnalyzerResultsMock = new Mock<IAnalyzerResults>(MockBehavior.Strict);
            var projectUnderTestAnalyzerResultMock = new Mock<IAnalyzerResult>(MockBehavior.Strict);
            var testProjectAnalyzerMock = new Mock<IProjectAnalyzer>(MockBehavior.Strict);
            var testProjectAnalyzerResultsMock = new Mock<IAnalyzerResults>(MockBehavior.Strict);
            var testProjectAnalyzerResultMock = new Mock<IAnalyzerResult>(MockBehavior.Strict);
            var projectUnderTestProjectFileMock = new Mock<IProjectFile>(MockBehavior.Strict);
            var testProjectProjectFileMock = new Mock<IProjectFile>(MockBehavior.Strict);
            var testProjectPackagereferenceMock = new Mock<IPackageReference>();

            // when a solutionpath is given and it's inside the current directory (basepath)
            var options = new StrykerOptions(basePath: "C:/MyProject", solutionPath: "C:/MyProject/MyProject.sln");
            var target = new ProjectOrchestrator(_buildalyzerProviderMock.Object, _projectMutatorMock.Object);

            _initialisationProcessMock.Setup(x => x.Initialize(It.IsAny<IStrykerOptions>())).Returns(_mutationTestInput);
            _initialisationProcessMock.Setup(x => x.InitialTest(It.IsAny<IStrykerOptions>())).Returns(5);
            _buildalyzerProviderMock.Setup(x => x.Provide(It.IsAny<string>(), It.IsAny<AnalyzerManagerOptions>())).Returns(buildalyzerAnalyzerManagerMock.Object);
            // The analyzer finds two projects
            buildalyzerAnalyzerManagerMock.Setup(x => x.Projects)
                .Returns(new Dictionary<string, IProjectAnalyzer> {
                    { "MyProject", projectUnderTestAnalyzerMock.Object },
                    { "MyProject.UnitTests", testProjectAnalyzerMock.Object }
                });
            testProjectAnalyzerMock.Setup(x => x.ProjectFile).Returns(testProjectProjectFileMock.Object);
            testProjectAnalyzerMock.Setup(x => x.Build()).Returns(testProjectAnalyzerResultsMock.Object);
            testProjectAnalyzerResultsMock.Setup(x => x.Results).Returns(new[] { testProjectAnalyzerResultMock.Object });
            testProjectAnalyzerResultMock.Setup(x => x.ProjectReferences).Returns(new[] { "C:/projectundertest/projectundertest.csproj" });
            testProjectAnalyzerResultMock.Setup(x => x.ProjectFilePath).Returns("C:/testproject/projectUnderTest.csproj");
            projectUnderTestAnalyzerMock.Setup(x => x.ProjectFile).Returns(projectUnderTestProjectFileMock.Object);
            projectUnderTestAnalyzerMock.Setup(x => x.Build()).Returns(projectUnderTestAnalyzerResultsMock.Object);
            projectUnderTestAnalyzerResultsMock.Setup(x => x.Results).Returns(new[] { projectUnderTestAnalyzerResultMock.Object });
            projectUnderTestProjectFileMock.Setup(x => x.PackageReferences).Returns(new List<IPackageReference>());
            projectUnderTestProjectFileMock.Setup(x => x.Path).Returns("C:/projectUnderTest/");
            // The test project references the microsoft.net.test.sdk
            testProjectAnalyzerResultMock.Setup(x => x.Properties).Returns(new Dictionary<string, string> { { "IsTestProject", "True" } });
            projectUnderTestAnalyzerResultMock.Setup(x => x.Properties).Returns(new Dictionary<string, string> { { "IsTestProject", "False" }, { "ProjectTypeGuids", "not testproject" } });
            projectUnderTestAnalyzerResultMock.Setup(x => x.ProjectFilePath).Returns("C:/projectundertest/projectundertest.csproj");
            testProjectProjectFileMock.Setup(x => x.PackageReferences).Returns(new List<IPackageReference>() {
                testProjectPackagereferenceMock.Object
            });
            testProjectProjectFileMock.Setup(x => x.Path).Returns("C:/testproject/");

            // act
            var result = target.MutateProjects(options, _reporterMock.Object).ToList();

            // assert
            var mutationTestProcess = result.ShouldHaveSingleItem();
        }
    }
}<|MERGE_RESOLUTION|>--- conflicted
+++ resolved
@@ -32,12 +32,7 @@
                 .Returns(new Mock<IMutationTestProcess>().Object);
 
             var components = new Collection<IProjectComponent>() {
-<<<<<<< HEAD
-                new FileLeaf() {
-=======
                 new CsharpFileLeaf() {
-                    Name = "SomeFile.cs",
->>>>>>> dcb639a8
                     Mutants = new List<Mutant> { new Mutant { Id = 1 } }
                 }
             };
@@ -46,14 +41,7 @@
             {
                 ProjectInfo = new ProjectInfo()
                 {
-<<<<<<< HEAD
-                    ProjectContents = new FolderComposite()
-=======
                     ProjectContents = new CsharpFolderComposite()
-                    {
-                        Name = "ProjectRoot"
-                    }
->>>>>>> dcb639a8
                 },
             };
         }
