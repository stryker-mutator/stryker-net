using System;
using System.Collections.Generic;
using System.Linq;
using Buildalyzer;
using Microsoft.CodeAnalysis;
using Microsoft.Extensions.DependencyInjection;
using Microsoft.Extensions.Logging;
using Microsoft.VisualStudio.TestTools.UnitTesting;
using Moq;
using Serilog;
using Serilog.Events;
using Shouldly;
using Stryker.Abstractions;
using Stryker.Abstractions.Exceptions;
using Stryker.Abstractions.Options;
using Stryker.Abstractions.Reporting;
using Stryker.Abstractions.Testing;
using Stryker.Core.Initialisation;
using Stryker.Core.MutationTest;
using Stryker.Core.ProjectComponents;
using Stryker.Core.ProjectComponents.SourceProjects;
using Stryker.TestRunner.Results;
using Stryker.TestRunner.VsTest;
using Stryker.Utilities.Logging;

namespace Stryker.Core.UnitTest.Initialisation;

[TestClass]
public class ProjectOrchestratorTests : BuildAnalyzerTestsBase
{
    private readonly Mock<IMutationTestProcess> _mutationTestProcessMock = new(MockBehavior.Strict);
    private readonly Mock<IProjectMutator> _projectMutatorMock = new(MockBehavior.Strict);
    private readonly Mock<IReporter> _reporterMock = new(MockBehavior.Strict);

    public ProjectOrchestratorTests()
    {
        _mutationTestProcessMock.Setup(x => x.Mutate());
        _projectMutatorMock.Setup(x => x.MutateProject(It.IsAny<StrykerOptions>(), It.IsAny<MutationTestInput>(), It.IsAny<IReporter>()))
            .Returns((StrykerOptions options, MutationTestInput input, IReporter reporter) =>
            {
                var mock = new Mock<IMutationTestProcess>();
                mock.Setup(m => m.Input).Returns(input);
                return mock.Object;
            });

    }

    [TestMethod]
    public void ShouldInitializeEachProjectInSolution()
    {
        // arrange
        // when a solutionPath is given, and it's inside the current directory (basePath)
        var testCsprojPathName = FileSystem.Path.Combine(ProjectPath, "testproject.csproj");
        var csprojPathName = FileSystem.Path.Combine(ProjectPath, "sourceproject.csproj");
        var options = new StrykerOptions
        {
            ProjectPath = FileSystem.Path.GetFullPath(testCsprojPathName),
            SolutionPath = FileSystem.Path.Combine(ProjectPath, "MySolution.sln")
        };

        var csPathName = FileSystem.Path.Combine(ProjectPath, "someFile.cs");
        var sourceProjectAnalyzerMock = SourceProjectAnalyzerMock(csprojPathName, new[] { csPathName }).Object;
        var target = BuildProjectOrchestratorForSimpleProject(sourceProjectAnalyzerMock,
            TestProjectAnalyzerMock(testCsprojPathName, csprojPathName).Object, out var mockRunner);

        FileSystem.Directory.SetCurrentDirectory(FileSystem.Path.GetFullPath(testCsprojPathName));

        // act
        var result = target.MutateProjects(options, _reporterMock.Object, mockRunner.Object).ToList();

        // assert
        result.ShouldHaveSingleItem();
    }

    [TestMethod]
    public void ShouldDiscoverContentFiles()
    {
        // arrange
        // when a solutionPath is given, and it's inside the current directory (basePath)
        var testCsprojPathName = FileSystem.Path.Combine(ProjectPath, "testproject.csproj");
        var csprojPathName = FileSystem.Path.Combine(ProjectPath, "sourceproject.csproj");
        var options = new StrykerOptions
        {
            ProjectPath = FileSystem.Path.GetFullPath(testCsprojPathName),
            SolutionPath = FileSystem.Path.Combine(ProjectPath, "MySolution.sln")
        };
        var contentFolder = FileSystem.Path.Combine(ProjectPath, "Contents");
        FileSystem.AddDirectory(contentFolder);
        var contentFile = FileSystem.Path.Combine(contentFolder, "SomeStuff.cs");
        FileSystem.AddFile(contentFile, "using System");
        var csPathName = FileSystem.Path.Combine(ProjectPath, "someFile.cs");

        var properties = GetSourceProjectDefaultProperties();
        properties["ContentPreprocessorOutputDirectory"] = contentFolder;
        var sourceProjectAnalyzerMock = BuildProjectAnalyzerMock(csprojPathName, new[] { csPathName }, properties).Object;
        var target = BuildProjectOrchestratorForSimpleProject(sourceProjectAnalyzerMock,
            TestProjectAnalyzerMock(testCsprojPathName, csprojPathName).Object, out var mockRunner);

        FileSystem.Directory.SetCurrentDirectory(FileSystem.Path.GetFullPath(testCsprojPathName));

        // act
        var result = target.MutateProjects(options, _reporterMock.Object, mockRunner.Object).ToList();

        // assert we see the content file
        var scan = ((ProjectComponent<SyntaxTree>)result.First().Input.SourceProjectInfo.ProjectContents).CompilationSyntaxTrees;
        scan.Count(f => f?.FilePath == contentFile).ShouldBe(1);
    }

    [TestMethod]
    public void ShouldPassWhenProjectNameIsGiven()
    {
        // arrange
        // when a solutionPath is given, and it's inside the current directory (basePath)
        var csprojPathName = FileSystem.Path.Combine(ProjectPath, "sourceproject.csproj");
        var testCsprojPathName = FileSystem.Path.Combine(ProjectPath, "test", "testproject.csproj");
        var options = new StrykerOptions
        {
            ProjectPath = FileSystem.Path.GetFullPath(testCsprojPathName),
            SourceProjectName = csprojPathName,
        };

        var csPathName = FileSystem.Path.Combine(ProjectPath, "someFile.cs");
        var sourceProjectAnalyzerMock = SourceProjectAnalyzerMock(csprojPathName, new[] { csPathName }).Object;
        var target = BuildProjectOrchestratorForSimpleProject(sourceProjectAnalyzerMock,
            TestProjectAnalyzerMock(testCsprojPathName, csprojPathName).Object, out var mockRunner);

        // act
        var result = target.MutateProjects(options, _reporterMock.Object, mockRunner.Object).ToList();

        // assert
        result.ShouldHaveSingleItem();
    }

    [TestMethod]
    public void ShouldUsedDesiredConfigurationWhenDefined()
    {
        // arrange
        // when a solutionPath is given, and it's inside the current directory (basePath)
        var csprojPathName = FileSystem.Path.Combine(ProjectPath, "sourceproject.csproj");
        var testCsprojPathName = FileSystem.Path.Combine(ProjectPath, "test", "testproject.csproj");
        var options = new StrykerOptions
        {
            ProjectPath = FileSystem.Path.GetFullPath(testCsprojPathName),
            SourceProjectName = csprojPathName,
            Configuration = "Release"
        };

        var csPathName = FileSystem.Path.Combine(ProjectPath, "someFile.cs");
        var sourceProjectAnalyzerMock = SourceProjectAnalyzerMock(csprojPathName, [csPathName]).Object;
        var testProjectAnalyzerMock = TestProjectAnalyzerMock(testCsprojPathName, csprojPathName).Object;
        // The analyzer finds two projects
        var analyzerResults = new Dictionary<string, IProjectAnalyzer>
        {
            { "MyProject", sourceProjectAnalyzerMock },
            { "MyProject.UnitTests", testProjectAnalyzerMock }
        };
        var target = BuildProjectOrchestrator(analyzerResults, out var mockRunner, out var buildalyzerAnalyzerManagerMock);

        // act
        var result = target.MutateProjects(options, _reporterMock.Object, mockRunner.Object).ToList();

        // assert
        buildalyzerAnalyzerManagerMock.Verify(x => x.SetGlobalProperty("Configuration", "Release"), Times.AtLeastOnce);
    }

    [TestMethod]
    public void ShouldRestoreWhenAnalysisFails()
    {
        // activate log in order to smoke test logging.
        // logging results can be manually evaluated via test output windows
        ApplicationLogging.LoggerFactory.AddSerilog(new LoggerConfiguration().MinimumLevel.Is(LogEventLevel.Verbose).Enrich.FromLogContext().WriteTo.Console().CreateLogger());
        try
        {
            // arrange
            // when a solutionPath is given, and it's inside the current directory (basePath)
            var csprojPathName = FileSystem.Path.Combine(ProjectPath, "sourceproject.csproj");
            var testCsprojPathName = FileSystem.Path.Combine(ProjectPath, "test", "testproject.csproj");
            var options = new StrykerOptions
            {
                ProjectPath = FileSystem.Path.GetFullPath(testCsprojPathName),
                SourceProjectName = csprojPathName,
                SolutionPath = FileSystem.Path.Combine(ProjectPath, "MySolution.sln"),
                DevMode = true
            };

            var csPathName = FileSystem.Path.Combine(ProjectPath, "someFile.cs");
            string[] sourceFiles = [csPathName];
            var success = false;
            IEnumerable<string> projectReferences = [];
            var properties = GetSourceProjectDefaultProperties();
            var sourceProjectAnalyzerMock = BuildProjectAnalyzerMock(csprojPathName, sourceFiles, properties, null, ["net4.5"], () => success, projectReferences).Object;

            var testProjectAnalyzerMock = TestProjectAnalyzerMock(testCsprojPathName, csprojPathName, ["net4.5"]).Object;
            // The analyzer finds two projects
            BuildBuildAnalyzerMock(new Dictionary<string, IProjectAnalyzer>
            {
                { "MyProject", sourceProjectAnalyzerMock },
                { "MyProject.UnitTests", testProjectAnalyzerMock }
            });

            var mockRunner = new Mock<ITestRunner>();
            mockRunner.Setup(r => r.DiscoverTests(It.IsAny<string>())).Returns(true);
            mockRunner.Setup(r => r.GetTests(It.IsAny<IProjectAndTests>())).Returns(new TestSet());
            mockRunner.Setup(r => r.InitialTest(It.IsAny<IProjectAndTests>())).Returns(new TestRunResult(true));
            var nugetRestoreMock = new Mock<INugetRestoreProcess>();
            nugetRestoreMock.Setup(x => x.RestorePackages(options.SolutionPath, It.IsAny<string>()))
                .Callback(() =>
                {
                    success = true;
                    projectReferences = ["System"];
                });

            var initialBuildProcessMock = new Mock<IInitialBuildProcess>();
            var initialTestProcessMock = new Mock<IInitialTestProcess>();
            initialTestProcessMock.Setup(x => x.InitialTest(It.IsAny<IStrykerOptions>(), It.IsAny<SourceProjectInfo>(), It.IsAny<ITestRunner>()))
                .Returns(new InitialTestRun(new TestRunResult(true), new TimeoutValueCalculator(500)));
            var inputFileResolver = new InputFileResolver(FileSystem, BuildalyzerProviderMock.Object, nugetRestoreMock.Object, TestLoggerFactory.CreateLogger<InputFileResolver>());
            var initialisationProcess = new InitialisationProcess(inputFileResolver, initialBuildProcessMock.Object, initialTestProcessMock.Object, TestLoggerFactory.CreateLogger<InitialisationProcess>());
            
            var serviceProviderMock = new Mock<IServiceProvider>();
            var mutationTestExecutorMock = new Mock<IMutationTestExecutor>();
            var target = new ProjectOrchestrator(_projectMutatorMock.Object,
                initialisationProcess,
                inputFileResolver,
                serviceProviderMock.Object,
                mutationTestExecutorMock.Object,
                TestLoggerFactory.CreateLogger<ProjectOrchestrator>());

            // act
            var result = target.MutateProjects(options, _reporterMock.Object, mockRunner.Object).ToList();

            // assert
            result.ShouldHaveSingleItem();
        }
        finally
        {
            ApplicationLogging.LoggerFactory.Dispose();
            ApplicationLogging.LoggerFactory = new LoggerFactory();
        }
    }

    [TestMethod]
    public void ShouldFailIfNoProjectFound()
    {
        var testCsprojPathName = FileSystem.Path.Combine(ProjectPath, "testproject.csproj");
        var csprojPathName = FileSystem.Path.Combine(ProjectPath, "sourceproject.csproj");
        var options = new StrykerOptions
        {
            ProjectPath = FileSystem.Path.GetFullPath(testCsprojPathName),
            SourceProjectName = "sourceprojec.csproj",
        };

        var csPathName = FileSystem.Path.Combine(ProjectPath, "someFile.cs");
        var sourceProjectAnalyzer = SourceProjectAnalyzerMock(csprojPathName, new[] { csPathName }).Object;
        var target = BuildProjectOrchestratorForSimpleProject(sourceProjectAnalyzer,
            TestProjectAnalyzerMock(testCsprojPathName, csprojPathName).Object, out var mockRunner);

        FileSystem.Directory.SetCurrentDirectory(FileSystem.Path.GetFullPath(testCsprojPathName));

        // act
        var mutateAction = () => target.MutateProjects(options, _reporterMock.Object, mockRunner.Object).ToList();

        // assert
        mutateAction.ShouldThrow<InputException>();
    }

    [TestMethod]
    public void ShouldFilterInSolutionMode()
    {
        // when a solutionPath is given and it's inside the current directory (basePath)
        var testCsprojPathName = FileSystem.Path.Combine(ProjectPath, "testproject.csproj");
        var csprojPathName = FileSystem.Path.Combine(ProjectPath, "sourceproject.csproj");
        var options = new StrykerOptions
        {
            ProjectPath = FileSystem.Path.GetFullPath(ProjectPath),
            // provide an invalid source project name which should normally fail
            SourceProjectName = "sourceprojec.csproj",
            SolutionPath = FileSystem.Path.Combine(ProjectPath, "MySolution.sln")
        };

        var csPathName = FileSystem.Path.Combine(ProjectPath, "someFile.cs");
        var sourceProjectAnalyzer = SourceProjectAnalyzerMock(csprojPathName, new[] { csPathName }).Object;
        var target = BuildProjectOrchestratorForSimpleProject(sourceProjectAnalyzer,
            TestProjectAnalyzerMock(testCsprojPathName, csprojPathName).Object, out var mockRunner);

        FileSystem.Directory.SetCurrentDirectory(FileSystem.Path.GetFullPath(testCsprojPathName));

        // act
        var result = () => target.MutateProjects(options, _reporterMock.Object, mockRunner.Object).ToList();
        // assert
        result.ShouldThrow<InputException>();
    }

    [TestMethod]
    public void ShouldDiscoverUpstreamProject()
    {
        // arrange
        var testCsprojPathName = FileSystem.Path.Combine(ProjectPath, "testproject.csproj");
        var csprojPathName = FileSystem.Path.Combine(ProjectPath, "sourceproject.csproj");
        var options = new StrykerOptions
        {
            ProjectPath = ProjectPath,
            SolutionPath = FileSystem.Path.Combine(ProjectPath, "MySolution.sln")
        };
        var libraryProject = FileSystem.Path.Combine(ProjectPath, "libraryproject.csproj");

        // The analyzer finds two projects
        var libraryAnalyzer = SourceProjectAnalyzerMock(libraryProject, [FileSystem.Path.Combine(ProjectPath, "mylib.cs")]).Object;
        var projectAnalyzer = SourceProjectAnalyzerMock(csprojPathName, [FileSystem.Path.Combine(ProjectPath, "someFile.cs")], [libraryProject]).Object;
        var analyzerResults = new Dictionary<string, IProjectAnalyzer>
        {
            { "MyProject", projectAnalyzer },
            { "MyLibrary", libraryAnalyzer },
            { "MyProject.UnitTests", TestProjectAnalyzerMock(testCsprojPathName, csprojPathName).Object }
        };
        var target = BuildProjectOrchestrator(analyzerResults, out var mockRunner);

        FileSystem.Directory.SetCurrentDirectory(FileSystem.Path.GetFullPath(testCsprojPathName));

        // act
        var result = target.MutateProjects(options, _reporterMock.Object, mockRunner.Object).ToList();

        // assert
        result.Count.ShouldBe(2);
    }

    [TestMethod]
    public void ShouldDiscoverUpstreamProjectWithInvalidCasing()
    {
        // arrange
        var testCsprojPathName = FileSystem.Path.Combine(ProjectPath, "testproject.csproj");
        var csprojPathName = FileSystem.Path.Combine(ProjectPath, "sourceproject.csproj");
        var options = new StrykerOptions
        {
            ProjectPath = ProjectPath,
            SolutionPath = FileSystem.Path.Combine(ProjectPath, "MySolution.sln")
        };
        var libraryProject = FileSystem.Path.Combine(ProjectPath, "libraryproject.csproj");

        // The analyzer finds two projects
        var libraryAnalyzer = SourceProjectAnalyzerMock(libraryProject,
            new[] { FileSystem.Path.Combine(ProjectPath, "mylib.cs") }).Object;
        var projectAnalyzer = SourceProjectAnalyzerMock(csprojPathName, new[]
                { FileSystem.Path.Combine(ProjectPath, "someFile.cs")}
            , new[] { libraryProject }).Object;
        var analyzerResults = new Dictionary<string, IProjectAnalyzer>
        {
            { "MyProject", projectAnalyzer },
            { "MyLibrary", libraryAnalyzer },
            { "MyProject.UnitTests", TestProjectAnalyzerMock(testCsprojPathName, csprojPathName).Object }
        };
        var target = BuildProjectOrchestrator(analyzerResults, out var mockRunner);

        FileSystem.Directory.SetCurrentDirectory(FileSystem.Path.GetFullPath(testCsprojPathName));
        // act
        var result = target.MutateProjects(options, _reporterMock.Object, mockRunner.Object).ToList();
        // assert
        result.Count.ShouldBe(2);
    }

    [TestMethod]
    public void ShouldDisregardInvalidReferences()
    {
        // arrange
        var testCsprojPathName = FileSystem.Path.Combine(ProjectPath, "testproject.csproj");
        var csprojPathName = FileSystem.Path.Combine(ProjectPath, "sourceproject.csproj");
        var options = new StrykerOptions
        {
            ProjectPath = ProjectPath,
            SolutionPath = FileSystem.Path.Combine(ProjectPath, "MySolution.sln")
        };
        var libraryProject = FileSystem.Path.Combine(ProjectPath, "libraryproject.csproj");

        // The analyzer finds two projects
        var projectAnalyzer = SourceProjectAnalyzerMock(csprojPathName, [FileSystem.Path.Combine(ProjectPath, "someFile.cs")]
            , new[] { libraryProject }).Object;
        var analyzerResults = new Dictionary<string, IProjectAnalyzer>
        {
            { "MyProject", projectAnalyzer },
            { "MyProject.UnitTests", TestProjectAnalyzerMock(testCsprojPathName, csprojPathName).Object }
        };
        var target = BuildProjectOrchestrator(analyzerResults, out var mockRunner);

        FileSystem.Directory.SetCurrentDirectory(FileSystem.Path.GetFullPath(testCsprojPathName));
        // act
        var result = target.MutateProjects(options, _reporterMock.Object, mockRunner.Object).ToList();
        // assert
        result.Count.ShouldBe(1);
    }

    [TestMethod]
    public void ShouldIgnoreProjectWithoutTestAssemblies()
    {
        // arrange
        var testCsprojPathName = FileSystem.Path.Combine(ProjectPath, "testproject.csproj");
        var csprojPathName = FileSystem.Path.Combine(ProjectPath, "sourceproject.csproj");
        var options = new StrykerOptions
        {
            ProjectPath = FileSystem.Path.GetFullPath(testCsprojPathName),
            SolutionPath = FileSystem.Path.Combine(ProjectPath, "MySolution.sln")
        };
        var libraryProject = FileSystem.Path.Combine(ProjectPath, "libraryproject.csproj");

        // The analyzer finds two projects
        var projectAnalyzer = SourceProjectAnalyzerMock(csprojPathName, new[]
            { FileSystem.Path.Combine(ProjectPath, "someFile.cs")}).Object;
        var analyzerResults = new Dictionary<string, IProjectAnalyzer>
        {
            { "MyProject", projectAnalyzer },
            { "MyLibrary", SourceProjectAnalyzerMock(libraryProject,
                new[] { FileSystem.Path.Combine(ProjectPath, "mylib.cs") }).Object },
            { "MyProject.UnitTests", TestProjectAnalyzerMock(testCsprojPathName, csprojPathName).Object }
        };
        var target = BuildProjectOrchestrator(analyzerResults, out var mockRunner);

        FileSystem.Directory.SetCurrentDirectory(FileSystem.Path.GetFullPath(testCsprojPathName));

        // act
        var result = target.MutateProjects(options, _reporterMock.Object, mockRunner.Object).ToList();

        // assert
        result.ShouldHaveSingleItem();
    }

    /// <summary>
    /// Build a project orchestrator for a single project with its single test project
    /// </summary>
    /// <param name="sourceProjectAnalyzerMock">code project analyzer</param>
    /// <param name="testProjectAnalyzerMock">test project analyzer</param>
    /// <param name="mockRunner"></param>
    /// <returns>A project orchestrator for the given projects</returns>
    private ProjectOrchestrator BuildProjectOrchestratorForSimpleProject(IProjectAnalyzer sourceProjectAnalyzerMock,
        IProjectAnalyzer testProjectAnalyzerMock, out Mock<ITestRunner> mockRunner)
    {
        // The analyzer finds two projects
        var analyzerResults = new Dictionary<string, IProjectAnalyzer>
        {
            { "MyProject", sourceProjectAnalyzerMock },
            { "MyProject.UnitTests", testProjectAnalyzerMock }
        };

        return BuildProjectOrchestrator(analyzerResults, out mockRunner);
    }

    /// <summary>
    /// Build a project orchestrator with a given set of analyzer results
    /// </summary>
    /// <param name="analyzerResults">analyzer results as a dictionary: name => result</param>
    /// <param name="mockRunner">a mock test runner that can be further customized to simulate desired test results.</param>
    /// <returns>A project orchestrator for the given projects</returns>
    private ProjectOrchestrator BuildProjectOrchestrator(Dictionary<string, IProjectAnalyzer> analyzerResults, out Mock<ITestRunner> mockRunner) => BuildProjectOrchestrator(analyzerResults, out mockRunner, out _);

    private ProjectOrchestrator BuildProjectOrchestrator(Dictionary<string, IProjectAnalyzer> analyzerResults, out Mock<ITestRunner> mockRunner, out Mock<IAnalyzerManager> buildalyzerAnalyzerManagerMock)
    {

        buildalyzerAnalyzerManagerMock = BuildBuildAnalyzerMock(analyzerResults);

        mockRunner = new Mock<ITestRunner>();
        mockRunner.Setup(r => r.DiscoverTests(It.IsAny<string>())).Returns(true);
        mockRunner.Setup(r => r.GetTests(It.IsAny<IProjectAndTests>())).Returns(new TestSet());
        mockRunner.Setup(r => r.InitialTest(It.IsAny<IProjectAndTests>())).Returns(new TestRunResult(true));

        var initialBuildProcessMock = new Mock<IInitialBuildProcess>();
        var initialTestProcessMock = new Mock<IInitialTestProcess>();
        initialTestProcessMock.Setup(x => x.InitialTest(It.IsAny<IStrykerOptions>(), It.IsAny<SourceProjectInfo>(), It.IsAny<ITestRunner>()))
            .Returns(new InitialTestRun(new TestRunResult(true), new TimeoutValueCalculator(500)));
        var inputFileResolver = new InputFileResolver(FileSystem, BuildalyzerProviderMock.Object, new Mock<INugetRestoreProcess>().Object, TestLoggerFactory.CreateLogger<InputFileResolver>());
        var initialisationProcess = new InitialisationProcess(inputFileResolver, initialBuildProcessMock.Object, initialTestProcessMock.Object, TestLoggerFactory.CreateLogger<InitialisationProcess>());
        
        var serviceProviderMock = new Mock<IServiceProvider>();
        var mutationTestExecutorMock = new Mock<IMutationTestExecutor>();
        return new ProjectOrchestrator(_projectMutatorMock.Object,
<<<<<<< HEAD
            initialBuildProcessMock.Object,
            new InputFileResolver(FileSystem, BuildalyzerProviderMock.Object, null, _ => BuildSolution()));
=======
            initialisationProcess,
            inputFileResolver,
            serviceProviderMock.Object,
            mutationTestExecutorMock.Object,
            TestLoggerFactory.CreateLogger<ProjectOrchestrator>());
>>>>>>> 347110c7
    }
}<|MERGE_RESOLUTION|>--- conflicted
+++ resolved
@@ -216,7 +216,7 @@
                 .Returns(new InitialTestRun(new TestRunResult(true), new TimeoutValueCalculator(500)));
             var inputFileResolver = new InputFileResolver(FileSystem, BuildalyzerProviderMock.Object, nugetRestoreMock.Object, TestLoggerFactory.CreateLogger<InputFileResolver>());
             var initialisationProcess = new InitialisationProcess(inputFileResolver, initialBuildProcessMock.Object, initialTestProcessMock.Object, TestLoggerFactory.CreateLogger<InitialisationProcess>());
-            
+
             var serviceProviderMock = new Mock<IServiceProvider>();
             var mutationTestExecutorMock = new Mock<IMutationTestExecutor>();
             var target = new ProjectOrchestrator(_projectMutatorMock.Object,
@@ -466,19 +466,18 @@
             .Returns(new InitialTestRun(new TestRunResult(true), new TimeoutValueCalculator(500)));
         var inputFileResolver = new InputFileResolver(FileSystem, BuildalyzerProviderMock.Object, new Mock<INugetRestoreProcess>().Object, TestLoggerFactory.CreateLogger<InputFileResolver>());
         var initialisationProcess = new InitialisationProcess(inputFileResolver, initialBuildProcessMock.Object, initialTestProcessMock.Object, TestLoggerFactory.CreateLogger<InitialisationProcess>());
-        
+
         var serviceProviderMock = new Mock<IServiceProvider>();
         var mutationTestExecutorMock = new Mock<IMutationTestExecutor>();
         return new ProjectOrchestrator(_projectMutatorMock.Object,
-<<<<<<< HEAD
             initialBuildProcessMock.Object,
             new InputFileResolver(FileSystem, BuildalyzerProviderMock.Object, null, _ => BuildSolution()));
-=======
-            initialisationProcess,
+        /*
+        initialisationProcess,
             inputFileResolver,
             serviceProviderMock.Object,
             mutationTestExecutorMock.Object,
             TestLoggerFactory.CreateLogger<ProjectOrchestrator>());
->>>>>>> 347110c7
+            */
     }
 }