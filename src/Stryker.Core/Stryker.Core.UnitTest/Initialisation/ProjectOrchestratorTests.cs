using System;
using System.Collections.Generic;
using System.IO;
using System.IO.Abstractions.TestingHelpers;
using System.Linq;
using System.Reflection;
using Buildalyzer;
using Buildalyzer.Construction;
using Moq;
using Shouldly;
using Stryker.Core.Initialisation;
using Stryker.Core.Mutants;
using Stryker.Core.MutationTest;
using Stryker.Core.Options;
using Stryker.Core.ProjectComponents;
using Stryker.Core.ProjectComponents.SourceProjects;
using Stryker.Core.Reporters;
using Stryker.Core.Testing;
using Stryker.Core.TestRunners;
using Xunit;
using Xunit.Sdk;

namespace Stryker.Core.UnitTest.Initialisation
{
    public class ProjectOrchestratorTests : TestBase
    {
        private readonly Mock<IBuildalyzerProvider> _buildalyzerProviderMock =
            new Mock<IBuildalyzerProvider>(MockBehavior.Strict);

        private readonly Mock<IMutationTestProcess> _mutationTestProcessMock =
            new Mock<IMutationTestProcess>(MockBehavior.Strict);

        private readonly Mock<IProjectMutator> _projectMutatorMock = new Mock<IProjectMutator>(MockBehavior.Strict);
<<<<<<< HEAD

        private readonly Mock<IInitialisationProcess> _initialisationProcessMock =
            new Mock<IInitialisationProcess>(MockBehavior.Strict);

=======
>>>>>>> c4c98871
        private readonly Mock<IReporter> _reporterMock = new Mock<IReporter>(MockBehavior.Strict);
        private readonly MutationTestInput _mutationTestInput;
        private readonly string _currentDirectory;
        private readonly string _filesystemRoot;

        public ProjectOrchestratorTests()
        {
            _mutationTestProcessMock.Setup(x => x.Mutate());
<<<<<<< HEAD
            _projectMutatorMock.Setup(x => x.MutateProject(It.IsAny<StrykerOptions>(), It.IsAny<IReporter>(),
                    It.IsAny<IEnumerable<IAnalyzerResult>>()))
=======
            _projectMutatorMock.Setup(x => x.MutateProject(It.IsAny<StrykerOptions>(),  It.IsAny<MutationTestInput>(), It.IsAny<IReporter>()))
>>>>>>> c4c98871
                .Returns(new Mock<IMutationTestProcess>().Object);
            _currentDirectory = Path.GetDirectoryName(Assembly.GetExecutingAssembly().Location);
            _filesystemRoot = Path.GetPathRoot(_currentDirectory);

            _mutationTestInput = new MutationTestInput()
            {
                SourceProjectInfo = new SourceProjectInfo()
                {
                    ProjectContents = new CsharpFolderComposite()
                }
            };
        }

        [Fact]
        public void ShouldInitializeEachProjectInSolution()
        {
            // arrange
            var initialBuildProcessMock = new Mock<IInitialBuildProcess>(MockBehavior.Strict);
            var buildalyzerAnalyzerManagerMock = new Mock<IAnalyzerManager>(MockBehavior.Strict);
            var sourceProjectAnalyzerMock = new Mock<IProjectAnalyzer>(MockBehavior.Strict);
            var sourceProjectAnalyzerResultsMock = new Mock<IAnalyzerResults>(MockBehavior.Strict);
            var sourceProjectAnalyzerResultMock = new Mock<IAnalyzerResult>(MockBehavior.Strict);
            var testProjectAnalyzerMock = new Mock<IProjectAnalyzer>(MockBehavior.Strict);
            var testProjectAnalyzerResultsMock = new Mock<IAnalyzerResults>(MockBehavior.Strict);
            var testProjectAnalyzerResultMock = new Mock<IAnalyzerResult>(MockBehavior.Strict);
            var sourceProjectFileMock = new Mock<IProjectFile>(MockBehavior.Strict);
            var testProjectProjectFileMock = new Mock<IProjectFile>(MockBehavior.Strict);
            var testProjectPackageReferenceMock = new Mock<IPackageReference>();

            var fileSystem = new MockFileSystem();
            var projectPath = fileSystem.Path.Combine(_filesystemRoot, "sourceproject");
            var csprojPathName = fileSystem.Path.Combine(projectPath, "sourceproject.csproj");
            var csPathName = fileSystem.Path.Combine(projectPath, "someFile.cs");
            var testCsprojPathName = fileSystem.Path.Combine(projectPath, "testproject.csproj");
            var projectUnderTestBin = fileSystem.Path.Combine(projectPath, "bin");
            var testDll = "test.dll";
            fileSystem.AddFile(csprojPathName, new MockFileData(""));
            fileSystem.AddFile(csPathName, new MockFileData(""));
            fileSystem.AddFile(testCsprojPathName, new MockFileData(""));
            fileSystem.AddDirectory(projectUnderTestBin);
            fileSystem.AddFile(fileSystem.Path.Combine(projectUnderTestBin, testDll), new MockFileData(""));

            var fileResolver = new InputFileResolver(fileSystem, new ProjectFileReader(null, _buildalyzerProviderMock.Object));
            // when a solutionPath is given and it's inside the current directory (basePath)
            var options = new StrykerOptions
            {
                ProjectPath = projectPath,
                SolutionPath = fileSystem.Path.Combine(projectPath, "MySolution.sln")
            };
<<<<<<< HEAD
            var target = new ProjectOrchestrator(_buildalyzerProviderMock.Object, _projectMutatorMock.Object,
                initialBuildProcessMock.Object);

            initialBuildProcessMock.Setup(x =>
                x.InitialBuild(It.IsAny<bool>(), It.IsAny<string>(), It.IsAny<string>(), It.IsAny<StrykerOptions>()));
            _initialisationProcessMock
                .Setup(x => x.Initialize(It.IsAny<StrykerOptions>(), It.IsAny<IEnumerable<IAnalyzerResult>>()))
                .Returns(_mutationTestInput);
            _initialisationProcessMock.Setup(x => x.InitialTest(It.IsAny<StrykerOptions>()))
                .Returns(new InitialTestRun(new TestRunResult(true), new TimeoutValueCalculator(5)));
            _buildalyzerProviderMock.Setup(x => x.Provide(It.IsAny<string>(), It.IsAny<AnalyzerManagerOptions>()))
                .Returns(buildalyzerAnalyzerManagerMock.Object);
            // The analyzer finds two projects
            buildalyzerAnalyzerManagerMock.Setup(x => x.Projects)
                .Returns(new Dictionary<string, IProjectAnalyzer>
                {
                    { "MyProject", projectUnderTestAnalyzerMock.Object },
=======

            var target = new ProjectOrchestrator(_projectMutatorMock.Object,
                initialBuildProcessMock.Object, fileResolver);

            initialBuildProcessMock.Setup(x =>
                x.InitialBuild(It.IsAny<bool>(), It.IsAny<string>(), It.IsAny<string>(), It.IsAny<string>()));

            // The analyzer finds two projects
            buildalyzerAnalyzerManagerMock.Setup(x => x.Projects)
                .Returns(new Dictionary<string, IProjectAnalyzer> {
                    { "MyProject", sourceProjectAnalyzerMock.Object },
>>>>>>> c4c98871
                    { "MyProject.UnitTests", testProjectAnalyzerMock.Object }
                });
            buildalyzerAnalyzerManagerMock.Setup(x => x.GetProject(csprojPathName)).Returns(sourceProjectAnalyzerMock.Object);
            buildalyzerAnalyzerManagerMock.Setup(x => x.GetProject(testCsprojPathName)).Returns(testProjectAnalyzerMock.Object);
            _buildalyzerProviderMock.Setup(x => x.Provide(It.IsAny<string>(), It.IsAny<AnalyzerManagerOptions>())).Returns(buildalyzerAnalyzerManagerMock.Object);
            _buildalyzerProviderMock.Setup(x => x.Provide(It.IsAny<AnalyzerManagerOptions>())).Returns(buildalyzerAnalyzerManagerMock.Object);

            testProjectAnalyzerMock.Setup(x => x.ProjectFile).Returns(testProjectProjectFileMock.Object);
            testProjectAnalyzerMock.Setup(x => x.Build()).Returns(testProjectAnalyzerResultsMock.Object);
<<<<<<< HEAD
            testProjectAnalyzerResultsMock.Setup(x => x.Results)
                .Returns(new[] { testProjectAnalyzerResultMock.Object });
            testProjectAnalyzerResultMock.Setup(x => x.ProjectReferences)
                .Returns(new[] { "C:/projectundertest/projectundertest.csproj" });
            testProjectAnalyzerResultMock.Setup(x => x.ProjectFilePath)
                .Returns("C:/testproject/projectUnderTest.csproj");
            projectUnderTestAnalyzerMock.Setup(x => x.ProjectFile).Returns(projectUnderTestProjectFileMock.Object);
            projectUnderTestAnalyzerMock.Setup(x => x.Build()).Returns(projectUnderTestAnalyzerResultsMock.Object);
            projectUnderTestAnalyzerResultsMock.Setup(x => x.Results)
                .Returns(new[] { projectUnderTestAnalyzerResultMock.Object });
            projectUnderTestProjectFileMock.Setup(x => x.PackageReferences).Returns(new List<IPackageReference>());
            projectUnderTestProjectFileMock.Setup(x => x.Path).Returns("C:/projectUnderTest/");
            // The test project references the microsoft.net.test.sdk
            testProjectAnalyzerResultMock.Setup(x => x.Properties).Returns(new Dictionary<string, string>
                { { "IsTestProject", "True" } });
            projectUnderTestAnalyzerResultMock.Setup(x => x.Properties).Returns(new Dictionary<string, string>
                { { "IsTestProject", "False" }, { "ProjectTypeGuids", "not testproject" } });
            projectUnderTestAnalyzerResultMock.Setup(x => x.ProjectFilePath)
                .Returns("C:/projectundertest/projectundertest.csproj");
            projectUnderTestAnalyzerResultMock.Setup(x => x.TargetFramework).Returns("net6.0");
            testProjectProjectFileMock.Setup(x => x.PackageReferences).Returns(new List<IPackageReference>()
=======
            IEnumerable<IAnalyzerResult> testAnalyzerResults = new[] { testProjectAnalyzerResultMock.Object };
            testProjectAnalyzerResultsMock.Setup(x => x.Results).Returns(testAnalyzerResults);
            testProjectAnalyzerResultsMock
                .Setup(m => m.GetEnumerator())
                .Returns(() => testAnalyzerResults.GetEnumerator());

            testProjectAnalyzerResultMock.Setup(x => x.ProjectReferences).Returns(new[] { csprojPathName });
            testProjectAnalyzerResultMock.Setup(x => x.ProjectFilePath).Returns(testCsprojPathName);
            testProjectAnalyzerResultMock.Setup(x => x.TargetFramework).Returns("net6.0");
            testProjectAnalyzerResultMock.Setup(x => x.References).Returns(Array.Empty<string>());
            testProjectAnalyzerResultMock.Setup(x => x.Succeeded).Returns(true);
            // The test project references the microsoft.net.test.sdk
            testProjectAnalyzerResultMock.Setup(x => x.Properties).Returns(new Dictionary<string, string> { { "IsTestProject", "True" }, {"TargetDir", projectUnderTestBin}, {"TargetFileName", testDll}, {"Language", "C#"} });
            testProjectAnalyzerResultMock.Setup(x => x.SourceFiles).Returns(Array.Empty<string>());

            sourceProjectAnalyzerResultMock.Setup(x => x.ProjectReferences).Returns(new List<string>());
            sourceProjectAnalyzerResultMock.Setup(x => x.References).Returns(Array.Empty<string>());
            sourceProjectAnalyzerResultMock.Setup(x => x.SourceFiles).Returns(new []{csPathName});
            sourceProjectAnalyzerResultMock.Setup(x => x.PreprocessorSymbols).Returns(new []{"NET"});
            sourceProjectAnalyzerResultMock.Setup(x => x.Properties).Returns(new Dictionary<string, string> { { "IsTestProject", "False" }, { "ProjectTypeGuids", "not testproject" }, {"Language", "C#"} });
            sourceProjectAnalyzerResultMock.Setup(x => x.ProjectFilePath).Returns(csprojPathName);
            sourceProjectAnalyzerResultMock.Setup(x => x.TargetFramework).Returns("net6.0");
            sourceProjectAnalyzerResultMock.Setup(x => x.Succeeded).Returns(true);

            IEnumerable<IAnalyzerResult> analyzerResults = new[] { sourceProjectAnalyzerResultMock.Object };
            sourceProjectAnalyzerResultsMock.Setup(x => x.Results).Returns(analyzerResults);
            sourceProjectAnalyzerResultsMock.Setup(x => x.GetEnumerator()).Returns(() => analyzerResults.GetEnumerator());

            sourceProjectAnalyzerMock.Setup(x => x.ProjectFile).Returns(sourceProjectFileMock.Object);
            sourceProjectAnalyzerMock.Setup(x => x.Build()).Returns(sourceProjectAnalyzerResultsMock.Object);

            sourceProjectFileMock.Setup(x => x.PackageReferences).Returns(new List<IPackageReference>());
            sourceProjectFileMock.Setup(x => x.Path).Returns(projectPath);


            testProjectProjectFileMock.Setup(x => x.PackageReferences).Returns(new List<IPackageReference>
>>>>>>> c4c98871
            {
                testProjectPackageReferenceMock.Object
            });
            testProjectProjectFileMock.Setup(x => x.Path).Returns(projectPath);

            var mockRunner = new Mock<ITestRunner>();
            mockRunner.Setup(r => r.DiscoverTests(It.IsAny<string>())).Returns(true);
            mockRunner.Setup(r => r.GetTests(It.IsAny<IProjectAndTests>())).Returns(new TestSet());
            mockRunner.Setup(r => r.InitialTest(It.IsAny<IProjectAndTests>())).Returns(new TestRunResult(true));

            // act
            var result = target.MutateProjects(options, _reporterMock.Object, mockRunner.Object).ToList();

            // assert
            result.ShouldHaveSingleItem();
        }
    }
}<|MERGE_RESOLUTION|>--- conflicted
+++ resolved
@@ -31,13 +31,6 @@
             new Mock<IMutationTestProcess>(MockBehavior.Strict);
 
         private readonly Mock<IProjectMutator> _projectMutatorMock = new Mock<IProjectMutator>(MockBehavior.Strict);
-<<<<<<< HEAD
-
-        private readonly Mock<IInitialisationProcess> _initialisationProcessMock =
-            new Mock<IInitialisationProcess>(MockBehavior.Strict);
-
-=======
->>>>>>> c4c98871
         private readonly Mock<IReporter> _reporterMock = new Mock<IReporter>(MockBehavior.Strict);
         private readonly MutationTestInput _mutationTestInput;
         private readonly string _currentDirectory;
@@ -46,12 +39,8 @@
         public ProjectOrchestratorTests()
         {
             _mutationTestProcessMock.Setup(x => x.Mutate());
-<<<<<<< HEAD
-            _projectMutatorMock.Setup(x => x.MutateProject(It.IsAny<StrykerOptions>(), It.IsAny<IReporter>(),
-                    It.IsAny<IEnumerable<IAnalyzerResult>>()))
-=======
-            _projectMutatorMock.Setup(x => x.MutateProject(It.IsAny<StrykerOptions>(),  It.IsAny<MutationTestInput>(), It.IsAny<IReporter>()))
->>>>>>> c4c98871
+            _projectMutatorMock.Setup(x => x.MutateProject(It.IsAny<StrykerOptions>(),  It.IsAny<MutationTestInput>(),
+                    It.IsAny<IReporter>()))
                 .Returns(new Mock<IMutationTestProcess>().Object);
             _currentDirectory = Path.GetDirectoryName(Assembly.GetExecutingAssembly().Location);
             _filesystemRoot = Path.GetPathRoot(_currentDirectory);
@@ -101,37 +90,17 @@
                 ProjectPath = projectPath,
                 SolutionPath = fileSystem.Path.Combine(projectPath, "MySolution.sln")
             };
-<<<<<<< HEAD
-            var target = new ProjectOrchestrator(_buildalyzerProviderMock.Object, _projectMutatorMock.Object,
-                initialBuildProcessMock.Object);
-
-            initialBuildProcessMock.Setup(x =>
-                x.InitialBuild(It.IsAny<bool>(), It.IsAny<string>(), It.IsAny<string>(), It.IsAny<StrykerOptions>()));
-            _initialisationProcessMock
-                .Setup(x => x.Initialize(It.IsAny<StrykerOptions>(), It.IsAny<IEnumerable<IAnalyzerResult>>()))
-                .Returns(_mutationTestInput);
-            _initialisationProcessMock.Setup(x => x.InitialTest(It.IsAny<StrykerOptions>()))
-                .Returns(new InitialTestRun(new TestRunResult(true), new TimeoutValueCalculator(5)));
-            _buildalyzerProviderMock.Setup(x => x.Provide(It.IsAny<string>(), It.IsAny<AnalyzerManagerOptions>()))
-                .Returns(buildalyzerAnalyzerManagerMock.Object);
-            // The analyzer finds two projects
-            buildalyzerAnalyzerManagerMock.Setup(x => x.Projects)
-                .Returns(new Dictionary<string, IProjectAnalyzer>
-                {
-                    { "MyProject", projectUnderTestAnalyzerMock.Object },
-=======
 
             var target = new ProjectOrchestrator(_projectMutatorMock.Object,
                 initialBuildProcessMock.Object, fileResolver);
 
             initialBuildProcessMock.Setup(x =>
-                x.InitialBuild(It.IsAny<bool>(), It.IsAny<string>(), It.IsAny<string>(), It.IsAny<string>()));
-
+                x.InitialBuild(It.IsAny<bool>(), It.IsAny<string>(), It.IsAny<string>(), It.IsAny<StrykerOptions>()));
             // The analyzer finds two projects
             buildalyzerAnalyzerManagerMock.Setup(x => x.Projects)
-                .Returns(new Dictionary<string, IProjectAnalyzer> {
+                .Returns(new Dictionary<string, IProjectAnalyzer>
+                {
                     { "MyProject", sourceProjectAnalyzerMock.Object },
->>>>>>> c4c98871
                     { "MyProject.UnitTests", testProjectAnalyzerMock.Object }
                 });
             buildalyzerAnalyzerManagerMock.Setup(x => x.GetProject(csprojPathName)).Returns(sourceProjectAnalyzerMock.Object);
@@ -141,50 +110,31 @@
 
             testProjectAnalyzerMock.Setup(x => x.ProjectFile).Returns(testProjectProjectFileMock.Object);
             testProjectAnalyzerMock.Setup(x => x.Build()).Returns(testProjectAnalyzerResultsMock.Object);
-<<<<<<< HEAD
-            testProjectAnalyzerResultsMock.Setup(x => x.Results)
-                .Returns(new[] { testProjectAnalyzerResultMock.Object });
-            testProjectAnalyzerResultMock.Setup(x => x.ProjectReferences)
-                .Returns(new[] { "C:/projectundertest/projectundertest.csproj" });
-            testProjectAnalyzerResultMock.Setup(x => x.ProjectFilePath)
-                .Returns("C:/testproject/projectUnderTest.csproj");
-            projectUnderTestAnalyzerMock.Setup(x => x.ProjectFile).Returns(projectUnderTestProjectFileMock.Object);
-            projectUnderTestAnalyzerMock.Setup(x => x.Build()).Returns(projectUnderTestAnalyzerResultsMock.Object);
-            projectUnderTestAnalyzerResultsMock.Setup(x => x.Results)
-                .Returns(new[] { projectUnderTestAnalyzerResultMock.Object });
-            projectUnderTestProjectFileMock.Setup(x => x.PackageReferences).Returns(new List<IPackageReference>());
-            projectUnderTestProjectFileMock.Setup(x => x.Path).Returns("C:/projectUnderTest/");
-            // The test project references the microsoft.net.test.sdk
-            testProjectAnalyzerResultMock.Setup(x => x.Properties).Returns(new Dictionary<string, string>
-                { { "IsTestProject", "True" } });
-            projectUnderTestAnalyzerResultMock.Setup(x => x.Properties).Returns(new Dictionary<string, string>
-                { { "IsTestProject", "False" }, { "ProjectTypeGuids", "not testproject" } });
-            projectUnderTestAnalyzerResultMock.Setup(x => x.ProjectFilePath)
-                .Returns("C:/projectundertest/projectundertest.csproj");
-            projectUnderTestAnalyzerResultMock.Setup(x => x.TargetFramework).Returns("net6.0");
-            testProjectProjectFileMock.Setup(x => x.PackageReferences).Returns(new List<IPackageReference>()
-=======
-            IEnumerable<IAnalyzerResult> testAnalyzerResults = new[] { testProjectAnalyzerResultMock.Object };
-            testProjectAnalyzerResultsMock.Setup(x => x.Results).Returns(testAnalyzerResults);
+            IEnumerable<IAnalyzerResult> testAnalyzerResults = new[] { testProjectAnalyzerResultMock.Object };testProjectAnalyzerResultsMock.Setup(x => x.Results)
+                .Returns(testAnalyzerResults);
             testProjectAnalyzerResultsMock
                 .Setup(m => m.GetEnumerator())
                 .Returns(() => testAnalyzerResults.GetEnumerator());
-
-            testProjectAnalyzerResultMock.Setup(x => x.ProjectReferences).Returns(new[] { csprojPathName });
-            testProjectAnalyzerResultMock.Setup(x => x.ProjectFilePath).Returns(testCsprojPathName);
+            testProjectAnalyzerResultMock.Setup(x => x.ProjectReferences)
+                .Returns(new[] { csprojPathName });
+            testProjectAnalyzerResultMock.Setup(x => x.ProjectFilePath)
+                .Returns(testCsprojPathName);
             testProjectAnalyzerResultMock.Setup(x => x.TargetFramework).Returns("net6.0");
             testProjectAnalyzerResultMock.Setup(x => x.References).Returns(Array.Empty<string>());
             testProjectAnalyzerResultMock.Setup(x => x.Succeeded).Returns(true);
             // The test project references the microsoft.net.test.sdk
-            testProjectAnalyzerResultMock.Setup(x => x.Properties).Returns(new Dictionary<string, string> { { "IsTestProject", "True" }, {"TargetDir", projectUnderTestBin}, {"TargetFileName", testDll}, {"Language", "C#"} });
+            testProjectAnalyzerResultMock.Setup(x => x.Properties).Returns(new Dictionary<string, string>
+                { { "IsTestProject", "True" } , {"TargetDir", projectUnderTestBin}, {"TargetFileName", testDll}, {"Language", "C#"} });
             testProjectAnalyzerResultMock.Setup(x => x.SourceFiles).Returns(Array.Empty<string>());
 
             sourceProjectAnalyzerResultMock.Setup(x => x.ProjectReferences).Returns(new List<string>());
             sourceProjectAnalyzerResultMock.Setup(x => x.References).Returns(Array.Empty<string>());
             sourceProjectAnalyzerResultMock.Setup(x => x.SourceFiles).Returns(new []{csPathName});
             sourceProjectAnalyzerResultMock.Setup(x => x.PreprocessorSymbols).Returns(new []{"NET"});
-            sourceProjectAnalyzerResultMock.Setup(x => x.Properties).Returns(new Dictionary<string, string> { { "IsTestProject", "False" }, { "ProjectTypeGuids", "not testproject" }, {"Language", "C#"} });
-            sourceProjectAnalyzerResultMock.Setup(x => x.ProjectFilePath).Returns(csprojPathName);
+            sourceProjectAnalyzerResultMock.Setup(x => x.Properties).Returns(new Dictionary<string, string>
+                { { "IsTestProject", "False" }, { "ProjectTypeGuids", "not testproject" }, {"Language", "C#"} });
+            sourceProjectAnalyzerResultMock.Setup(x => x.ProjectFilePath)
+                .Returns(csprojPathName);
             sourceProjectAnalyzerResultMock.Setup(x => x.TargetFramework).Returns("net6.0");
             sourceProjectAnalyzerResultMock.Setup(x => x.Succeeded).Returns(true);
 
@@ -200,7 +150,7 @@
 
 
             testProjectProjectFileMock.Setup(x => x.PackageReferences).Returns(new List<IPackageReference>
->>>>>>> c4c98871
+
             {
                 testProjectPackageReferenceMock.Object
             });
