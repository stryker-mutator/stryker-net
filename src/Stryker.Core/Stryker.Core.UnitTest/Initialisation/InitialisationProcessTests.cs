using Buildalyzer;
using Microsoft.CodeAnalysis;
using Mono.Collections.Generic;
using Moq;
using Stryker.Core.Exceptions;
using Stryker.Core.Initialisation;
using Stryker.Core.Options;
using Stryker.Core.ProjectComponents;
using Stryker.Core.TestRunners;
using System.Collections.Generic;
using System.IO.Abstractions.TestingHelpers;
using System.Linq;
using Stryker.Core.Mutants;
using Xunit;

namespace Stryker.Core.UnitTest.Initialisation
{
    public class InitialisationProcessTests
    {
        [Fact]
        public void InitialisationProcess_ShouldCallNeededResolvers()
        {
            var testRunnerMock = new Mock<ITestRunner>(MockBehavior.Strict);
            var inputFileResolverMock = new Mock<IInputFileResolver>(MockBehavior.Strict);
            var initialBuildProcessMock = new Mock<IInitialBuildProcess>(MockBehavior.Strict);
            var initialTestProcessMock = new Mock<IInitialTestProcess>(MockBehavior.Strict);
            var assemblyReferenceResolverMock = new Mock<IAssemblyReferenceResolver>(MockBehavior.Strict);

            testRunnerMock.Setup(x => x.RunAll(It.IsAny<ITimeoutValueCalculator>(), null, null))
                .Returns(new TestRunResult(true)); // testrun is successful
            testRunnerMock.Setup(x => x.DiscoverTests()).Returns(new TestSet());
            testRunnerMock.Setup(x => x.Dispose());
            var projectContents = new CsharpFolderComposite();
            projectContents.Add(new CsharpFileLeaf());
            var folder = new CsharpFolderComposite();
            folder.AddRange(new Collection<IProjectComponent>
                {
                    new CsharpFileLeaf()
                });
<<<<<<< HEAD
            inputFileResolverMock.Setup(x => x.ResolveInput(It.IsAny<StrykerOptions>()))
                .Returns(new ProjectInfo
=======
            inputFileResolverMock.Setup(x => x.ResolveInput(It.IsAny<IStrykerOptions>()))
                .Returns(new ProjectInfo(new MockFileSystem())
>>>>>>> 0c41c5c2
                {
                    ProjectUnderTestAnalyzerResult = TestHelper.SetupProjectAnalyzerResult(
                        references: new string[0]).Object,
                    TestProjectAnalyzerResults = new List<IAnalyzerResult> { TestHelper.SetupProjectAnalyzerResult(
                        projectFilePath: "C://Example/Dir/ProjectFolder").Object
                    },
                    ProjectContents = folder
                });
            initialTestProcessMock.Setup(x => x.InitialTest(It.IsAny<IStrykerOptions>(), It.IsAny<ITestRunner>())).Returns(new InitialTestRun(new TestRunResult(true), new TimeoutValueCalculator(1)));
            initialBuildProcessMock.Setup(x => x.InitialBuild(It.IsAny<bool>(), It.IsAny<string>(), It.IsAny<string>()));
            assemblyReferenceResolverMock.Setup(x => x.LoadProjectReferences(It.IsAny<string[]>()))
                .Returns(Enumerable.Empty<PortableExecutableReference>());

            var target = new InitialisationProcess(
                inputFileResolverMock.Object,
                initialBuildProcessMock.Object,
                initialTestProcessMock.Object,
                testRunnerMock.Object,
                assemblyReferenceResolverMock.Object);

            var options = new StrykerOptions();

            var result = target.Initialize(options);

            inputFileResolverMock.Verify(x => x.ResolveInput(It.IsAny<StrykerOptions>()), Times.Once);
        }

        [Fact]
        public void InitialisationProcess_ShouldThrowOnFailedInitialTestRun()
        {
            var testRunnerMock = new Mock<ITestRunner>(MockBehavior.Strict);
            var inputFileResolverMock = new Mock<IInputFileResolver>(MockBehavior.Strict);
            var initialBuildProcessMock = new Mock<IInitialBuildProcess>(MockBehavior.Strict);
            var initialTestProcessMock = new Mock<IInitialTestProcess>(MockBehavior.Strict);
            var assemblyReferenceResolverMock = new Mock<IAssemblyReferenceResolver>(MockBehavior.Strict);

            testRunnerMock.Setup(x => x.RunAll(It.IsAny<ITimeoutValueCalculator>(), null, null));
            var folder = new CsharpFolderComposite();
            folder.Add(new CsharpFileLeaf());

<<<<<<< HEAD
            inputFileResolverMock.Setup(x => x.ResolveInput(It.IsAny<StrykerOptions>())).Returns(
                new ProjectInfo
=======
            inputFileResolverMock.Setup(x => x.ResolveInput(It.IsAny<IStrykerOptions>())).Returns(
                new ProjectInfo(new MockFileSystem())
>>>>>>> 0c41c5c2
                {
                    ProjectUnderTestAnalyzerResult = TestHelper.SetupProjectAnalyzerResult(
                        references: new string[0]).Object,
                    TestProjectAnalyzerResults = new List<IAnalyzerResult> { TestHelper.SetupProjectAnalyzerResult(
                        projectFilePath: "C://Example/Dir/ProjectFolder").Object
                    },
                    ProjectContents = folder
                });

            initialBuildProcessMock.Setup(x => x.InitialBuild(It.IsAny<bool>(), It.IsAny<string>(), It.IsAny<string>()));
            testRunnerMock.Setup(x => x.DiscoverTests()).Returns(new TestSet());
            testRunnerMock.Setup(x => x.Dispose());
<<<<<<< HEAD
            initialTestProcessMock.Setup(x => x.InitialTest(It.IsAny<ITestRunner>())).Throws(new InputException("")); // failing test
=======
            initialTestProcessMock.Setup(x => x.InitialTest(It.IsAny<IStrykerOptions>(),It.IsAny<ITestRunner>())).Throws(new StrykerInputException("")); // failing test
>>>>>>> 0c41c5c2
            assemblyReferenceResolverMock.Setup(x => x.LoadProjectReferences(It.IsAny<string[]>()))
                .Returns(Enumerable.Empty<PortableExecutableReference>())
                .Verifiable();

            var target = new InitialisationProcess(
                inputFileResolverMock.Object,
                initialBuildProcessMock.Object,
                initialTestProcessMock.Object,
                testRunnerMock.Object,
                assemblyReferenceResolverMock.Object);
            var options = new StrykerOptions();

            target.Initialize(options);
            Assert.Throws<InputException>(() => target.InitialTest(options));

            inputFileResolverMock.Verify(x => x.ResolveInput(It.IsAny<StrykerOptions>()), Times.Once);
            assemblyReferenceResolverMock.Verify();
            initialTestProcessMock.Verify(x => x.InitialTest(It.IsAny<IStrykerOptions>(),testRunnerMock.Object), Times.Once);
        }
    }
}<|MERGE_RESOLUTION|>--- conflicted
+++ resolved
@@ -37,13 +37,8 @@
                 {
                     new CsharpFileLeaf()
                 });
-<<<<<<< HEAD
             inputFileResolverMock.Setup(x => x.ResolveInput(It.IsAny<StrykerOptions>()))
-                .Returns(new ProjectInfo
-=======
-            inputFileResolverMock.Setup(x => x.ResolveInput(It.IsAny<IStrykerOptions>()))
                 .Returns(new ProjectInfo(new MockFileSystem())
->>>>>>> 0c41c5c2
                 {
                     ProjectUnderTestAnalyzerResult = TestHelper.SetupProjectAnalyzerResult(
                         references: new string[0]).Object,
@@ -84,13 +79,8 @@
             var folder = new CsharpFolderComposite();
             folder.Add(new CsharpFileLeaf());
 
-<<<<<<< HEAD
             inputFileResolverMock.Setup(x => x.ResolveInput(It.IsAny<StrykerOptions>())).Returns(
-                new ProjectInfo
-=======
-            inputFileResolverMock.Setup(x => x.ResolveInput(It.IsAny<IStrykerOptions>())).Returns(
                 new ProjectInfo(new MockFileSystem())
->>>>>>> 0c41c5c2
                 {
                     ProjectUnderTestAnalyzerResult = TestHelper.SetupProjectAnalyzerResult(
                         references: new string[0]).Object,
@@ -103,11 +93,7 @@
             initialBuildProcessMock.Setup(x => x.InitialBuild(It.IsAny<bool>(), It.IsAny<string>(), It.IsAny<string>()));
             testRunnerMock.Setup(x => x.DiscoverTests()).Returns(new TestSet());
             testRunnerMock.Setup(x => x.Dispose());
-<<<<<<< HEAD
-            initialTestProcessMock.Setup(x => x.InitialTest(It.IsAny<ITestRunner>())).Throws(new InputException("")); // failing test
-=======
-            initialTestProcessMock.Setup(x => x.InitialTest(It.IsAny<IStrykerOptions>(),It.IsAny<ITestRunner>())).Throws(new StrykerInputException("")); // failing test
->>>>>>> 0c41c5c2
+            initialTestProcessMock.Setup(x => x.InitialTest(It.IsAny<IStrykerOptions>(),It.IsAny<ITestRunner>())).Throws(new InputException("")); // failing test
             assemblyReferenceResolverMock.Setup(x => x.LoadProjectReferences(It.IsAny<string[]>()))
                 .Returns(Enumerable.Empty<PortableExecutableReference>())
                 .Verifiable();
