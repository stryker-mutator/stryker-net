--- conflicted
+++ resolved
@@ -27,15 +27,7 @@
 
             testRunnerMock.Setup(x => x.RunAll(It.IsAny<int>(), It.IsAny<int>()))
                 .Returns(new TestRunResult { Success = true }); // testrun is successful
-<<<<<<< HEAD
-            reporterMock.Setup(x => x.OnInitialisationStarted()).Verifiable();
-            reporterMock.Setup(x => x.OnInitialTestRunStarted()).Verifiable();
-            reporterMock.Setup(x => x.OnInitialBuildStarted()).Verifiable();
-            reporterMock.Setup(x => x.OnInitialisationDone()).Verifiable();
-            inputFileResolverMock.Setup(x => x.ResolveInput(It.IsAny<string>(), It.IsAny<string>(), It.IsAny<List<string>>()))
-=======
             inputFileResolverMock.Setup(x => x.ResolveInput(It.IsAny<string>(), It.IsAny<string>()))
->>>>>>> 653f159f
                 .Returns(new Core.Initialisation.ProjectInfo
                 {
                     TestProjectPath = "c:/test",
@@ -71,12 +63,7 @@
 
             var result = target.Initialize(options);
 
-<<<<<<< HEAD
             inputFileResolverMock.Verify(x => x.ResolveInput(It.IsAny<string>(), It.IsAny<string>(), It.IsAny<List<string>>()), Times.Once);
-            reporterMock.VerifyAll();
-=======
-            inputFileResolverMock.Verify(x => x.ResolveInput(It.IsAny<string>(), It.IsAny<string>()), Times.Once);
->>>>>>> 653f159f
         }
 
         [Fact]
@@ -89,14 +76,7 @@
             var assemblyReferenceResolverMock = new Mock<IAssemblyReferenceResolver>(MockBehavior.Strict);
 
             testRunnerMock.Setup(x => x.RunAll(It.IsAny<int>(), It.IsAny<int>()));
-<<<<<<< HEAD
-            reporterMock.Setup(x => x.OnInitialisationStarted()).Verifiable();
-            reporterMock.Setup(x => x.OnInitialTestRunStarted()).Verifiable();
-            reporterMock.Setup(x => x.OnInitialBuildStarted()).Verifiable();
-            inputFileResolverMock.Setup(x => x.ResolveInput(It.IsAny<string>(), It.IsAny<string>(), It.IsAny<List<string>>())).Returns(
-=======
             inputFileResolverMock.Setup(x => x.ResolveInput(It.IsAny<string>(), It.IsAny<string>())).Returns(
->>>>>>> 653f159f
                 new Core.Initialisation.ProjectInfo
                 {
                     TestProjectPath = "c:/test",
@@ -131,12 +111,7 @@
 
             var exception = Assert.Throws<InitialTestRunFailedException>(() => target.Initialize(options));
 
-<<<<<<< HEAD
             inputFileResolverMock.Verify(x => x.ResolveInput(It.IsAny<string>(), It.IsAny<string>(), It.IsAny<List<string>>()), Times.Once);
-            reporterMock.Verify();
-=======
-            inputFileResolverMock.Verify(x => x.ResolveInput(It.IsAny<string>(), It.IsAny<string>()), Times.Once);
->>>>>>> 653f159f
             assemblyReferenceResolverMock.Verify();
             initialTestProcessMock.Verify(x => x.InitialTest(testRunnerMock.Object), Times.Once);
         }
