--- conflicted
+++ resolved
@@ -57,11 +57,7 @@
                 testRunnerMock.Object, 
                 assemblyReferenceResolverMock.Object);
 
-<<<<<<< HEAD
-            var options = new StrykerOptions("c:/test", "Console", "", 2000, null, false, 1, 80, 60, 0, "[]");
-=======
-            var options = new StrykerOptions("c:/test", "Console", "", 2000, null, null, false, 1, 80, 60, 0);
->>>>>>> 3ed02067
+            var options = new StrykerOptions("c:/test", "Console", "", 2000, null, null, false, 1, 80, 60, 0, null);
 
 
             var result = target.Initialize(options);
@@ -109,11 +105,7 @@
                 initialTestProcessMock.Object,
                 testRunnerMock.Object, 
                 assemblyReferenceResolverMock.Object);
-<<<<<<< HEAD
-            var options = new StrykerOptions("c:/test", "Console", "", 2000, null, false, 1, 80, 60, 0, "[]");
-=======
-            var options = new StrykerOptions("c:/test", "Console", "", 2000, null, null, false, 1, 80, 60, 0);
->>>>>>> 3ed02067
+            var options = new StrykerOptions("c:/test", "Console", "", 2000, null, null, false, 1, 80, 60, 0, null);
 
 
             var exception = Assert.Throws<StrykerInputException>(() => target.Initialize(options));
