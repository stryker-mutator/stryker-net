--- conflicted
+++ resolved
@@ -15,14 +15,11 @@
 using Stryker.Core.ProjectComponents.SourceProjects;
 using Stryker.Core.ProjectComponents.TestProjects;
 using Stryker.Core.TestRunners;
-<<<<<<< HEAD
 using System.Collections.Generic;
 using System.IO.Abstractions.TestingHelpers;
 using System.Linq;
 using Stryker.Core.Mutants;
-=======
 using Stryker.Core.TestRunners.VsTest;
->>>>>>> c4c98871
 using Xunit;
 
 namespace Stryker.Core.UnitTest.Initialisation
@@ -41,29 +38,8 @@
             {
                 new CsharpFileLeaf()
             });
-<<<<<<< HEAD
             inputFileResolverMock.Setup(x =>
-                    x.ResolveInput(It.IsAny<StrykerOptions>(), It.IsAny<IEnumerable<IAnalyzerResult>>()))
-                .Returns(new ProjectInfo(new MockFileSystem())
-                {
-                    ProjectUnderTestAnalyzerResult = TestHelper.SetupProjectAnalyzerResult(
-                        references: new string[0]).Object,
-                    TestProjectAnalyzerResults = new List<IAnalyzerResult>
-                    {
-                        TestHelper.SetupProjectAnalyzerResult(
-                            projectFilePath: "C://Example/Dir/ProjectFolder",
-                            targetFramework: "netcoreapp2.1").Object
-                    },
-                    ProjectContents = folder
-                });
-            initialTestProcessMock.Setup(x => x.InitialTest(It.IsAny<StrykerOptions>(), It.IsAny<ITestRunner>()))
-                .Returns(new InitialTestRun(new TestRunResult(true), new TimeoutValueCalculator(1)));
-            initialBuildProcessMock.Setup(x =>
-                x.InitialBuild(It.IsAny<bool>(), It.IsAny<string>(), It.IsAny<string>(), null));
-            assemblyReferenceResolverMock.Setup(x => x.LoadProjectReferences(It.IsAny<string[]>()))
-                .Returns(Enumerable.Empty<PortableExecutableReference>());
-=======
-            inputFileResolverMock.Setup(x => x.ResolveSourceProjectInfos(It.IsAny<StrykerOptions>()))
+                    x.ResolveSourceProjectInfos(It.IsAny<StrykerOptions>()))
                 .Returns(new[] {new SourceProjectInfo
                 {
                     AnalyzerResult = TestHelper.SetupProjectAnalyzerResult(references: Array.Empty<string>()).Object,
@@ -95,7 +71,8 @@
             var folder = new CsharpFolderComposite();
             folder.Add(new CsharpFileLeaf());
 
-            inputFileResolverMock.Setup(x => x.ResolveSourceProjectInfos(It.IsAny<StrykerOptions>())).Returns(
+            inputFileResolverMock.Setup(x => x.ResolveSourceProjectInfos(It.IsAny<StrykerOptions>()))
+                .Returns(
                 new[] {new SourceProjectInfo() {
                     AnalyzerResult = TestHelper.SetupProjectAnalyzerResult(
                         references: Array.Empty<string>()).Object,
@@ -103,32 +80,26 @@
                 }});
 
             inputFileResolverMock.SetupGet( x => x.FileSystem).Returns(new FileSystem());
-            initialBuildProcessMock.Setup(x => x.InitialBuild(It.IsAny<bool>(), It.IsAny<string>(), It.IsAny<string>(), null));
+            initialBuildProcessMock.Setup(x =>
+                x.InitialBuild(It.IsAny<bool>(), It.IsAny<string>(), It.IsAny<string>(), null));
             testRunnerMock.Setup(x => x.GetTests( It.IsAny<IProjectAndTests>())).Returns(new TestSet());
             testRunnerMock.Setup(x => x.DiscoverTests( It.IsAny<string>())).Returns(true);
             initialTestProcessMock.Setup(x => x.InitialTest(It.IsAny<StrykerOptions>(), It.IsAny<IProjectAndTests>(),It.IsAny<ITestRunner>())).Throws(new InputException("")); // failing test
->>>>>>> c4c98871
-
-            var target = new InitialisationProcess(inputFileResolverMock.Object,
-                initialBuildProcessMock.Object,
-                initialTestProcessMock.Object);
-            var options = new StrykerOptions
-            {
-                ProjectName = "TheProjectName",
-                ProjectVersion = "TheProjectVersion"
-            };
-
-<<<<<<< HEAD
-            var result = target.Initialize(options, null);
-
-            inputFileResolverMock.Verify(
-                x => x.ResolveInput(It.IsAny<StrykerOptions>(), It.IsAny<IEnumerable<IAnalyzerResult>>()), Times.Once);
-=======
+
+            var target = new InitialisationProcess(inputFileResolverMock.Object,
+                initialBuildProcessMock.Object,
+                initialTestProcessMock.Object);
+            var options = new StrykerOptions
+            {
+                ProjectName = "TheProjectName",
+                ProjectVersion = "TheProjectVersion"
+            };
+
             var projects = target.GetMutableProjectsInfo(options);
             target.BuildProjects(options, projects);
             Assert.Throws<InputException>(() => target.GetMutationTestInputs(options, projects, testRunnerMock.Object));
-            initialTestProcessMock.Verify(x => x.InitialTest(It.IsAny<StrykerOptions>(), It.IsAny<IProjectAndTests>(), testRunnerMock.Object), Times.Once);
->>>>>>> c4c98871
+            initialTestProcessMock.Verify(
+                x => x.InitialTest(It.IsAny<StrykerOptions>(), It.IsAny<IProjectAndTests>(), testRunnerMock.Object), Times.Once);
         }
 
         [Fact]
@@ -143,40 +114,12 @@
             var folder = new CsharpFolderComposite();
             folder.Add(new CsharpFileLeaf());
 
-<<<<<<< HEAD
-            inputFileResolverMock.Setup(x =>
-                x.ResolveInput(It.IsAny<StrykerOptions>(), It.IsAny<IEnumerable<IAnalyzerResult>>())).Returns(
-                new ProjectInfo(new MockFileSystem())
-                {
-                    ProjectUnderTestAnalyzerResult = TestHelper.SetupProjectAnalyzerResult(
-                        references: new string[0]).Object,
-                    TestProjectAnalyzerResults = new List<IAnalyzerResult>
-                    {
-                        TestHelper.SetupProjectAnalyzerResult(
-                            projectFilePath: "C://Example/Dir/ProjectFolder",
-                            targetFramework: "netcoreapp2.1").Object
-                    },
-                    ProjectContents = folder
-                });
-
-            initialBuildProcessMock.Setup(x =>
-                x.InitialBuild(It.IsAny<bool>(), It.IsAny<string>(), It.IsAny<string>(), null));
-            testRunnerMock.Setup(x => x.DiscoverTests()).Returns(new TestSet());
-            initialTestProcessMock.Setup(x => x.InitialTest(It.IsAny<StrykerOptions>(), It.IsAny<ITestRunner>()))
-                .Throws(new InputException("")); // failing test
-            assemblyReferenceResolverMock.Setup(x => x.LoadProjectReferences(It.IsAny<string[]>()))
-                .Returns(Enumerable.Empty<PortableExecutableReference>())
-                .Verifiable();
-
-            var target = new InitialisationProcess(
-                inputFileResolverMock.Object,
-=======
 
             inputFileResolverMock.Setup(x => x.ResolveSourceProjectInfos(It.IsAny<StrykerOptions>())).Returns(
                 new[] { new SourceProjectInfo { AnalyzerResult = TestHelper.SetupProjectAnalyzerResult(references: Array.Empty<string>()).Object, TestProjectsInfo = new TestProjectsInfo(new MockFileSystem()) } });
 
-            inputFileResolverMock.SetupGet( x => x.FileSystem).Returns(fileSystemMock);
-            initialBuildProcessMock.Setup(x => x.InitialBuild(It.IsAny<bool>(), It.IsAny<string>(), It.IsAny<string>(), null));
+            inputFileResolverMock.SetupGet( x => x.FileSystem).Returns(fileSystemMock);initialBuildProcessMock.Setup(x =>
+                x.InitialBuild(It.IsAny<bool>(), It.IsAny<string>(), It.IsAny<string>(), null));
             var failedTest = Guid.NewGuid();
             var ranTests = new TestGuidsList(failedTest, Guid.NewGuid());
             var testSet = new TestSet();
@@ -187,12 +130,12 @@
             testRunnerMock.Setup(x => x.DiscoverTests(It.IsAny<string>())).Returns(true);
             testRunnerMock.Setup(x => x.GetTests(It.IsAny<IProjectAndTests>())).Returns(testSet);
             var failedTests = new TestGuidsList(failedTest);
-            initialTestProcessMock.Setup(x => x.InitialTest(It.IsAny<StrykerOptions>(), It.IsAny<IProjectAndTests>(),It.IsAny<ITestRunner>())).Returns(
+            initialTestProcessMock.Setup(x => x.InitialTest(It.IsAny<StrykerOptions>(), It.IsAny<IProjectAndTests>(),It.IsAny<ITestRunner>()))
+                .Returns(
                 new InitialTestRun(
                 new TestRunResult(Array.Empty<VsTestDescription>() ,ranTests, failedTests, TestGuidsList.NoTest(), string.Empty, Enumerable.Empty<string>(),TimeSpan.Zero), new TimeoutValueCalculator(0) )); // failing test
 
             var target = new InitialisationProcess(inputFileResolverMock.Object,
->>>>>>> c4c98871
                 initialBuildProcessMock.Object,
                 initialTestProcessMock.Object);
             var options = new StrykerOptions
@@ -221,20 +164,14 @@
             folder.Add(new CsharpFileLeaf());
 
 
-            inputFileResolverMock.Setup(x => x.ResolveSourceProjectInfos(It.IsAny<StrykerOptions>())).Returns(
+            inputFileResolverMock.Setup(
+                x => x.ResolveSourceProjectInfos(It.IsAny<StrykerOptions>())).Returns(
                 new [] {new SourceProjectInfo {
                     AnalyzerResult = TestHelper.SetupProjectAnalyzerResult(
                         references: Array.Empty<string>()).Object,
                     TestProjectsInfo = new TestProjectsInfo(new MockFileSystem())
                 }});
 
-<<<<<<< HEAD
-            inputFileResolverMock.Verify(
-                x => x.ResolveInput(It.IsAny<StrykerOptions>(), It.IsAny<IEnumerable<IAnalyzerResult>>()), Times.Once);
-            assemblyReferenceResolverMock.Verify();
-            initialTestProcessMock.Verify(x => x.InitialTest(It.IsAny<StrykerOptions>(), testRunnerMock.Object),
-                Times.Once);
-=======
             inputFileResolverMock.SetupGet( x => x.FileSystem).Returns(new FileSystem());
             initialBuildProcessMock.Setup(x => x.InitialBuild(It.IsAny<bool>(), It.IsAny<string>(), It.IsAny<string>(), null));
             var failedTest = Guid.NewGuid();
@@ -271,7 +208,6 @@
 
                 testInputs.ShouldNotBeEmpty();
             }
->>>>>>> c4c98871
         }
 
 
@@ -286,41 +222,19 @@
             var folder = new CsharpFolderComposite();
             folder.Add(new CsharpFileLeaf());
 
-<<<<<<< HEAD
             inputFileResolverMock.Setup(x =>
-                x.ResolveInput(It.IsAny<StrykerOptions>(), It.IsAny<IEnumerable<IAnalyzerResult>>())).Returns(
-                new ProjectInfo(new MockFileSystem())
-                {
-                    ProjectUnderTestAnalyzerResult = TestHelper.SetupProjectAnalyzerResult(
-                        references: new string[0]).Object,
-                    TestProjectAnalyzerResults = new List<IAnalyzerResult>
-                    {
-                        TestHelper.SetupProjectAnalyzerResult(
-                            projectFilePath: "C://Example/Dir/ProjectFolder",
-                            targetFramework: "netcoreapp2.1").Object
-                    },
-                    ProjectContents = folder
-                });
-
+                x.ResolveSourceProjectInfos(It.IsAny<StrykerOptions>())).Returns(
+                new[] { new SourceProjectInfo() { AnalyzerResult = TestHelper.SetupProjectAnalyzerResult(references: Array.Empty<string>()).Object, TestProjectsInfo = new TestProjectsInfo(new MockFileSystem()) } });
+
+
+            inputFileResolverMock.SetupGet( x => x.FileSystem).Returns(new FileSystem());
             initialBuildProcessMock.Setup(x =>
                 x.InitialBuild(It.IsAny<bool>(), It.IsAny<string>(), It.IsAny<string>(), null));
-            var testSet = new TestSet();
-            testSet.RegisterTest(new TestDescription(Guid.Empty, "test", "test.cs"));
-            testRunnerMock.Setup(x => x.DiscoverTests()).Returns(testSet);
-            initialTestProcessMock.Setup(x => x.InitialTest(It.IsAny<StrykerOptions>(), It.IsAny<ITestRunner>()))
-=======
-            inputFileResolverMock.Setup(x => x.ResolveSourceProjectInfos(It.IsAny<StrykerOptions>())).Returns(
-                new[] { new SourceProjectInfo() { AnalyzerResult = TestHelper.SetupProjectAnalyzerResult(references: Array.Empty<string>()).Object, TestProjectsInfo = new TestProjectsInfo(new MockFileSystem()) } });
-
-
-            inputFileResolverMock.SetupGet( x => x.FileSystem).Returns(new FileSystem());
-            initialBuildProcessMock.Setup(x => x.InitialBuild(It.IsAny<bool>(), It.IsAny<string>(), It.IsAny<string>(), null));
             var testSet = new TestSet();
             testSet.RegisterTest(new TestDescription(Guid.Empty, "test", "test.cs"));
             testRunnerMock.Setup(x => x.DiscoverTests( It.IsAny<string>())).Returns(true);
             testRunnerMock.Setup(x => x.GetTests( It.IsAny<IProjectAndTests>())).Returns(testSet);
             initialTestProcessMock.Setup(x => x.InitialTest(It.IsAny<StrykerOptions>(), It.IsAny<IProjectAndTests>(),It.IsAny<ITestRunner>()))
->>>>>>> c4c98871
                 .Returns(new InitialTestRun(new TestRunResult(true), null)); // failing test
 
             var target = new InitialisationProcess(inputFileResolverMock.Object,
@@ -332,23 +246,15 @@
                 ProjectVersion = "TheProjectVersion"
             };
 
-<<<<<<< HEAD
-            target.Initialize(options, null);
-            target.InitialTest(options);
+            var projects = target.GetMutableProjectsInfo(options);
+            target.BuildProjects(options, projects);
+            var input = target.GetMutationTestInputs(options, projects, testRunnerMock.Object).First();
 
             inputFileResolverMock.Verify(
-                x => x.ResolveInput(It.IsAny<StrykerOptions>(), It.IsAny<IEnumerable<IAnalyzerResult>>()), Times.Once);
-            assemblyReferenceResolverMock.Verify();
-            initialTestProcessMock.Verify(x => x.InitialTest(It.IsAny<StrykerOptions>(), testRunnerMock.Object),
+                x => x.ResolveSourceProjectInfos(It.IsAny<StrykerOptions>()), Times.Once);
+
+            initialTestProcessMock.Verify(x => x.InitialTest(It.IsAny<StrykerOptions>(), It.IsAny<IProjectAndTests>(),testRunnerMock.Object),
                 Times.Once);
-=======
-            var projects = target.GetMutableProjectsInfo(options);
-            target.BuildProjects(options, projects);
-            var input = target.GetMutationTestInputs(options, projects, testRunnerMock.Object).First();
- 
-            inputFileResolverMock.Verify(x => x.ResolveSourceProjectInfos(It.IsAny<StrykerOptions>()), Times.Once);
-            initialTestProcessMock.Verify(x => x.InitialTest(It.IsAny<StrykerOptions>(), It.IsAny<IProjectAndTests>(), testRunnerMock.Object), Times.Once);
->>>>>>> c4c98871
         }
 
 
@@ -367,41 +273,14 @@
             var folder = new CsharpFolderComposite();
             folder.Add(new CsharpFileLeaf());
 
-<<<<<<< HEAD
-            inputFileResolverMock.Setup(x =>
-                x.ResolveInput(It.IsAny<StrykerOptions>(), It.IsAny<IEnumerable<IAnalyzerResult>>())).Returns(
-                new ProjectInfo(new MockFileSystem())
-                {
-                    ProjectUnderTestAnalyzerResult = TestHelper.SetupProjectAnalyzerResult(
-                        references: new string[0]).Object,
-                    TestProjectAnalyzerResults = new List<IAnalyzerResult>
-                    {
-                        TestHelper.SetupProjectAnalyzerResult(
-                            projectFilePath: "C://Example/Dir/ProjectFolder",
-                            targetFramework: "netcoreapp2.1",
-                            references: new[] { libraryName }).Object
-                    },
-                    ProjectContents = folder
-                });
-
-            initialBuildProcessMock.Setup(x =>
-                x.InitialBuild(It.IsAny<bool>(), It.IsAny<string>(), It.IsAny<string>(), null));
-            testRunnerMock.Setup(x => x.DiscoverTests()).Returns(new TestSet());
-            initialTestProcessMock.Setup(x => x.InitialTest(It.IsAny<StrykerOptions>(), It.IsAny<ITestRunner>()))
-                .Returns(new InitialTestRun(new TestRunResult(true), null)); // failing test
-            assemblyReferenceResolverMock.Setup(x => x.LoadProjectReferences(It.IsAny<string[]>()))
-                .Returns(Enumerable.Empty<PortableExecutableReference>())
-                .Verifiable();
-=======
 
             var testProjectAnalyzerResult = TestHelper.SetupProjectAnalyzerResult(
                 projectFilePath: "C://Example/Dir/ProjectFolder",
                 targetFramework: "netcoreapp2.1",
                 references: new[] { libraryName }).Object;
 
-            inputFileResolverMock.SetupGet( x => x.FileSystem).Returns(new FileSystem());
-
-            inputFileResolverMock.Setup(x => x.ResolveSourceProjectInfos(It.IsAny<StrykerOptions>())).Returns(
+            inputFileResolverMock.SetupGet( x => x.FileSystem).Returns(new FileSystem());            inputFileResolverMock.Setup(x =>
+                x.ResolveSourceProjectInfos(It.IsAny<StrykerOptions>())).Returns(
                 new[] {new SourceProjectInfo
                 {
                     AnalyzerResult = TestHelper.SetupProjectAnalyzerResult(
@@ -409,12 +288,12 @@
                     TestProjectsInfo = new TestProjectsInfo(new MockFileSystem()){TestProjects = new List<TestProject> {new(new MockFileSystem(), testProjectAnalyzerResult)}}
                 }});
 
-            initialBuildProcessMock.Setup(x => x.InitialBuild(It.IsAny<bool>(), It.IsAny<string>(), It.IsAny<string>(), null));
+            initialBuildProcessMock.Setup(x =>
+                x.InitialBuild(It.IsAny<bool>(), It.IsAny<string>(), It.IsAny<string>(), null));
             testRunnerMock.Setup(x => x.DiscoverTests( It.IsAny<string>())).Returns(false);
             testRunnerMock.Setup(x => x.GetTests( It.IsAny<IProjectAndTests>())).Returns(new TestSet());
             initialTestProcessMock.Setup(x => x.InitialTest(It.IsAny<StrykerOptions>(),  It.IsAny<IProjectAndTests>(),It.IsAny<ITestRunner>()))
                 .Returns(new InitialTestRun(new TestRunResult(Array.Empty<VsTestDescription>(),  TestGuidsList.NoTest(), TestGuidsList.NoTest(), TestGuidsList.NoTest(), string.Empty, Enumerable.Empty<string>(), TimeSpan.Zero), null)); // failing test
->>>>>>> c4c98871
 
             var target = new InitialisationProcess(inputFileResolverMock.Object,
                 initialBuildProcessMock.Object,
