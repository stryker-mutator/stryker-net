﻿using Buildalyzer;
using Microsoft.CodeAnalysis;
using Moq;
using Stryker.Core.Exceptions;
using Stryker.Core.Initialisation;
using Stryker.Core.Options;
using Stryker.Core.ProjectComponents;
using Stryker.Core.TestRunners;
using System.Collections.Generic;
using System.Linq;
using Xunit;

namespace Stryker.Core.UnitTest.Initialisation
{
    public class InitialisationProcessTests
    {
        [Fact]
        public void InitialisationProcess_ShouldCallNeededResolvers()
        {
            var testRunnerMock = new Mock<ITestRunner>(MockBehavior.Strict);
            var inputFileResolverMock = new Mock<IInputFileResolver>(MockBehavior.Strict);
            var initialBuildProcessMock = new Mock<IInitialBuildProcess>(MockBehavior.Strict);
            var initialTestProcessMock = new Mock<IInitialTestProcess>(MockBehavior.Strict);
            var assemblyReferenceResolverMock = new Mock<IAssemblyReferenceResolver>(MockBehavior.Strict);

            testRunnerMock.Setup(x => x.RunAll(It.IsAny<int>(), null, null))
                .Returns(new TestRunResult(true)); // testrun is successful
            testRunnerMock.Setup(x => x.DiscoverNumberOfTests()).Returns(999);
            testRunnerMock.Setup(x => x.Dispose());
<<<<<<< HEAD
            inputFileResolverMock.Setup(x => x.ResolveInput(It.IsAny<StrykerProjectOptions>()))
                .Returns(new ProjectInfo
=======
            var projectContents = new FolderComposite();
            projectContents.Add(new FileLeaf
            {
                Name = "SomeFile.cs"
            });
            inputFileResolverMock.Setup(x => x.ResolveInput(It.IsAny<StrykerOptions>()))
                .Returns((new ProjectInfo
>>>>>>> 04cafee8
                {
                    ProjectUnderTestAnalyzerResult = TestHelper.SetupProjectAnalyzerResult(
                        references: new string[0]).Object,
                    TestProjectAnalyzerResults = new List<IAnalyzerResult> { TestHelper.SetupProjectAnalyzerResult(
                        projectFilePath: "C://Example/Dir/ProjectFolder").Object
                    },
                    ProjectContents = projectContents
                }));
            initialTestProcessMock.Setup(x => x.InitialTest(It.IsAny<ITestRunner>())).Returns(999);
            initialBuildProcessMock.Setup(x => x.InitialBuild(It.IsAny<bool>(), It.IsAny<string>(), It.IsAny<string>()));
            assemblyReferenceResolverMock.Setup(x => x.LoadProjectReferences(It.IsAny<string[]>()))
                .Returns(Enumerable.Empty<PortableExecutableReference>());

            var target = new InitialisationProcess(
                inputFileResolverMock.Object,
                initialBuildProcessMock.Object,
                initialTestProcessMock.Object,
                testRunnerMock.Object,
                assemblyReferenceResolverMock.Object);

            var options = new StrykerProjectOptions();

            var result = target.Initialize(options);

            inputFileResolverMock.Verify(x => x.ResolveInput(It.IsAny<StrykerProjectOptions>()), Times.Once);
        }

        [Fact]
        public void InitialisationProcess_ShouldThrowOnFailedInitialTestRun()
        {
            var testRunnerMock = new Mock<ITestRunner>(MockBehavior.Strict);
            var inputFileResolverMock = new Mock<IInputFileResolver>(MockBehavior.Strict);
            var initialBuildProcessMock = new Mock<IInitialBuildProcess>(MockBehavior.Strict);
            var initialTestProcessMock = new Mock<IInitialTestProcess>(MockBehavior.Strict);
            var assemblyReferenceResolverMock = new Mock<IAssemblyReferenceResolver>(MockBehavior.Strict);

            testRunnerMock.Setup(x => x.RunAll(It.IsAny<int>(), null, null));
<<<<<<< HEAD
            inputFileResolverMock.Setup(x => x.ResolveInput(It.IsAny<StrykerProjectOptions>())).Returns(
=======
            var folder = new FolderComposite
            {
                Name = "ProjectRoot"
            };
            folder.Add(new FileLeaf
            {
                Name = "SomeFile.cs"
            });

            inputFileResolverMock.Setup(x => x.ResolveInput(It.IsAny<StrykerOptions>())).Returns(
>>>>>>> 04cafee8
                new ProjectInfo
                {
                    ProjectUnderTestAnalyzerResult = TestHelper.SetupProjectAnalyzerResult(
                        references: new string[0]).Object,
                    TestProjectAnalyzerResults = new List<IAnalyzerResult> { TestHelper.SetupProjectAnalyzerResult(
                        projectFilePath: "C://Example/Dir/ProjectFolder").Object
                    },
                    ProjectContents = folder
                });

            initialBuildProcessMock.Setup(x => x.InitialBuild(It.IsAny<bool>(), It.IsAny<string>(), It.IsAny<string>()));
            testRunnerMock.Setup(x => x.DiscoverNumberOfTests()).Returns(999);
            testRunnerMock.Setup(x => x.Dispose());
            initialTestProcessMock.Setup(x => x.InitialTest(It.IsAny<ITestRunner>())).Throws(new StrykerInputException("")); // failing test
            assemblyReferenceResolverMock.Setup(x => x.LoadProjectReferences(It.IsAny<string[]>()))
                .Returns(Enumerable.Empty<PortableExecutableReference>())
                .Verifiable();

            var target = new InitialisationProcess(
                inputFileResolverMock.Object,
                initialBuildProcessMock.Object,
                initialTestProcessMock.Object,
                testRunnerMock.Object,
                assemblyReferenceResolverMock.Object);
            var options = new StrykerProjectOptions();

            target.Initialize(options);
            Assert.Throws<StrykerInputException>(() => target.InitialTest(options));

            inputFileResolverMock.Verify(x => x.ResolveInput(It.IsAny<StrykerProjectOptions>()), Times.Once);
            assemblyReferenceResolverMock.Verify();
            initialTestProcessMock.Verify(x => x.InitialTest(testRunnerMock.Object), Times.Once);
        }
    }
}<|MERGE_RESOLUTION|>--- conflicted
+++ resolved
@@ -27,26 +27,31 @@
                 .Returns(new TestRunResult(true)); // testrun is successful
             testRunnerMock.Setup(x => x.DiscoverNumberOfTests()).Returns(999);
             testRunnerMock.Setup(x => x.Dispose());
-<<<<<<< HEAD
-            inputFileResolverMock.Setup(x => x.ResolveInput(It.IsAny<StrykerProjectOptions>()))
-                .Returns(new ProjectInfo
-=======
             var projectContents = new FolderComposite();
             projectContents.Add(new FileLeaf
             {
                 Name = "SomeFile.cs"
             });
-            inputFileResolverMock.Setup(x => x.ResolveInput(It.IsAny<StrykerOptions>()))
+            inputFileResolverMock.Setup(x => x.ResolveInput(It.IsAny<StrykerProjectOptions>()))
                 .Returns((new ProjectInfo
->>>>>>> 04cafee8
                 {
                     ProjectUnderTestAnalyzerResult = TestHelper.SetupProjectAnalyzerResult(
                         references: new string[0]).Object,
                     TestProjectAnalyzerResults = new List<IAnalyzerResult> { TestHelper.SetupProjectAnalyzerResult(
                         projectFilePath: "C://Example/Dir/ProjectFolder").Object
                     },
-                    ProjectContents = projectContents
-                }));
+                    ProjectContents = new FolderComposite
+                    {
+                        Name = "ProjectRoot",
+                        Children = new Collection<ProjectComponent>
+                        {
+                            new FileLeaf
+                            {
+                                Name = "SomeFile.cs"
+                            }
+                        }
+                    }
+                });
             initialTestProcessMock.Setup(x => x.InitialTest(It.IsAny<ITestRunner>())).Returns(999);
             initialBuildProcessMock.Setup(x => x.InitialBuild(It.IsAny<bool>(), It.IsAny<string>(), It.IsAny<string>()));
             assemblyReferenceResolverMock.Setup(x => x.LoadProjectReferences(It.IsAny<string[]>()))
@@ -76,9 +81,6 @@
             var assemblyReferenceResolverMock = new Mock<IAssemblyReferenceResolver>(MockBehavior.Strict);
 
             testRunnerMock.Setup(x => x.RunAll(It.IsAny<int>(), null, null));
-<<<<<<< HEAD
-            inputFileResolverMock.Setup(x => x.ResolveInput(It.IsAny<StrykerProjectOptions>())).Returns(
-=======
             var folder = new FolderComposite
             {
                 Name = "ProjectRoot"
@@ -88,8 +90,7 @@
                 Name = "SomeFile.cs"
             });
 
-            inputFileResolverMock.Setup(x => x.ResolveInput(It.IsAny<StrykerOptions>())).Returns(
->>>>>>> 04cafee8
+            inputFileResolverMock.Setup(x => x.ResolveInput(It.IsAny<StrykerProjectOptions>())).Returns(
                 new ProjectInfo
                 {
                     ProjectUnderTestAnalyzerResult = TestHelper.SetupProjectAnalyzerResult(
