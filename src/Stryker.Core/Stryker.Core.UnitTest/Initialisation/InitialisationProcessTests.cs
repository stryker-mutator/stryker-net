﻿using Microsoft.CodeAnalysis;
using Moq;
using Stryker.Core.Exceptions;
using Stryker.Core.Initialisation;
using Stryker.Core.Initialisation.ProjectComponent;
using Stryker.Core.Options;
using Stryker.Core.Reporters;
using Stryker.Core.TestRunners;
using System.Collections.ObjectModel;
using System.Linq;
using Xunit;
using System.Collections.Generic;

namespace Stryker.Core.UnitTest.Initialisation
{
    public class InitialisationProcessTests
    {
        [Fact]
        public void InitialisationProcess_ShouldCallNeededResolvers()
        {
            var testRunnerMock = new Mock<ITestRunner>(MockBehavior.Strict);
            var inputFileResolverMock = new Mock<IInputFileResolver>(MockBehavior.Strict);
            var initialBuildProcessMock = new Mock<IInitialBuildProcess>(MockBehavior.Strict);
            var initialTestProcessMock = new Mock<IInitialTestProcess>(MockBehavior.Strict);
            var assemblyReferenceResolverMock = new Mock<IAssemblyReferenceResolver>(MockBehavior.Strict);

            testRunnerMock.Setup(x => x.RunAll(It.IsAny<int>(), It.IsAny<int>()))
                .Returns(new TestRunResult { Success = true }); // testrun is successful
            inputFileResolverMock.Setup(x => x.ResolveInput(It.IsAny<string>(), It.IsAny<string>(), It.IsAny<List<string>>()))
                .Returns(new Core.Initialisation.ProjectInfo
                {
                    TestProjectPath = "c:/test",
                    ProjectContents = new FolderComposite
                    {
                        Name = "ProjectRoot",
                        Children = new Collection<ProjectComponent>
                        {
                            new FileLeaf
                            {
                                Name = "SomeFile.cs"
                            }
                        }
                    },
                    ProjectUnderTestAssemblyName = "ExampleProject.dll",
                    ProjectUnderTestPath = @"c:\ExampleProject\",
                    TargetFramework = "netcoreapp2.0"
                });
            initialTestProcessMock.Setup(x => x.InitialTest(It.IsAny<ITestRunner>())).Returns(999);
            initialBuildProcessMock.Setup(x => x.InitialBuild(It.IsAny<string>(), It.IsAny<string>()));
            assemblyReferenceResolverMock.Setup(x => x.ResolveReferences(It.IsAny<string>(), It.IsAny<string>(), It.IsAny<string>()))
                .Returns(Enumerable.Empty<PortableExecutableReference>());

            var target = new InitialisationProcess(
                inputFileResolverMock.Object, 
                initialBuildProcessMock.Object,
                initialTestProcessMock.Object,
                testRunnerMock.Object, 
                assemblyReferenceResolverMock.Object);

<<<<<<< HEAD
            var options = new StrykerOptions("c:/test", "Console", "", 2000, null, null, false, 1, 80, 60, 0, null);

=======
            var options = new StrykerOptions();
>>>>>>> 8a0b6347

            var result = target.Initialize(options);

            inputFileResolverMock.Verify(x => x.ResolveInput(It.IsAny<string>(), It.IsAny<string>(), It.IsAny<List<string>>()), Times.Once);
        }

        [Fact]
        public void InitialisationProcess_ShouldThrowOnFailedInitialTestRun()
        {
            var testRunnerMock = new Mock<ITestRunner>(MockBehavior.Strict);
            var inputFileResolverMock = new Mock<IInputFileResolver>(MockBehavior.Strict);
            var initialBuildProcessMock = new Mock<IInitialBuildProcess>(MockBehavior.Strict);
            var initialTestProcessMock = new Mock<IInitialTestProcess>(MockBehavior.Strict);
            var assemblyReferenceResolverMock = new Mock<IAssemblyReferenceResolver>(MockBehavior.Strict);

            testRunnerMock.Setup(x => x.RunAll(It.IsAny<int>(), It.IsAny<int>()));
            inputFileResolverMock.Setup(x => x.ResolveInput(It.IsAny<string>(), It.IsAny<string>(), It.IsAny<List<string>>())).Returns(
                new Core.Initialisation.ProjectInfo
                {
                    TestProjectPath = "c:/test",
                    ProjectContents = new FolderComposite
                    {
                        Name = "ProjectRoot",
                        Children = new Collection<ProjectComponent>
                        {
                            new FileLeaf
                            {
                                Name = "SomeFile.cs"
                            }
                        }
                    },
                    ProjectUnderTestAssemblyName = "ExampleProject.dll",
                    ProjectUnderTestPath = @"c:\ExampleProject\",
                    TargetFramework = "netcoreapp2.0"
                });
            initialBuildProcessMock.Setup(x => x.InitialBuild(It.IsAny<string>(), It.IsAny<string>()));
            initialTestProcessMock.Setup(x => x.InitialTest(It.IsAny<ITestRunner>())).Throws(new StrykerInputException("")); // failing test
            assemblyReferenceResolverMock.Setup(x => x.ResolveReferences(It.IsAny<string>(), It.IsAny<string>(), It.IsAny<string>()))
                .Returns(Enumerable.Empty<PortableExecutableReference>()).Verifiable();

            var target = new InitialisationProcess(
                inputFileResolverMock.Object, 
                initialBuildProcessMock.Object,
                initialTestProcessMock.Object,
                testRunnerMock.Object, 
                assemblyReferenceResolverMock.Object);
<<<<<<< HEAD
            var options = new StrykerOptions("c:/test", "Console", "", 2000, null, null, false, 1, 80, 60, 0, null);

=======
            var options = new StrykerOptions();
>>>>>>> 8a0b6347

            var exception = Assert.Throws<StrykerInputException>(() => target.Initialize(options));

            inputFileResolverMock.Verify(x => x.ResolveInput(It.IsAny<string>(), It.IsAny<string>(), It.IsAny<List<string>>()), Times.Once);
            assemblyReferenceResolverMock.Verify();
            initialTestProcessMock.Verify(x => x.InitialTest(testRunnerMock.Object), Times.Once);
        }
    }
}<|MERGE_RESOLUTION|>--- conflicted
+++ resolved
@@ -57,12 +57,7 @@
                 testRunnerMock.Object, 
                 assemblyReferenceResolverMock.Object);
 
-<<<<<<< HEAD
-            var options = new StrykerOptions("c:/test", "Console", "", 2000, null, null, false, 1, 80, 60, 0, null);
-
-=======
             var options = new StrykerOptions();
->>>>>>> 8a0b6347
 
             var result = target.Initialize(options);
 
@@ -109,12 +104,7 @@
                 initialTestProcessMock.Object,
                 testRunnerMock.Object, 
                 assemblyReferenceResolverMock.Object);
-<<<<<<< HEAD
-            var options = new StrykerOptions("c:/test", "Console", "", 2000, null, null, false, 1, 80, 60, 0, null);
-
-=======
             var options = new StrykerOptions();
->>>>>>> 8a0b6347
 
             var exception = Assert.Throws<StrykerInputException>(() => target.Initialize(options));
 
