--- conflicted
+++ resolved
@@ -28,30 +28,12 @@
                 .Returns(new TestRunResult(true)); // testrun is successful
             testRunnerMock.Setup(x => x.DiscoverNumberOfTests()).Returns(999);
             testRunnerMock.Setup(x => x.Dispose());
-<<<<<<< HEAD
-            var projectContents = new FolderComposite();
-            projectContents.Add(new FileLeaf());
-            var folder = new FolderComposite();
+            var projectContents = new CsharpFolderComposite();
+            projectContents.Add(new CsharpFileLeaf());
+            var folder = new CsharpFolderComposite();
             folder.AddRange(new Collection<IProjectComponent>
                 {
-                    new FileLeaf()
-=======
-            var projectContents = new CsharpFolderComposite();
-            projectContents.Add(new CsharpFileLeaf
-            {
-                Name = "SomeFile.cs"
-            });
-            var folder = new CsharpFolderComposite
-            {
-                Name = "ProjectRoot"
-            };
-            folder.AddRange(new Collection<IProjectComponent>
-                {
-                    new CsharpFileLeaf
-                    {
-                        Name = "SomeFile.cs"
-                    }
->>>>>>> dcb639a8
+                    new CsharpFileLeaf()
                 });
             inputFileResolverMock.Setup(x => x.ResolveInput(It.IsAny<IStrykerOptions>()))
                 .Returns(new ProjectInfo
@@ -92,19 +74,8 @@
             var assemblyReferenceResolverMock = new Mock<IAssemblyReferenceResolver>(MockBehavior.Strict);
 
             testRunnerMock.Setup(x => x.RunAll(It.IsAny<int>(), null, null));
-<<<<<<< HEAD
-            var folder = new FolderComposite();
-            folder.Add(new FileLeaf());
-=======
-            var folder = new CsharpFolderComposite
-            {
-                Name = "ProjectRoot"
-            };
-            folder.Add(new CsharpFileLeaf
-            {
-                Name = "SomeFile.cs"
-            });
->>>>>>> dcb639a8
+            var folder = new CsharpFolderComposite();
+            folder.Add(new CsharpFileLeaf());
 
             inputFileResolverMock.Setup(x => x.ResolveInput(It.IsAny<IStrykerOptions>())).Returns(
                 new ProjectInfo
