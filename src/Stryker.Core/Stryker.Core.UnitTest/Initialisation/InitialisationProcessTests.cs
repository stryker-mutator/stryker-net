--- conflicted
+++ resolved
@@ -1,15 +1,16 @@
-using System.Collections.Generic;
-using System.IO.Abstractions.TestingHelpers;
 using Buildalyzer;
+using Microsoft.CodeAnalysis;
 using Mono.Collections.Generic;
 using Moq;
 using Stryker.Core.Exceptions;
 using Stryker.Core.Initialisation;
-using Stryker.Core.Mutants;
 using Stryker.Core.Options;
 using Stryker.Core.ProjectComponents;
-using Stryker.Core.ProjectComponents.SourceProjects;
 using Stryker.Core.TestRunners;
+using System.Collections.Generic;
+using System.IO.Abstractions.TestingHelpers;
+using System.Linq;
+using Stryker.Core.Mutants;
 using Xunit;
 
 namespace Stryker.Core.UnitTest.Initialisation
@@ -23,6 +24,7 @@
             var inputFileResolverMock = new Mock<IInputFileResolver>(MockBehavior.Strict);
             var initialBuildProcessMock = new Mock<IInitialBuildProcess>(MockBehavior.Strict);
             var initialTestProcessMock = new Mock<IInitialTestProcess>(MockBehavior.Strict);
+            var assemblyReferenceResolverMock = new Mock<IAssemblyReferenceResolver>(MockBehavior.Strict);
 
             testRunnerMock.Setup(x => x.Dispose());
             var projectContents = new CsharpFolderComposite();
@@ -32,8 +34,8 @@
                 {
                     new CsharpFileLeaf()
                 });
-            inputFileResolverMock.Setup(x => x.ResolveSourceProjectInfo(It.IsAny<StrykerOptions>(), TODO))
-                .Returns(new SourceProjectInfo(new MockFileSystem())
+            inputFileResolverMock.Setup(x => x.ResolveInput(It.IsAny<StrykerOptions>()))
+                .Returns(new ProjectInfo(new MockFileSystem())
                 {
                     ProjectUnderTestAnalyzerResult = TestHelper.SetupProjectAnalyzerResult(
                         references: new string[0]).Object,
@@ -45,12 +47,15 @@
                 });
             initialTestProcessMock.Setup(x => x.InitialTest(It.IsAny<StrykerOptions>(), It.IsAny<ITestRunner>())).Returns(new InitialTestRun(new TestRunResult(true), new TimeoutValueCalculator(1)));
             initialBuildProcessMock.Setup(x => x.InitialBuild(It.IsAny<bool>(), It.IsAny<string>(), It.IsAny<string>(), null));
+            assemblyReferenceResolverMock.Setup(x => x.LoadProjectReferences(It.IsAny<string[]>()))
+                .Returns(Enumerable.Empty<PortableExecutableReference>());
 
             var target = new InitialisationProcess(
                 inputFileResolverMock.Object,
                 initialBuildProcessMock.Object,
                 initialTestProcessMock.Object,
-                testRunnerMock.Object);
+                testRunnerMock.Object,
+                assemblyReferenceResolverMock.Object);
 
             var options = new StrykerOptions
             {
@@ -60,7 +65,7 @@
 
             var result = target.Initialize(options);
 
-            inputFileResolverMock.Verify(x => x.ResolveSourceProjectInfo(It.IsAny<StrykerOptions>(), TODO), Times.Once);
+            inputFileResolverMock.Verify(x => x.ResolveInput(It.IsAny<StrykerOptions>()), Times.Once);
         }
 
         [Fact]
@@ -70,12 +75,13 @@
             var inputFileResolverMock = new Mock<IInputFileResolver>(MockBehavior.Strict);
             var initialBuildProcessMock = new Mock<IInitialBuildProcess>(MockBehavior.Strict);
             var initialTestProcessMock = new Mock<IInitialTestProcess>(MockBehavior.Strict);
+            var assemblyReferenceResolverMock = new Mock<IAssemblyReferenceResolver>(MockBehavior.Strict);
 
             var folder = new CsharpFolderComposite();
             folder.Add(new CsharpFileLeaf());
 
-            inputFileResolverMock.Setup(x => x.ResolveSourceProjectInfo(It.IsAny<StrykerOptions>(), TODO)).Returns(
-                new SourceProjectInfo(new MockFileSystem())
+            inputFileResolverMock.Setup(x => x.ResolveInput(It.IsAny<StrykerOptions>())).Returns(
+                new ProjectInfo(new MockFileSystem())
                 {
                     ProjectUnderTestAnalyzerResult = TestHelper.SetupProjectAnalyzerResult(
                         references: new string[0]).Object,
@@ -88,21 +94,17 @@
 
             initialBuildProcessMock.Setup(x => x.InitialBuild(It.IsAny<bool>(), It.IsAny<string>(), It.IsAny<string>(), null));
             testRunnerMock.Setup(x => x.DiscoverTests()).Returns(new TestSet());
-<<<<<<< HEAD
-            testRunnerMock.Setup(x => x.Dispose());
-            initialTestProcessMock.Setup(x => x.InitialTest(It.IsAny<StrykerOptions>(), It.IsAny<ITestRunner>())).Throws(new InputException("")); // failing test
-=======
             initialTestProcessMock.Setup(x => x.InitialTest(It.IsAny<StrykerOptions>(),It.IsAny<ITestRunner>())).Throws(new InputException("")); // failing test
             assemblyReferenceResolverMock.Setup(x => x.LoadProjectReferences(It.IsAny<string[]>()))
                 .Returns(Enumerable.Empty<PortableExecutableReference>())
                 .Verifiable();
->>>>>>> a6737522
 
             var target = new InitialisationProcess(
                 inputFileResolverMock.Object,
                 initialBuildProcessMock.Object,
                 initialTestProcessMock.Object,
-                testRunnerMock.Object);
+                testRunnerMock.Object,
+                assemblyReferenceResolverMock.Object);
             var options = new StrykerOptions
             {
                 ProjectName = "TheProjectName",
@@ -112,8 +114,9 @@
             target.Initialize(options);
             Assert.Throws<InputException>(() => target.InitialTest(options));
 
-            inputFileResolverMock.Verify(x => x.ResolveSourceProjectInfo(It.IsAny<StrykerOptions>(), TODO), Times.Once);
-            initialTestProcessMock.Verify(x => x.InitialTest(It.IsAny<StrykerOptions>(), testRunnerMock.Object), Times.Once);
+            inputFileResolverMock.Verify(x => x.ResolveInput(It.IsAny<StrykerOptions>()), Times.Once);
+            assemblyReferenceResolverMock.Verify();
+            initialTestProcessMock.Verify(x => x.InitialTest(It.IsAny<StrykerOptions>(),testRunnerMock.Object), Times.Once);
         }
     }
 }