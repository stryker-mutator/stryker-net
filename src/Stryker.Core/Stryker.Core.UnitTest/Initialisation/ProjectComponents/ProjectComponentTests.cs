using Shouldly;
using Stryker.Core.Mutants;
using Stryker.Core.ProjectComponents;
using System.Collections.ObjectModel;
using Xunit;

namespace Stryker.Core.UnitTest.ProjectComponents
{
    public class ProjectComponentTests
    {
        [Fact]
        public void ReportComponent_ShouldCalculateMutationScore_NoMutations()
        {
<<<<<<< HEAD
            var target = new FolderComposite();
            target.Add(new FileLeaf() { Mutants = new Collection<Mutant>() { } });
=======
            var target = new CsharpFolderComposite() { Name = "RootFolder" };
            target.Add(new CsharpFileLeaf() { Mutants = new Collection<Mutant>() { } });
>>>>>>> dcb639a8

            var result = target.GetMutationScore();
            result.ShouldBe(double.NaN);
        }

        [Fact]
        public void ReportComponent_ShouldCalculateMutationScore_OneMutation()
        {
<<<<<<< HEAD
            var target = new FolderComposite();
            target.Add(new FileLeaf() { Mutants = new Collection<Mutant>() { new Mutant() { ResultStatus = MutantStatus.Killed } } });
=======
            var target = new CsharpFolderComposite() { Name = "RootFolder" };
            target.Add(new CsharpFileLeaf() { Mutants = new Collection<Mutant>() { new Mutant() { ResultStatus = MutantStatus.Killed } } });
>>>>>>> dcb639a8

            var result = target.GetMutationScore();
            result.ShouldBe(1);
        }

        [Fact]
        public void ReportComponent_ShouldCalculateMutationScore_TwoFolders()
        {
<<<<<<< HEAD
            var target = new FolderComposite();
            target.Add(new FileLeaf() { Mutants = new Collection<Mutant>() { new Mutant() { ResultStatus = MutantStatus.Killed } } });
            target.Add(new FileLeaf() { Mutants = new Collection<Mutant>() { new Mutant() { ResultStatus = MutantStatus.Survived } } });
=======
            var target = new CsharpFolderComposite() { Name = "RootFolder" };
            target.Add(new CsharpFileLeaf() { Mutants = new Collection<Mutant>() { new Mutant() { ResultStatus = MutantStatus.Killed } } });
            target.Add(new CsharpFileLeaf() { Mutants = new Collection<Mutant>() { new Mutant() { ResultStatus = MutantStatus.Survived } } });
>>>>>>> dcb639a8

            var result = target.GetMutationScore();
            result.ShouldBe(0.5);
        }

        [Fact]
        public void ReportComponent_ShouldCalculateMutationScore_Recursive()
        {
<<<<<<< HEAD
            var target = new FolderComposite();
            var subFolder = new FolderComposite();
            target.Add(new FileLeaf() { Mutants = new Collection<Mutant>() { new Mutant() { ResultStatus = MutantStatus.Killed } } });
            target.Add(new FileLeaf() { Mutants = new Collection<Mutant>() { new Mutant() { ResultStatus = MutantStatus.Survived } } });
=======
            var target = new CsharpFolderComposite() { Name = "RootFolder" };
            var subFolder = new CsharpFolderComposite() { Name = "SubFolder" };
            target.Add(new CsharpFileLeaf() { Mutants = new Collection<Mutant>() { new Mutant() { ResultStatus = MutantStatus.Killed } } });
            target.Add(new CsharpFileLeaf() { Mutants = new Collection<Mutant>() { new Mutant() { ResultStatus = MutantStatus.Survived } } });
>>>>>>> dcb639a8
            target.Add(subFolder);
            subFolder.Add(new CsharpFileLeaf() { Mutants = new Collection<Mutant>() { new Mutant() { ResultStatus = MutantStatus.Survived }, new Mutant() { ResultStatus = MutantStatus.Killed } } });

            var result = target.GetMutationScore();
            result.ShouldBe(0.5);
        }

        [Fact]
        public void ReportComponent_ShouldCalculateMutationScore_Recursive2()
        {
<<<<<<< HEAD
            var target = new FolderComposite();
            var subFolder = new FolderComposite();
            target.Add(new FileLeaf() { Mutants = new Collection<Mutant>() { new Mutant() { ResultStatus = MutantStatus.Survived } } });
            target.Add(new FileLeaf() { Mutants = new Collection<Mutant>() { new Mutant() { ResultStatus = MutantStatus.Survived } } });
=======
            var target = new CsharpFolderComposite() { Name = "RootFolder" };
            var subFolder = new CsharpFolderComposite() { Name = "SubFolder" };
            target.Add(new CsharpFileLeaf() { Mutants = new Collection<Mutant>() { new Mutant() { ResultStatus = MutantStatus.Survived } } });
            target.Add(new CsharpFileLeaf() { Mutants = new Collection<Mutant>() { new Mutant() { ResultStatus = MutantStatus.Survived } } });
>>>>>>> dcb639a8
            target.Add(subFolder);
            subFolder.Add(new CsharpFileLeaf() { Mutants = new Collection<Mutant>() { new Mutant() { ResultStatus = MutantStatus.Survived }, new Mutant() { ResultStatus = MutantStatus.Killed } } });
            subFolder.Add(new CsharpFileLeaf() { Mutants = new Collection<Mutant>() { new Mutant() { ResultStatus = MutantStatus.Killed }, new Mutant() { ResultStatus = MutantStatus.Killed } } });
            subFolder.Add(new CsharpFileLeaf() { Mutants = new Collection<Mutant>() { new Mutant() { ResultStatus = MutantStatus.Survived }, new Mutant() { ResultStatus = MutantStatus.Killed } } });
            subFolder.Add(new CsharpFileLeaf() { Mutants = new Collection<Mutant>() { new Mutant() { ResultStatus = MutantStatus.Killed }, new Mutant() { ResultStatus = MutantStatus.Killed } } });
            subFolder.Add(new CsharpFileLeaf() { Mutants = new Collection<Mutant>() { new Mutant() { ResultStatus = MutantStatus.Killed }, new Mutant() { ResultStatus = MutantStatus.Killed } } });

            var result = target.GetMutationScore();
            result.ShouldBe(0.6666666666666666666666666666666666667);
        }

        [Theory]
        [InlineData(MutantStatus.Killed, 1)]
        [InlineData(MutantStatus.Timeout, 1)]
        [InlineData(MutantStatus.Survived, 0)]
        [InlineData(MutantStatus.NotRun, 0)]
        public void ReportComponent_ShouldCalculateMutationScore_OnlyKilledIsSuccessful(MutantStatus status, double expectedScore)
        {
<<<<<<< HEAD
            var target = new FolderComposite();
            target.Add(new FileLeaf() { Mutants = new Collection<Mutant>() { new Mutant() { ResultStatus = status } } });
=======
            var target = new CsharpFolderComposite() { Name = "RootFolder" };
            target.Add(new CsharpFileLeaf() { Mutants = new Collection<Mutant>() { new Mutant() { ResultStatus = status } } });
>>>>>>> dcb639a8

            var result = target.GetMutationScore();
            result.ShouldBe(expectedScore);
        }

        [Fact]
        public void ReportComponent_ShouldCalculateMutationScore_BuildErrorIsNull()
        {
<<<<<<< HEAD
            var target = new FolderComposite();
            target.Add(new FileLeaf() { Mutants = new Collection<Mutant>() { new Mutant() { ResultStatus = MutantStatus.CompileError } } });
=======
            var target = new CsharpFolderComposite() { Name = "RootFolder" };
            target.Add(new CsharpFileLeaf() { Mutants = new Collection<Mutant>() { new Mutant() { ResultStatus = MutantStatus.CompileError } } });
>>>>>>> dcb639a8

            var result = target.GetMutationScore();
            result.ShouldBe(double.NaN);
        }
    }
}<|MERGE_RESOLUTION|>--- conflicted
+++ resolved
@@ -11,13 +11,8 @@
         [Fact]
         public void ReportComponent_ShouldCalculateMutationScore_NoMutations()
         {
-<<<<<<< HEAD
-            var target = new FolderComposite();
-            target.Add(new FileLeaf() { Mutants = new Collection<Mutant>() { } });
-=======
-            var target = new CsharpFolderComposite() { Name = "RootFolder" };
+            var target = new CsharpFolderComposite();
             target.Add(new CsharpFileLeaf() { Mutants = new Collection<Mutant>() { } });
->>>>>>> dcb639a8
 
             var result = target.GetMutationScore();
             result.ShouldBe(double.NaN);
@@ -26,13 +21,8 @@
         [Fact]
         public void ReportComponent_ShouldCalculateMutationScore_OneMutation()
         {
-<<<<<<< HEAD
-            var target = new FolderComposite();
-            target.Add(new FileLeaf() { Mutants = new Collection<Mutant>() { new Mutant() { ResultStatus = MutantStatus.Killed } } });
-=======
-            var target = new CsharpFolderComposite() { Name = "RootFolder" };
+            var target = new CsharpFolderComposite();
             target.Add(new CsharpFileLeaf() { Mutants = new Collection<Mutant>() { new Mutant() { ResultStatus = MutantStatus.Killed } } });
->>>>>>> dcb639a8
 
             var result = target.GetMutationScore();
             result.ShouldBe(1);
@@ -41,15 +31,9 @@
         [Fact]
         public void ReportComponent_ShouldCalculateMutationScore_TwoFolders()
         {
-<<<<<<< HEAD
-            var target = new FolderComposite();
-            target.Add(new FileLeaf() { Mutants = new Collection<Mutant>() { new Mutant() { ResultStatus = MutantStatus.Killed } } });
-            target.Add(new FileLeaf() { Mutants = new Collection<Mutant>() { new Mutant() { ResultStatus = MutantStatus.Survived } } });
-=======
-            var target = new CsharpFolderComposite() { Name = "RootFolder" };
+            var target = new CsharpFolderComposite();
             target.Add(new CsharpFileLeaf() { Mutants = new Collection<Mutant>() { new Mutant() { ResultStatus = MutantStatus.Killed } } });
             target.Add(new CsharpFileLeaf() { Mutants = new Collection<Mutant>() { new Mutant() { ResultStatus = MutantStatus.Survived } } });
->>>>>>> dcb639a8
 
             var result = target.GetMutationScore();
             result.ShouldBe(0.5);
@@ -58,17 +42,10 @@
         [Fact]
         public void ReportComponent_ShouldCalculateMutationScore_Recursive()
         {
-<<<<<<< HEAD
-            var target = new FolderComposite();
-            var subFolder = new FolderComposite();
-            target.Add(new FileLeaf() { Mutants = new Collection<Mutant>() { new Mutant() { ResultStatus = MutantStatus.Killed } } });
-            target.Add(new FileLeaf() { Mutants = new Collection<Mutant>() { new Mutant() { ResultStatus = MutantStatus.Survived } } });
-=======
-            var target = new CsharpFolderComposite() { Name = "RootFolder" };
-            var subFolder = new CsharpFolderComposite() { Name = "SubFolder" };
+            var target = new CsharpFolderComposite();
+            var subFolder = new CsharpFolderComposite();
             target.Add(new CsharpFileLeaf() { Mutants = new Collection<Mutant>() { new Mutant() { ResultStatus = MutantStatus.Killed } } });
             target.Add(new CsharpFileLeaf() { Mutants = new Collection<Mutant>() { new Mutant() { ResultStatus = MutantStatus.Survived } } });
->>>>>>> dcb639a8
             target.Add(subFolder);
             subFolder.Add(new CsharpFileLeaf() { Mutants = new Collection<Mutant>() { new Mutant() { ResultStatus = MutantStatus.Survived }, new Mutant() { ResultStatus = MutantStatus.Killed } } });
 
@@ -79,17 +56,10 @@
         [Fact]
         public void ReportComponent_ShouldCalculateMutationScore_Recursive2()
         {
-<<<<<<< HEAD
-            var target = new FolderComposite();
-            var subFolder = new FolderComposite();
-            target.Add(new FileLeaf() { Mutants = new Collection<Mutant>() { new Mutant() { ResultStatus = MutantStatus.Survived } } });
-            target.Add(new FileLeaf() { Mutants = new Collection<Mutant>() { new Mutant() { ResultStatus = MutantStatus.Survived } } });
-=======
-            var target = new CsharpFolderComposite() { Name = "RootFolder" };
-            var subFolder = new CsharpFolderComposite() { Name = "SubFolder" };
+            var target = new CsharpFolderComposite();
+            var subFolder = new CsharpFolderComposite();
             target.Add(new CsharpFileLeaf() { Mutants = new Collection<Mutant>() { new Mutant() { ResultStatus = MutantStatus.Survived } } });
             target.Add(new CsharpFileLeaf() { Mutants = new Collection<Mutant>() { new Mutant() { ResultStatus = MutantStatus.Survived } } });
->>>>>>> dcb639a8
             target.Add(subFolder);
             subFolder.Add(new CsharpFileLeaf() { Mutants = new Collection<Mutant>() { new Mutant() { ResultStatus = MutantStatus.Survived }, new Mutant() { ResultStatus = MutantStatus.Killed } } });
             subFolder.Add(new CsharpFileLeaf() { Mutants = new Collection<Mutant>() { new Mutant() { ResultStatus = MutantStatus.Killed }, new Mutant() { ResultStatus = MutantStatus.Killed } } });
@@ -108,13 +78,8 @@
         [InlineData(MutantStatus.NotRun, 0)]
         public void ReportComponent_ShouldCalculateMutationScore_OnlyKilledIsSuccessful(MutantStatus status, double expectedScore)
         {
-<<<<<<< HEAD
-            var target = new FolderComposite();
-            target.Add(new FileLeaf() { Mutants = new Collection<Mutant>() { new Mutant() { ResultStatus = status } } });
-=======
-            var target = new CsharpFolderComposite() { Name = "RootFolder" };
+            var target = new CsharpFolderComposite();
             target.Add(new CsharpFileLeaf() { Mutants = new Collection<Mutant>() { new Mutant() { ResultStatus = status } } });
->>>>>>> dcb639a8
 
             var result = target.GetMutationScore();
             result.ShouldBe(expectedScore);
@@ -123,13 +88,8 @@
         [Fact]
         public void ReportComponent_ShouldCalculateMutationScore_BuildErrorIsNull()
         {
-<<<<<<< HEAD
-            var target = new FolderComposite();
-            target.Add(new FileLeaf() { Mutants = new Collection<Mutant>() { new Mutant() { ResultStatus = MutantStatus.CompileError } } });
-=======
-            var target = new CsharpFolderComposite() { Name = "RootFolder" };
+            var target = new CsharpFolderComposite();
             target.Add(new CsharpFileLeaf() { Mutants = new Collection<Mutant>() { new Mutant() { ResultStatus = MutantStatus.CompileError } } });
->>>>>>> dcb639a8
 
             var result = target.GetMutationScore();
             result.ShouldBe(double.NaN);
