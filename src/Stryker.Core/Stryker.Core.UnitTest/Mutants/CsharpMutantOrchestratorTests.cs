using System.Linq;
using Microsoft.CodeAnalysis.CSharp;
using Shouldly;
using Stryker.Core.Mutants;
using Stryker.Core.Mutators;
using Stryker.Core.Options;
using Xunit;

namespace Stryker.Core.UnitTest.Mutants;

public class CsharpMutantOrchestratorTests : MutantOrchestratorTestsBase
{
    [Fact]
    public void ShouldNotMutateEmptyInterfaces()
    {
        var source = @"using System;
using System.Collections.Generic;
using System.Text;
namespace StrykerNet.UnitTest.Mutants.TestResources
{
    interface TestClass
    {
        int A { get; set; }
        int B { get; set; }
        void MethodA();
    }
}";

        var expected = @"using System;
using System.Collections.Generic;
using System.Text;
namespace StrykerNet.UnitTest.Mutants.TestResources
{
    interface TestClass
    {
        int A { get; set; }
        int B { get; set; }
        void MethodA();
    }
}";
        ShouldMutateSourceToExpected(source, expected);
    }

    [Fact]
    public void ShouldMutateDefaultImplementationInterfaces()
    {
        var source = @"using System;
using System.Collections.Generic;
using System.Text;
namespace StrykerNet.UnitTest.Mutants.TestResources
{
    interface TestClass
    {
        int A { get; set; }
        int B { get; set; }
        void MethodA() {
            var three = 1 + 2;
        }
    }
}";

        var expected = @"using System;
using System.Collections.Generic;
using System.Text;
namespace StrykerNet.UnitTest.Mutants.TestResources
{
    interface TestClass
    {
        int A { get; set; }
        int B { get; set; }
        void MethodA() {if(StrykerNamespace.MutantControl.IsActive(0)){}else{
            var three = (StrykerNamespace.MutantControl.IsActive(1)?1 - 2:1 + 2);
        }}
    }
}";
        ShouldMutateSourceToExpected(source, expected);
    }

    [Fact]
    public void ShouldMutateBlockStatements()
    {
        var options = new StrykerOptions
        {
            MutationLevel = MutationLevel.Complete,
            OptimizationMode = OptimizationModes.CoverageBasedTest,
        };
        _target = new CsharpMutantOrchestrator(new MutantPlacer(_injector), options: options);

        string source = @"private void Move()
			{
				;
			}";
        string expected = @"private void Move()
    {if(StrykerNamespace.MutantControl.IsActive(0)){}else		    {
    			    ;
    		    }}";

        ShouldMutateSourceInClassToExpected(source, expected);

        source = @"private int Move()
			{
				;
			}";
        expected = @"private int Move()
    {if(StrykerNamespace.MutantControl.IsActive(1)){}else		    {
    			    ;
    		    }}";

        ShouldMutateSourceInClassToExpected(source, expected);
    }

    [Fact]
    public void ShouldAddReturnDefaultToOperator()
    {
        string source = @"public static string operator+ (TestClass value, TestClass other)
{ while(true) return value;
}";
        string expected = @"public static string operator+ (TestClass value, TestClass other)
{if(StrykerNamespace.MutantControl.IsActive(0)){}else{ while((StrykerNamespace.MutantControl.IsActive(2)?!(true):(StrykerNamespace.MutantControl.IsActive(1)?false:true))) return value;
}return default(string);}";
        ShouldMutateSourceInClassToExpected(source, expected);
    }

<<<<<<< HEAD
        [Fact]
        public void ShouldAddReturnDefaultToArrowExpressionOperator()
        {
            string source =
                @"public static int operator+ (TestClass value, TestClass other) => Sub(out var x, """")?1:2;";
            string expected =
                @"public static int operator+ (TestClass value, TestClass other) {if(StrykerNamespace.MutantControl.IsActive(1)){return(false?1:2);}else{if(StrykerNamespace.MutantControl.IsActive(0)){return(true?1:2);}else{return Sub(out var x, (StrykerNamespace.MutantControl.IsActive(2)?""Stryker was here!"":""""))?1:2;}}}";
            ShouldMutateSourceInClassToExpected(source, expected);
        }
=======
    [Fact]
    public void ShouldAddReturnDefaultToArrowExpressionOperator()
    {
        string source =
            @"public static int operator+ (TestClass value, TestClass other) => Sub(out var x, """")?1:2;";
        string expected =
            @"public static int operator+ (TestClass value, TestClass other) {if(StrykerNamespace.MutantControl.IsActive(0)){return!(Sub(out var x, """"))?1:2;}else{return Sub(out var x, (StrykerNamespace.MutantControl.IsActive(1)?""Stryker was here!"":""""))?1:2;}}";
        ShouldMutateSourceInClassToExpected(source, expected);
    }
>>>>>>> 63fa0088

    [Fact]
    public void ShouldNotAddReturnDefaultToDestructor()
    {
        var source = @"~TestClass(){;}";
        var expected = @"~TestClass(){if(StrykerNamespace.MutantControl.IsActive(0)){}else{;}}";

        ShouldMutateSourceInClassToExpected(source, expected);
    }

    [Fact]
    public void ShouldProperlyMutatePrefixUnitaryExpressionStatement()
    {
        const string Source = @"void Method(int x) {++x;}";
        const string Expected = @"void Method(int x) {if(StrykerNamespace.MutantControl.IsActive(0)){}else{if(StrykerNamespace.MutantControl.IsActive(1)){;}else{if(StrykerNamespace.MutantControl.IsActive(2)){--x;}else{++x;}}}}}";

        ShouldMutateSourceInClassToExpected(Source, Expected);
    }

    [Fact]
    public void ShouldMutateExpressionBodiedLocalFunction()
    {
        string source = @"void TestMethod(){
int SomeMethod()  => (true && SomeOtherMethod(out var x)) ? x : 5;
}";
        string expected = @"void TestMethod(){if(StrykerNamespace.MutantControl.IsActive(0)){}else{
int SomeMethod()  {if(StrykerNamespace.MutantControl.IsActive(1)){return!((true && SomeOtherMethod(out var x)) )? x : 5;}else{if(StrykerNamespace.MutantControl.IsActive(2)){return(true || SomeOtherMethod(out var x)) ? x : 5;}else{return ((StrykerNamespace.MutantControl.IsActive(3)?false:true )&& SomeOtherMethod(out var x)) ? x : 5;}}};}}
}";
<<<<<<< HEAD
            string expected = @"void TestMethod(){if(StrykerNamespace.MutantControl.IsActive(0)){}else{
void SomeMethod()  {if(StrykerNamespace.MutantControl.IsActive(2)){return(false?x :5);}else{if(StrykerNamespace.MutantControl.IsActive(1)){return(true?x :5);}else{if(StrykerNamespace.MutantControl.IsActive(3)){return(true || SomeOtherMethod(out var x)) ? x : 5;}else{((StrykerNamespace.MutantControl.IsActive(4)?false:true )&& SomeOtherMethod(out var x)) ? x : 5;}}}};
}}";
=======
>>>>>>> 63fa0088

        ShouldMutateSourceInClassToExpected(source, expected);
    }

    [Fact]
    public void IfStatementsShouldBeNested()
    {
        string source = @"void TestMethod()
{
	int i = 0;
	if (i + 8 == 8)
	{
		i = i + 1;
		if (i + 8 == 9)
		{
			i = i + 1;
		};
	}
	else
	{
		i = i + 3;
		if (i == i + i - 8)
		{
			i = i + 1;
		};
	}

	if (!Out(out var test))
	{
		return i + 1;
	}

	if (i is int x)
	{
		return x + 1;
	}
}

private bool Out(out string test)
{
	return true;
}";
        string expected = @"void TestMethod()
{if(StrykerNamespace.MutantControl.IsActive(0)){}else{if(StrykerNamespace.MutantControl.IsActive(19)){
	int i = 0;
	if (i + 8 == 8)
	{
		i = i + 1;
		if (i + 8 == 9)
		{
			i = i + 1;
		};
	}
	else
	{
		i = i + 3;
		if (i == i + i - 8)
		{
			i = i + 1;
		};
	}

	if (!Out(out var test))
	{
		return i + 1;
	}

	if (i is not int x)
	{
		return x + 1;
	}
}
else{if(StrykerNamespace.MutantControl.IsActive(16)){
	int i = 0;
	if (i + 8 == 8)
	{
		i = i + 1;
		if (i + 8 == 9)
		{
			i = i + 1;
		};
	}
	else
	{
		i = i + 3;
		if (i == i + i - 8)
		{
			i = i + 1;
		};
	}

	if (Out(out var test))
	{
		return i + 1;
	}

	if (i is int x)
	{
		return x + 1;
	}
}
else{
	int i = 0;
	if ((StrykerNamespace.MutantControl.IsActive(1)?i + 8 != 8:(StrykerNamespace.MutantControl.IsActive(2)?i - 8 :i + 8 )== 8))
{if(StrykerNamespace.MutantControl.IsActive(3)){}else	{
		i = (StrykerNamespace.MutantControl.IsActive(4)?i - 1:i + 1);
		if ((StrykerNamespace.MutantControl.IsActive(5)?i + 8 != 9:(StrykerNamespace.MutantControl.IsActive(6)?i - 8 :i + 8 )== 9))
{if(StrykerNamespace.MutantControl.IsActive(7)){}else		{
			i = (StrykerNamespace.MutantControl.IsActive(8)?i - 1:i + 1);
		}};
	}
}	else
{if(StrykerNamespace.MutantControl.IsActive(9)){}else	{
		i = (StrykerNamespace.MutantControl.IsActive(10)?i - 3:i + 3);
		if ((StrykerNamespace.MutantControl.IsActive(11)?i != i + i - 8:i == (StrykerNamespace.MutantControl.IsActive(12)?i + i + 8:(StrykerNamespace.MutantControl.IsActive(13)?i - i :i + i )- 8)))
{if(StrykerNamespace.MutantControl.IsActive(14)){}else		{
			i = (StrykerNamespace.MutantControl.IsActive(15)?i - 1:i + 1);
		}};
	}
}
	if (!Out(out var test))
{if(StrykerNamespace.MutantControl.IsActive(17)){}else	{
		return (StrykerNamespace.MutantControl.IsActive(18)?i - 1:i + 1);
	}
}
	if (i is int x)
{if(StrykerNamespace.MutantControl.IsActive(20)){}else	{
		return (StrykerNamespace.MutantControl.IsActive(21)?x - 1:x + 1);
	}
}}
}}}
private bool Out(out string test)
{{test= default(string);}if(StrykerNamespace.MutantControl.IsActive(22)){}else{
	return (StrykerNamespace.MutantControl.IsActive(23)?false:true);
}return default(bool);}";

        ShouldMutateSourceInClassToExpected(source, expected);
    }

    [Fact]
    public void ShouldNotLeakMutationsToNextMethodOrProperty()
    {
        string source = @"public static class ExampleExtension
	{
		private static string[] tabs = { ""tab1"", ""tab2""};

		private List<string> _collection;

		public List<string> Collection
		{
			get => _collection;

			set
			{
				_collection = value;
			}
		}
	}";
        string expected = @"public static class ExampleExtension
	{
		private static string[] tabs = { (StrykerNamespace.MutantControl.IsActive(1)?"""":""tab1""), (StrykerNamespace.MutantControl.IsActive(2)?"""":""tab2"")};


        private List<string> _collection;

        public List<string> Collection
        {
            get => _collection;

            set
            {
                if (StrykerNamespace.MutantControl.IsActive(3))
                { }
                else
                {
                    _collection = value;
                }
            }
        }
    }";

        ShouldMutateSourceInClassToExpected(source, expected);
    }

    [Fact]
    public void ShouldNotMutateWhenDeclaration()
    {
        string source = @"void TestMethod()
{
	int i = 0;
	var result = Out(out var test) ? test : """";
}
private bool Out(out string test)
{
	   return true;
}";
<<<<<<< HEAD
            string expected = @"void TestMethod()
{if(StrykerNamespace.MutantControl.IsActive(0)){}else{if(StrykerNamespace.MutantControl.IsActive(2)){
=======
        string expected = @"void TestMethod()
{if(StrykerNamespace.MutantControl.IsActive(0)){}else{if(StrykerNamespace.MutantControl.IsActive(1)){
>>>>>>> 63fa0088
	int i = 0;
	var result = (false?test :"""");
}
else{if(StrykerNamespace.MutantControl.IsActive(1)){
	int i = 0;
	var result = (true?test :"""");
}
else{
	int i = 0;
	var result = Out(out var test) ? test : (StrykerNamespace.MutantControl.IsActive(3)?""Stryker was here!"":"""");
}
}}}private bool Out(out string test)
{{test= default(string);}if(StrykerNamespace.MutantControl.IsActive(4)){}else{
	   return (StrykerNamespace.MutantControl.IsActive(5)?false:true);
}return default(bool);}";

        ShouldMutateSourceInClassToExpected(source, expected);
    }

    [Fact]
    public void ShouldMutateWhenDeclarationInInnerScope()
    {
        string source = @"void TestMethod()
{
	int i = 0;
	var result = Out(i, (x) => { int.TryParse(""3"", out int y); return x == y;} ) ? i.ToString() : """";
}
private bool Out(int test, Func<int, bool>lambda )
{
	return true;
}
";
        string expected = @"void TestMethod()
{if(StrykerNamespace.MutantControl.IsActive(0)){}else{
	int i = 0;
	var result = (StrykerNamespace.MutantControl.IsActive(2)?(false?i.ToString() :""""):(StrykerNamespace.MutantControl.IsActive(1)?(true?i.ToString() :""""):Out(i, (x) => {if(StrykerNamespace.MutantControl.IsActive(3)){}else{ int.TryParse((StrykerNamespace.MutantControl.IsActive(4)?"""":""3""), out int y); return (StrykerNamespace.MutantControl.IsActive(5)?x != y:x == y);} return default;}) ? i.ToString() : (StrykerNamespace.MutantControl.IsActive(6)?""Stryker was here!"":"""")));
}
}private bool Out(int test, Func<int, bool>lambda )
{if(StrykerNamespace.MutantControl.IsActive(7)){}else{
	return (StrykerNamespace.MutantControl.IsActive(8)?false:true);
}
return default(bool);}";

        ShouldMutateSourceInClassToExpected(source, expected);
    }

    [Fact]
    public void ShouldMutateWhenDeclarationInInnerScopeInExpressionForm()
    {
        var source = @"void TestMethod()
{
	int i = 0;
	var result = Out(i, (x) => int.TryParse(""3"", out int y) ? true : false);
}
";
        var expected = @"void TestMethod()
{if(StrykerNamespace.MutantControl.IsActive(0)){}else{
	int i = 0;
	var result = Out(i, (x) => (StrykerNamespace.MutantControl.IsActive(2)?(false?true :false):(StrykerNamespace.MutantControl.IsActive(1)?(true?true :false):int.TryParse((StrykerNamespace.MutantControl.IsActive(3)?"""":""3""), out int y) ? (StrykerNamespace.MutantControl.IsActive(4)?false:true ): (StrykerNamespace.MutantControl.IsActive(5)?true:false))));
}
}";

        ShouldMutateSourceInClassToExpected(source, expected);
    }

    [Fact]
    public void ShouldMutateLambdaAndAddDefaultReturn()
    {
        var source = @"void TestMethod()
{
	int i = 0;
	var result = Out(i, (x) => {if (x>2) return false; i++;});
}
";
        var expected = @"void TestMethod()
{if(StrykerNamespace.MutantControl.IsActive(0)){}else{
	int i = 0;
	var result = Out(i, (x) => {if(StrykerNamespace.MutantControl.IsActive(1)){}else{if ((StrykerNamespace.MutantControl.IsActive(4)?!(x>2):(StrykerNamespace.MutantControl.IsActive(3)?x>=2:(StrykerNamespace.MutantControl.IsActive(2)?x<2:x>2)))) return (StrykerNamespace.MutantControl.IsActive(5)?true:false); if(StrykerNamespace.MutantControl.IsActive(6)){;}else{if(StrykerNamespace.MutantControl.IsActive(7)){i--;}else{i++;}}}return default;});}}
";

        ShouldMutateSourceInClassToExpected(source, expected);
    }

    [Fact]
    public void ShouldMutateInsideStringDeclarationInsideLocalFunction()
    {
        var source = @"void TestMethod()
		{
			string SomeLocalFunction()
			{
				var test3 = 2 + 5;
				return $""test{1 + test3}"";
			};
		}";
        var expected = @"void TestMethod()
{if(StrykerNamespace.MutantControl.IsActive(0)){}else		{
			string SomeLocalFunction()
{if(StrykerNamespace.MutantControl.IsActive(1)){}else			{
				var test3 = (StrykerNamespace.MutantControl.IsActive(2)?2 - 5:2 + 5);
				return (StrykerNamespace.MutantControl.IsActive(3)?$"""":$""test{(StrykerNamespace.MutantControl.IsActive(4) ? 1 - test3 : 1 + test3)}"");

            }return default(string);};
}}";

        ShouldMutateSourceInClassToExpected(source, expected);
    }

    [Fact]
    public void ShouldMutateConditionalExpressionProperly()
    {
        var source = @"void TestMethod()
		{
			string SomeLocalFunction()
			{
				return string.Empty?.All(x => !string.IsEmpty(x));
			};
		}";
        var expected = @"void TestMethod()
{if(StrykerNamespace.MutantControl.IsActive(0)){}else		{
			string SomeLocalFunction()
{if(StrykerNamespace.MutantControl.IsActive(1)){}else			{
		return (StrykerNamespace.MutantControl.IsActive(3)?string.Empty?.Any(x => !string.IsEmpty(x)):(StrykerNamespace.MutantControl.IsActive(2)?""Stryker was here!"":string.Empty)?.All(x => (StrykerNamespace.MutantControl.IsActive(4)?string.IsEmpty(x):!string.IsEmpty(x))));            }return default(string);};
}}";

        ShouldMutateSourceInClassToExpected(source, expected);
    }
               
    [Fact]
    public void ShouldMutateConditionalMemberAccessProperly()
    {
        var source = @"void TestMethod() {
                var labelNode = myAttribute?.ArgumentList.Arguments.First()?.Expression;
                return test?.Other()?.Count;
		}";
        var expected = @"void TestMethod() {if(StrykerNamespace.MutantControl.IsActive(0)){}else{
            var labelNode = (StrykerNamespace.MutantControl.IsActive(1)?myAttribute?.ArgumentList.Arguments.FirstOrDefault()?.Expression:myAttribute?.ArgumentList.Arguments.First()?.Expression);
                return (StrykerNamespace.MutantControl.IsActive(2)? test?.Other()?.Sum:test?.Other()?.Count);
		}}";

        ShouldMutateSourceInClassToExpected(source, expected);
    }
               

    [Fact]
    public void ShouldMutateConditionalExpressionOnArrayDeclaration()
    {
        var source =
            @"public static IEnumerable<int> Foo() => new int[] { }.ToArray()!.Any(x => x==1)?.OrderBy(e => e).ToList();";
        var expected =
            @"public static IEnumerable<int> Foo() => (StrykerNamespace.MutantControl.IsActive(2)?new int[] { }.ToArray()!.Any(x => x==1)?.OrderByDescending(e => e).ToList():(StrykerNamespace.MutantControl.IsActive(0)?new int[] { }.ToArray()!.All(x => x==1):new int[] { }.ToArray()!.Any(x => (StrykerNamespace.MutantControl.IsActive(1)?x!=1:x==1)))?.OrderBy(e => e).ToList());";

        ShouldMutateSourceInClassToExpected(source, expected);
    }

    [Fact]
    public void ShouldMutateSuppressNullableWarningExpressionOnArrayDeclaration()
    {
        var source =
            @"public static void Foo(){
var employeePerson = group.First().Entitlement!.Employee.Person;}";
        var expected =
            @"public static void Foo(){if(StrykerNamespace.MutantControl.IsActive(0)){}else{
var employeePerson = (StrykerNamespace.MutantControl.IsActive(1)?group.FirstOrDefault():group.First()).Entitlement!.Employee.Person;}}";

        ShouldMutateSourceInClassToExpected(source, expected);
    }


    [Fact]
    public void ShouldMutateChainedInvocation()
    {
        var source =
            @"public string ExampleBugMethod()
{
    string someString = """";
    return someString.Replace(""ab"", ""cd"")
        .Replace(""12"", ""34"")
        .PadLeft(12)
        .Replace(""12"", ""34"");
}";
        var expected =
            @"public string ExampleBugMethod()
{if(StrykerNamespace.MutantControl.IsActive(0)){}else{
    string someString = (StrykerNamespace.MutantControl.IsActive(1)?""Stryker was here!"":"""");
    return someString.Replace((StrykerNamespace.MutantControl.IsActive(2)?"""":""ab""), (StrykerNamespace.MutantControl.IsActive(3)?"""":""cd""))
        .Replace((StrykerNamespace.MutantControl.IsActive(4)?"""":""12""), (StrykerNamespace.MutantControl.IsActive(5)?"""":""34""))
        .PadLeft(12)
        .Replace((StrykerNamespace.MutantControl.IsActive(6)?"""":""12""), (StrykerNamespace.MutantControl.IsActive(7)?"""":""34""));
}return default(string);}";

        ShouldMutateSourceInClassToExpected(source, expected);
    }

    [Fact]
    public void ShouldMutateArrayInitializer()
    {
        string source = @"public int[] Foo(){
int[] test = { 1 };
}";
        string expected =
            @"public int[] Foo(){if(StrykerNamespace.MutantControl.IsActive(0)){}else{if(StrykerNamespace.MutantControl.IsActive(1)){
int[] test = {};
}else{
int[] test = { 1 };
}}}";

        ShouldMutateSourceInClassToExpected(source, expected);
    }

    [Fact]
    public void ShouldMutateArrayDeclarationAsReturnValue()
    {
        var source = @"public int[] Foo() => new int[] { 1 };";
        var expected =
            @"public int[] Foo() => (StrykerNamespace.MutantControl.IsActive(0)?new int[] {}:new int[] { 1 });";

        ShouldMutateSourceInClassToExpected(source, expected);
    }

    [Fact]
    public void ShouldMutateListCreation()
    {
        var source = @"public int[] Foo() => new List<int> { 1 };";
        var expected =
            @"public int[] Foo() => (StrykerNamespace.MutantControl.IsActive(0)?new List<int> {}:new List<int> { 1 });";

        ShouldMutateSourceInClassToExpected(source, expected);
    }

    [Fact]
    public void ShouldNotMutateImplicitArrayCreationProperties()
    {
        string source = @"public int[] Foo() => new [] { 1 };";
        string expected = @"public int[] Foo() => new [] { 1 };";

        ShouldMutateSourceInClassToExpected(source, expected);
    }

    [Fact]
    public void ShouldNotMutateImplicitArrayCreation()
    {
        string source = "public static readonly int[] Foo =  { 1 };";
        string expected = "public static readonly int[] Foo =  { 1 };";

        ShouldMutateSourceInClassToExpected(source, expected);
    }

    [Fact]
    public void ShouldMutateProperties()
    {
        string source = @"private string text => ""Some"" + ""Text"";";
        string expected =
            @"private string text => (StrykerNamespace.MutantControl.IsActive(0) ? """" : ""Some"") + (StrykerNamespace.MutantControl.IsActive(1) ? """" : ""Text"");";

        ShouldMutateSourceInClassToExpected(source, expected);
    }

    [Fact]
    public void ShouldMutateTupleDeclaration()
    {
        string source = @"public void TestMethod() {
var (one, two) = (1 + 1, """");
}";
        string expected = @"public void TestMethod() {if(StrykerNamespace.MutantControl.IsActive(0)){}else{
var (one, two) = ((StrykerNamespace.MutantControl.IsActive(1)?1 - 1:1 + 1), (StrykerNamespace.MutantControl.IsActive(2)?""Stryker was here!"":""""));
}
    }";

        ShouldMutateSourceInClassToExpected(source, expected);
    }

    [Fact]
    public void ShouldNotMutateConst()
    {
        string source = @"private const int x = 1 + 2;";
        string expected = @"private const int x = 1 + 2;";

        ShouldMutateSourceInClassToExpected(source, expected);
    }

    [Fact]
    public void ShouldMutateStackalloc()
    {
        string source = @"Span<ushort> kindaUnrelated = stackalloc ushort[] { 0 };";
        string expected =
            @"Span<ushort> kindaUnrelated = (StrykerNamespace.MutantControl.IsActive(0)?stackalloc ushort[] {}:stackalloc ushort[] { 0 });";

        ShouldMutateSourceInClassToExpected(source, expected);
    }

    /// <summary>
    /// Verifies that <code>EnumMemberDeclarationSyntax</code> nodes are not mutated.
    /// Mutating would introduce code like <code>StrykerXGJbRBlHxqRdD9O.MutantControl.IsActive(0) ? One + 1 : One - 1</code>
    /// Since enum members need to be constants, this mutated code would not compile and print a warning.
    /// </summary>
    [Fact]
    public void ShouldNotMutateEnum()
    {
        string source = @"private enum Numbers { One = 1, Two = One + 1 }";
        string expected = @"private enum Numbers { One = 1, Two = One + 1 }";

        ShouldMutateSourceInClassToExpected(source, expected);
    }

    [Fact]
    public void ShouldNotMutateAttributes()
    {
        string source = @"[Obsolete(""thismustnotbemutated"")]
public void SomeMethod() {}";
        string expected = @"[Obsolete(""thismustnotbemutated"")]
public void SomeMethod() {}";

        ShouldMutateSourceInClassToExpected(source, expected);
    }

    [Fact]
    public void ShouldMutateForWithIfStatementAndConditionalStatement()
    {
        string source = @"public void SomeMethod() {
for (var i = 0; i < 10; i++)
{ }
}";
        string expected = @"public void SomeMethod() {if(StrykerNamespace.MutantControl.IsActive(0)){}else{
if(StrykerNamespace.MutantControl.IsActive(3)){for (var i = 0; i < 10; i--)
{ }
}else{for (var i = 0; (StrykerNamespace.MutantControl.IsActive(2)?i <= 10:(StrykerNamespace.MutantControl.IsActive(1)?i > 10:i < 10)); i++)
{ }
}}}";
        ShouldMutateSourceInClassToExpected(source, expected);
    }

    [Fact]
    public void ShouldMutateForWithoutConditionWithIfStatementAndConditionalStatement()
    {
        var source = @"public void SomeMethod() {
for (var i = 0; ; i++)
{ }
}";
        var expected = @"public void SomeMethod() {if(StrykerNamespace.MutantControl.IsActive(0)){}else{
if(StrykerNamespace.MutantControl.IsActive(1)){for (var i = 0; ; i--)
{ }
}else{for (var i = 0; ; i++)
{ }
}}}";
        ShouldMutateSourceInClassToExpected(source, expected);
    }

    [Fact]
    public void ShouldMutateInitializersForWithoutConditionWithIfStatementAndConditionalStatement()
    {
        var source = @"public void SomeMethod() {
for (var i = Method(true); ; i++)
{ }
}";
        var expected = @"public void SomeMethod() {if(StrykerNamespace.MutantControl.IsActive(0)){}else{
if(StrykerNamespace.MutantControl.IsActive(2)){for (var i = Method(true); ; i--)
{ }
}else{for (var i = Method((StrykerNamespace.MutantControl.IsActive(1)?false:true)); ; i++)
{ }
}}}";
        ShouldMutateSourceInClassToExpected(source, expected);
    }

<<<<<<< HEAD
        [Fact]
        public void ShouldMutateComplexExpressionBodiedMethod()
        {
            string source = @"public int SomeMethod()  => (true && SomeOtherMethod(out var x)) ? x : 5;";
            string expected =
                @"public int SomeMethod()  {if(StrykerNamespace.MutantControl.IsActive(1)){return(false?x :5);}else{if(StrykerNamespace.MutantControl.IsActive(0)){return(true?x :5);}else{if(StrykerNamespace.MutantControl.IsActive(2)){return(true || SomeOtherMethod(out var x)) ? x : 5;}else{return ((StrykerNamespace.MutantControl.IsActive(3)?false:true )&& SomeOtherMethod(out var x)) ? x : 5;}}}}";
=======
    [Fact]
    public void ShouldMutateComplexExpressionBodiedMethod()
    {
        string source = @"public int SomeMethod()  => (true && SomeOtherMethod(out var x)) ? x : 5;";
        string expected =
            @"public int SomeMethod()  {if(StrykerNamespace.MutantControl.IsActive(0)){return!((true && SomeOtherMethod(out var x)) )? x : 5;}else{if(StrykerNamespace.MutantControl.IsActive(1)){return(true || SomeOtherMethod(out var x)) ? x : 5;}else{return ((StrykerNamespace.MutantControl.IsActive(2)?false:true )&& SomeOtherMethod(out var x)) ? x : 5;}}}";
>>>>>>> 63fa0088

        ShouldMutateSourceInClassToExpected(source, expected);
    }

<<<<<<< HEAD
        [Fact]
        public void ShouldMutateExpressionBodiedStaticConstructor()
        {
            string source = @"static Test()  => (true && SomeOtherMethod(out var x)) ? x : 5;";
            string expected =
                @"static Test()  {using(new StrykerNamespace.MutantContext()){if(StrykerNamespace.MutantControl.IsActive(1)){(false?x :5);}else{if(StrykerNamespace.MutantControl.IsActive(0)){(true?x :5);}else{if(StrykerNamespace.MutantControl.IsActive(2)){(true || SomeOtherMethod(out var x)) ? x : 5;}else{((StrykerNamespace.MutantControl.IsActive(3)?false:true )&& SomeOtherMethod(out var x)) ? x : 5;}}}}}";
=======
    [Fact]
    public void ShouldMutateExpressionBodiedStaticConstructor()
    {
        string source = @"static Test() => (true && SomeOtherMethod(out var x)) ? x : 5;";
        string expected =
            @"static Test() {using(new StrykerNamespace.MutantContext()){if(StrykerNamespace.MutantControl.IsActive(0)){!((true && SomeOtherMethod(out var x)) )? x : 5;}else{if(StrykerNamespace.MutantControl.IsActive(1)){(true || SomeOtherMethod(out var x)) ? x : 5;}else{((StrykerNamespace.MutantControl.IsActive(2)?false:true )&& SomeOtherMethod(out var x)) ? x : 5;}}}}}";
>>>>>>> 63fa0088

        ShouldMutateSourceInClassToExpected(source, expected);
    }

    [Fact]
    public void ShouldMutateInlineArrowFunction()
    {
        string source = @"public void SomeMethod() {
int Add(int x, int y) => x + y;
}";
        string expected = @"public void SomeMethod() {if(StrykerNamespace.MutantControl.IsActive(0)){}else{
int Add(int x, int y) => (StrykerNamespace.MutantControl.IsActive(1)?x - y:x + y);
}}";

        ShouldMutateSourceInClassToExpected(source, expected);
    }

    [Fact]
    public void ShouldMutateLambdaSecondParameter()
    {
        string source = @"public void SomeMethod() {
Action act = () => Console.WriteLine(1 + 1, 1 + 1);
}";
        string expected = @"public void SomeMethod() {if(StrykerNamespace.MutantControl.IsActive(0)){}else{
Action act = () => Console.WriteLine((StrykerNamespace.MutantControl.IsActive(1)?1 - 1:1 + 1), (StrykerNamespace.MutantControl.IsActive(2)?1 - 1:1 + 1));
}}";

        ShouldMutateSourceInClassToExpected(source, expected);
    }

    [Fact]
    public void ShouldMutateLinqMethods()
    {
        string source = @"public int TestLinq(int count){
	var list = Enumerable.Range(1, count);
	return list.Last();
}";
        string expected = @"public int TestLinq(int count){if(StrykerNamespace.MutantControl.IsActive(0)){}else{
	var list = Enumerable.Range(1, count);
	return (StrykerNamespace.MutantControl.IsActive(1)?list.First():list.Last());
}return default(int);}";

        ShouldMutateSourceInClassToExpected(source, expected);
    }

    [Fact]
    public void ShouldMutateComplexLinqMethods()
    {
        string source = @"private void Linq()
		{
			var array = new []{1, 2};

			var alt1 = array.Count(x => x % 2 == 0);
			var alt2 = array.Min();
		}";
        string expected = @"private void Linq()
{if(StrykerNamespace.MutantControl.IsActive(0)){}else		{
			var array = new []{1, 2};

			var alt1 = (StrykerNamespace.MutantControl.IsActive(1)?array.Sum(x => x % 2 == 0):array.Count(x => (StrykerNamespace.MutantControl.IsActive(2)?x % 2 != 0:(StrykerNamespace.MutantControl.IsActive(3)?x * 2 :x % 2 )== 0)));
			var alt2 = (StrykerNamespace.MutantControl.IsActive(4)?array.Max():array.Min());
		}}";

        ShouldMutateSourceInClassToExpected(source, expected);
    }

    [Fact]
    public void ShouldMutateReturnStatements()
    {
        string source = @"private bool Move()
		{
			return true;
		}";
        string expected = @"private bool Move()
{if(StrykerNamespace.MutantControl.IsActive(0)){}else		{
			return (StrykerNamespace.MutantControl.IsActive(1)?false:true);
		}return default(bool);}";

        ShouldMutateSourceInClassToExpected(source, expected);
    }

    [Fact]
    public void ShouldMutateWhileLoop()
    {
        string source = @"private void DummyLoop()
		{
			while (this.Move())
			{
				int x = 2 + 3;
			}
		}";
        string expected = @"private void DummyLoop()
{if(StrykerNamespace.MutantControl.IsActive(0)){}else		{
			while ((StrykerNamespace.MutantControl.IsActive(1)?!(this.Move()):this.Move()))
{if(StrykerNamespace.MutantControl.IsActive(2)){}else			{
				int x = (StrykerNamespace.MutantControl.IsActive(3)?2 - 3:2 + 3);
			}
}		}}";

        ShouldMutateSourceInClassToExpected(source, expected);
    }

    [Fact]
    public void ShouldMutateAssignmentStatementsWithIfStatement()
    {
        string source = @"public void SomeMethod() {
	var x = 0;
	x *= x + 2;
}";
        string expected = @"public void SomeMethod() {if(StrykerNamespace.MutantControl.IsActive(0)){}else{
	var x = 0;
if(StrykerNamespace.MutantControl.IsActive(1)){	x /=x + 2;
}else{	x *= (StrykerNamespace.MutantControl.IsActive(2)?x - 2:x + 2);
}}}";

        ShouldMutateSourceInClassToExpected(source, expected);
    }

    [Fact]
    public void ShouldMutateRecursiveCoalescingAssignmentStatements()
    {
        string source = @"public void SomeMethod() {
    List<int> a = null;
    List<int> b = null;
    a ??= b ??= new List<int>();
}";
        string expected = @"public void SomeMethod() {if(StrykerNamespace.MutantControl.IsActive(0)){}else{
    List<int> a = null;
    List<int> b = null;
if(StrykerNamespace.MutantControl.IsActive(1)){    a = b ??= new List<int>();
}else{if(StrykerNamespace.MutantControl.IsActive(2)){    a ??= b = new List<int>();
}else{    a ??= b ??= new List<int>();
}}}}";

        ShouldMutateSourceInClassToExpected(source, expected);
    }

    [Fact]
    public void ShouldMutateRecursiveNullCoalescingStatements()
    {
        string source = @"public void SomeMethod() {
    List<int> a = null;
    List<int> b = null;
    List<int> c = null;
    var d = a ?? b ?? c;
}";
        string expected = @"public void SomeMethod() {if(StrykerNamespace.MutantControl.IsActive(0)){}else{
    List<int> a = null;
    List<int> b = null;
    List<int> c = null;
    var d = (StrykerNamespace.MutantControl.IsActive(3)?a :(StrykerNamespace.MutantControl.IsActive(2)?b ?? c:(StrykerNamespace.MutantControl.IsActive(1)?b ?? c ?? a :a ?? (StrykerNamespace.MutantControl.IsActive(6)?b :(StrykerNamespace.MutantControl.IsActive(5)?c:(StrykerNamespace.MutantControl.IsActive(4)?c ?? b :b ?? c))))));
}}";

        ShouldMutateSourceInClassToExpected(source, expected);
    }

    [Fact]
    public void ShouldMutateIncrementStatementWithIfStatement()
    {
        string source = @"public void SomeMethod() {
	var x = 0;
	x++;
}";
        string expected = @"public void SomeMethod() {if(StrykerNamespace.MutantControl.IsActive(0)){}else{
	var x = 0;
if(StrykerNamespace.MutantControl.IsActive(1)){;}else{if(StrykerNamespace.MutantControl.IsActive(2)){	x--;
}else{	x++;
}}}}";

        ShouldMutateSourceInClassToExpected(source, expected);
    }

    [Fact]
    public void ShouldNotMutateIfDisabledByComment()
    {
        string source = @"public void SomeMethod() {
	var x = 0;
// Stryker disable all
	x++;
	x/=2;
}";
        string expected = @"public void SomeMethod() {if(StrykerNamespace.MutantControl.IsActive(0)){}else{
	var x = 0;
// Stryker disable all
	x++;
	x/=2;
}}";

        ShouldMutateSourceInClassToExpected(source, expected);
        source = @"public void SomeMethod() {
	var x = 0;
	{
	// Stryker disable all
	  x++;
	}
	x/=2;
}";
        expected = @"public void SomeMethod() {if(StrykerNamespace.MutantControl.IsActive(4)){}else{
	var x = 0;
{if(StrykerNamespace.MutantControl.IsActive(5)){}else	{
	// Stryker disable all
	  x++;
	}
}if(StrykerNamespace.MutantControl.IsActive(8)){	x*=2;
}else{	x/=2;
}}}";
        ShouldMutateSourceInClassToExpected(source, expected);
    }

    [Fact]
    public void ShouldNotMutateIfDisabledByCommentOnStaticFields()
    {
        var source = @"
    // Stryker disable all
    static string x = ""test"";";

        var expected = @"
    // Stryker disable all
    static string x = StrykerNamespace.MutantContext.TrackValue(()=>""test"");";

        ShouldMutateSourceInClassToExpected(source, expected);
    }

    [Fact]
    public void ShouldNotMutateIfDisabledByCommentAtMethodLevel()
    {
        string source = @"
// Stryker disable all : testing
public void SomeMethod()
 {
	var x = 0;
	x++;
	x/=2;
}";
        string expected = @"// Stryker disable all : testing
public void SomeMethod()
 {
	var x = 0;
	x++;
	x/=2;
}";

        ShouldMutateSourceInClassToExpected(source, expected);
        source = @"public void SomeMethod()
{
	var x = 0;
	{
	// Stryker disable once all
	  x++;
	}
	x/=2;
}";
        expected = @"public void SomeMethod()
{if(StrykerNamespace.MutantControl.IsActive(4)){}else{
	var x = 0;
{if(StrykerNamespace.MutantControl.IsActive(5)){}else	{
	// Stryker disable once all
	  x++;
	}
}if(StrykerNamespace.MutantControl.IsActive(8)){	x*=2;
}else{	x/=2;
}}}";
        ShouldMutateSourceInClassToExpected(source, expected);
    }

    [Fact]
    public void ShouldNotMutateOneLineIfDisabledByComment()
    {
        string source = @"public void SomeMethod() {
	var x = 0;
// Stryker disable once all
	x++;
	x/=2;
}";
        string expected = @"public void SomeMethod() {if(StrykerNamespace.MutantControl.IsActive(0)){}else{
	var x = 0;
// Stryker disable once all
	x++;
if(StrykerNamespace.MutantControl.IsActive(3)){	x*=2;
}else{	x/=2;
}}}";

        ShouldMutateSourceInClassToExpected(source, expected);
    }

    [Fact]
    public void ShouldNotMutateOneLineIfDisabledAndEnabledByComment()
    {
        string source = @"public void SomeMethod() {
	var x = 0;
// Stryker disable all
	x++;
// Stryker restore all
	x/=2;
}";
        string expected = @"public void SomeMethod() {if(StrykerNamespace.MutantControl.IsActive(0)){}else{
	var x = 0;
// Stryker disable all
	x++;
if(StrykerNamespace.MutantControl.IsActive(3)){// Stryker restore all
	x*=2;
}else{// Stryker restore all
	x/=2;
}}}";

        ShouldMutateSourceInClassToExpected(source, expected);
    }

    [Fact]
    public void ShouldNotMutateOneLineIfDisabledOnce()
    {
        string source = @"public void SomeMethod() {
	var x = 0;
// Stryker disable once all
	x++;
	x/=2;
}";
        string expected = @"public void SomeMethod() {if(StrykerNamespace.MutantControl.IsActive(0)){}else{
	var x = 0;
// Stryker disable Update , Statement : comment
	x++;
if(StrykerNamespace.MutantControl.IsActive(3)){// Stryker restore all
	x*=2;
}else{// Stryker restore all
	x/=2;
}}}";

        ShouldMutateSourceInClassToExpected(source, expected);
    }

    [Fact]
    public void ShouldNotMutateOneLineIfSpecificMutatorDisabled()
    {
        string source = @"public void SomeMethod() {
	var x = 0;
// Stryker disable Update , Statement : comment
	x++;
// Stryker restore all
	x/=2;
}";
        string expected = @"public void SomeMethod() {if(StrykerNamespace.MutantControl.IsActive(0)){}else{
	var x = 0;
// Stryker disable Update , Statement : comment
	x++;
if(StrykerNamespace.MutantControl.IsActive(3)){// Stryker restore all
	x*=2;
}else{// Stryker restore all
	x/=2;
}}}";

        ShouldMutateSourceInClassToExpected(source, expected);

        _target.Mutants.Count.ShouldBe(4);
        _target.Mutants.ElementAt(0).ResultStatus.ShouldBe(MutantStatus.Pending);
        _target.Mutants.ElementAt(1).ResultStatus.ShouldBe(MutantStatus.Ignored);
        _target.Mutants.ElementAt(1).ResultStatusReason.ShouldBe("comment");
        _target.Mutants.ElementAt(2).ResultStatus.ShouldBe(MutantStatus.Ignored);
        _target.Mutants.ElementAt(2).ResultStatusReason.ShouldBe("comment");
        _target.Mutants.ElementAt(3).ResultStatus.ShouldBe(MutantStatus.Pending);
    }

    [Fact]
    public void ShouldNotMutateASubExpressionIfDisabledByComment()
    {
        string source = @"public void SomeMethod() {
	var x = 0;
	x/=
// Stryker disable once all
x +2;
}";
        string expected = @"public void SomeMethod() {if(StrykerNamespace.MutantControl.IsActive(0)){}else{
	var x = 0;
if(StrykerNamespace.MutantControl.IsActive(1)){	x*=// Stryker disable once all
x +2;
}else{	x/=
// Stryker disable once all
x +2;
}}}";

        ShouldMutateSourceInClassToExpected(source, expected);
    }

    [Fact]
    public void ShouldMutateChainedMutations()
    {
        string source = @"public void Simple()
		{
			object value = null;
			var flag1 = false;
			var flag2 = false;
			if (value != null && !flag1 && !flag2)
			{
			}
		}";
        string expected = @"public void Simple()
{if(StrykerNamespace.MutantControl.IsActive(0)){}else		{
			object value = null;
			var flag1 = (StrykerNamespace.MutantControl.IsActive(1)?true:false);
			var flag2 = (StrykerNamespace.MutantControl.IsActive(2)?true:false);
			if ((StrykerNamespace.MutantControl.IsActive(4)?!(value != null && !flag1 && !flag2):(StrykerNamespace.MutantControl.IsActive(3)?value != null && !flag1 || !flag2:(StrykerNamespace.MutantControl.IsActive(5)?value != null || !flag1 :(StrykerNamespace.MutantControl.IsActive(6)?value == null :value != null )&& (StrykerNamespace.MutantControl.IsActive(7)?flag1 :!flag1 ))&& (StrykerNamespace.MutantControl.IsActive(8)?flag2:!flag2))))
			{
			}
		}}";

        ShouldMutateSourceInClassToExpected(source, expected);
    }

    [Fact]
    public void ShouldMutateStatics()
    {
        string source = @"private static bool willMutateToFalse = true;

		private static bool NoWorries => false;
		private static bool NoWorriesGetter
		{
			get { return false; }
		}

static Mutator_Flag_MutatedStatics()
		{
			int x = 0;
			var y = x++;
		}";
        string expected = @"private static bool willMutateToFalse = StrykerNamespace.MutantContext.TrackValue(()=>(StrykerNamespace.MutantControl.IsActive(0)?false:true));

		private static bool NoWorries => (StrykerNamespace.MutantControl.IsActive(1)?true:false);
		private static bool NoWorriesGetter
		{
			get {if(StrykerNamespace.MutantControl.IsActive(2)){}else{ return (StrykerNamespace.MutantControl.IsActive(3)?true:false); }
return default(bool);}		}

static Mutator_Flag_MutatedStatics()
{using(new StrykerNamespace.MutantContext()){if(StrykerNamespace.MutantControl.IsActive(4)){}else		{
			int x = 0;
			var y = (StrykerNamespace.MutantControl.IsActive(5)?x--:x++);
		}}}";

        ShouldMutateSourceInClassToExpected(source, expected);
    }

    [Fact]
    public void ShouldNotMutateDefaultValues()
    {
        string source = @"public void SomeMethod(bool option = true) {}";
        string expected = @"public void SomeMethod(bool option = true) {}";

        ShouldMutateSourceInClassToExpected(source, expected);
    }

    [Fact]
    public void ShouldInitializeOutVars()
    {
        string source = @"public void SomeMethod(out int x, out string text) { x = 1; text = ""hello"";}";
        string expected = @"public void SomeMethod(out int x, out string text) {{x= default(int);text= default(string);}if(StrykerNamespace.MutantControl.IsActive(0)){}else{ x = 1; text = (StrykerNamespace.MutantControl.IsActive(1)?"""":""hello"");
        }}";

        ShouldMutateSourceInClassToExpected(source, expected);
    }

    [Fact]
    public void ShouldMutateInsideLambda()
    {
        string source = @"private async Task GoodLuck()
{
	await SendRequest(url, HttpMethod.Get, (request) =>
	{
		request.Headers.Add(""Accept"", ""application / json; version = 1"");
		request.Headers.TryAddWithoutValidation(""Date"", date);
}, ensureSuccessStatusCode: false);
}";
        string expected = @"private async Task GoodLuck()
{if(StrykerNamespace.MutantControl.IsActive(0)){}else{
if(StrykerNamespace.MutantControl.IsActive(1)){;}else{	await SendRequest(url, HttpMethod.Get, (request) =>
{if(StrykerNamespace.MutantControl.IsActive(2)){}else	{
if(StrykerNamespace.MutantControl.IsActive(3)){;}else{		request.Headers.Add((StrykerNamespace.MutantControl.IsActive(4)?"""":""Accept""), (StrykerNamespace.MutantControl.IsActive(5)?"""":""application / json; version = 1""));
}if(StrykerNamespace.MutantControl.IsActive(6)){;}else{		request.Headers.TryAddWithoutValidation((StrykerNamespace.MutantControl.IsActive(7)?"""":""Date""), date);
}
}}, ensureSuccessStatusCode: (StrykerNamespace.MutantControl.IsActive(8) ? true : false));
}}}";

        ShouldMutateSourceInClassToExpected(source, expected);
    }

    [Fact]
    public void ShouldMutateDelegate()
    {
        var source = @"private void LocalFun()
{
	var test = delegate(string name)
{
Console.WriteLine($""Hello {name}"");
};
}";
        string expected = @"private void LocalFun()
{if(StrykerNamespace.MutantControl.IsActive(0)){}else{
	var test = delegate(string name)
{if(StrykerNamespace.MutantControl.IsActive(1)){}else{
if(StrykerNamespace.MutantControl.IsActive(2)){;}else{Console.WriteLine((StrykerNamespace.MutantControl.IsActive(3)?$"""":$""Hello {name}""));
}}};
}}";

        ShouldMutateSourceInClassToExpected(source, expected);
    }

    [Fact]
    public void ShouldMutateParameterLessDelegate()
    {
        var source = @"private void LocalFun()
{
	var test = delegate
{
Console.WriteLine(""Hello"");
};
}";
        string expected = @"private void LocalFun()
{if(StrykerNamespace.MutantControl.IsActive(0)){}else{
	var test = delegate
{if(StrykerNamespace.MutantControl.IsActive(1)){}else{
if(StrykerNamespace.MutantControl.IsActive(2)){;}else{Console.WriteLine((StrykerNamespace.MutantControl.IsActive(3)?"""":""Hello""));
}}};
}}";

        ShouldMutateSourceInClassToExpected(source, expected);
    }

    [Fact]
    public void MutationsShouldHaveLinespan()
    {
        string source = @"void TestMethod()
{
	var test3 = 2 + 5;
}";
        _target.Mutate(CSharpSyntaxTree.ParseText(source), null);

        var mutants = _target.GetLatestMutantBatch().ToList();
        mutants.Count.ShouldBe(2);
        var blockLinespan = mutants.First().Mutation.OriginalNode.GetLocation().GetLineSpan();
        blockLinespan.StartLinePosition.Line.ShouldBe(1);
        blockLinespan.EndLinePosition.Line.ShouldBe(3);
        mutants.Last().Mutation.OriginalNode.GetLocation().GetLineSpan().StartLinePosition.Line.ShouldBe(2);
    }

    [Fact]
    public void MutationsShouldHaveLinespan2()
    {
        string source = @"using System;
using System.Collections.Generic;
using System.Text;

namespace TestApp
{
	public static class ExampleExtension
	{
		public static bool InvokeIfNotNull(this Action a)
		{
			if (a == null) { return false; } else { a.Invoke(); return true; }
		}
	}
}";
        _target.Mutate(CSharpSyntaxTree.ParseText(source), null);

        var mutants = _target.GetLatestMutantBatch().ToList();
        mutants.Count.ShouldBe(7);

        var blockLinespan = mutants.First().Mutation.OriginalNode.GetLocation().GetLineSpan();
        blockLinespan.StartLinePosition.Line.ShouldBe(9);
        blockLinespan.EndLinePosition.Line.ShouldBe(11);
        foreach (var mutant in mutants.Skip(1))
        {
            mutant.Mutation.OriginalNode.GetLocation().GetLineSpan().StartLinePosition.Line.ShouldBe(10);
        }
    }

    [Fact]
    public void ShouldAddReturnDefaultToMethods()
    {
        string source = @"bool TestMethod()
{
	while(true) return false;
}";
        string expected = @"bool TestMethod()
{if(StrykerNamespace.MutantControl.IsActive(0)){}else{
	while((StrykerNamespace.MutantControl.IsActive(2)?!(true):(StrykerNamespace.MutantControl.IsActive(1)?false:true))) return (StrykerNamespace.MutantControl.IsActive(3)?true:false);
}return default(bool);}";
        ShouldMutateSourceInClassToExpected(source, expected);
    }

    [Fact]
    public void ShouldAddReturnDefaultToConversion()
    {
        string source = @"public static explicit operator string(TestClass value)
{ while(true) return value;
}";
        string expected = @"public static explicit operator string(TestClass value)
{if(StrykerNamespace.MutantControl.IsActive(0)){}else{ while((StrykerNamespace.MutantControl.IsActive(2)?!(true):(StrykerNamespace.MutantControl.IsActive(1)?false:true))) return value;
}return default(string);}";
        ShouldMutateSourceInClassToExpected(source, expected);
    }

    [Fact]
    public void ShouldNotMutateConstDeclaration()
    {
        var source = @"void Test(){
const string text = ""a""+""b"";}";
        var expected = @"void Test(){if(StrykerNamespace.MutantControl.IsActive(0)){}else{
const string text = ""a""+""b"";}}";
        ShouldMutateSourceInClassToExpected(source, expected);
    }

    [Fact]
    public void ShouldAddReturnDefaultToAsyncMethods()
    {
        string source = @"public async Task<bool> TestMethod()
{   while(true) return false;
}";
        string expected = @"public async Task<bool> TestMethod()
{if(StrykerNamespace.MutantControl.IsActive(0)){}else{  while((StrykerNamespace.MutantControl.IsActive(2)?!(true):(StrykerNamespace.MutantControl.IsActive(1)?false:true))) return (StrykerNamespace.MutantControl.IsActive(3)?true:false);
}return default(bool);}";
        ShouldMutateSourceInClassToExpected(source, expected);
    }

    [Fact]
    public void ShouldAddReturnDefaultToIndexerGetter()
    {
        string source = @"public string this[string key]
{
    get
    {
        return key;
    }
}";
        string expected = @"public string this[string key]
{
    get
{if(StrykerNamespace.MutantControl.IsActive(0)){}else        {
        return key;
    }
return default(string);}
}";
        ShouldMutateSourceInClassToExpected(source, expected);
    }

    [Fact]
    public void ShouldNotAddReturnDefaultToEnumerationMethods()
    {
        string source = @"public static IEnumerable<object> Extracting<T>(this IEnumerable<T> enumerable, string propertyName)
	  {
		foreach (var o in enumerable)
		{
			yield return value;
		}
	  }
public static IEnumerable<object> Extracting<T>(this IEnumerable<T> enumerable)
	  {
		yield break;
	  }";
        string expected = @"public static IEnumerable<object> Extracting<T>(this IEnumerable<T> enumerable, string propertyName)
{if(StrykerNamespace.MutantControl.IsActive(0)){}else	  {
		foreach (var o in enumerable)
{if(StrykerNamespace.MutantControl.IsActive(1)){}else		{
if(StrykerNamespace.MutantControl.IsActive(2)){;}else{			yield return value;
}		}
}	  }
}public static IEnumerable<object> Extracting<T>(this IEnumerable<T> enumerable)
{if(StrykerNamespace.MutantControl.IsActive(3)){}else	  {
if(StrykerNamespace.MutantControl.IsActive(4)){;}else{		yield break;
}	  }}";
        ShouldMutateSourceInClassToExpected(source, expected);
    }

    [Fact]
    public void ShouldAddReturnDefaultToAsyncWithFullNamespaceMethods()
    {
        string source = @"public async System.Threading.Tasks.Task<bool> TestMethod()
{  while(true) return false;
}";
        string expected = @"public async System.Threading.Tasks.Task<bool> TestMethod()
{if(StrykerNamespace.MutantControl.IsActive(0)){}else{  while((StrykerNamespace.MutantControl.IsActive(2)?!(true):(StrykerNamespace.MutantControl.IsActive(1)?false:true))) return (StrykerNamespace.MutantControl.IsActive(3)?true:false);
}return default(bool);}";
        ShouldMutateSourceInClassToExpected(source, expected);
    }

    [Fact]
    public void ShouldNotAddReturnDefaultToAsyncTaskMethods()
    {
        string source = @"public async Task TestMethod()
{
	;
}";
        string expected = @"public async Task TestMethod()
{if(StrykerNamespace.MutantControl.IsActive(0)){}else{
	;
}}";
        ShouldMutateSourceInClassToExpected(source, expected);
    }

    [Fact]
    public void ShouldNotAddReturnDefaultToMethodsWithReturnTypeVoid()
    {
        string source = @"void TestMethod()
{
	;
}";
        string expected = @"void TestMethod()
{if(StrykerNamespace.MutantControl.IsActive(0)){}else{
	;
}}";
        ShouldMutateSourceInClassToExpected(source, expected);
    }

    [Theory]
    [InlineData("{return 0;}")]
    [InlineData("{return 1; throw Exception();}")]
    [InlineData("{return 1;yield return 0;}")]
    [InlineData("{return 1;yield break;}")]
    [InlineData("{;}")]
    public void ShouldNotAddReturnOnSomeBlocks(string code)
    {
        string source = @$"
int TestMethod()
// Stryker disable all
{code}";
        ShouldMutateSourceInClassToExpected(source, source);
    }

    [Fact]
    public void ShouldSkipStringsInSwitchExpression()
    {
        string source = @"string TestMethod()
{
	return input switch
	{
		""test"" => ""test""
	};
}";
        string expected = @"string TestMethod()
{if(StrykerNamespace.MutantControl.IsActive(0)){}else{
	return input switch
	{
		""test"" => (StrykerNamespace.MutantControl.IsActive(1)?"""":""test""
)	};
    }return default(string);}
";
        ShouldMutateSourceInClassToExpected(source, expected);
    }

    [Fact]
    public void ShouldMutateStaticConstructor()
    {
        var source = @"
static string Value { get; }
static TestClass() => Value = ""Hello, World!"";";

        var expected = @"static string Value { get; }
static TestClass() {using(new StrykerNamespace.MutantContext()){Value = (StrykerNamespace.MutantControl.IsActive(0)?"""":""Hello, World!"");
        }}";

        ShouldMutateSourceInClassToExpected(source, expected);
    }

    [Fact]
    public void ShouldMutateStaticArrowConstructor()
    {
        var source = @"
static string Value { get; }
static TestClass() {Value = ""Hello, World!"";}";

        var expected = @"static string Value { get; }
static TestClass() {using(new StrykerNamespace.MutantContext()){if(StrykerNamespace.MutantControl.IsActive(0)){}else{Value = (StrykerNamespace.MutantControl.IsActive(1)?"""":""Hello, World!"");
        }
    }
}
";

        ShouldMutateSourceInClassToExpected(source, expected);
    }

    [Fact]
    public void ShouldMutateStaticPropertiesInArrowForm()
    {
        var source = @"class Test {
static string Value => """";
static TestClass(){}}";

        var expected = @"class Test {
static string Value => (StrykerNamespace.MutantControl.IsActive(0)?""Stryker was here!"":"""");
static TestClass(){using(new StrykerNamespace.MutantContext()){}}}";

        ShouldMutateSourceInClassToExpected(source, expected);
    }

    [Fact]
    public void ShouldMutatePropertiesInArrowFormEvenWithComplexConstruction()
    {
        var source = @"class Test {
string Value {get => Out(out var x)? ""empty"": """";}
static TestClass(){}}";

<<<<<<< HEAD
            var expected = @"class Test {
string Value {get {if(StrykerNamespace.MutantControl.IsActive(1)){return(false?""empty"":"""");}else{if(StrykerNamespace.MutantControl.IsActive(0)){return(true?""empty"":"""");}else{return Out(out var x)? (StrykerNamespace.MutantControl.IsActive(2)?"""":""empty""): (StrykerNamespace.MutantControl.IsActive(3)?""Stryker was here!"":"""");}}return default(string);}}
=======
        var expected = @"class Test {
string Value {get {if(StrykerNamespace.MutantControl.IsActive(0)){return!(Out(out var x))? ""empty"": """";}else{return Out(out var x)? (StrykerNamespace.MutantControl.IsActive(1)?"""":""empty""): (StrykerNamespace.MutantControl.IsActive(2)?""Stryker was here!"":"""");}}}
>>>>>>> 63fa0088
static TestClass(){using(new StrykerNamespace.MutantContext()){}}}";

        ShouldMutateSourceInClassToExpected(source, expected);
    }

<<<<<<< HEAD
        [Fact]
        public void ShouldMutateConditionalExpression()
        {
            string source = @"void TestMethod()
{
    var a = 1;
	var x = a == 1 ? 5 : 7;
}";
            string expected = @"void TestMethod()
{if(StrykerNamespace.MutantControl.IsActive(0)){}else{
    var a = 1;
	var x = (StrykerNamespace.MutantControl.IsActive(2)?(false?5 :7):(StrykerNamespace.MutantControl.IsActive(1)?(true?5 :7):(StrykerNamespace.MutantControl.IsActive(3)?a != 1 :a == 1 )? 5 : 7));
}}";

            ShouldMutateSourceInClassToExpected(source, expected);
        }

        [Fact]
        public void ShouldMutateStaticProperties()
        {
            var source = @"
=======
    [Fact]
    public void ShouldMutateStaticProperties()
    {
        var source = @"
>>>>>>> 63fa0088
static string Value
{
	get { return ""TestDescription"";}
	set { value = ""TestDescription"";}
}
static TestClass(){}";

        var expected = @"static string Value
{get {if(StrykerNamespace.MutantControl.IsActive(0)){}else{ return (StrykerNamespace.MutantControl.IsActive(1)?"""":""TestDescription"");
        }
return default(string);
        }
        set {if(StrykerNamespace.MutantControl.IsActive(2)){}else{ value = (StrykerNamespace.MutantControl.IsActive(3)?"""":""TestDescription"");
        }
}}
static TestClass() { using (new StrykerNamespace.MutantContext()) { } }}";
        ShouldMutateSourceInClassToExpected(source, expected);
    }

    [Fact]
    public void ShouldMarkStaticMutationStaticInPropertiesInitializer()
    {
        var source = @"class Test {
static string Value {get;} = """";}";

        var expected = @"class Test {
static string Value {get;} = StrykerNamespace.MutantContext.TrackValue(()=>(StrykerNamespace.MutantControl.IsActive(0)?""Stryker was here!"":""""));}}}";
        ShouldMutateSourceInClassToExpected(source, expected);
        _target.Mutants.Count.ShouldBe(1);
        _target.Mutants.First().IsStaticValue.ShouldBeTrue();
    }

    [Fact]
    public void ShouldMutateStaticPropertiesInArrowFormEvenWithComplexConstruction()
    {
        var source = @"class Test {
static string Value => Out(out var x)? ""empty"": """";}";

        var expected = @"class Test {
static string Value {get {if(StrykerNamespace.MutantControl.IsActive(0)){return!(Out(out var x))? ""empty"": """";}else{return Out(out var x)? (StrykerNamespace.MutantControl.IsActive(1)?"""":""empty""): (StrykerNamespace.MutantControl.IsActive(2)?""Stryker was here!"":"""");}}}}";

        ShouldMutateSourceInClassToExpected(source, expected);
    }

    [Fact]
    public void ShouldMutatePropertiesAsArrowExpression()
    {
        var source = @"class Test {
string Value => Generator(out var x) ? """" :""test"";
}";

<<<<<<< HEAD
            var expected = @"class Test {
string Value {get{if(StrykerNamespace.MutantControl.IsActive(1)){return(false?"""" :""test"");}else{if(StrykerNamespace.MutantControl.IsActive(0)){return(true?"""" :""test"");}else{return Generator(out var x) ? (StrykerNamespace.MutantControl.IsActive(2)?""Stryker was here!"":"""" ):(StrykerNamespace.MutantControl.IsActive(3)?"""":""test"");}}}}}";
            ShouldMutateSourceInClassToExpected(source, expected);
        }
=======
        var expected = @"class Test {
string Value {get{if(StrykerNamespace.MutantControl.IsActive(0)){return!(Generator(out var x) )? """" :""test"";}else{return Generator(out var x) ? (StrykerNamespace.MutantControl.IsActive(1)?""Stryker was here!"":"""" ):(StrykerNamespace.MutantControl.IsActive(2)?"""":""test"");}}}
}";
        ShouldMutateSourceInClassToExpected(source, expected);
    }
>>>>>>> 63fa0088

    [Fact]
    public void ShouldControlLocalDeclarationMutationAtTheBlockLevel()
    {
        var source = @"public static string FormatPrettyByte(Int64 value)
		{
			string[] SizeSuffixes = { ""bytes"", ""KB"", ""MB"", ""GB"" };

			int mag = (int)Math.Log(value, 1024);
			decimal adjustedSize = (decimal)value / (1L << (mag * 10));

			return $""{adjustedSize:n1} {SizeSuffixes[mag]}"";
		}
";

        var expected = @"public static string FormatPrettyByte(Int64 value)
{if(StrykerNamespace.MutantControl.IsActive(0)){}else{if(StrykerNamespace.MutantControl.IsActive(1))		{
			string[] SizeSuffixes = {};

			int mag = (int)Math.Log(value, 1024);
			decimal adjustedSize = (decimal)value / (1L << (mag * 10));

			return $""{ adjustedSize:n1} { SizeSuffixes[mag] }"";

        }
else		{
			string[] SizeSuffixes = { (StrykerNamespace.MutantControl.IsActive(2) ? """" : ""bytes""), (StrykerNamespace.MutantControl.IsActive(3) ? """" : ""KB""), (StrykerNamespace.MutantControl.IsActive(4) ? """" : ""MB""), (StrykerNamespace.MutantControl.IsActive(5) ? """" : ""GB"") };

        int mag = (int)(StrykerNamespace.MutantControl.IsActive(7) ? Math.Pow(value, 1024) : (StrykerNamespace.MutantControl.IsActive(6) ? Math.Exp(value, 1024) : Math.Log(value, 1024)));
        decimal adjustedSize = (StrykerNamespace.MutantControl.IsActive(8) ? (decimal)value * (1L << (mag * 10)) : (decimal)value / ((StrykerNamespace.MutantControl.IsActive(9) ? 1L >> (mag * 10) : 1L << ((StrykerNamespace.MutantControl.IsActive(10) ? mag / 10 : mag * 10)))));

			return (StrykerNamespace.MutantControl.IsActive(11)?$"""":$""{ adjustedSize:n1} {SizeSuffixes[mag]}"");
		}
}
return default(string);}";
        ShouldMutateSourceInClassToExpected(source, expected);
    }

    [Fact]
    // test for issue #1386
    public void ShouldNotLeakMutationsAcrossDefinitions()
    {
        var source = @"class Test {
int GetId(string input) => int.TryParse(input, out var result) ? result : 0;
string Value => Generator(out var x) ? """" :""test"";
}";

<<<<<<< HEAD
            var expected = @"class Test {
int GetId(string input) {if(StrykerNamespace.MutantControl.IsActive(1)){return(false?result :0);}else{if(StrykerNamespace.MutantControl.IsActive(0)){return(true?result :0);}else{return int.TryParse(input, out var result) ? result : 0;}}}string Value {get{if(StrykerNamespace.MutantControl.IsActive(3)){return(false?"""" :""test"");}else{if(StrykerNamespace.MutantControl.IsActive(2)){return(true?"""" :""test"");}else{return Generator(out var x) ? (StrykerNamespace.MutantControl.IsActive(4)?""Stryker was here!"":"""" ):(StrykerNamespace.MutantControl.IsActive(5)?"""":""test"");}}}}}";
            ShouldMutateSourceInClassToExpected(source, expected);
        }
=======
        var expected = @"class Test {
int GetId(string input) {if(StrykerNamespace.MutantControl.IsActive(0)){return!(int.TryParse(input, out var result) )? result : 0;}else{return int.TryParse(input, out var result) ? result : 0;}}
string Value {get{if(StrykerNamespace.MutantControl.IsActive(1)){return!(Generator(out var x) )? """" :""test"";}else{return Generator(out var x) ? (StrykerNamespace.MutantControl.IsActive(2)?""Stryker was here!"":"""" ):(StrykerNamespace.MutantControl.IsActive(3)?"""":""test"");}}}}}}";
        ShouldMutateSourceInClassToExpected(source, expected);
    }
>>>>>>> 63fa0088

    [Fact]
    // test for issue #1386
    public void ShouldHandleLocalFunctions()
    {
        var source = @"
        public string DoStuff(char myChar, int myInt)
        {
            if (TryGet(myChar, out int i))
            {}
            string makeString(char c, int i) => new string(c, i);
            return getString;
        }
        private bool TryGet(char myChar, out int i)
        {
            i = 0;
            return true;
        }";

        var expected = @"public string DoStuff(char myChar, int myInt)
{if(StrykerNamespace.MutantControl.IsActive(0)){}else{if(StrykerNamespace.MutantControl.IsActive(1))        {
            if (!(TryGet(myChar, out int i)))
            {}
            string makeString(char c, int i) => new string(c, i);
            return getString;
        }
else        {
            if (TryGet(myChar, out int i))
            {}
            string makeString(char c, int i) => new string(c, i);
            return getString;
        }
}return default(string);}        private bool TryGet(char myChar, out int i)
{{i= default(int);}if(StrykerNamespace.MutantControl.IsActive(2)){}else        {
            i = 0;
            return (StrykerNamespace.MutantControl.IsActive(3)?false:true);
        }return default(bool);}}}}";
        ShouldMutateSourceInClassToExpected(source, expected);
    }
}<|MERGE_RESOLUTION|>--- conflicted
+++ resolved
@@ -121,27 +121,15 @@
         ShouldMutateSourceInClassToExpected(source, expected);
     }
 
-<<<<<<< HEAD
-        [Fact]
-        public void ShouldAddReturnDefaultToArrowExpressionOperator()
-        {
-            string source =
-                @"public static int operator+ (TestClass value, TestClass other) => Sub(out var x, """")?1:2;";
-            string expected =
-                @"public static int operator+ (TestClass value, TestClass other) {if(StrykerNamespace.MutantControl.IsActive(1)){return(false?1:2);}else{if(StrykerNamespace.MutantControl.IsActive(0)){return(true?1:2);}else{return Sub(out var x, (StrykerNamespace.MutantControl.IsActive(2)?""Stryker was here!"":""""))?1:2;}}}";
-            ShouldMutateSourceInClassToExpected(source, expected);
-        }
-=======
     [Fact]
     public void ShouldAddReturnDefaultToArrowExpressionOperator()
     {
         string source =
             @"public static int operator+ (TestClass value, TestClass other) => Sub(out var x, """")?1:2;";
         string expected =
-            @"public static int operator+ (TestClass value, TestClass other) {if(StrykerNamespace.MutantControl.IsActive(0)){return!(Sub(out var x, """"))?1:2;}else{return Sub(out var x, (StrykerNamespace.MutantControl.IsActive(1)?""Stryker was here!"":""""))?1:2;}}";
-        ShouldMutateSourceInClassToExpected(source, expected);
-    }
->>>>>>> 63fa0088
+            @"public static int operator+ (TestClass value, TestClass other) {if(StrykerNamespace.MutantControl.IsActive(1)){return(false?1:2);}else{if(StrykerNamespace.MutantControl.IsActive(0)){return(true?1:2);}else{return Sub(out var x, (StrykerNamespace.MutantControl.IsActive(2)?""Stryker was here!"":""""))?1:2;}}}";
+        ShouldMutateSourceInClassToExpected(source, expected);
+    }
 
     [Fact]
     public void ShouldNotAddReturnDefaultToDestructor()
@@ -168,14 +156,8 @@
 int SomeMethod()  => (true && SomeOtherMethod(out var x)) ? x : 5;
 }";
         string expected = @"void TestMethod(){if(StrykerNamespace.MutantControl.IsActive(0)){}else{
-int SomeMethod()  {if(StrykerNamespace.MutantControl.IsActive(1)){return!((true && SomeOtherMethod(out var x)) )? x : 5;}else{if(StrykerNamespace.MutantControl.IsActive(2)){return(true || SomeOtherMethod(out var x)) ? x : 5;}else{return ((StrykerNamespace.MutantControl.IsActive(3)?false:true )&& SomeOtherMethod(out var x)) ? x : 5;}}};}}
-}";
-<<<<<<< HEAD
-            string expected = @"void TestMethod(){if(StrykerNamespace.MutantControl.IsActive(0)){}else{
-void SomeMethod()  {if(StrykerNamespace.MutantControl.IsActive(2)){return(false?x :5);}else{if(StrykerNamespace.MutantControl.IsActive(1)){return(true?x :5);}else{if(StrykerNamespace.MutantControl.IsActive(3)){return(true || SomeOtherMethod(out var x)) ? x : 5;}else{((StrykerNamespace.MutantControl.IsActive(4)?false:true )&& SomeOtherMethod(out var x)) ? x : 5;}}}};
+int SomeMethod()  {if(StrykerNamespace.MutantControl.IsActive(2)){return(false?x :5);}else{if(StrykerNamespace.MutantControl.IsActive(1)){return(true?x :5);}else{if(StrykerNamespace.MutantControl.IsActive(3)){return(true || SomeOtherMethod(out var x)) ? x : 5;}else{((StrykerNamespace.MutantControl.IsActive(4)?false:true )&& SomeOtherMethod(out var x)) ? x : 5;}}}};
 }}";
-=======
->>>>>>> 63fa0088
 
         ShouldMutateSourceInClassToExpected(source, expected);
     }
@@ -372,13 +354,8 @@
 {
 	   return true;
 }";
-<<<<<<< HEAD
-            string expected = @"void TestMethod()
+        string expected = @"void TestMethod()
 {if(StrykerNamespace.MutantControl.IsActive(0)){}else{if(StrykerNamespace.MutantControl.IsActive(2)){
-=======
-        string expected = @"void TestMethod()
-{if(StrykerNamespace.MutantControl.IsActive(0)){}else{if(StrykerNamespace.MutantControl.IsActive(1)){
->>>>>>> 63fa0088
 	int i = 0;
 	var result = (false?test :"""");
 }
@@ -505,7 +482,7 @@
 
         ShouldMutateSourceInClassToExpected(source, expected);
     }
-               
+
     [Fact]
     public void ShouldMutateConditionalMemberAccessProperly()
     {
@@ -520,7 +497,7 @@
 
         ShouldMutateSourceInClassToExpected(source, expected);
     }
-               
+
 
     [Fact]
     public void ShouldMutateConditionalExpressionOnArrayDeclaration()
@@ -742,40 +719,22 @@
         ShouldMutateSourceInClassToExpected(source, expected);
     }
 
-<<<<<<< HEAD
-        [Fact]
-        public void ShouldMutateComplexExpressionBodiedMethod()
-        {
-            string source = @"public int SomeMethod()  => (true && SomeOtherMethod(out var x)) ? x : 5;";
-            string expected =
-                @"public int SomeMethod()  {if(StrykerNamespace.MutantControl.IsActive(1)){return(false?x :5);}else{if(StrykerNamespace.MutantControl.IsActive(0)){return(true?x :5);}else{if(StrykerNamespace.MutantControl.IsActive(2)){return(true || SomeOtherMethod(out var x)) ? x : 5;}else{return ((StrykerNamespace.MutantControl.IsActive(3)?false:true )&& SomeOtherMethod(out var x)) ? x : 5;}}}}";
-=======
     [Fact]
     public void ShouldMutateComplexExpressionBodiedMethod()
     {
         string source = @"public int SomeMethod()  => (true && SomeOtherMethod(out var x)) ? x : 5;";
         string expected =
-            @"public int SomeMethod()  {if(StrykerNamespace.MutantControl.IsActive(0)){return!((true && SomeOtherMethod(out var x)) )? x : 5;}else{if(StrykerNamespace.MutantControl.IsActive(1)){return(true || SomeOtherMethod(out var x)) ? x : 5;}else{return ((StrykerNamespace.MutantControl.IsActive(2)?false:true )&& SomeOtherMethod(out var x)) ? x : 5;}}}";
->>>>>>> 63fa0088
-
-        ShouldMutateSourceInClassToExpected(source, expected);
-    }
-
-<<<<<<< HEAD
-        [Fact]
-        public void ShouldMutateExpressionBodiedStaticConstructor()
-        {
-            string source = @"static Test()  => (true && SomeOtherMethod(out var x)) ? x : 5;";
-            string expected =
-                @"static Test()  {using(new StrykerNamespace.MutantContext()){if(StrykerNamespace.MutantControl.IsActive(1)){(false?x :5);}else{if(StrykerNamespace.MutantControl.IsActive(0)){(true?x :5);}else{if(StrykerNamespace.MutantControl.IsActive(2)){(true || SomeOtherMethod(out var x)) ? x : 5;}else{((StrykerNamespace.MutantControl.IsActive(3)?false:true )&& SomeOtherMethod(out var x)) ? x : 5;}}}}}";
-=======
+            @"public int SomeMethod()  {if(StrykerNamespace.MutantControl.IsActive(1)){return(false?x :5);}else{if(StrykerNamespace.MutantControl.IsActive(0)){return(true?x :5);}else{if(StrykerNamespace.MutantControl.IsActive(2)){return(true || SomeOtherMethod(out var x)) ? x : 5;}else{return ((StrykerNamespace.MutantControl.IsActive(3)?false:true )&& SomeOtherMethod(out var x)) ? x : 5;}}}}";
+
+        ShouldMutateSourceInClassToExpected(source, expected);
+    }
+
     [Fact]
     public void ShouldMutateExpressionBodiedStaticConstructor()
     {
-        string source = @"static Test() => (true && SomeOtherMethod(out var x)) ? x : 5;";
+        string source = @"static Test()  => (true && SomeOtherMethod(out var x)) ? x : 5;";
         string expected =
-            @"static Test() {using(new StrykerNamespace.MutantContext()){if(StrykerNamespace.MutantControl.IsActive(0)){!((true && SomeOtherMethod(out var x)) )? x : 5;}else{if(StrykerNamespace.MutantControl.IsActive(1)){(true || SomeOtherMethod(out var x)) ? x : 5;}else{((StrykerNamespace.MutantControl.IsActive(2)?false:true )&& SomeOtherMethod(out var x)) ? x : 5;}}}}}";
->>>>>>> 63fa0088
+            @"static Test()  {using(new StrykerNamespace.MutantContext()){if(StrykerNamespace.MutantControl.IsActive(1)){(false?x :5);}else{if(StrykerNamespace.MutantControl.IsActive(0)){(true?x :5);}else{if(StrykerNamespace.MutantControl.IsActive(2)){(true || SomeOtherMethod(out var x)) ? x : 5;}else{((StrykerNamespace.MutantControl.IsActive(3)?false:true )&& SomeOtherMethod(out var x)) ? x : 5;}}}}}";
 
         ShouldMutateSourceInClassToExpected(source, expected);
     }
@@ -1574,46 +1533,34 @@
 string Value {get => Out(out var x)? ""empty"": """";}
 static TestClass(){}}";
 
-<<<<<<< HEAD
-            var expected = @"class Test {
+        var expected = @"class Test {
 string Value {get {if(StrykerNamespace.MutantControl.IsActive(1)){return(false?""empty"":"""");}else{if(StrykerNamespace.MutantControl.IsActive(0)){return(true?""empty"":"""");}else{return Out(out var x)? (StrykerNamespace.MutantControl.IsActive(2)?"""":""empty""): (StrykerNamespace.MutantControl.IsActive(3)?""Stryker was here!"":"""");}}return default(string);}}
-=======
-        var expected = @"class Test {
-string Value {get {if(StrykerNamespace.MutantControl.IsActive(0)){return!(Out(out var x))? ""empty"": """";}else{return Out(out var x)? (StrykerNamespace.MutantControl.IsActive(1)?"""":""empty""): (StrykerNamespace.MutantControl.IsActive(2)?""Stryker was here!"":"""");}}}
->>>>>>> 63fa0088
 static TestClass(){using(new StrykerNamespace.MutantContext()){}}}";
 
         ShouldMutateSourceInClassToExpected(source, expected);
     }
 
-<<<<<<< HEAD
-        [Fact]
-        public void ShouldMutateConditionalExpression()
-        {
-            string source = @"void TestMethod()
-{
-    var a = 1;
-	var x = a == 1 ? 5 : 7;
-}";
-            string expected = @"void TestMethod()
+    [Fact]
+    public void ShouldMutateConditionalExpression()
+    {
+        string source = @"void TestMethod()
+{
+var a = 1;
+var x = a == 1 ? 5 : 7;
+}";
+        string expected = @"void TestMethod()
 {if(StrykerNamespace.MutantControl.IsActive(0)){}else{
-    var a = 1;
-	var x = (StrykerNamespace.MutantControl.IsActive(2)?(false?5 :7):(StrykerNamespace.MutantControl.IsActive(1)?(true?5 :7):(StrykerNamespace.MutantControl.IsActive(3)?a != 1 :a == 1 )? 5 : 7));
+var a = 1;
+var x = (StrykerNamespace.MutantControl.IsActive(2)?(false?5 :7):(StrykerNamespace.MutantControl.IsActive(1)?(true?5 :7):(StrykerNamespace.MutantControl.IsActive(3)?a != 1 :a == 1 )? 5 : 7));
 }}";
 
-            ShouldMutateSourceInClassToExpected(source, expected);
-        }
-
-        [Fact]
-        public void ShouldMutateStaticProperties()
-        {
-            var source = @"
-=======
+        ShouldMutateSourceInClassToExpected(source, expected);
+    }
+
     [Fact]
     public void ShouldMutateStaticProperties()
     {
         var source = @"
->>>>>>> 63fa0088
 static string Value
 {
 	get { return ""TestDescription"";}
@@ -1665,18 +1612,10 @@
 string Value => Generator(out var x) ? """" :""test"";
 }";
 
-<<<<<<< HEAD
-            var expected = @"class Test {
+        var expected = @"class Test {
 string Value {get{if(StrykerNamespace.MutantControl.IsActive(1)){return(false?"""" :""test"");}else{if(StrykerNamespace.MutantControl.IsActive(0)){return(true?"""" :""test"");}else{return Generator(out var x) ? (StrykerNamespace.MutantControl.IsActive(2)?""Stryker was here!"":"""" ):(StrykerNamespace.MutantControl.IsActive(3)?"""":""test"");}}}}}";
-            ShouldMutateSourceInClassToExpected(source, expected);
-        }
-=======
-        var expected = @"class Test {
-string Value {get{if(StrykerNamespace.MutantControl.IsActive(0)){return!(Generator(out var x) )? """" :""test"";}else{return Generator(out var x) ? (StrykerNamespace.MutantControl.IsActive(1)?""Stryker was here!"":"""" ):(StrykerNamespace.MutantControl.IsActive(2)?"""":""test"");}}}
-}";
-        ShouldMutateSourceInClassToExpected(source, expected);
-    }
->>>>>>> 63fa0088
+        ShouldMutateSourceInClassToExpected(source, expected);
+    }
 
     [Fact]
     public void ShouldControlLocalDeclarationMutationAtTheBlockLevel()
@@ -1724,18 +1663,10 @@
 string Value => Generator(out var x) ? """" :""test"";
 }";
 
-<<<<<<< HEAD
-            var expected = @"class Test {
+        var expected = @"class Test {
 int GetId(string input) {if(StrykerNamespace.MutantControl.IsActive(1)){return(false?result :0);}else{if(StrykerNamespace.MutantControl.IsActive(0)){return(true?result :0);}else{return int.TryParse(input, out var result) ? result : 0;}}}string Value {get{if(StrykerNamespace.MutantControl.IsActive(3)){return(false?"""" :""test"");}else{if(StrykerNamespace.MutantControl.IsActive(2)){return(true?"""" :""test"");}else{return Generator(out var x) ? (StrykerNamespace.MutantControl.IsActive(4)?""Stryker was here!"":"""" ):(StrykerNamespace.MutantControl.IsActive(5)?"""":""test"");}}}}}";
-            ShouldMutateSourceInClassToExpected(source, expected);
-        }
-=======
-        var expected = @"class Test {
-int GetId(string input) {if(StrykerNamespace.MutantControl.IsActive(0)){return!(int.TryParse(input, out var result) )? result : 0;}else{return int.TryParse(input, out var result) ? result : 0;}}
-string Value {get{if(StrykerNamespace.MutantControl.IsActive(1)){return!(Generator(out var x) )? """" :""test"";}else{return Generator(out var x) ? (StrykerNamespace.MutantControl.IsActive(2)?""Stryker was here!"":"""" ):(StrykerNamespace.MutantControl.IsActive(3)?"""":""test"");}}}}}}";
-        ShouldMutateSourceInClassToExpected(source, expected);
-    }
->>>>>>> 63fa0088
+        ShouldMutateSourceInClassToExpected(source, expected);
+    }
 
     [Fact]
     // test for issue #1386
