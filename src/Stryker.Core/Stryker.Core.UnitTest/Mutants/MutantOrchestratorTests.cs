--- conflicted
+++ resolved
@@ -43,11 +43,7 @@
 
         [Theory]
         [InlineData("Mutator_FromActualProject_IN.cs", "Mutator_FromActualProject_OUT.cs", 18, 5, 14, 12, 31)]
-<<<<<<< HEAD
-        [InlineData("Mutator_KnownComplexCases_IN.cs", "Mutator_KnownComplexCases_OUT.cs", 11, 2, 18, 6, 24)]
-=======
-        [InlineData("Mutator_KnownComplexCases_IN.cs", "Mutator_KnownComplexCases_OUT.cs", 15, 2, 12, 6, 25)]
->>>>>>> c91a151a
+        [InlineData("Mutator_KnownComplexCases_IN.cs", "Mutator_KnownComplexCases_OUT.cs", 16, 2, 12, 6, 27)]
         public void Mutator_TestResourcesInputShouldBecomeOutputForFullScope(string inputFile, string outputFile,
             int nbMutants, int mutant1Id, int mutant1Location, int mutant2Id, int mutant2Location)
         {
