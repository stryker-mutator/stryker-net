using Microsoft.CodeAnalysis.CSharp;
using Shouldly;
using Stryker.Core.InjectedHelpers;
using Stryker.Core.Mutants;
using Stryker.Core.Mutators;
using Stryker.Core.Options;
using System.Linq;
using Xunit;

namespace Stryker.Core.UnitTest.Mutants
{
    public class MutantOrchestratorTests
    {
        private readonly CsharpMutantOrchestrator _target;

        public MutantOrchestratorTests()
        {
            _target = new CsharpMutantOrchestrator(options: new StrykerOptions(mutationLevel: MutationLevel.Complete.ToString()));
        }

        [Fact]
        public void IfStatementsShouldBeNested()
        {
            string source = @"void TestMethod()
{
    int i = 0;
    if (i + 8 == 8)
    {
        i = i + 1;
        if (i + 8 == 9)
        {
            i = i + 1;
        };
    }
    else
    {
        i = i + 3;
        if (i == i + i - 8)
        {
            i = i + 1;
        };
    }

    if (!Out(out var test))
    {
        return i + 1;
    }

    if (i is int x)
    {
        return x + 1;
    }
}

private bool Out(out string test)
{
    return true;
}";
            string expected = @"void TestMethod()
{if(StrykerNamespace.MutantControl.IsActive(11)){
    int i = 0;
    if (i + 8 == 8)
    {
        i = i + 1;
        if (i + 8 == 9)
        {
            i = i + 1;
        };
    }
    else
    {
        i = i + 3;
        if (i == i + i - 8)
        {
            i = i + 1;
        };
    }

    if (Out(out var test))
    {
        return i + 1;
    }

    if (i is int x)
    {
        return x + 1;
    }
}
else{
    int i = 0;
    if ((StrykerNamespace.MutantControl.IsActive(0)?i + 8 != 8:(StrykerNamespace.MutantControl.IsActive(1)?i - 8 :i + 8 )== 8))
    {
        i = (StrykerNamespace.MutantControl.IsActive(2)?i - 1:i + 1);
        if ((StrykerNamespace.MutantControl.IsActive(3)?i + 8 != 9:(StrykerNamespace.MutantControl.IsActive(4)?i - 8 :i + 8 )== 9))
        {
            i = (StrykerNamespace.MutantControl.IsActive(5)?i - 1:i + 1);
        };
    }
    else
    {
        i = (StrykerNamespace.MutantControl.IsActive(6)?i - 3:i + 3);
        if ((StrykerNamespace.MutantControl.IsActive(7)?i != i + i - 8:i == (StrykerNamespace.MutantControl.IsActive(8)?i + i + 8:(StrykerNamespace.MutantControl.IsActive(9)?i - i :i + i )- 8)))
        {
            i = (StrykerNamespace.MutantControl.IsActive(10)?i - 1:i + 1);
        };
    }

    if (!Out(out var test))
    {
        return (StrykerNamespace.MutantControl.IsActive(12)?i - 1:i + 1);
    }

    if (i is int x)
    {
        return (StrykerNamespace.MutantControl.IsActive(13)?x - 1:x + 1);
    }
}
}
private bool Out(out string test)
{
    return (StrykerNamespace.MutantControl.IsActive(14)?false:true);
}}";

            ShouldMutateSourceToExpected(source, expected);
        }

        [Fact]
        public void ShouldNotMutateWhenDeclaration()
        {
            string source = @"void TestMethod()
{
    int i = 0;
    var result = Out(out var test) ? test : """";
}
private bool Out(out string test)
{
    return true;
}";
            string expected = @"void TestMethod()
{if(StrykerNamespace.MutantControl.IsActive(0)){
    int i = 0;
    var result = !(Out(out var test) )? test : """";
}
else{
    int i = 0;
    var result = Out(out var test) ? test : (StrykerNamespace.MutantControl.IsActive(1)?""Stryker was here!"":"""");
}
}private bool Out(out string test)
{
    return (StrykerNamespace.MutantControl.IsActive(2)?false:true);
}";

            ShouldMutateSourceToExpected(source, expected);
        }

        [Fact]
        public void ShouldMutateWhenDeclarationInInnerScope()
        {
            string source = @"void TestMethod()
{
    int i = 0;
    var result = Out(i, (x) => { int.TryParse(""3"", out int y); return x == y;} ) ? i.ToString() : """";
}
private bool Out(int test, Func<int, bool>lambda )
{
    return true;
}
";
            string expected = @"void TestMethod()
{
    int i = 0;
    var result = (StrykerNamespace.MutantControl.IsActive(0)?!(Out(i, (x) => { int.TryParse(""3"", out int y); return x == y;} ) ):Out(i, (x) => { int.TryParse((StrykerNamespace.MutantControl.IsActive(1)?"""":""3""), out int y); return (StrykerNamespace.MutantControl.IsActive(2)?x != y:x == y);} ) )? i.ToString() : (StrykerNamespace.MutantControl.IsActive(3)?""Stryker was here!"":"""");
        }
        private bool Out(int test, Func<int, bool>lambda )
        {
            return (StrykerNamespace.MutantControl.IsActive(4)?false:true);
    }";

            ShouldMutateSourceToExpected(source, expected);
        }

        [Fact]
        public void ShouldMutateInsideStringDeclarationInsideLocalFunction()
        {
            string source = @"void TestMethod()
        {
            string SomeLocalFunction()
            {
                var test3 = 2 + 5;
                return $""test{1 + test3}"";
            };
        }";
            string expected = @"void TestMethod()
        {
            string SomeLocalFunction()
            {
                var test3 = (StrykerNamespace.MutantControl.IsActive(0)?2 - 5:2 + 5);
                return (StrykerNamespace.MutantControl.IsActive(1)?$"""":$""test{(StrykerNamespace.MutantControl.IsActive(2)?1 - test3:1 + test3)}"");
        };
    }";

            ShouldMutateSourceToExpected(source, expected);
        }

        [Fact]
        public void ShouldMutateConditionalExpressionProperly()
        {
            string source = @"void TestMethod()
        {
            string SomeLocalFunction()
            {
                return string.Empty?.All(x => !string.IsEmpty(x)); 
            };
        }";
            string expected = @"void TestMethod()
        {
            string SomeLocalFunction()
            {
                return (StrykerNamespace.MutantControl.IsActive(0)?string.Empty?.Any(x => !string.IsEmpty(x)):(StrykerNamespace.MutantControl.IsActive(1)?""Stryker was here!"":string.Empty)?.All(x => (StrykerNamespace.MutantControl.IsActive(2)?string.IsEmpty(x):!string.IsEmpty(x)))); 
        };
    }";

            ShouldMutateSourceToExpected(source, expected);
        }

        [Fact]
        public void ShouldMutateConditionalExpressionOnArrayDeclaration()
        {
            string source = @"public static IEnumerable<int> Foo() => new int[] { }.ToArray().Any(x => x==1)?.OrderBy(e => e).ToList();";
            string expected = @"public static IEnumerable<int> Foo() => (StrykerNamespace.MutantControl.IsActive(1)?new int[] { }.ToArray().Any(x => x==1)?.OrderByDescending(e => e).ToList():(StrykerNamespace.MutantControl.IsActive(0)?new int[] { }.ToArray().All(x => x==1)?.OrderBy(e => e).ToList():new int[] { }.ToArray().Any(x => (StrykerNamespace.MutantControl.IsActive(2)?x!=1:x==1))?.OrderBy(e => e).ToList()));";

            ShouldMutateSourceToExpected(source, expected);
        }

        [Fact]
        public void ShouldMutateArrayInitializer()
        {
            string source = @"public int[] Foo(){
int[] test = { 1 };
}";
            string expected = @"public int[] Foo(){
if(StrykerNamespace.MutantControl.IsActive(0)){int[] test = {};
}else{int[] test = { 1 };
}return default(int[] );}";

            ShouldMutateSourceToExpected(source, expected);
        }

        [Fact]
        public void ShouldMutateArrayDeclarationAsReturnValue()
        {
            var source = @"public int[] Foo() => new int[] { 1 };";
            var expected = @"public int[] Foo() => (StrykerNamespace.MutantControl.IsActive(0)?new int[] {}:new int[] { 1 });";

            ShouldMutateSourceToExpected(source, expected);
        }

        [Fact]
        public void ShouldMutateListCreation()
        {
            var source = @"public int[] Foo() => new List<int> { 1 };";
            var expected = @"public int[] Foo() => (StrykerNamespace.MutantControl.IsActive(0)?new List<int> {}:new List<int> { 1 });";

            ShouldMutateSourceToExpected(source, expected);
        }

        [Fact]
        public void ShouldNotMutateImplicitArrayCreationProperties()
        {
            string source = @"public int[] Foo() => new [] { 1 };";
            string expected = @"public int[] Foo() => new [] { 1 };";

            ShouldMutateSourceToExpected(source, expected);
        }

        [Fact]
        public void ShouldNotMutateImplicitArrayCreation()
        {
            string source = "public static readonly int[] Foo =  { 1 };";
            string expected = "public static readonly int[] Foo =  { 1 };";

            ShouldMutateSourceToExpected(source, expected);
        }

        [Fact]
        public void ShouldMutateProperties()
        {
            string source = @"private string text => ""Some"" + ""Text"";";
            string expected = @"private string text => (StrykerNamespace.MutantControl.IsActive(0) ? """" : ""Some"") + (StrykerNamespace.MutantControl.IsActive(1) ? """" : ""Text"");";

            ShouldMutateSourceToExpected(source, expected);
        }

        [Fact]
        public void ShouldMutateTupleDeclaration()
        {
            string source = @"public void TestMethod() {
var (one, two) = (1 + 1, """");
}";
            string expected = @"public void TestMethod() {
var (one, two) = ((StrykerNamespace.MutantControl.IsActive(0)?1 - 1:1 + 1), (StrykerNamespace.MutantControl.IsActive(1)?""Stryker was here!"":""""));
}";

            ShouldMutateSourceToExpected(source, expected);
        }

        [Fact]
        public void ShouldNotMutateConst()
        {
            string source = @"private const int x = 1 + 2;";
            string expected = @"private const int x = 1 + 2;";

            ShouldMutateSourceToExpected(source, expected);
        }

        [Fact]
        public void ShouldMutateStackalloc()
        {
            string source = @"Span<ushort> kindaUnrelated = stackalloc ushort[] { 0 };";
            string expected = @"Span<ushort> kindaUnrelated = (StrykerNamespace.MutantControl.IsActive(0)?stackalloc ushort[] {}:stackalloc ushort[] { 0 });";

            ShouldMutateSourceToExpected(source, expected);
        }

        /// <summary>
        /// Verifies that <code>EnumMemberDeclarationSyntax</code> nodes are not mutated.
        /// Mutating would introduce code like <code>StrykerXGJbRBlHxqRdD9O.MutantControl.IsActive(0) ? One + 1 : One - 1</code>
        /// Since enum members need to be constants, this mutated code would not compile and print a warning.
        /// </summary>
        [Fact]
        public void ShouldNotMutateEnum()
        {
            string source = @"private enum Numbers { One = 1, Two = One + 1 }";
            string expected = @"private enum Numbers { One = 1, Two = One + 1 }";

            ShouldMutateSourceToExpected(source, expected);
        }

        [Fact]
        public void ShouldNotMutateAttributes()
        {
            string source = @"[Obsolete(""thismustnotbemutated"")]
public void SomeMethod() {}";
            string expected = @"[Obsolete(""thismustnotbemutated"")]
public void SomeMethod() {}";

            ShouldMutateSourceToExpected(source, expected);
        }

        [Fact]
        public void ShouldMutateForWithIfStatementAndConditionalStatement()
        {
            string source = @"public void SomeMethod() {
for (var i = 0; i < 10; i++)
{ }
}";
            string expected = @"public void SomeMethod() {
if(StrykerNamespace.MutantControl.IsActive(0)){for (var i = 0; i < 10; i--)
{ }
}else{for (var i = 0; (StrykerNamespace.MutantControl.IsActive(2)?i <= 10:(StrykerNamespace.MutantControl.IsActive(1)?i > 10:i < 10)); i++)
{ }
}}";
            ShouldMutateSourceToExpected(source, expected);
        }

        [Fact]
        public void ShouldMutateForWithoutConditionWithIfStatementAndConditionalStatement()
        {
            var source = @"public void SomeMethod() {
for (var i = 0; ; i++)
{ }
}";
            var expected = @"public void SomeMethod() {
if(StrykerNamespace.MutantControl.IsActive(0)){for (var i = 0; ; i--)
{ }
}else{for (var i = 0; ; i++)
{ }
}}";
            ShouldMutateSourceToExpected(source, expected);
        }

        [Fact]
        public void ShouldMutateInitializersForWithoutConditionWithIfStatementAndConditionalStatement()
        {
            var source = @"public void SomeMethod() {
for (var i = Method(true); ; i++)
{ }
}";
            var expected = @"public void SomeMethod() {
if(StrykerNamespace.MutantControl.IsActive(0)){for (var i = Method(true); ; i--)
{ }
}else{for (var i = Method((StrykerNamespace.MutantControl.IsActive(1)?false:true)); ; i++)
{ }
}}";
            ShouldMutateSourceToExpected(source, expected);
        }

        [Fact]
        public void ShouldMutateComplexExpressionBodiedMethod()
        {
            string source = @"public int SomeMethod()  => (true && SomeOtherMethod(out var x)) ? x : 5;";
            string expected = @"public int SomeMethod()  {if(StrykerNamespace.MutantControl.IsActive(0)){return!((true && SomeOtherMethod(out var x)) )? x : 5;}else{if(StrykerNamespace.MutantControl.IsActive(1)){return(true || SomeOtherMethod(out var x)) ? x : 5;}else{return ((StrykerNamespace.MutantControl.IsActive(2)?false:true )&& SomeOtherMethod(out var x)) ? x : 5;}}}";

            ShouldMutateSourceToExpected(source, expected);
        }

        [Fact]
        public void ShouldMutateExpressionBodiedStaticConstructor()
        {
            string source = @"static Test()  => (true && SomeOtherMethod(out var x)) ? x : 5;";
            string expected = @"static Test() {using(new StrykerNamespace.MutantContext()){if(StrykerNamespace.MutantControl.IsActive(0)){!((true && SomeOtherMethod(out var x)) )? x : 5;}else{if(StrykerNamespace.MutantControl.IsActive(1)){(true || SomeOtherMethod(out var x)) ? x : 5;}else{((StrykerNamespace.MutantControl.IsActive(2)?false:true )&& SomeOtherMethod(out var x)) ? x : 5;}}}}}";

            ShouldMutateSourceToExpected(source, expected);
        }

        [Fact]
        public void ShouldMutateInlineArrowFunction()
        {
            string source = @"public void SomeMethod() {
int Add(int x, int y) => x + y;
}";
            string expected = @"public void SomeMethod() {
int Add(int x, int y) => (StrykerNamespace.MutantControl.IsActive(0)?x - y:x + y);
}";

            ShouldMutateSourceToExpected(source, expected);
        }

        [Fact]
        public void ShouldMutateLambdaSecondParameter()
        {
            string source = @"public void SomeMethod() {
Action act = () => Console.WriteLine(1 + 1, 1 + 1);
}";
            string expected = @"public void SomeMethod() {
Action act = () => Console.WriteLine((StrykerNamespace.MutantControl.IsActive(0)?1 - 1:1 + 1), (StrykerNamespace.MutantControl.IsActive(1)?1 - 1:1 + 1));
}";

            ShouldMutateSourceToExpected(source, expected);
        }

        [Fact]
        public void ShouldMutateLinqMethods()
        {
            string source = @"public int TestLinq(int count){
    var list = Enumerable.Range(1, count);
    return list.Last();
}";
            string expected = @"public int TestLinq(int count){
    var list = Enumerable.Range(1, count);
    return (StrykerNamespace.MutantControl.IsActive(0)?list.First():list.Last());
}";

            ShouldMutateSourceToExpected(source, expected);
        }

        [Fact]
        public void ShouldMutateComplexLinqMethods()
        {
            string source = @"private void Linq()
        {
            var array = new []{1, 2};

            var alt1 = array.Count(x => x % 2 == 0);
            var alt2 = array.Min();
        }";
            string expected = @"private void Linq()
        {
            var array = new []{1, 2};

            var alt1 = (StrykerNamespace.MutantControl.IsActive(0)?array.Sum(x => x % 2 == 0):array.Count(x => (StrykerNamespace.MutantControl.IsActive(1)?x % 2 != 0:(StrykerNamespace.MutantControl.IsActive(2)?x * 2 :x % 2 )== 0)));
            var alt2 = (StrykerNamespace.MutantControl.IsActive(3)?array.Max():array.Min());
        }";

            ShouldMutateSourceToExpected(source, expected);
        }

        [Fact]
        public void ShouldMutateReturnStatements()
        {
            string source = @"private bool Move()
        {
            return true;
        }";
            string expected = @"private bool Move()
        {
            return (StrykerNamespace.MutantControl.IsActive(0)?false:true);
        }";

            ShouldMutateSourceToExpected(source, expected);
        }

        [Fact]
        public void ShouldMutateWhileLoop()
        {
            string source = @"private void DummyLoop()
        {
            while (this.Move())
            {
                int x = 2 + 3;
            }
        }";
            string expected = @"private void DummyLoop()
        {
            while ((StrykerNamespace.MutantControl.IsActive(0)?!(this.Move()):this.Move()))
            {
                int x = (StrykerNamespace.MutantControl.IsActive(1)?2 - 3:2 + 3);
            }
        }";

            ShouldMutateSourceToExpected(source, expected);
        }

        [Fact]
        public void ShouldMutateAssignmentStatementsWithIfStatement()
        {
            string source = @"public void SomeMethod() {
    var x = 0;
    x *= x + 2;
}";
            string expected = @"public void SomeMethod() {
    var x = 0;
    if (StrykerNamespace.MutantControl.IsActive(0))
    {
        x /= x + 2;
    }
    else
    {
        x *= (StrykerNamespace.MutantControl.IsActive(1) ? x - 2 : x + 2);
    }
}";

            ShouldMutateSourceToExpected(source, expected);
        }

        [Fact]
        public void ShouldMutateIncrementStatementWithIfStatement()
        {
            string source = @"public void SomeMethod() {
    var x = 0;
    x++;
}";
            string expected = @"public void SomeMethod() {
    var x = 0;
    if (StrykerNamespace.MutantControl.IsActive(0))
    {
        x--;
    }
    else
    {
        x++;
    }
}";

            ShouldMutateSourceToExpected(source, expected);
        }

        [Fact]
        public void ShouldMutateChainedMutations()
        {
            string source = @"public void Simple()
        {
            object value = null;
            var flag1 = false;
            var flag2 = false;
            if (value != null && !flag1 && !flag2)
            {
            }
        }";
            string expected = @"public void Simple()
        {
            object value = null;
            var flag1 = (StrykerNamespace.MutantControl.IsActive(0)?true:false);
            var flag2 = (StrykerNamespace.MutantControl.IsActive(1)?true:false);
            if ((StrykerNamespace.MutantControl.IsActive(3)?!(value != null && !flag1 && !flag2):(StrykerNamespace.MutantControl.IsActive(2)?value != null && !flag1 || !flag2:(StrykerNamespace.MutantControl.IsActive(4)?value != null || !flag1 :(StrykerNamespace.MutantControl.IsActive(5)?value == null :value != null )&& (StrykerNamespace.MutantControl.IsActive(6)?flag1 :!flag1 ))&& (StrykerNamespace.MutantControl.IsActive(7)?flag2:!flag2))))
            {
            }
        }";

            ShouldMutateSourceToExpected(source, expected);
        }

        [Fact]
        public void ShouldMutateStatics()
        {
            string source = @"private static bool willMutateToFalse = true;

        private static bool NoWorries => false;
        private static bool NoWorriesGetter
        {
            get { return false; }
        }

static Mutator_Flag_MutatedStatics()
        {
            int x = 0;
            var y = x++;
        }";
            string expected = @"private static bool willMutateToFalse = (StrykerNamespace.MutantControl.IsActive(0)?false:true);

        private static bool NoWorries => (StrykerNamespace.MutantControl.IsActive(1)?true:false);
        private static bool NoWorriesGetter
        {
            get {return (StrykerNamespace.MutantControl.IsActive(2)?true:false); }
        }

static Mutator_Flag_MutatedStatics()
{using(new StrykerNamespace.MutantContext())        {
            int x = 0;
            var y = (StrykerNamespace.MutantControl.IsActive(3)?x--:x++);
        }}";

            ShouldMutateSourceToExpected(source, expected);
        }

        [Fact]
        public void ShouldNotMutateDefaultValues()
        {
            string source = @"public void SomeMethod(bool option = true) {}";
            string expected = @"public void SomeMethod(bool option = true) {}";

            ShouldMutateSourceToExpected(source, expected);
        }

        [Fact]
        public void ShouldMutateInsideLambda()
        {
            string source = @"private async Task GoodLuck()
{
    await SendRequest(url, HttpMethod.Get, (request) =>
    {
        request.Headers.Add(""Accept"", ""application / json; version = 1"");
        request.Headers.TryAddWithoutValidation(""Date"", date);
}, ensureSuccessStatusCode: false);
}";
            string expected = @"private async Task GoodLuck()
{
    await SendRequest(url, HttpMethod.Get, (request) =>
    {
        request.Headers.Add((StrykerNamespace.MutantControl.IsActive(0)?"""":""Accept""), (StrykerNamespace.MutantControl.IsActive(1)?"""":""application / json; version = 1""));
        request.Headers.TryAddWithoutValidation((StrykerNamespace.MutantControl.IsActive(2)?"""":""Date""), date);
}, ensureSuccessStatusCode: (StrykerNamespace.MutantControl.IsActive(3)?true:false));
}";

            ShouldMutateSourceToExpected(source, expected);
        }

        [Fact]
        public void MutationsShouldHaveLinespan()
        {
            string source = @"void TestMethod()
{
    var test3 = 2 + 5;
}";
            _target.Mutate(CSharpSyntaxTree.ParseText(source).GetRoot());

            var mutants = _target.GetLatestMutantBatch().ToList();
            mutants.ShouldHaveSingleItem().Mutation.OriginalNode.GetLocation().GetLineSpan().StartLinePosition.Line.ShouldBe(2);
        }

        [Fact]
        public void MutationsShouldHaveLinespan2()
        {
            string source = @"using System;
using System.Collections.Generic;
using System.Text;

namespace TestApp
{
    public static class ExampleExtension
    {
        public static bool InvokeIfNotNull(this Action a)
        {
            if (a == null) { return false; } else { a.Invoke(); return true; }
        }
    }
}";
            _target.Mutate(CSharpSyntaxTree.ParseText(source).GetRoot());

            var mutants = _target.GetLatestMutantBatch().ToList();
            mutants.Count.ShouldBe(3);
            foreach (var mutant in mutants)
            {
                mutant.Mutation.OriginalNode.GetLocation().GetLineSpan().StartLinePosition.Line.ShouldBe(10);
            }
        }

        [Fact]
        public void ShouldAddReturnDefaultToMethods()
        {
            string source = @"bool TestMethod()
{
    ;
}";
            string expected = @"bool TestMethod()
{
    ;
    return default(bool);
}";
            ShouldMutateSourceToExpected(source, expected);
        }

        [Fact]
        public void ShouldNotMutateConstDeclaration()
        {
            var source = @"void Test(){
const string text = ""a""+""b""+""c"";}";
            var expected = @"void Test(){
const string text = ""a""+""b""+""c"";}";
            ShouldMutateSourceToExpected(source, expected);
        }

        [Fact]
        public void ShouldAddReturnDefaultToAsyncMethods()
        {
            string source = @"public async Task<bool> TestMethod()
{
    ;
}";
            string expected = @"public async Task<bool> TestMethod()
{
    ;
    return default(bool);
}";
            ShouldMutateSourceToExpected(source, expected);
        }

        [Fact]
        public void ShouldNotAddReturnDefaultToEnumerationMethods()
        {
            string source = @"public static IEnumerable<object> Extracting<T>(this IEnumerable<T> enumerable, string propertyName)
        {
        foreach (var o in enumerable)
        {
            yield return value;
        }
    }";
            string expected = @"public static IEnumerable<object> Extracting<T>(this IEnumerable<T> enumerable, string propertyName)
        {
        foreach (var o in enumerable)
        {
            yield return value;
        }
    }";
            ShouldMutateSourceToExpected(source, expected);
        }

        [Fact]
        public void ShouldAddReturnDefaultToAsyncWithFullNamespaceMethods()
        {
            string source = @"public async System.Threading.Tasks.Task<bool> TestMethod()
{
    ;
}";
            string expected = @"public async System.Threading.Tasks.Task<bool> TestMethod()
{
    ;
    return default(bool);
}";
            ShouldMutateSourceToExpected(source, expected);
        }

        [Fact]
        public void ShouldNotAddReturnDefaultToAsyncTaskMethods()
        {
            string source = @"public async Task TestMethod()
{
    ;
}";
            string expected = @"public async Task TestMethod()
{
    ;
}";
            ShouldMutateSourceToExpected(source, expected);
        }

        [Fact]
        public void ShouldNotAddReturnDefaultToMethodsWithReturnTypeVoid()
        {
            string source = @"void TestMethod()
{
    ;
}";
            string expected = @"void TestMethod()
{
    ;
}";
            ShouldMutateSourceToExpected(source, expected);
        }

        [Fact]
        public void ShouldSkipStringsInSwitchExpression()
        {
            string source = @"string TestMethod()
{
    return input switch
    {
        ""test"" => ""test""
    };
}";
            string expected = @"string TestMethod()
{
    return input switch
    {
        ""test"" => (StrykerNamespace.MutantControl.IsActive(0)?"""":""test""
)    };
}";
            ShouldMutateSourceToExpected(source, expected);
        }

        [Theory]
        [InlineData("=> Value = \"Hello, World!\";")]
        [InlineData("{Value = \"Hello, World!\";}")]
        public void ShouldMutateStaticConstructor(string source)
        {
            source = @"class Test {
static string Value { get; }
static TestClass() " + source + "}";

            var expected = @"class Test {
static string Value { get; }
static TestClass() {using(new StrykerNamespace.MutantContext()){Value = (StrykerNamespace.MutantControl.IsActive(0)?"""":""Hello, World!"");}}}";

<<<<<<< HEAD
            expected = expected.Replace("StrykerNamespace", CodeInjection.HelperNamespace);
            var orchestrator = new CsharpMutantOrchestrator(options: new StrykerOptions());
            var actualNode = orchestrator.Mutate(CSharpSyntaxTree.ParseText(source).GetRoot());
            var expectedNode = CSharpSyntaxTree.ParseText(expected).GetRoot();
            actualNode.ShouldBeSemantically(expectedNode);
            actualNode.ShouldNotContainErrors();
=======
            ShouldMutateSourceToExpected(source, expected);
>>>>>>> bbbc78ee
        }

        [Fact]
        public void ShouldMutateStaticPropertiesInArrowForm()
        {
            var source = @"class Test {
static string Value => """";
static TestClass(){}}";

            var expected = @"class Test {
static string Value => (StrykerNamespace.MutantControl.IsActive(0)?""Stryker was here!"":"""");
static TestClass(){using(new StrykerNamespace.MutantContext()){}}}";

<<<<<<< HEAD
            var orchestrator = new CsharpMutantOrchestrator(options: new StrykerOptions());
            var actualNode = orchestrator.Mutate(CSharpSyntaxTree.ParseText(source).GetRoot());
=======
            ShouldMutateSourceToExpected(source, expected);
        }
>>>>>>> bbbc78ee

        [Fact]
        public void ShouldMutatePropertiesInArrowFormEvenWithComplexConstruction()
        {
            var source = @"class Test {
string Value {get => Out(out var x)? ""empty"": """";}
static TestClass(){}}";

            var expected = @"class Test {
string Value {get {if(StrykerNamespace.MutantControl.IsActive(0)){return!(Out(out var x))? ""empty"": """";}else{return Out(out var x)? (StrykerNamespace.MutantControl.IsActive(1)?"""":""empty""): (StrykerNamespace.MutantControl.IsActive(2)?""Stryker was here!"":"""");}}}
static TestClass(){using(new StrykerNamespace.MutantContext()){}}}";

            ShouldMutateSourceToExpected(source, expected);
        }

        [Fact]
        public void ShouldMutateStaticProperties()
        {
            var source = @"class Test {
static string Value
{
    get { return ""TestDescription"";}
    set { value = ""TestDescription"";}
}
static TestClass(){}}";

            var expected = @"class Test {
static string Value
{
    get { return (StrykerNamespace.MutantControl.IsActive(0)?"""":""TestDescription"");}
    set { value = (StrykerNamespace.MutantControl.IsActive(1)?"""":""TestDescription"");}
}
static TestClass(){using(new StrykerNamespace.MutantContext()){}}}";
            ShouldMutateSourceToExpected(source, expected);
        }

        [Fact]
        public void ShouldMutatePropertiesAsArrowExpression()
        {
            var source = @"class Test {
string Value => Generator(out var x) ? """" :""test"";
}";

            var expected = @"class Test {
string Value {get{if(StrykerNamespace.MutantControl.IsActive(0)){return!(Generator(out var x) )? """" :""test"";}else{return Generator(out var x) ? (StrykerNamespace.MutantControl.IsActive(1)?""Stryker was here!"":"""" ):(StrykerNamespace.MutantControl.IsActive(2)?"""":""test"");}}}
}";
            ShouldMutateSourceToExpected(source, expected);
        }

        private void ShouldMutateSourceToExpected(string actual, string expected)
        {
            actual = @"using System;
using System.Collections.Generic;
            using System.Text;

namespace StrykerNet.UnitTest.Mutants.TestResources
    {
        class TestClass
        {" + actual + "}}";

            expected = @"using System;
using System.Collections.Generic;
            using System.Text;

namespace StrykerNet.UnitTest.Mutants.TestResources
    {
        class TestClass
        {" + expected + "}}";
            var actualNode = _target.Mutate(CSharpSyntaxTree.ParseText(actual).GetRoot());
            actual = actualNode.ToFullString();
            actual = actual.Replace(CodeInjection.HelperNamespace, "StrykerNamespace");
            actualNode = CSharpSyntaxTree.ParseText(actual).GetRoot();
            var expectedNode = CSharpSyntaxTree.ParseText(expected).GetRoot();
            actualNode.ShouldBeSemantically(expectedNode);
            actualNode.ShouldNotContainErrors();
        }
    }

}<|MERGE_RESOLUTION|>--- conflicted
+++ resolved
@@ -821,16 +821,7 @@
 static string Value { get; }
 static TestClass() {using(new StrykerNamespace.MutantContext()){Value = (StrykerNamespace.MutantControl.IsActive(0)?"""":""Hello, World!"");}}}";
 
-<<<<<<< HEAD
-            expected = expected.Replace("StrykerNamespace", CodeInjection.HelperNamespace);
-            var orchestrator = new CsharpMutantOrchestrator(options: new StrykerOptions());
-            var actualNode = orchestrator.Mutate(CSharpSyntaxTree.ParseText(source).GetRoot());
-            var expectedNode = CSharpSyntaxTree.ParseText(expected).GetRoot();
-            actualNode.ShouldBeSemantically(expectedNode);
-            actualNode.ShouldNotContainErrors();
-=======
-            ShouldMutateSourceToExpected(source, expected);
->>>>>>> bbbc78ee
+            ShouldMutateSourceToExpected(source, expected);
         }
 
         [Fact]
@@ -844,13 +835,8 @@
 static string Value => (StrykerNamespace.MutantControl.IsActive(0)?""Stryker was here!"":"""");
 static TestClass(){using(new StrykerNamespace.MutantContext()){}}}";
 
-<<<<<<< HEAD
-            var orchestrator = new CsharpMutantOrchestrator(options: new StrykerOptions());
-            var actualNode = orchestrator.Mutate(CSharpSyntaxTree.ParseText(source).GetRoot());
-=======
-            ShouldMutateSourceToExpected(source, expected);
-        }
->>>>>>> bbbc78ee
+            ShouldMutateSourceToExpected(source, expected);
+        }
 
         [Fact]
         public void ShouldMutatePropertiesInArrowFormEvenWithComplexConstruction()
@@ -905,7 +891,6 @@
             actual = @"using System;
 using System.Collections.Generic;
             using System.Text;
-
 namespace StrykerNet.UnitTest.Mutants.TestResources
     {
         class TestClass
@@ -914,7 +899,6 @@
             expected = @"using System;
 using System.Collections.Generic;
             using System.Text;
-
 namespace StrykerNet.UnitTest.Mutants.TestResources
     {
         class TestClass
@@ -928,5 +912,4 @@
             actualNode.ShouldNotContainErrors();
         }
     }
-
 }