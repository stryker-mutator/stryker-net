--- conflicted
+++ resolved
@@ -28,9 +28,9 @@
                 SyntaxFactory.LiteralExpression(SyntaxKind.NumericLiteralExpression, SyntaxFactory.Literal(1)),
                 SyntaxFactory.LiteralExpression(SyntaxKind.NumericLiteralExpression, SyntaxFactory.Literal(8))));
 
-            var result = MutantPlacer.PlaceStatementControlledMutations(originalNode, new[] { (id, (StatementSyntax)mutatedNode) });
+            var result = MutantPlacer.PlaceStatementControlledMutations(originalNode, new[] {(id, (StatementSyntax) mutatedNode)});
 
-            result.ToFullString().Replace(CodeInjection.HelperNamespace, "StrykerNamespace").ShouldBeSemantically("if (StrykerNamespace.MutantControl.IsActive(" + id + @"))
+            result.ToFullString().Replace(CodeInjection.HelperNamespace, "StrykerNamespace").ShouldBeSemantically("if (StrykerNamespace.MutantControl.IsActive("+id+@"))
             {
                 1 - 8;
             } else {
@@ -77,7 +77,7 @@
                 SyntaxFactory.LiteralExpression(SyntaxKind.NumericLiteralExpression, SyntaxFactory.Literal(1)),
                 SyntaxFactory.LiteralExpression(SyntaxKind.NumericLiteralExpression, SyntaxFactory.Literal(8)));
 
-            var result = MutantPlacer.PlaceExpressionControlledMutations(originalNode, new[] { (id, (ExpressionSyntax)mutatedNode) });
+            var result = MutantPlacer.PlaceExpressionControlledMutations(originalNode, new[]{(id, (ExpressionSyntax) mutatedNode)});
 
             result.ToFullString()
                 .ShouldBeSemantically(@$"({CodeInjection.HelperNamespace}.MutantControl.IsActive({id})?1-8:1+8)");
@@ -88,33 +88,18 @@
         }
 
         [Theory]
-        [InlineData("static TestClass()=> Value-='a';", "static TestClass(){ Value-='a';}")]
-        [InlineData("void TestClass()=> Value-='a';", "void TestClass(){ Value-='a';}")]
-        [InlineData("int TestClass()=> 1;", "int TestClass(){ return 1;}")]
-        [InlineData("~TestClass()=> Value-='a';", "~TestClass(){ Value-='a';}")]
-        [InlineData("public static operator int(Test t)=> 0;", "public static operator int(Test t){ return 0;}")]
-        [InlineData("public static int operator +(Test t, Test q)=> 0;", "public static int operator +(Test t, Test q){return 0;}")]
+        [InlineData("static TestClass()=> Value-='a';","static TestClass(){ Value-='a';}")]
+        [InlineData("void TestClass()=> Value-='a';","void TestClass(){ Value-='a';}")]
+        [InlineData("int TestClass()=> 1;","int TestClass(){ return 1;}")]
+        [InlineData("~TestClass()=> Value-='a';","~TestClass(){ Value-='a';}")]
+        [InlineData("public static operator int(Test t)=> 0;","public static operator int(Test t){ return 0;}")]
+        [InlineData("public static int operator +(Test t, Test q)=> 0;","public static int operator +(Test t, Test q){return 0;}")]
         public void ShouldConvertExpressionBodyBackAndForth(string original, string injected)
         {
             var source = $"class Test {{{original}}}";
             var expectedCode = $"class Test {{{injected}}}";
 
-<<<<<<< HEAD
-            var actualNode = CSharpSyntaxTree.ParseText(source).GetRoot();
-
-            var node = actualNode.DescendantNodes().First(t => t is BaseMethodDeclarationSyntax) as BaseMethodDeclarationSyntax;
-            actualNode = actualNode.ReplaceNode(node, MutantPlacer.ConvertExpressionToBody(node));
-            actualNode.ToFullString().ShouldBeSemantically($"class Test {{{injected}}}");
-
-            node =
-                actualNode.DescendantNodes().First(t => t is BaseMethodDeclarationSyntax) as BaseMethodDeclarationSyntax;
-            // Remove marker
-            var restored = MutantPlacer.RemoveMutant(node);
-            actualNode = actualNode.ReplaceNode(node, restored);
-            actualNode.ToFullString().ShouldBeSemantically(source);
-=======
             CheckMutantPlacerProperlyPlaceAndRemoveHelpers<BaseMethodDeclarationSyntax>(source, expectedCode, MutantPlacer.ConvertExpressionToBody);
->>>>>>> 0c41c5c2
         }
 
         [Theory]
@@ -179,9 +164,9 @@
             var node = actualNode.DescendantNodes().First(t => t is BlockSyntax);
 
             // Remove marker
-            var restored = MutantPlacer.RemoveMutant(node);
+            var restored= MutantPlacer.RemoveMutant(node);
             actualNode = actualNode.ReplaceNode(node, restored);
-
+            
             // remove mutation
             node = actualNode.DescendantNodes().First(t => t.Kind() == SyntaxKind.IfStatement);
             restored = MutantPlacer.RemoveMutant(node);
@@ -189,7 +174,7 @@
 
             // remove expression to body conversion
             node = actualNode.DescendantNodes().First(t => t is ConstructorDeclarationSyntax);
-            restored = MutantPlacer.RemoveMutant(node);
+            restored= MutantPlacer.RemoveMutant(node);
             actualNode = actualNode.ReplaceNode(node, restored);
 
             var expectedNode = CSharpSyntaxTree.ParseText(source.Replace("StrykerNamespace", CodeInjection.HelperNamespace)).GetRoot();
