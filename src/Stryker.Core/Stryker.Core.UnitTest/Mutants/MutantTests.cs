<<<<<<< HEAD
﻿using Moq;
=======
using Microsoft.CodeAnalysis.CSharp;
using Microsoft.CodeAnalysis.Text;
using Moq;
>>>>>>> 0c41c5c2
using Shouldly;
using Stryker.Core.Mutants;
using System;
using System.Collections.Generic;
using Xunit;

namespace Stryker.Core.UnitTest.Mutants
{
    public class MutantTests
    {
        [Fact]
        public void ShouldHaveDisplayName()
        {
            var mutant = new Mutant
            {
                Id = 1,
                Mutation = new Mutation
                {
                    DisplayName = "test mutation"
                }
            };

            mutant.DisplayName.ShouldBe("1: test mutation");
        }

        [Theory]
        [InlineData(MutantStatus.CompileError, false)]
        [InlineData(MutantStatus.Ignored, false)]
        [InlineData(MutantStatus.Killed, true)]
        [InlineData(MutantStatus.NoCoverage, true)]
        [InlineData(MutantStatus.NotRun, true)]
        [InlineData(MutantStatus.Survived, true)]
        [InlineData(MutantStatus.Timeout, true)]
        public void ShouldCountForStats(MutantStatus status, bool doesCount)
        {
            var mutant = new Mutant
            {
                ResultStatus = status
            };

            mutant.CountForStats.ShouldBe(doesCount);
        }

        [Fact]
        public void ShouldSetTimedoutState()
        {
            var failedTestsMock = new Mock<ITestListDescription>();
            var resultTestsMock = new Mock<ITestListDescription>();
            var timedoutTestsMock = new Mock<ITestListDescription>();
            var coveringTestsMock = new Mock<ITestListDescription>();

            failedTestsMock.Setup(x => x.IsEmpty).Returns(true);
            timedoutTestsMock.Setup(x => x.IsEmpty).Returns(false);
<<<<<<< HEAD
            coveringTestsMock.Setup(x => x.GetList()).Returns(new List<TestDescription>() { new TestDescription(Guid.NewGuid().ToString(), "test", null) });
            coveringTestsMock.Setup(x => x.IsEveryTest).Returns(coversEveryTest);
            coveringTestsMock.Setup(x => x.ContainsAny(It.IsAny<IReadOnlyList<TestDescription>>())).Returns(coveringTestsContainTimedoutTests);
=======
            coveringTestsMock.Setup(x => x.IsEveryTest).Returns(true);
>>>>>>> 0c41c5c2

            var mutant = new Mutant();

            mutant.AnalyzeTestRun(failedTestsMock.Object, resultTestsMock.Object, timedoutTestsMock.Object);

            mutant.ResultStatus.ShouldBe(MutantStatus.Timeout);
        }
    }
}<|MERGE_RESOLUTION|>--- conflicted
+++ resolved
@@ -1,14 +1,11 @@
-<<<<<<< HEAD
-﻿using Moq;
-=======
 using Microsoft.CodeAnalysis.CSharp;
 using Microsoft.CodeAnalysis.Text;
 using Moq;
->>>>>>> 0c41c5c2
 using Shouldly;
 using Stryker.Core.Mutants;
 using System;
 using System.Collections.Generic;
+using System.Linq;
 using Xunit;
 
 namespace Stryker.Core.UnitTest.Mutants
@@ -58,13 +55,7 @@
 
             failedTestsMock.Setup(x => x.IsEmpty).Returns(true);
             timedoutTestsMock.Setup(x => x.IsEmpty).Returns(false);
-<<<<<<< HEAD
-            coveringTestsMock.Setup(x => x.GetList()).Returns(new List<TestDescription>() { new TestDescription(Guid.NewGuid().ToString(), "test", null) });
-            coveringTestsMock.Setup(x => x.IsEveryTest).Returns(coversEveryTest);
-            coveringTestsMock.Setup(x => x.ContainsAny(It.IsAny<IReadOnlyList<TestDescription>>())).Returns(coveringTestsContainTimedoutTests);
-=======
             coveringTestsMock.Setup(x => x.IsEveryTest).Returns(true);
->>>>>>> 0c41c5c2
 
             var mutant = new Mutant();
 
