--- conflicted
+++ resolved
@@ -9,21 +9,12 @@
         void TestMethod()
         {
             int test = 10;
-<<<<<<< HEAD
-            test = Stryker.MutantControl.IsActive(0) ? test - i : test + i;
-            int testPlusTest = Stryker.MutantControl.IsActive(1) ? test - test : test + test;
-            int b = Stryker.MutantControl.IsActive(3) ? a += 1 - 2 : Stryker.MutantControl.IsActive(2) ? a -= 1 + 2 : a += 1 + 2;
-            var (one, two) = Stryker.MutantControl.IsActive(4) ? (1 - 1, "") : (1 + 1, "");
-            int Add(int x, int y) => Stryker.MutantControl.IsActive(5) ? x - y : x + y;
-            Action act = () => Console.WriteLine(Stryker.MutantControl.IsActive(6) ? 1 - 1 : 1 + 1, Stryker.MutantControl.IsActive(7) ? 1 - 1 : 1 + 1);
-=======
-            test = (Stryker.ActiveMutationHelper.ActiveMutation==0?test -i:test + i);
-            int testPlusTest = (Stryker.ActiveMutationHelper.ActiveMutation==1?test -test:test + test);
-            int b = (Stryker.ActiveMutationHelper.ActiveMutation==3?a -=1 + 2:a += (Stryker.ActiveMutationHelper.ActiveMutation==2?1 -2:1 + 2));
-            var (one, two) = ((Stryker.ActiveMutationHelper.ActiveMutation==4?1 -1:1 + 1), "");
-            int Add(int x, int y) => (Stryker.ActiveMutationHelper.ActiveMutation==5?x -y:x + y);
-            Action act = () => Console.WriteLine((Stryker.ActiveMutationHelper.ActiveMutation==6?1 -1:1 + 1), (Stryker.ActiveMutationHelper.ActiveMutation==7?1 -1:1 + 1));
->>>>>>> c91a151a
+            test = (Stryker.MutantControl.IsActive(0)?test -i:test + i);
+            int testPlusTest = (Stryker.MutantControl.IsActive(1)?test -test:test + test);
+            int b = (Stryker.MutantControl.IsActive(3)?a -=1 + 2:a += (Stryker.MutantControl.IsActive(2)?1 -2:1 + 2));
+            var (one, two) = ((Stryker.MutantControl.IsActive(4)?1 -1:1 + 1), "");
+            int Add(int x, int y) => (Stryker.MutantControl.IsActive(5)?x -y:x + y);
+            Action act = () => Console.WriteLine((Stryker.MutantControl.IsActive(6)?1 -1:1 + 1), (Stryker.MutantControl.IsActive(7)?1 -1:1 + 1));
         }
     }
 }