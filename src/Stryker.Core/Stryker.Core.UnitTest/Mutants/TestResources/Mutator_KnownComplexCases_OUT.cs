﻿namespace TestCases
{
    // list syntax construction that are difficult to mutate
    class ComplexCases
    {
<<<<<<< HEAD
        
        private string text = Stryker.MutantControl.IsActive(1)?"Some" + "":Stryker.MutantControl.IsActive(0)?""+ "Text":"Some" + "Text";
=======

        private void GoodLuck()
        {
            await SendRequest(url, HttpMethod.Get, (request) =>
            {
                request.Headers.Add((Stryker.ActiveMutationHelper.ActiveMutation==0?"":"Accept"), (Stryker.ActiveMutationHelper.ActiveMutation==1?"":"application/json; version=1"));
                request.Headers.TryAddWithoutValidation((Stryker.ActiveMutationHelper.ActiveMutation==2?"":"Date"), datum);
            }, ensureSuccessStatusCode: (Stryker.ActiveMutationHelper.ActiveMutation==3?true:false));
        }

        private string text = (Stryker.ActiveMutationHelper.ActiveMutation==4?"":"Some" )+ (Stryker.ActiveMutationHelper.ActiveMutation==5?"":"Text");
>>>>>>> c91a151a
        // const can't me mutated (need to be const at build time)
        private const int x = 1 + 2;
        // attributes must be constant at build time => no possible mutation
        [Obsolete("thismustnotbemutated")]
        // default parameter must be constant at build time => no posible mutation
        private void SomeMthod(bool option = true)
        {
<<<<<<< HEAD
            // empty for are tricky
            for (;;)
            {
                int x = Stryker.MutantControl.IsActive(2)?1 - 2:1 + 2;
            }
if(Stryker.MutantControl.IsActive(3)){            // for statement can only me mutated through if(s)
=======
if(Stryker.ActiveMutationHelper.ActiveMutation==6){            // for statement can only me mutated through if(s)
>>>>>>> c91a151a
            for (var i = 0; i < 10; i--)
            {
                var x=1;
                x++;
                // should not be mutated (string concatenation)
                var test = "first" + "second";
                // complex mutation pattern
                x *=x+2;
            }
}else{            // for statement can only me mutated through if(s)
<<<<<<< HEAD
            for (var i = 0; Stryker.MutantControl.IsActive(5)?i <= 10:Stryker.MutantControl.IsActive(4)?i > 10:i < 10; i++)
            {
                var x=1;
if(Stryker.MutantControl.IsActive(6)){                x--;
}else{                x++;
}                // should not be mutated (string concatenation)
                var test = Stryker.MutantControl.IsActive(8)?"first" + "":Stryker.MutantControl.IsActive(7)?""+ "second":"first" + "second";
if(Stryker.MutantControl.IsActive(9)){                // complex mutation pattern
                x /=x+2;
}else{                // complex mutation pattern
                x *=Stryker.MutantControl.IsActive(10)?x-2:x+2;
=======
            for (var i = 0; (Stryker.ActiveMutationHelper.ActiveMutation==8?i <= 10:(Stryker.ActiveMutationHelper.ActiveMutation==7?i > 10:i < 10)); i++)
            {
                var x=1;
if(Stryker.ActiveMutationHelper.ActiveMutation==9){                x--;
}else{                x++;
}                // should not be mutated (string concatenation)
                var test = (Stryker.ActiveMutationHelper.ActiveMutation==10?"":"first" )+ (Stryker.ActiveMutationHelper.ActiveMutation==11?"":"second");
if(Stryker.ActiveMutationHelper.ActiveMutation==12){                // complex mutation pattern
                x /=x+2;
}else{                // complex mutation pattern
                x *=(Stryker.ActiveMutationHelper.ActiveMutation==13?x-2:x+2);
>>>>>>> c91a151a
}            }
}if(Stryker.ActiveMutationHelper.ActiveMutation==14){
            for (var j = 0;; j--)
            {
                break:
            }
}else{
            for (var j = 0;; j++)
            {
                break:
            }
}        }
    }
}<|MERGE_RESOLUTION|>--- conflicted
+++ resolved
@@ -3,22 +3,17 @@
     // list syntax construction that are difficult to mutate
     class ComplexCases
     {
-<<<<<<< HEAD
-        
-        private string text = Stryker.MutantControl.IsActive(1)?"Some" + "":Stryker.MutantControl.IsActive(0)?""+ "Text":"Some" + "Text";
-=======
 
         private void GoodLuck()
         {
             await SendRequest(url, HttpMethod.Get, (request) =>
             {
-                request.Headers.Add((Stryker.ActiveMutationHelper.ActiveMutation==0?"":"Accept"), (Stryker.ActiveMutationHelper.ActiveMutation==1?"":"application/json; version=1"));
-                request.Headers.TryAddWithoutValidation((Stryker.ActiveMutationHelper.ActiveMutation==2?"":"Date"), datum);
-            }, ensureSuccessStatusCode: (Stryker.ActiveMutationHelper.ActiveMutation==3?true:false));
+                request.Headers.Add((Stryker.MutantControl.IsActive(0)?"":"Accept"), (Stryker.MutantControl.IsActive(1)?"":"application/json; version=1"));
+                request.Headers.TryAddWithoutValidation((Stryker.MutantControl.IsActive(2)?"":"Date"), datum);
+            }, ensureSuccessStatusCode: (Stryker.MutantControl.IsActive(3)?true:false));
         }
 
-        private string text = (Stryker.ActiveMutationHelper.ActiveMutation==4?"":"Some" )+ (Stryker.ActiveMutationHelper.ActiveMutation==5?"":"Text");
->>>>>>> c91a151a
+        private string text = (Stryker.MutantControl.IsActive(4)?"":"Some" )+ (Stryker.MutantControl.IsActive(5)?"":"Text");
         // const can't me mutated (need to be const at build time)
         private const int x = 1 + 2;
         // attributes must be constant at build time => no possible mutation
@@ -26,16 +21,12 @@
         // default parameter must be constant at build time => no posible mutation
         private void SomeMthod(bool option = true)
         {
-<<<<<<< HEAD
             // empty for are tricky
             for (;;)
             {
-                int x = Stryker.MutantControl.IsActive(2)?1 - 2:1 + 2;
+                int x = (Stryker.MutantControl.IsActive(6)?1 - 2:1 + 2);
             }
-if(Stryker.MutantControl.IsActive(3)){            // for statement can only me mutated through if(s)
-=======
-if(Stryker.ActiveMutationHelper.ActiveMutation==6){            // for statement can only me mutated through if(s)
->>>>>>> c91a151a
+if(Stryker.MutantControl.IsActive(7)){            // for statement can only me mutated through if(s)
             for (var i = 0; i < 10; i--)
             {
                 var x=1;
@@ -46,33 +37,19 @@
                 x *=x+2;
             }
 }else{            // for statement can only me mutated through if(s)
-<<<<<<< HEAD
-            for (var i = 0; Stryker.MutantControl.IsActive(5)?i <= 10:Stryker.MutantControl.IsActive(4)?i > 10:i < 10; i++)
+            for (var i = 0; (Stryker.MutantControl.IsActive(9)?i <= 10:(Stryker.MutantControl.IsActive(8)?i > 10:i < 10)); i++)
             {
                 var x=1;
-if(Stryker.MutantControl.IsActive(6)){                x--;
+if(Stryker.MutantControl.IsActive(10)){                x--;
 }else{                x++;
 }                // should not be mutated (string concatenation)
-                var test = Stryker.MutantControl.IsActive(8)?"first" + "":Stryker.MutantControl.IsActive(7)?""+ "second":"first" + "second";
-if(Stryker.MutantControl.IsActive(9)){                // complex mutation pattern
+                var test = (Stryker.MutantControl.IsActive(11)?"":"first" )+ (Stryker.MutantControl.IsActive(12)?"":"second");
+if(Stryker.MutantControl.IsActive(13)){                // complex mutation pattern
                 x /=x+2;
 }else{                // complex mutation pattern
-                x *=Stryker.MutantControl.IsActive(10)?x-2:x+2;
-=======
-            for (var i = 0; (Stryker.ActiveMutationHelper.ActiveMutation==8?i <= 10:(Stryker.ActiveMutationHelper.ActiveMutation==7?i > 10:i < 10)); i++)
-            {
-                var x=1;
-if(Stryker.ActiveMutationHelper.ActiveMutation==9){                x--;
-}else{                x++;
-}                // should not be mutated (string concatenation)
-                var test = (Stryker.ActiveMutationHelper.ActiveMutation==10?"":"first" )+ (Stryker.ActiveMutationHelper.ActiveMutation==11?"":"second");
-if(Stryker.ActiveMutationHelper.ActiveMutation==12){                // complex mutation pattern
-                x /=x+2;
-}else{                // complex mutation pattern
-                x *=(Stryker.ActiveMutationHelper.ActiveMutation==13?x-2:x+2);
->>>>>>> c91a151a
+                x *=(Stryker.MutantControl.IsActive(14)?x-2:x+2);
 }            }
-}if(Stryker.ActiveMutationHelper.ActiveMutation==14){
+}if(Stryker.MutantControl.IsActive(15)){
             for (var j = 0;; j--)
             {
                 break:
