using Microsoft.CodeAnalysis.CSharp;
using Stryker.Core.InjectedHelpers;
using Stryker.Core.Mutants;
using Stryker.Core.Mutators;
using Stryker.Core.Options;

namespace Stryker.Core.UnitTest.Mutants
{
    /// <summary>
    /// This base class provides helper to test source file mutation
    /// </summary>
    public class MutantOrchestratorTestsBase : TestBase
    {
        protected CsharpMutantOrchestrator _target;
<<<<<<< HEAD

        public MutantOrchestratorTestsBase()
        {
            var options = new StrykerOptions
            {
                MutationLevel = MutationLevel.Complete,
                OptimizationMode = OptimizationModes.CoverageBasedTest,
            };
            var mutators = new List<IMutator>
            {
                // the default list of mutators
                new BinaryExpressionMutator(),
                new BooleanMutator(),
                new AssignmentExpressionMutator(),
                new PrefixUnaryMutator(),
                new PostfixUnaryMutator(),
                new CheckedMutator(),
                new LinqMutator(),
                new StringMutator(),
                new StringEmptyMutator(),
                new InterpolatedStringMutator(),
                new NegateConditionMutator(),
                new InitializerMutator(),
                new ObjectCreationMutator(),
                new ArrayCreationMutator(),
                new StatementMutator(),
                new RegexMutator()
            };
            _target = new CsharpMutantOrchestrator(mutators, options);
=======

        public MutantOrchestratorTestsBase()
        {
            var options = new StrykerOptions
            {
                MutationLevel = MutationLevel.Complete,
                OptimizationMode = OptimizationModes.CoverageBasedTest,
            };

            _target = new CsharpMutantOrchestrator(options: options);
>>>>>>> d8292b95
        }

        protected void ShouldMutateSourceToExpected(string actual, string expected)
        {
            actual = @"using System;
using System.Collections.Generic;
            using System.Text;
namespace StrykerNet.UnitTest.Mutants.TestResources
    {
        class TestClass
        {" + actual + "}}";

            expected = @"using System;
using System.Collections.Generic;
            using System.Text;
namespace StrykerNet.UnitTest.Mutants.TestResources
<<<<<<< HEAD
    {
        class TestClass
        {" + expected + "}}";
=======
	{
		class TestClass
		{" + expected + "}}";
>>>>>>> d8292b95
            var actualNode = _target.Mutate(CSharpSyntaxTree.ParseText(actual).GetRoot());
            actual = actualNode.ToFullString();
            actual = actual.Replace(CodeInjection.HelperNamespace, "StrykerNamespace");
            actualNode = CSharpSyntaxTree.ParseText(actual).GetRoot();
            var expectedNode = CSharpSyntaxTree.ParseText(expected).GetRoot();
            actualNode.ShouldBeSemantically(expectedNode);
            actualNode.ShouldNotContainErrors();
        }
    }
}<|MERGE_RESOLUTION|>--- conflicted
+++ resolved
@@ -12,37 +12,6 @@
     public class MutantOrchestratorTestsBase : TestBase
     {
         protected CsharpMutantOrchestrator _target;
-<<<<<<< HEAD
-
-        public MutantOrchestratorTestsBase()
-        {
-            var options = new StrykerOptions
-            {
-                MutationLevel = MutationLevel.Complete,
-                OptimizationMode = OptimizationModes.CoverageBasedTest,
-            };
-            var mutators = new List<IMutator>
-            {
-                // the default list of mutators
-                new BinaryExpressionMutator(),
-                new BooleanMutator(),
-                new AssignmentExpressionMutator(),
-                new PrefixUnaryMutator(),
-                new PostfixUnaryMutator(),
-                new CheckedMutator(),
-                new LinqMutator(),
-                new StringMutator(),
-                new StringEmptyMutator(),
-                new InterpolatedStringMutator(),
-                new NegateConditionMutator(),
-                new InitializerMutator(),
-                new ObjectCreationMutator(),
-                new ArrayCreationMutator(),
-                new StatementMutator(),
-                new RegexMutator()
-            };
-            _target = new CsharpMutantOrchestrator(mutators, options);
-=======
 
         public MutantOrchestratorTestsBase()
         {
@@ -53,7 +22,6 @@
             };
 
             _target = new CsharpMutantOrchestrator(options: options);
->>>>>>> d8292b95
         }
 
         protected void ShouldMutateSourceToExpected(string actual, string expected)
@@ -70,15 +38,9 @@
 using System.Collections.Generic;
             using System.Text;
 namespace StrykerNet.UnitTest.Mutants.TestResources
-<<<<<<< HEAD
     {
         class TestClass
         {" + expected + "}}";
-=======
-	{
-		class TestClass
-		{" + expected + "}}";
->>>>>>> d8292b95
             var actualNode = _target.Mutate(CSharpSyntaxTree.ParseText(actual).GetRoot());
             actual = actualNode.ToFullString();
             actual = actual.Replace(CodeInjection.HelperNamespace, "StrykerNamespace");
