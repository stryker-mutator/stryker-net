using System;
using System.Collections.Generic;
using System.Linq;
using Microsoft.VisualStudio.TestPlatform.ObjectModel;
using Moq;
using Shouldly;
using Stryker.Core.CoverageAnalysis;
using Stryker.Core.Exceptions;
using Stryker.Core.Initialisation;
using Stryker.Core.Mutants;
using Stryker.Core.Options;
using Xunit;

namespace Stryker.Core.UnitTest.TestRunners
{
    /// <summary>
    /// This class hosts the VsTestRunner related tests. The design of VsTest implies the creation of many mocking objects, so the tests may be hard to read.
    /// This is sad but expected. Please use caution when changing/creating tests.
    /// </summary>
    public class VsTestRunnerPoolTests : VsTestMockingHelper
    {
        [Fact]
        public void InitializeProperly()
        {
            var mockVsTest = BuildVsTestRunnerPool(new StrykerOptions(), out var runner);
            runner.GetTests(TargetProject).Count.ShouldBe(2);
        }

        [Fact]
        public void RunInitialTestsWithOneFailingTest()
        {
            var mockVsTest = BuildVsTestRunnerPool(new StrykerOptions(), out var runner);
            SetupMockTestRun(mockVsTest, new[] { ("T0", false), ("T1", true) });
            var result = runner.InitialTest(TargetProject);
            // one test is failing
            result.FailingTests.Count.ShouldBe(1);
        }

        [Fact]
        public void ShouldCaptureErrorMessages()
        {
            var mockVsTest = BuildVsTestRunnerPool(new StrykerOptions(), out var runner);
            var testResult = new TestResult(TestCases[0])
            {
                Outcome = TestOutcome.Passed,
                ErrorMessage = "Test"
            };
            SetupMockTestRun(mockVsTest, new[] { testResult });
            var result = runner.InitialTest(TargetProject);
            result.ResultMessage.ShouldEndWith("Test");
        }

        [Fact]
        public void ShouldComputeTimeoutProperly()
        {
            var mockVsTest = BuildVsTestRunnerPool(new StrykerOptions(), out var runner);
            var now = DateTimeOffset.Now;
            var duration = TimeSpan.FromMilliseconds(2);
            var testResult = new TestResult(TestCases[0])
            {
                Outcome = TestOutcome.Passed,
                // ensure the test exhibit a long run time: Stryker should only use duration.
                StartTime = now,
                EndTime = DateTimeOffset.Now + TimeSpan.FromSeconds(1),
                Duration = duration
            };
            SetupMockTestRun(mockVsTest, new[] { testResult });
            var result = runner.InitialTest(TargetProject);
            runner.Context.VsTests[TestCases[0].Id].InitialRunTime.ShouldBe(duration);
        }

        [Fact]
        public void ShouldComputeTimeoutProperlyForMultipleResults()
        {
            var mockVsTest = BuildVsTestRunnerPool(new StrykerOptions(), out var runner);
            var now = DateTimeOffset.Now;
            var duration = TimeSpan.FromMilliseconds(2);
            var testResult = new TestResult(TestCases[0])
            {
                Outcome = TestOutcome.Passed,
                // ensure the test exhibit a long run time: Stryker should only use duration.
                StartTime = now,
                EndTime = DateTimeOffset.Now + TimeSpan.FromSeconds(1),
                Duration = duration
            };
            var otherTestResult = new TestResult(TestCases[0])
            {
                Outcome = TestOutcome.Passed,
                StartTime = testResult.StartTime,
                EndTime = testResult.EndTime,
                Duration = duration
            };
            SetupMockTestRun(mockVsTest, new[] { testResult, otherTestResult });
            var result = runner.InitialTest(TargetProject);
            runner.Context.VsTests[TestCases[0].Id].InitialRunTime.ShouldBe(duration);
        }

        [Fact]
        public void HandleVsTestCreationFailure()
        {
            var mockVsTest = BuildVsTestRunnerPool(new StrykerOptions(), out var runner, succeed: false);
            SetupFailingTestRun(mockVsTest);

            Action action = () => runner.InitialTest(TargetProject);
            action.ShouldThrow<GeneralStrykerException>();
        }

        [Fact]
        public void RunTests()
        {
            var mockVsTest = BuildVsTestRunnerPool(new StrykerOptions(), out var runner);
            SetupMockTestRun(mockVsTest, true, TestCases);
            var result = runner.TestMultipleMutants(TargetProject, null, new[] { Mutant }, null);
            // tests are successful => run should be successful
            result.FailingTests.IsEmpty.ShouldBeTrue();
        }

        [Fact]
        public void RecycleRunnerOnError()
        {
            var mockVsTest = BuildVsTestRunnerPool(new StrykerOptions(), out var runner);
            SetupFailingTestRun(mockVsTest);
            var action = () =>  runner.TestMultipleMutants(TargetProject, null, new[] { Mutant }, null);
            action.ShouldThrow<GeneralStrykerException>();
            // the test will always end in a crash, VsTestRunner should retry at least a gew times
            mockVsTest.Verify(m => m.EndSession(), Times.AtLeast(4));
        }

        [Fact]
        public void DetectTestsErrors()
        {
            var options = new StrykerOptions();
            var mockVsTest = BuildVsTestRunnerPool(options, out var runner);
            SetupMockTestRun(mockVsTest, false, TestCases);
            var result = runner.TestMultipleMutants(TargetProject, null, new[] { Mutant }, null);
            // run is failed
            result.FailingTests.IsEmpty.ShouldBeFalse();
        }

        [Fact]
        public void DetectTimeout()
        {
            var options = new StrykerOptions
            {
                OptimizationMode = OptimizationModes.CoverageBasedTest
            };

            var mockVsTest = BuildVsTestRunnerPool(options, out var runner);

            SetupMockCoverageRun(mockVsTest, new Dictionary<string, string> { ["T0"] = "0;", ["T1"] = "1;" });
            var analyzer = new CoverageAnalyser(options);
            analyzer.DetermineTestCoverage(TargetProject, runner, new[] { Mutant, OtherMutant }, TestGuidsList.NoTest());
            SetupMockTimeOutTestRun(mockVsTest, new Dictionary<string, string> { ["0"] = "T0=S;T1=S" }, "T0");

            var result = runner.TestMultipleMutants(TargetProject, null, new[] { Mutant }, null);
            result.TimedOutTests.IsEmpty.ShouldBeFalse();
        }

        [Fact]
        public void AbortOnError()
        {
            var options = new StrykerOptions();

            var mockVsTest = BuildVsTestRunnerPool(options, out var runner);

            mockVsTest.Setup(x => x.CancelTestRun()).Verifiable();
            SetupMockTestRun(mockVsTest, false, TestCases);

            var result = runner.TestMultipleMutants(TargetProject, null, new[] { Mutant }, ((_, _, _, _) => false));
            // verify Abort has been called
            Mock.Verify(mockVsTest);
            // and test run is failed
            result.FailingTests.IsEmpty.ShouldBeFalse();
        }

        [Fact]
        public void IdentifyNonCoveredMutants()
        {
            var options = new StrykerOptions
            {
                OptimizationMode = OptimizationModes.SkipUncoveredMutants
            };

            var mockVsTest = BuildVsTestRunnerPool(options, out var runner);
            // test 0 and 1 cover mutant 1
            SetupMockCoverageRun(mockVsTest, new Dictionary<string, string> { ["T0"] = "0;", ["T1"] = "0;" });

            var analyzer = new CoverageAnalyser(options);
            analyzer.DetermineTestCoverage(TargetProject, runner, new[] { Mutant, OtherMutant }, TestGuidsList.NoTest());
            // one mutant is covered by tests 0 and 1
            Mutant.CoveringTests.IsEmpty.ShouldBe(false);
            OtherMutant.CoveringTests.IsEmpty.ShouldBe(true);
            OtherMutant.ResultStatus.ShouldBe(MutantStatus.NoCoverage);
        }

        [Fact]
        public void WorksWhenAllMutantsAreIgnoredPool()
        {
            var options = new StrykerOptions
            {
                OptimizationMode = OptimizationModes.SkipUncoveredMutants
            };

            var mockVsTest = BuildVsTestRunnerPool(options, out var runner);
            // test 0 and 1 cover mutant 1
            SetupMockCoverageRun(mockVsTest, new Dictionary<string, string> { ["T0"] = ";", ["T1"] = ";" });

            var analyzer = new CoverageAnalyser(options);
            analyzer.DetermineTestCoverage(TargetProject, runner, new[] { Mutant, OtherMutant }, TestGuidsList.NoTest());
            Mutant.CoveringTests.Count.ShouldBe(0);
        }

        [Fact]
        public void RunOnlyUsefulTest()
        {
            var options = new StrykerOptions
            {
                OptimizationMode = OptimizationModes.CoverageBasedTest
            };

            var mockVsTest = BuildVsTestRunnerPool(options, out var runner);
            // only first test covers one mutant
            SetupMockCoverageRun(mockVsTest, new Dictionary<string, string> { ["T0"] = "0;", ["T1"] = ";" });

            var analyzer = new CoverageAnalyser(options);
            analyzer.DetermineTestCoverage(TargetProject, runner, new[] { Mutant, OtherMutant }, TestGuidsList.NoTest());

            SetupMockPartialTestRun(mockVsTest, new Dictionary<string, string> { ["0"] = "T0=S" });

            // process coverage information
            var result = runner.TestMultipleMutants(TargetProject, null, new[] { Mutant }, null);
            // verify Abort has been called
            Mock.Verify(mockVsTest);
            // verify only one test has been run
            result.ExecutedTests.Count.ShouldBe(1);
        }

        [Fact]
        public void NotRunTestWhenNotCovered()
        {
            var options = new StrykerOptions
            {
                OptimizationMode = OptimizationModes.CoverageBasedTest
            };

            var mockVsTest = BuildVsTestRunnerPool(options, out var runner);
            // only first test covers one mutant
            SetupMockCoverageRun(mockVsTest, new Dictionary<string, string> { ["T0"] = "0;0", ["T1"] = ";" });

            var analyzer = new CoverageAnalyser(options);
            analyzer.DetermineTestCoverage(TargetProject, runner, new[] { Mutant, OtherMutant }, TestGuidsList.NoTest());

            SetupMockTestRun(mockVsTest, false, TestCases);
            // mutant 0 is covered
            Mutant.IsStaticValue.ShouldBeTrue();
            var result = runner.TestMultipleMutants(TargetProject, null, new[] { Mutant }, null);
            // mutant is killed
            result.FailingTests.IsEmpty.ShouldBeFalse();
            // mutant 1 is not covered
            result = runner.TestMultipleMutants(TargetProject, null, new[] { OtherMutant }, null);
            // tests are ok
            result.ExecutedTests.IsEmpty.ShouldBeTrue();
        }

        [Fact]
        public void RunTestsSimultaneouslyWhenPossible()
        {
            var options = new StrykerOptions()
            {
                OptimizationMode = OptimizationModes.DisableBail | OptimizationModes.CoverageBasedTest,
                Concurrency = Math.Max(Environment.ProcessorCount / 2, 1)
            };

            var project = BuildSourceProjectInfo(new[] { Mutant, OtherMutant, new Mutant { Id = 2 }, new Mutant { Id = 4 } });
            // make sure we have 4 mutants
            var myTestCases = TestCases.ToList();
            myTestCases.Add(BuildCase("T2"));
            myTestCases.Add(BuildCase("T3"));
            var mockVsTest = BuildVsTestRunnerPool(options, out var runner, myTestCases);

            var tester = BuildMutationTestProcess(runner, options, sourceProject: project);
            SetupMockCoverageRun(mockVsTest, new Dictionary<string, string> { ["T0"] = "0;", ["T1"] = "1;" });
            tester.GetCoverage();
            SetupMockPartialTestRun(mockVsTest, new Dictionary<string, string> { ["0,1"] = "T0=S,T1=F" });
            tester.Test(project.ProjectContents.Mutants.Where(x => !x.CoveringTests.IsEmpty));

            Mutant.ResultStatus.ShouldBe(MutantStatus.Survived);
            OtherMutant.ResultStatus.ShouldBe(MutantStatus.Killed);
        }

        [Fact]
        public void ShouldThrowWhenTestingMultipleMutantsWithoutCoverageAnalysis()
        {
            var options = new StrykerOptions()
            {
                OptimizationMode = OptimizationModes.None,
                Concurrency = Math.Max(Environment.ProcessorCount / 2, 1)
            };

            var mutants = new[] { Mutant, OtherMutant };
            // make sure we have 4 mutants
            var myTestCases = TestCases.ToList();
            myTestCases.Add(BuildCase("T2"));
            myTestCases.Add(BuildCase("T3"));
            BuildVsTestRunnerPool(options, out var runner, myTestCases);

            var testFunc = () => runner.TestMultipleMutants(TargetProject, new TimeoutValueCalculator(0), mutants, null);

            testFunc.ShouldThrow(typeof(GeneralStrykerException));
        }

        [Fact]
        public void RunRelevantTestsOnStaticWhenPerTestCoverage()
        {
            var options = new StrykerOptions
            {
                OptimizationMode = OptimizationModes.CoverageBasedTest | OptimizationModes.CaptureCoveragePerTest
            };

            var mockVsTest = BuildVsTestRunnerPool(options, out var runner);

            SetupMockCoveragePerTestRun(mockVsTest, new Dictionary<string, string> { ["T0"] = "0,1;1", ["T1"] = ";" });

            var analyzer = new CoverageAnalyser(options);
            analyzer.DetermineTestCoverage(TargetProject, runner, new[] { Mutant, OtherMutant }, TestGuidsList.NoTest());

            SetupMockPartialTestRun(mockVsTest, new Dictionary<string, string> { ["0"] = "T0=F", ["1"] = "T0=S" });
            var result = runner.TestMultipleMutants(TargetProject, null, new[] { OtherMutant }, null);
            result.FailingTests.IsEmpty.ShouldBeTrue();
            result = runner.TestMultipleMutants(TargetProject, null, new[] { Mutant }, null);
            result.FailingTests.IsEmpty.ShouldBeFalse();
        }

        [Fact]
        public void HandleMultipleTestResults()
        {
            var options = new StrykerOptions();
            var mockVsTest = BuildVsTestRunnerPool(options, out var runner);
            // assume 2 results for T0
            SetupMockTestRun(mockVsTest, new[] { ("T0", true), ("T1", true), ("T0", true) });
            var result = runner.InitialTest(TargetProject);
            // initial test is fine
            result.FailingTests.IsEmpty.ShouldBeTrue();
            // test session will fail
            SetupMockTestRun(mockVsTest, new[] { ("T0", true), ("T0", true), ("T1", true) });
            result = runner.TestMultipleMutants(TargetProject, null, new[] { Mutant }, null);
            result.FailingTests.IsEmpty.ShouldBeTrue();
            result.ExecutedTests.IsEveryTest.ShouldBeTrue();
        }

        [Fact]
        public void HandleMultipleTestResultsForXUnit()
        {
            var options = new StrykerOptions();
            var tests = new List<TestCase>
            {
                BuildCase("X0"),
                BuildCase("X1")
            };
            var mockVsTest = BuildVsTestRunnerPool(options, out var runner, tests);
            // assume 3 results for X0
            SetupMockTestRun(mockVsTest, new[] { ("X0", true), ("X1", true), ("X0", true), ("X0", true) }, tests);
            var result = runner.InitialTest(TargetProject);
            // the duration should be less than 3 times the (test) default duration
            result.Duration.ShouldBeLessThan(TestDefaultDuration.Duration() * 3);
        }

        [Fact]
        public void HandleFailureWithinMultipleTestResults()
        {
            var options = new StrykerOptions();
            var mockVsTest = BuildVsTestRunnerPool(options, out var runner);
            // assume 2 results for T0
            SetupMockTestRun(mockVsTest, new[] { ("T0", true), ("T1", true), ("T0", true) });
            var result = runner.InitialTest(TargetProject);
            // initial test is fine
            result.FailingTests.IsEmpty.ShouldBeTrue();
            // test session will fail on test 1
            SetupMockTestRun(mockVsTest, new[] { ("T0", false), ("T0", true), ("T1", true) });

<<<<<<< HEAD
            result = runner.TestMultipleMutants(TargetProject, null, new[] { Mutant }, null);
            result.RanTests.IsEveryTest.ShouldBeTrue();
=======
            result = runner.TestMultipleMutants(null, new[] { Mutant }, null);
            result.ExecutedTests.IsEveryTest.ShouldBeTrue();
>>>>>>> 98f4e97b
            result.FailingTests.IsEmpty.ShouldBeFalse();
            result.FailingTests.GetGuids().ShouldContain(TestCases[0].Id);
            // test session will fail on the other test result
            SetupMockTestRun(mockVsTest, new[] { ("T0", true), ("T0", false), ("T1", true) });
<<<<<<< HEAD
            result = runner.TestMultipleMutants(TargetProject, null, new[] { Mutant }, null);
            result.RanTests.IsEveryTest.ShouldBeTrue();
=======
            result = runner.TestMultipleMutants(null, new[] { Mutant }, null);
            result.ExecutedTests.IsEveryTest.ShouldBeTrue();
>>>>>>> 98f4e97b
            result.FailingTests.IsEmpty.ShouldBeFalse();
            result.FailingTests.GetGuids().ShouldContain(TestCases[0].Id);
        }

        [Fact]
        public void HandleTimeOutWithMultipleTestResults()
        {
            var options = new StrykerOptions();
            var mockVsTest = BuildVsTestRunnerPool(options, out var runner);
            // assume 2 results for T0
            SetupMockTestRun(mockVsTest, new[] { ("T0", true), ("T1", true), ("T0", true) });
            var result = runner.InitialTest(TargetProject);
            // initial test is fine
            result.FailingTests.IsEmpty.ShouldBeTrue();
            // test session will fail
            SetupMockTestRun(mockVsTest, new[] { ("T0", true), ("T1", true) });
            result = runner.TestMultipleMutants(TargetProject, null, new[] { Mutant }, null);

            result.FailingTests.IsEmpty.ShouldBeTrue();
            result.TimedOutTests.Count.ShouldBe(1);
            result.TimedOutTests.GetGuids().ShouldContain(TestCases[0].Id);
            result.ExecutedTests.IsEveryTest.ShouldBeFalse();
        }

        [Fact]
        public void HandleFailureWhenExtraMultipleTestResults()
        {
            var options = new StrykerOptions();
            var mockVsTest = BuildVsTestRunnerPool(options, out var runner);
            // assume 2 results for T0
            SetupMockTestRun(mockVsTest, new[] { ("T0", true), ("T1", true), ("T0", true) });
            var result = runner.InitialTest(TargetProject);
            // initial test is fine
            result.FailingTests.IsEmpty.ShouldBeTrue();
            // test session will fail
            SetupMockTestRun(mockVsTest, new[] { ("T0", true), ("T0", true), ("T0", false), ("T1", true) });
<<<<<<< HEAD
            result = runner.TestMultipleMutants(TargetProject, null, new[] { Mutant }, null);
            result.RanTests.IsEveryTest.ShouldBeTrue();
=======
            result = runner.TestMultipleMutants(null, new[] { Mutant }, null);
            result.ExecutedTests.IsEveryTest.ShouldBeTrue();
>>>>>>> 98f4e97b
            result.FailingTests.IsEmpty.ShouldBeFalse();
            result.FailingTests.GetGuids().ShouldContain(TestCases[0].Id);
        }

        [Fact]
        public void HandleUnexpectedTestResult()
        {
            var options = new StrykerOptions();
            var mockVsTest = BuildVsTestRunnerPool(options, out var runner);
            // assume 2 results for T0
            SetupMockTestRun(mockVsTest, new[] { ("T0", true), ("T1", true), ("T0", true) });
            var result = runner.InitialTest(TargetProject);
            // initial test is fine
            result.FailingTests.IsEmpty.ShouldBeTrue();
            // test session will fail
            SetupMockTestRun(mockVsTest, new[] { ("T0", true), ("T2", true), ("T1", true), ("T0", true) });
<<<<<<< HEAD
            result = runner.TestMultipleMutants(TargetProject, null, new[] { Mutant }, null);
            result.RanTests.IsEveryTest.ShouldBeTrue();
=======
            result = runner.TestMultipleMutants(null, new[] { Mutant }, null);
            result.ExecutedTests.IsEveryTest.ShouldBeTrue();
>>>>>>> 98f4e97b
            result.FailingTests.IsEmpty.ShouldBeTrue();
        }

        [Fact]
        public void HandleUnexpectedTestCase()
        {
            var options = new StrykerOptions();
            var mockVsTest = BuildVsTestRunnerPool(options, out var runner);
            // assume 2 results for T0
            SetupMockTestRun(mockVsTest, new[] { ("T0", true), ("T1", true), ("T2", true) });
            runner.InitialTest(TargetProject);
            runner.Context.Tests.Count.ShouldBe(3);
        }

        // this verifies that mutant that are covered outside any tests are
        // flagged as to be tested against all tests
        [Fact]
        public void MarkSuspiciousCoverage()
        {
            var options = new StrykerOptions
            {
                OptimizationMode = OptimizationModes.CoverageBasedTest
            };

            var mockVsTest = BuildVsTestRunnerPool(options, out var runner);

            SetupMockCoverageRun(mockVsTest, new Dictionary<string, string> { ["T0"] = "0;|1", ["T1"] = ";" });

            var analyzer = new CoverageAnalyser(options);
            analyzer.DetermineTestCoverage(TargetProject, runner, new[] { Mutant, OtherMutant }, TestGuidsList.NoTest());
            // the suspicious mutant should be tested against all tests
            OtherMutant.CoveringTests.IsEveryTest.ShouldBe(true);
        }

        // this verifies that static mutants are flagged as to be tested against all tests
        [Fact]
        public void StaticMutantsShouldBeTestedAgainstAllTests()
        {
            var options = new StrykerOptions
            {
                OptimizationMode = OptimizationModes.CoverageBasedTest
            };
            var staticMutant = new Mutant() { Id = 14, IsStaticValue = true };
            var mockVsTest = BuildVsTestRunnerPool(options, out var runner);

            SetupMockCoverageRun(mockVsTest, new Dictionary<string, string> { ["T0"] = "0;", ["T1"] = "1;" });

            var analyzer = new CoverageAnalyser(options);
            analyzer.DetermineTestCoverage(TargetProject, runner, new[] { Mutant, OtherMutant, staticMutant }, TestGuidsList.NoTest());
            // the suspicious mutant should be tested against all tests
            staticMutant.CoveringTests.IsEveryTest.ShouldBe(true);
        }

        // this verifies that mutant that are covered outside any tests are
        // flagged as to be tested against all tests (except failed ones)
        [Fact]
        public void MarkSuspiciousCoverageInPresenceOfFailedTests()
        {
            var options = new StrykerOptions
            {
                OptimizationMode = OptimizationModes.CoverageBasedTest
            };

            var mockVsTest = BuildVsTestRunnerPool(options, out var runner);
            SetupMockTestRun(mockVsTest, new[] { ("T0", true), ("T1", false), ("T2", true) });
            runner.InitialTest(TargetProject);

            SetupMockCoverageRun(mockVsTest, new Dictionary<string, string> { ["T0"] = "0;|1", ["T1"] = ";" });

            var analyzer = new CoverageAnalyser(options);
            analyzer.DetermineTestCoverage(TargetProject, runner, new[] { Mutant, OtherMutant }, new TestGuidsList(TestCases[1].Id));
            // the suspicious mutant should be tested against all tests except the failing one
            OtherMutant.AssessingTests.IsEveryTest.ShouldBe(false);
        }

        // this verifies that tests missing any coverage information are
        // flagged as to be tested used against every mutants
        [Fact]
        public void MarkSuspiciousTests()
        {
            var options = new StrykerOptions
            {
                OptimizationMode = OptimizationModes.CoverageBasedTest
            };

            var mockVsTest = BuildVsTestRunnerPool(options, out var runner);

            SetupMockCoverageRun(mockVsTest, new Dictionary<string, string> { ["T0"] = "1;", ["T1"] = null });

            var analyzer = new CoverageAnalyser(options);
            analyzer.DetermineTestCoverage(TargetProject, runner, new[] { Mutant, OtherMutant }, TestGuidsList.NoTest());
            // the suspicious mutant should be tested against all tests
            OtherMutant.CoveringTests.Count.ShouldBe(2);
            Mutant.CoveringTests.Count.ShouldBe(1);
        }

        // this verifies that tests covering no mutants
        // are properly handled
        [Fact]
        public void HandleNonCoveringTests()
        {
            var options = new StrykerOptions
            {
                OptimizationMode = OptimizationModes.CoverageBasedTest
            };

            var mockVsTest = BuildVsTestRunnerPool(options, out var runner);

            var testResult = BuildCoverageTestResult("T0", new[] { "0;", "" });
            var other = BuildCoverageTestResult("T1", new[] { "", "" });
            SetupMockCoverageRun(mockVsTest, new[] { testResult, other });


            var analyzer = new CoverageAnalyser(options);
<<<<<<< HEAD
            analyzer.DetermineTestCoverage(TargetProject, runner, new[] { Mutant, OtherMutant }, TestGuidsList.NoTest());
         
=======
            analyzer.DetermineTestCoverage(runner, new[] { Mutant, OtherMutant }, TestGuidsList.NoTest());

>>>>>>> 98f4e97b
            OtherMutant.CoveringTests.Count.ShouldBe(0);
            Mutant.CoveringTests.Count.ShouldBe(1);
        }

        // this verifies that unexpected test case (i.e. unseen during test discovery and without coverage info)
        // are assumed to cover every mutant
        [Fact]
        public void DetectUnexpectedCase()
        {
            var options = new StrykerOptions
            {
                OptimizationMode = OptimizationModes.CoverageBasedTest
            };

            var mockVsTest = BuildVsTestRunnerPool(options, out var runner);

            var buildCase = BuildCase("unexpected", Core.TestRunners.TestFramework.NUnit);
            SetupMockCoverageRun(mockVsTest, new[] { new TestResult(buildCase) { Outcome = TestOutcome.Passed } });

            var analyzer = new CoverageAnalyser(options);
            analyzer.DetermineTestCoverage(TargetProject, runner, new[] { Mutant, OtherMutant }, TestGuidsList.NoTest());
            // the suspicious tests should be used for every mutant
            OtherMutant.CoveringTests.GetGuids().ShouldContain(buildCase.Id);
            Mutant.CoveringTests.GetGuids().ShouldContain(buildCase.Id);
        }

        // this verifies that Stryker disregard skipped tests
        [Fact]
        public void IgnoreSkippedTestResults()
        {
            var options = new StrykerOptions
            {
                OptimizationMode = OptimizationModes.CoverageBasedTest
            };

            var mockVsTest = BuildVsTestRunnerPool(options, out var runner);

            var testResult = BuildCoverageTestResult("T0", new[] { "0;", "" });
            testResult.Outcome = TestOutcome.Skipped;
            var other = BuildCoverageTestResult("T1", new[] { "0;", "" });
            SetupMockCoverageRun(mockVsTest, new[] { testResult, other });

            var analyzer = new CoverageAnalyser(options);
            analyzer.DetermineTestCoverage(TargetProject, runner, new[] { Mutant, OtherMutant }, TestGuidsList.NoTest());
            // the suspicious tests should be used for every mutant
            Mutant.CoveringTests.Count.ShouldBe(1);
        }

        // this verifies that Stryker aggregates multiple coverage results
        [Fact]
        public void HandlesMultipleResultsForCoverage()
        {
            var options = new StrykerOptions
            {
                OptimizationMode = OptimizationModes.CoverageBasedTest
            };

            var mockVsTest = BuildVsTestRunnerPool(options, out var runner);

            var testResult = BuildCoverageTestResult("T0", new[] { "0;", "" });
            var other = BuildCoverageTestResult("T0", new[] { "1;0", "" });
            SetupMockCoverageRun(mockVsTest, new[] { testResult, other });

            var analyzer = new CoverageAnalyser(options);
            analyzer.DetermineTestCoverage(TargetProject, runner, new[] { Mutant, OtherMutant }, TestGuidsList.NoTest());
            // the suspicious tests should be used for every mutant
            Mutant.CoveringTests.IsEveryTest.ShouldBe(true);
            Mutant.IsStaticValue.ShouldBe(true);
            OtherMutant.CoveringTests.Count.ShouldBe(1);
        }
    }
}<|MERGE_RESOLUTION|>--- conflicted
+++ resolved
@@ -23,7 +23,7 @@
         public void InitializeProperly()
         {
             var mockVsTest = BuildVsTestRunnerPool(new StrykerOptions(), out var runner);
-            runner.GetTests(TargetProject).Count.ShouldBe(2);
+            runner.GetTests(SourceProjectInfo).Count.ShouldBe(2);
         }
 
         [Fact]
@@ -31,7 +31,7 @@
         {
             var mockVsTest = BuildVsTestRunnerPool(new StrykerOptions(), out var runner);
             SetupMockTestRun(mockVsTest, new[] { ("T0", false), ("T1", true) });
-            var result = runner.InitialTest(TargetProject);
+            var result = runner.InitialTest(SourceProjectInfo);
             // one test is failing
             result.FailingTests.Count.ShouldBe(1);
         }
@@ -46,7 +46,7 @@
                 ErrorMessage = "Test"
             };
             SetupMockTestRun(mockVsTest, new[] { testResult });
-            var result = runner.InitialTest(TargetProject);
+            var result = runner.InitialTest(SourceProjectInfo);
             result.ResultMessage.ShouldEndWith("Test");
         }
 
@@ -65,7 +65,7 @@
                 Duration = duration
             };
             SetupMockTestRun(mockVsTest, new[] { testResult });
-            var result = runner.InitialTest(TargetProject);
+            var result = runner.InitialTest(SourceProjectInfo);
             runner.Context.VsTests[TestCases[0].Id].InitialRunTime.ShouldBe(duration);
         }
 
@@ -91,7 +91,7 @@
                 Duration = duration
             };
             SetupMockTestRun(mockVsTest, new[] { testResult, otherTestResult });
-            var result = runner.InitialTest(TargetProject);
+            var result = runner.InitialTest(SourceProjectInfo);
             runner.Context.VsTests[TestCases[0].Id].InitialRunTime.ShouldBe(duration);
         }
 
@@ -101,7 +101,7 @@
             var mockVsTest = BuildVsTestRunnerPool(new StrykerOptions(), out var runner, succeed: false);
             SetupFailingTestRun(mockVsTest);
 
-            Action action = () => runner.InitialTest(TargetProject);
+            Action action = () => runner.InitialTest(SourceProjectInfo);
             action.ShouldThrow<GeneralStrykerException>();
         }
 
@@ -110,7 +110,7 @@
         {
             var mockVsTest = BuildVsTestRunnerPool(new StrykerOptions(), out var runner);
             SetupMockTestRun(mockVsTest, true, TestCases);
-            var result = runner.TestMultipleMutants(TargetProject, null, new[] { Mutant }, null);
+            var result = runner.TestMultipleMutants(SourceProjectInfo, null, new[] { Mutant }, null);
             // tests are successful => run should be successful
             result.FailingTests.IsEmpty.ShouldBeTrue();
         }
@@ -120,7 +120,7 @@
         {
             var mockVsTest = BuildVsTestRunnerPool(new StrykerOptions(), out var runner);
             SetupFailingTestRun(mockVsTest);
-            var action = () =>  runner.TestMultipleMutants(TargetProject, null, new[] { Mutant }, null);
+            var action = () =>  runner.TestMultipleMutants(SourceProjectInfo, null, new[] { Mutant }, null);
             action.ShouldThrow<GeneralStrykerException>();
             // the test will always end in a crash, VsTestRunner should retry at least a gew times
             mockVsTest.Verify(m => m.EndSession(), Times.AtLeast(4));
@@ -132,7 +132,7 @@
             var options = new StrykerOptions();
             var mockVsTest = BuildVsTestRunnerPool(options, out var runner);
             SetupMockTestRun(mockVsTest, false, TestCases);
-            var result = runner.TestMultipleMutants(TargetProject, null, new[] { Mutant }, null);
+            var result = runner.TestMultipleMutants(SourceProjectInfo, null, new[] { Mutant }, null);
             // run is failed
             result.FailingTests.IsEmpty.ShouldBeFalse();
         }
@@ -149,10 +149,10 @@
 
             SetupMockCoverageRun(mockVsTest, new Dictionary<string, string> { ["T0"] = "0;", ["T1"] = "1;" });
             var analyzer = new CoverageAnalyser(options);
-            analyzer.DetermineTestCoverage(TargetProject, runner, new[] { Mutant, OtherMutant }, TestGuidsList.NoTest());
+            analyzer.DetermineTestCoverage(SourceProjectInfo, runner, new[] { Mutant, OtherMutant }, TestGuidsList.NoTest());
             SetupMockTimeOutTestRun(mockVsTest, new Dictionary<string, string> { ["0"] = "T0=S;T1=S" }, "T0");
 
-            var result = runner.TestMultipleMutants(TargetProject, null, new[] { Mutant }, null);
+            var result = runner.TestMultipleMutants(SourceProjectInfo, null, new[] { Mutant }, null);
             result.TimedOutTests.IsEmpty.ShouldBeFalse();
         }
 
@@ -166,7 +166,7 @@
             mockVsTest.Setup(x => x.CancelTestRun()).Verifiable();
             SetupMockTestRun(mockVsTest, false, TestCases);
 
-            var result = runner.TestMultipleMutants(TargetProject, null, new[] { Mutant }, ((_, _, _, _) => false));
+            var result = runner.TestMultipleMutants(SourceProjectInfo, null, new[] { Mutant }, ((_, _, _, _) => false));
             // verify Abort has been called
             Mock.Verify(mockVsTest);
             // and test run is failed
@@ -186,7 +186,7 @@
             SetupMockCoverageRun(mockVsTest, new Dictionary<string, string> { ["T0"] = "0;", ["T1"] = "0;" });
 
             var analyzer = new CoverageAnalyser(options);
-            analyzer.DetermineTestCoverage(TargetProject, runner, new[] { Mutant, OtherMutant }, TestGuidsList.NoTest());
+            analyzer.DetermineTestCoverage(SourceProjectInfo, runner, new[] { Mutant, OtherMutant }, TestGuidsList.NoTest());
             // one mutant is covered by tests 0 and 1
             Mutant.CoveringTests.IsEmpty.ShouldBe(false);
             OtherMutant.CoveringTests.IsEmpty.ShouldBe(true);
@@ -206,7 +206,7 @@
             SetupMockCoverageRun(mockVsTest, new Dictionary<string, string> { ["T0"] = ";", ["T1"] = ";" });
 
             var analyzer = new CoverageAnalyser(options);
-            analyzer.DetermineTestCoverage(TargetProject, runner, new[] { Mutant, OtherMutant }, TestGuidsList.NoTest());
+            analyzer.DetermineTestCoverage(SourceProjectInfo, runner, new[] { Mutant, OtherMutant }, TestGuidsList.NoTest());
             Mutant.CoveringTests.Count.ShouldBe(0);
         }
 
@@ -223,12 +223,12 @@
             SetupMockCoverageRun(mockVsTest, new Dictionary<string, string> { ["T0"] = "0;", ["T1"] = ";" });
 
             var analyzer = new CoverageAnalyser(options);
-            analyzer.DetermineTestCoverage(TargetProject, runner, new[] { Mutant, OtherMutant }, TestGuidsList.NoTest());
+            analyzer.DetermineTestCoverage(SourceProjectInfo, runner, new[] { Mutant, OtherMutant }, TestGuidsList.NoTest());
 
             SetupMockPartialTestRun(mockVsTest, new Dictionary<string, string> { ["0"] = "T0=S" });
 
             // process coverage information
-            var result = runner.TestMultipleMutants(TargetProject, null, new[] { Mutant }, null);
+            var result = runner.TestMultipleMutants(SourceProjectInfo, null, new[] { Mutant }, null);
             // verify Abort has been called
             Mock.Verify(mockVsTest);
             // verify only one test has been run
@@ -248,16 +248,16 @@
             SetupMockCoverageRun(mockVsTest, new Dictionary<string, string> { ["T0"] = "0;0", ["T1"] = ";" });
 
             var analyzer = new CoverageAnalyser(options);
-            analyzer.DetermineTestCoverage(TargetProject, runner, new[] { Mutant, OtherMutant }, TestGuidsList.NoTest());
+            analyzer.DetermineTestCoverage(SourceProjectInfo, runner, new[] { Mutant, OtherMutant }, TestGuidsList.NoTest());
 
             SetupMockTestRun(mockVsTest, false, TestCases);
             // mutant 0 is covered
             Mutant.IsStaticValue.ShouldBeTrue();
-            var result = runner.TestMultipleMutants(TargetProject, null, new[] { Mutant }, null);
+            var result = runner.TestMultipleMutants(SourceProjectInfo, null, new[] { Mutant }, null);
             // mutant is killed
             result.FailingTests.IsEmpty.ShouldBeFalse();
             // mutant 1 is not covered
-            result = runner.TestMultipleMutants(TargetProject, null, new[] { OtherMutant }, null);
+            result = runner.TestMultipleMutants(SourceProjectInfo, null, new[] { OtherMutant }, null);
             // tests are ok
             result.ExecutedTests.IsEmpty.ShouldBeTrue();
         }
@@ -304,7 +304,7 @@
             myTestCases.Add(BuildCase("T3"));
             BuildVsTestRunnerPool(options, out var runner, myTestCases);
 
-            var testFunc = () => runner.TestMultipleMutants(TargetProject, new TimeoutValueCalculator(0), mutants, null);
+            var testFunc = () => runner.TestMultipleMutants(SourceProjectInfo, new TimeoutValueCalculator(0), mutants, null);
 
             testFunc.ShouldThrow(typeof(GeneralStrykerException));
         }
@@ -322,12 +322,12 @@
             SetupMockCoveragePerTestRun(mockVsTest, new Dictionary<string, string> { ["T0"] = "0,1;1", ["T1"] = ";" });
 
             var analyzer = new CoverageAnalyser(options);
-            analyzer.DetermineTestCoverage(TargetProject, runner, new[] { Mutant, OtherMutant }, TestGuidsList.NoTest());
+            analyzer.DetermineTestCoverage(SourceProjectInfo, runner, new[] { Mutant, OtherMutant }, TestGuidsList.NoTest());
 
             SetupMockPartialTestRun(mockVsTest, new Dictionary<string, string> { ["0"] = "T0=F", ["1"] = "T0=S" });
-            var result = runner.TestMultipleMutants(TargetProject, null, new[] { OtherMutant }, null);
-            result.FailingTests.IsEmpty.ShouldBeTrue();
-            result = runner.TestMultipleMutants(TargetProject, null, new[] { Mutant }, null);
+            var result = runner.TestMultipleMutants(SourceProjectInfo, null, new[] { OtherMutant }, null);
+            result.FailingTests.IsEmpty.ShouldBeTrue();
+            result = runner.TestMultipleMutants(SourceProjectInfo, null, new[] { Mutant }, null);
             result.FailingTests.IsEmpty.ShouldBeFalse();
         }
 
@@ -338,12 +338,12 @@
             var mockVsTest = BuildVsTestRunnerPool(options, out var runner);
             // assume 2 results for T0
             SetupMockTestRun(mockVsTest, new[] { ("T0", true), ("T1", true), ("T0", true) });
-            var result = runner.InitialTest(TargetProject);
+            var result = runner.InitialTest(SourceProjectInfo);
             // initial test is fine
             result.FailingTests.IsEmpty.ShouldBeTrue();
             // test session will fail
             SetupMockTestRun(mockVsTest, new[] { ("T0", true), ("T0", true), ("T1", true) });
-            result = runner.TestMultipleMutants(TargetProject, null, new[] { Mutant }, null);
+            result = runner.TestMultipleMutants(SourceProjectInfo, null, new[] { Mutant }, null);
             result.FailingTests.IsEmpty.ShouldBeTrue();
             result.ExecutedTests.IsEveryTest.ShouldBeTrue();
         }
@@ -360,7 +360,7 @@
             var mockVsTest = BuildVsTestRunnerPool(options, out var runner, tests);
             // assume 3 results for X0
             SetupMockTestRun(mockVsTest, new[] { ("X0", true), ("X1", true), ("X0", true), ("X0", true) }, tests);
-            var result = runner.InitialTest(TargetProject);
+            var result = runner.InitialTest(SourceProjectInfo);
             // the duration should be less than 3 times the (test) default duration
             result.Duration.ShouldBeLessThan(TestDefaultDuration.Duration() * 3);
         }
@@ -372,30 +372,20 @@
             var mockVsTest = BuildVsTestRunnerPool(options, out var runner);
             // assume 2 results for T0
             SetupMockTestRun(mockVsTest, new[] { ("T0", true), ("T1", true), ("T0", true) });
-            var result = runner.InitialTest(TargetProject);
+            var result = runner.InitialTest(SourceProjectInfo);
             // initial test is fine
             result.FailingTests.IsEmpty.ShouldBeTrue();
             // test session will fail on test 1
             SetupMockTestRun(mockVsTest, new[] { ("T0", false), ("T0", true), ("T1", true) });
 
-<<<<<<< HEAD
-            result = runner.TestMultipleMutants(TargetProject, null, new[] { Mutant }, null);
-            result.RanTests.IsEveryTest.ShouldBeTrue();
-=======
-            result = runner.TestMultipleMutants(null, new[] { Mutant }, null);
+            result = runner.TestMultipleMutants(SourceProjectInfo, null, new[] { Mutant }, null);
             result.ExecutedTests.IsEveryTest.ShouldBeTrue();
->>>>>>> 98f4e97b
             result.FailingTests.IsEmpty.ShouldBeFalse();
             result.FailingTests.GetGuids().ShouldContain(TestCases[0].Id);
             // test session will fail on the other test result
             SetupMockTestRun(mockVsTest, new[] { ("T0", true), ("T0", false), ("T1", true) });
-<<<<<<< HEAD
-            result = runner.TestMultipleMutants(TargetProject, null, new[] { Mutant }, null);
-            result.RanTests.IsEveryTest.ShouldBeTrue();
-=======
-            result = runner.TestMultipleMutants(null, new[] { Mutant }, null);
+            result = runner.TestMultipleMutants(SourceProjectInfo, null, new[] { Mutant }, null);
             result.ExecutedTests.IsEveryTest.ShouldBeTrue();
->>>>>>> 98f4e97b
             result.FailingTests.IsEmpty.ShouldBeFalse();
             result.FailingTests.GetGuids().ShouldContain(TestCases[0].Id);
         }
@@ -407,12 +397,12 @@
             var mockVsTest = BuildVsTestRunnerPool(options, out var runner);
             // assume 2 results for T0
             SetupMockTestRun(mockVsTest, new[] { ("T0", true), ("T1", true), ("T0", true) });
-            var result = runner.InitialTest(TargetProject);
+            var result = runner.InitialTest(SourceProjectInfo);
             // initial test is fine
             result.FailingTests.IsEmpty.ShouldBeTrue();
             // test session will fail
             SetupMockTestRun(mockVsTest, new[] { ("T0", true), ("T1", true) });
-            result = runner.TestMultipleMutants(TargetProject, null, new[] { Mutant }, null);
+            result = runner.TestMultipleMutants(SourceProjectInfo, null, new[] { Mutant }, null);
 
             result.FailingTests.IsEmpty.ShouldBeTrue();
             result.TimedOutTests.Count.ShouldBe(1);
@@ -427,18 +417,13 @@
             var mockVsTest = BuildVsTestRunnerPool(options, out var runner);
             // assume 2 results for T0
             SetupMockTestRun(mockVsTest, new[] { ("T0", true), ("T1", true), ("T0", true) });
-            var result = runner.InitialTest(TargetProject);
+            var result = runner.InitialTest(SourceProjectInfo);
             // initial test is fine
             result.FailingTests.IsEmpty.ShouldBeTrue();
             // test session will fail
             SetupMockTestRun(mockVsTest, new[] { ("T0", true), ("T0", true), ("T0", false), ("T1", true) });
-<<<<<<< HEAD
-            result = runner.TestMultipleMutants(TargetProject, null, new[] { Mutant }, null);
-            result.RanTests.IsEveryTest.ShouldBeTrue();
-=======
-            result = runner.TestMultipleMutants(null, new[] { Mutant }, null);
+            result = runner.TestMultipleMutants(SourceProjectInfo, null, new[] { Mutant }, null);
             result.ExecutedTests.IsEveryTest.ShouldBeTrue();
->>>>>>> 98f4e97b
             result.FailingTests.IsEmpty.ShouldBeFalse();
             result.FailingTests.GetGuids().ShouldContain(TestCases[0].Id);
         }
@@ -450,18 +435,13 @@
             var mockVsTest = BuildVsTestRunnerPool(options, out var runner);
             // assume 2 results for T0
             SetupMockTestRun(mockVsTest, new[] { ("T0", true), ("T1", true), ("T0", true) });
-            var result = runner.InitialTest(TargetProject);
+            var result = runner.InitialTest(SourceProjectInfo);
             // initial test is fine
             result.FailingTests.IsEmpty.ShouldBeTrue();
             // test session will fail
             SetupMockTestRun(mockVsTest, new[] { ("T0", true), ("T2", true), ("T1", true), ("T0", true) });
-<<<<<<< HEAD
-            result = runner.TestMultipleMutants(TargetProject, null, new[] { Mutant }, null);
-            result.RanTests.IsEveryTest.ShouldBeTrue();
-=======
-            result = runner.TestMultipleMutants(null, new[] { Mutant }, null);
+            result = runner.TestMultipleMutants(SourceProjectInfo, null, new[] { Mutant }, null);
             result.ExecutedTests.IsEveryTest.ShouldBeTrue();
->>>>>>> 98f4e97b
             result.FailingTests.IsEmpty.ShouldBeTrue();
         }
 
@@ -472,7 +452,7 @@
             var mockVsTest = BuildVsTestRunnerPool(options, out var runner);
             // assume 2 results for T0
             SetupMockTestRun(mockVsTest, new[] { ("T0", true), ("T1", true), ("T2", true) });
-            runner.InitialTest(TargetProject);
+            runner.InitialTest(SourceProjectInfo);
             runner.Context.Tests.Count.ShouldBe(3);
         }
 
@@ -491,7 +471,7 @@
             SetupMockCoverageRun(mockVsTest, new Dictionary<string, string> { ["T0"] = "0;|1", ["T1"] = ";" });
 
             var analyzer = new CoverageAnalyser(options);
-            analyzer.DetermineTestCoverage(TargetProject, runner, new[] { Mutant, OtherMutant }, TestGuidsList.NoTest());
+            analyzer.DetermineTestCoverage(SourceProjectInfo, runner, new[] { Mutant, OtherMutant }, TestGuidsList.NoTest());
             // the suspicious mutant should be tested against all tests
             OtherMutant.CoveringTests.IsEveryTest.ShouldBe(true);
         }
@@ -510,7 +490,7 @@
             SetupMockCoverageRun(mockVsTest, new Dictionary<string, string> { ["T0"] = "0;", ["T1"] = "1;" });
 
             var analyzer = new CoverageAnalyser(options);
-            analyzer.DetermineTestCoverage(TargetProject, runner, new[] { Mutant, OtherMutant, staticMutant }, TestGuidsList.NoTest());
+            analyzer.DetermineTestCoverage(SourceProjectInfo, runner, new[] { Mutant, OtherMutant, staticMutant }, TestGuidsList.NoTest());
             // the suspicious mutant should be tested against all tests
             staticMutant.CoveringTests.IsEveryTest.ShouldBe(true);
         }
@@ -527,12 +507,12 @@
 
             var mockVsTest = BuildVsTestRunnerPool(options, out var runner);
             SetupMockTestRun(mockVsTest, new[] { ("T0", true), ("T1", false), ("T2", true) });
-            runner.InitialTest(TargetProject);
+            runner.InitialTest(SourceProjectInfo);
 
             SetupMockCoverageRun(mockVsTest, new Dictionary<string, string> { ["T0"] = "0;|1", ["T1"] = ";" });
 
             var analyzer = new CoverageAnalyser(options);
-            analyzer.DetermineTestCoverage(TargetProject, runner, new[] { Mutant, OtherMutant }, new TestGuidsList(TestCases[1].Id));
+            analyzer.DetermineTestCoverage(SourceProjectInfo, runner, new[] { Mutant, OtherMutant }, new TestGuidsList(TestCases[1].Id));
             // the suspicious mutant should be tested against all tests except the failing one
             OtherMutant.AssessingTests.IsEveryTest.ShouldBe(false);
         }
@@ -552,7 +532,7 @@
             SetupMockCoverageRun(mockVsTest, new Dictionary<string, string> { ["T0"] = "1;", ["T1"] = null });
 
             var analyzer = new CoverageAnalyser(options);
-            analyzer.DetermineTestCoverage(TargetProject, runner, new[] { Mutant, OtherMutant }, TestGuidsList.NoTest());
+            analyzer.DetermineTestCoverage(SourceProjectInfo, runner, new[] { Mutant, OtherMutant }, TestGuidsList.NoTest());
             // the suspicious mutant should be tested against all tests
             OtherMutant.CoveringTests.Count.ShouldBe(2);
             Mutant.CoveringTests.Count.ShouldBe(1);
@@ -576,13 +556,8 @@
 
 
             var analyzer = new CoverageAnalyser(options);
-<<<<<<< HEAD
-            analyzer.DetermineTestCoverage(TargetProject, runner, new[] { Mutant, OtherMutant }, TestGuidsList.NoTest());
-         
-=======
-            analyzer.DetermineTestCoverage(runner, new[] { Mutant, OtherMutant }, TestGuidsList.NoTest());
-
->>>>>>> 98f4e97b
+            analyzer.DetermineTestCoverage(SourceProjectInfo, runner, new[] { Mutant, OtherMutant }, TestGuidsList.NoTest());
+
             OtherMutant.CoveringTests.Count.ShouldBe(0);
             Mutant.CoveringTests.Count.ShouldBe(1);
         }
@@ -603,7 +578,7 @@
             SetupMockCoverageRun(mockVsTest, new[] { new TestResult(buildCase) { Outcome = TestOutcome.Passed } });
 
             var analyzer = new CoverageAnalyser(options);
-            analyzer.DetermineTestCoverage(TargetProject, runner, new[] { Mutant, OtherMutant }, TestGuidsList.NoTest());
+            analyzer.DetermineTestCoverage(SourceProjectInfo, runner, new[] { Mutant, OtherMutant }, TestGuidsList.NoTest());
             // the suspicious tests should be used for every mutant
             OtherMutant.CoveringTests.GetGuids().ShouldContain(buildCase.Id);
             Mutant.CoveringTests.GetGuids().ShouldContain(buildCase.Id);
@@ -626,7 +601,7 @@
             SetupMockCoverageRun(mockVsTest, new[] { testResult, other });
 
             var analyzer = new CoverageAnalyser(options);
-            analyzer.DetermineTestCoverage(TargetProject, runner, new[] { Mutant, OtherMutant }, TestGuidsList.NoTest());
+            analyzer.DetermineTestCoverage(SourceProjectInfo, runner, new[] { Mutant, OtherMutant }, TestGuidsList.NoTest());
             // the suspicious tests should be used for every mutant
             Mutant.CoveringTests.Count.ShouldBe(1);
         }
@@ -647,7 +622,7 @@
             SetupMockCoverageRun(mockVsTest, new[] { testResult, other });
 
             var analyzer = new CoverageAnalyser(options);
-            analyzer.DetermineTestCoverage(TargetProject, runner, new[] { Mutant, OtherMutant }, TestGuidsList.NoTest());
+            analyzer.DetermineTestCoverage(SourceProjectInfo, runner, new[] { Mutant, OtherMutant }, TestGuidsList.NoTest());
             // the suspicious tests should be used for every mutant
             Mutant.CoveringTests.IsEveryTest.ShouldBe(true);
             Mutant.IsStaticValue.ShouldBe(true);
