using System;
using System.Collections.Generic;
using System.Linq;
using Microsoft.VisualStudio.TestPlatform.ObjectModel.Client;
using Microsoft.VisualStudio.TestTools.UnitTesting;
using Moq;
using Shouldly;
using Stryker.Abstractions;
using Stryker.Abstractions.Exceptions;
using Stryker.Abstractions.Mutants;
using Stryker.Abstractions.Options;
using Stryker.Core.CoverageAnalysis;
using Stryker.Core.Initialisation;
using Stryker.Core.Mutants;
using Stryker.Core.TestRunners;
using Stryker.Core.TestRunners.VsTest;
using VsTest = Microsoft.VisualStudio.TestPlatform.ObjectModel;

namespace Stryker.Core.UnitTest.TestRunners
{
    /// <summary>
    /// This class hosts the VsTestRunner related tests. The design of VsTest implies the creation of many mocking objects, so the tests may be hard to read.
    /// This is sad but expected. Please use caution when changing/creating tests.
    /// </summary>
    [TestClass]
    public class VsTestRunnerPoolTests : VsTestMockingHelper
    {
        [TestMethod]
        public void InitializeProperly()
        {
            BuildVsTestRunnerPool(new StrykerOptions(), out var runner);
            runner.GetTests(SourceProjectInfo).Count.ShouldBe(2);
        }

        [TestMethod]
        public void RunInitialTestsWithOneFailingTest()
        {
            var mockVsTest = BuildVsTestRunnerPool(new StrykerOptions(), out var runner);
            SetupMockTestRun(mockVsTest, new[] { ("T0", false), ("T1", true) });
            var result = runner.InitialTest(SourceProjectInfo);
            // one test is failing
            result.FailingTests.Count.ShouldBe(1);
        }

        [TestMethod]
        public void ShouldCaptureErrorMessages()
        {
            var mockVsTest = BuildVsTestRunnerPool(new StrykerOptions(), out var runner);
            var testResult = new VsTest.TestResult(TestCases[0])
            {
                Outcome = VsTest.TestOutcome.Passed,
                ErrorMessage = "Test"
            };
            SetupMockTestRun(mockVsTest, new[] { testResult });
            var result = runner.InitialTest(SourceProjectInfo);
            result.ResultMessage.ShouldEndWith("Test");
        }

        [TestMethod]
        public void ShouldComputeTimeoutProperly()
        {
            var mockVsTest = BuildVsTestRunnerPool(new StrykerOptions(), out var runner);
            var now = DateTimeOffset.Now;
            var duration = TimeSpan.FromMilliseconds(2);
            var testResult = new VsTest.TestResult(TestCases[0])
            {
                Outcome = VsTest.TestOutcome.Passed,
                // ensure the test exhibit a long run time: Stryker should only use duration.
                StartTime = now,
                EndTime = DateTimeOffset.Now + TimeSpan.FromSeconds(1),
                Duration = duration
            };
            SetupMockTestRun(mockVsTest, new[] { testResult });
            runner.InitialTest(SourceProjectInfo);
            runner.Context.VsTests[TestCases[0].Id].InitialRunTime.ShouldBe(duration);
        }

        [TestMethod]
        public void ShouldComputeTimeoutProperlyForMultipleResults()
        {
            var mockVsTest = BuildVsTestRunnerPool(new StrykerOptions(), out var runner);
            var now = DateTimeOffset.Now;
            var duration = TimeSpan.FromMilliseconds(2);
            var testResult = new VsTest.TestResult(TestCases[0])
            {
                Outcome = VsTest.TestOutcome.Passed,
                // ensure the test exhibit a long run time: Stryker should only use duration.
                StartTime = now,
                EndTime = DateTimeOffset.Now + TimeSpan.FromSeconds(1),
                Duration = duration
            };
            var otherTestResult = new VsTest.TestResult(TestCases[0])
            {
                Outcome = VsTest.TestOutcome.Passed,
                StartTime = testResult.StartTime,
                EndTime = testResult.EndTime,
                Duration = duration
            };
            SetupMockTestRun(mockVsTest, new[] { testResult, otherTestResult });
            runner.InitialTest(SourceProjectInfo);
            runner.Context.VsTests[TestCases[0].Id].InitialRunTime.ShouldBe(duration);
        }

        [TestMethod]
        public void HandleVsTestCreationFailure()
        {
            var mockVsTest = BuildVsTestRunnerPool(new StrykerOptions(), out var runner);
            SetupFailingTestRun(mockVsTest);

            var result = runner.InitialTest(SourceProjectInfo);
            // legacy behavior was to crash on VsTest crash as an fail fast strategy
            // now We have fixed Stryker issues related to VsTest and issues are rare, so this should be a minor event

            result.SessionTimedOut.ShouldBeTrue();
        }

        [TestMethod]
        public void RunTests()
        {
            var mockVsTest = BuildVsTestRunnerPool(new StrykerOptions(), out var runner);
            SetupMockTestRun(mockVsTest, true, TestCases);
            var result = runner.TestMultipleMutants(SourceProjectInfo, null, new[] { Mutant }, null);
            // tests are successful => run should be successful
            result.FailingTests.IsEmpty.ShouldBeTrue();
        }

        [TestMethod]
        public void DoNotTestWhenNoTestPresent()
        {
            var mockVsTest = BuildVsTestRunnerPool(new StrykerOptions(), out var runner, testCases: new List<VsTest.TestCase>());
            SetupMockTestRun(mockVsTest, true, new List<VsTest.TestCase>());
            var result = runner.TestMultipleMutants(SourceProjectInfo, null, new[] { Mutant }, null);
            // tests are successful => run should be successful
            result.ExecutedTests.IsEmpty.ShouldBeTrue();
        }

        // If no tests are present in the assembly, VsTest raises no event at all
        // previous versions of Stryker froze when this happened
        [TestMethod]
        public void HandleWhenNoTestAreFound()
        {
            var mockVsTest = BuildVsTestRunnerPool(new StrykerOptions(), out var runner, TestCases);
            SetupMockTestRun(mockVsTest, true, new List<VsTest.TestCase>());
            var result = runner.TestMultipleMutants(SourceProjectInfo, null, new[] { Mutant }, null);
            // tests are successful => run should be successful
            result.ExecutedTests.IsEmpty.ShouldBeTrue();
        }

        [TestMethod]
        public void RecycleRunnerOnError()
        {
            var mockVsTest = BuildVsTestRunnerPool(new StrykerOptions(), out var runner);
            SetupFailingTestRun(mockVsTest);
<<<<<<< HEAD
            var action = () => runner.TestMultipleMutants(SourceProjectInfo, null, new[] { Mutant }, null);
            action.ShouldThrow<GeneralStrykerException>();
=======
            runner.TestMultipleMutants(SourceProjectInfo, null, new[] { Mutant }, null);
>>>>>>> b6c9e9df
            // the test will always end in a crash, VsTestRunner should retry at least a few times
            mockVsTest.Verify(m => m.RunTestsWithCustomTestHost(It.IsAny<IEnumerable<string>>(),
                It.IsAny<string>(), It.IsAny<TestPlatformOptions>(),
                It.IsAny<ITestRunEventsHandler>(),
                It.IsAny<IStrykerTestHostLauncher>()), Times.AtLeast(3));
        }

        [TestMethod]
        public void DetectTestsErrors()
        {
            var options = new StrykerOptions();
            var mockVsTest = BuildVsTestRunnerPool(options, out var runner);
            SetupMockTestRun(mockVsTest, false, TestCases);
            var result = runner.TestMultipleMutants(SourceProjectInfo, null, new[] { Mutant }, null);
            // run is failed
            result.FailingTests.IsEmpty.ShouldBeFalse();
        }

        [TestMethod]
        public void DetectTimeout()
        {
            var options = new StrykerOptions
            {
                OptimizationMode = OptimizationModes.CoverageBasedTest
            };

            var mockVsTest = BuildVsTestRunnerPool(options, out var runner);

            SetupMockCoverageRun(mockVsTest, new Dictionary<string, string> { ["T0"] = "0;", ["T1"] = "1;" });
            var analyzer = new CoverageAnalyser(options);
            analyzer.DetermineTestCoverage(SourceProjectInfo, runner, new[] { Mutant, OtherMutant }, TestGuidsList.NoTest());
            SetupMockTimeOutTestRun(mockVsTest, new Dictionary<string, string> { ["0"] = "T0=S;T1=S" }, "T0");

            var result = runner.TestMultipleMutants(SourceProjectInfo, null, new[] { Mutant }, null);
            result.TimedOutTests.IsEmpty.ShouldBeFalse();
        }

        [TestMethod]
        public void ShouldRetryFrozenSession()
        {
            var mockVsTest = BuildVsTestRunnerPool(new StrykerOptions(), out var runner);
            var defaultTimeOut = VsTestRunner.VsTestExtraTimeOutInMs;
            VsTestRunner.VsTestExtraTimeOutInMs = 100;
            // the test session will freeze twice
            SetupFrozenTestRun(mockVsTest, 2);
            runner.TestMultipleMutants(SourceProjectInfo, new TimeoutValueCalculator(0, 10, 9), new[] { Mutant }, null);
            VsTestRunner.VsTestExtraTimeOutInMs = defaultTimeOut;
            mockVsTest.Verify(m => m.RunTestsWithCustomTestHost(It.IsAny<IEnumerable<string>>(),
                It.IsAny<string>(), It.IsAny<TestPlatformOptions>(),
                It.IsAny<ITestRunEventsHandler>(),
                It.IsAny<IStrykerTestHostLauncher>()), Times.Exactly(3));
        }

        [TestMethod]
        public void ShouldNotRetryFrozenVsTest()
        {
            var mockVsTest = BuildVsTestRunnerPool(new StrykerOptions(), out var runner);
            var defaultTimeOut = VsTestRunner.VsTestExtraTimeOutInMs;
            // the test session will end properly, but VsTest will hang
            // it will be recycled
            SetupFrozenVsTest(mockVsTest, 3);
            VsTestRunner.VsTestExtraTimeOutInMs = 100;
            runner.TestMultipleMutants(SourceProjectInfo, new TimeoutValueCalculator(0, 10, 9), new[] { Mutant }, null);
            VsTestRunner.VsTestExtraTimeOutInMs = defaultTimeOut;
            mockVsTest.Verify(m => m.EndSession(), Times.Exactly(2));
        }

        [TestMethod]
        public void AbortOnError()
        {
            var options = new StrykerOptions();

            var mockVsTest = BuildVsTestRunnerPool(options, out var runner);

            mockVsTest.Setup(x => x.CancelTestRun()).Verifiable();
            SetupMockTestRun(mockVsTest, false, TestCases);

            var result = runner.TestMultipleMutants(SourceProjectInfo, null, new[] { Mutant }, (_, _, _, _) => false);
            // verify Abort has been called
            Mock.Verify(mockVsTest);
            // and test run is failed
            result.FailingTests.IsEmpty.ShouldBeFalse();
        }

        [TestMethod]
        public void IdentifyNonCoveredMutants()
        {
            var options = new StrykerOptions
            {
                OptimizationMode = OptimizationModes.SkipUncoveredMutants
            };

            var mockVsTest = BuildVsTestRunnerPool(options, out var runner);
            // test 0 and 1 cover mutant 1
            SetupMockCoverageRun(mockVsTest, new Dictionary<string, string> { ["T0"] = "0;", ["T1"] = "0;" });

            var analyzer = new CoverageAnalyser(options);
            analyzer.DetermineTestCoverage(SourceProjectInfo, runner, new[] { Mutant, OtherMutant }, TestGuidsList.NoTest());
            // one mutant is covered by tests 0 and 1
            Mutant.CoveringTests.IsEmpty.ShouldBe(false);
            OtherMutant.CoveringTests.IsEmpty.ShouldBe(true);
            OtherMutant.ResultStatus.ShouldBe(MutantStatus.NoCoverage);
        }

        [TestMethod]
        public void WorksWhenAllMutantsAreIgnoredPool()
        {
            var options = new StrykerOptions
            {
                OptimizationMode = OptimizationModes.SkipUncoveredMutants
            };

            var mockVsTest = BuildVsTestRunnerPool(options, out var runner);
            // test 0 and 1 cover mutant 1
            SetupMockCoverageRun(mockVsTest, new Dictionary<string, string> { ["T0"] = ";", ["T1"] = ";" });

            var analyzer = new CoverageAnalyser(options);
            analyzer.DetermineTestCoverage(SourceProjectInfo, runner, new[] { Mutant, OtherMutant }, TestGuidsList.NoTest());
            Mutant.CoveringTests.Count.ShouldBe(0);
        }

        [TestMethod]
        public void RunOnlyUsefulTest()
        {
            var options = new StrykerOptions
            {
                OptimizationMode = OptimizationModes.CoverageBasedTest
            };

            var mockVsTest = BuildVsTestRunnerPool(options, out var runner);
            // only first test covers one mutant
            SetupMockCoverageRun(mockVsTest, new Dictionary<string, string> { ["T0"] = "0;", ["T1"] = ";" });

            var analyzer = new CoverageAnalyser(options);
            analyzer.DetermineTestCoverage(SourceProjectInfo, runner, new[] { Mutant, OtherMutant }, TestGuidsList.NoTest());

            SetupMockPartialTestRun(mockVsTest, new Dictionary<string, string> { ["0"] = "T0=S" });

            // process coverage information
            var result = runner.TestMultipleMutants(SourceProjectInfo, null, new[] { Mutant }, null);
            // verify Abort has been called
            Mock.Verify(mockVsTest);
            // verify only one test has been run
            result.ExecutedTests.Count.ShouldBe(1);
        }

        [TestMethod]
        public void NotRunTestWhenNotCovered()
        {
            var options = new StrykerOptions
            {
                OptimizationMode = OptimizationModes.CoverageBasedTest
            };

            var mockVsTest = BuildVsTestRunnerPool(options, out var runner);
            // only first test covers one mutant
            SetupMockCoverageRun(mockVsTest, new Dictionary<string, string> { ["T0"] = "0;0", ["T1"] = ";" });

            var analyzer = new CoverageAnalyser(options);
            analyzer.DetermineTestCoverage(SourceProjectInfo, runner, new[] { Mutant, OtherMutant }, TestGuidsList.NoTest());

            SetupMockTestRun(mockVsTest, false, TestCases);
            // mutant 0 is covered
            Mutant.IsStaticValue.ShouldBeTrue();
            var result = runner.TestMultipleMutants(SourceProjectInfo, null, new[] { Mutant }, null);
            // mutant is killed
            result.FailingTests.IsEmpty.ShouldBeFalse();
            // mutant 1 is not covered
            result = runner.TestMultipleMutants(SourceProjectInfo, null, new[] { OtherMutant }, null);
            // tests are ok
            result.ExecutedTests.IsEmpty.ShouldBeTrue();
        }

        [TestMethod]
        public void RunTestsSimultaneouslyWhenPossible()
        {
            var options = new StrykerOptions()
            {
                OptimizationMode = OptimizationModes.DisableBail | OptimizationModes.CoverageBasedTest,
                Concurrency = Math.Max(Environment.ProcessorCount / 2, 1)
            };

            var project = BuildSourceProjectInfo(new[] { Mutant, OtherMutant, new Mutant { Id = 2 }, new Mutant { Id = 4 } });
            // make sure we have 4 mutants
            var myTestCases = TestCases.ToList();
            myTestCases.Add(BuildCase("T2"));
            myTestCases.Add(BuildCase("T3"));
            var mockVsTest = BuildVsTestRunnerPool(options, out var runner, myTestCases);

            var tester = BuildMutationTestProcess(runner, options, sourceProject: project);
            SetupMockCoverageRun(mockVsTest, new Dictionary<string, string> { ["T0"] = "0;", ["T1"] = "1;" });
            tester.GetCoverage();
            SetupMockPartialTestRun(mockVsTest, new Dictionary<string, string> { ["0,1"] = "T0=S,T1=F" });
            tester.Test(project.ProjectContents.Mutants.Where(x => !x.CoveringTests.IsEmpty));

            Mutant.ResultStatus.ShouldBe(MutantStatus.Survived);
            OtherMutant.ResultStatus.ShouldBe(MutantStatus.Killed);
        }

        [TestMethod]
        public void ShouldThrowWhenTestingMultipleMutantsWithoutCoverageAnalysis()
        {
            var options = new StrykerOptions()
            {
                OptimizationMode = OptimizationModes.None,
                Concurrency = Math.Max(Environment.ProcessorCount / 2, 1)
            };

            var mutants = new[] { Mutant, OtherMutant };
            // make sure we have 4 mutants
            var myTestCases = TestCases.ToList();
            myTestCases.Add(BuildCase("T2"));
            myTestCases.Add(BuildCase("T3"));
            BuildVsTestRunnerPool(options, out var runner, myTestCases);

            var testFunc = () => runner.TestMultipleMutants(SourceProjectInfo, new TimeoutValueCalculator(0), mutants, null);

            testFunc.ShouldThrow(typeof(GeneralStrykerException));
        }

        [TestMethod]
        public void RunRelevantTestsOnStaticWhenPerTestCoverage()
        {
            var options = new StrykerOptions
            {
                OptimizationMode = OptimizationModes.CoverageBasedTest | OptimizationModes.CaptureCoveragePerTest
            };

            var mockVsTest = BuildVsTestRunnerPool(options, out var runner);

            SetupMockCoveragePerTestRun(mockVsTest, new Dictionary<string, string> { ["T0"] = "0,1;1", ["T1"] = ";" });

            var analyzer = new CoverageAnalyser(options);
            analyzer.DetermineTestCoverage(SourceProjectInfo, runner, new[] { Mutant, OtherMutant }, TestGuidsList.NoTest());

            SetupMockPartialTestRun(mockVsTest, new Dictionary<string, string> { ["0"] = "T0=F", ["1"] = "T0=S" });
            var result = runner.TestMultipleMutants(SourceProjectInfo, null, new[] { OtherMutant }, null);
            result.FailingTests.IsEmpty.ShouldBeTrue();
            result = runner.TestMultipleMutants(SourceProjectInfo, null, new[] { Mutant }, null);
            result.FailingTests.IsEmpty.ShouldBeFalse();
        }

        [TestMethod]
        public void HandleMultipleTestResults()
        {
            var options = new StrykerOptions();
            var mockVsTest = BuildVsTestRunnerPool(options, out var runner);
            // assume 2 results for T0
            SetupMockTestRun(mockVsTest, new[] { ("T0", true), ("T1", true), ("T0", true) });
            var result = runner.InitialTest(SourceProjectInfo);
            // initial test is fine
            result.FailingTests.IsEmpty.ShouldBeTrue();
            // test session will fail
            SetupMockTestRun(mockVsTest, new[] { ("T0", true), ("T0", true), ("T1", true) });
            result = runner.TestMultipleMutants(SourceProjectInfo, null, new[] { Mutant }, null);
            result.FailingTests.IsEmpty.ShouldBeTrue();
            result.ExecutedTests.IsEveryTest.ShouldBeTrue();
        }

        [TestMethod]
        public void HandleMultipleTestResultsForXUnit()
        {
            var options = new StrykerOptions();
            var tests = new List<VsTest.TestCase>
            {
                BuildCase("X0"),
                BuildCase("X1")
            };
            var mockVsTest = BuildVsTestRunnerPool(options, out var runner, tests);
            // assume 3 results for X0
            SetupMockTestRun(mockVsTest, new[] { ("X0", true), ("X1", true), ("X0", true), ("X0", true) }, tests);
            var result = runner.InitialTest(SourceProjectInfo);
            // the duration should be less than 3 times the (test) default duration
            result.Duration.ShouldBeLessThan(TestDefaultDuration.Duration() * 3);
        }

        [TestMethod]
        public void HandleFailureWithinMultipleTestResults()
        {
            var options = new StrykerOptions();
            var mockVsTest = BuildVsTestRunnerPool(options, out var runner);
            // assume 2 results for T0
            SetupMockTestRun(mockVsTest, new[] { ("T0", true), ("T1", true), ("T0", true) });
            var result = runner.InitialTest(SourceProjectInfo);
            // initial test is fine
            result.FailingTests.IsEmpty.ShouldBeTrue();
            // test session will fail on test 1
            SetupMockTestRun(mockVsTest, new[] { ("T0", false), ("T0", true), ("T1", true) });

            result = runner.TestMultipleMutants(SourceProjectInfo, null, new[] { Mutant }, null);
            result.ExecutedTests.IsEveryTest.ShouldBeTrue();
            result.FailingTests.IsEmpty.ShouldBeFalse();
            result.FailingTests.GetGuids().ShouldContain(TestCases[0].Id);
            // test session will fail on the other test result
            SetupMockTestRun(mockVsTest, new[] { ("T0", true), ("T0", false), ("T1", true) });
            result = runner.TestMultipleMutants(SourceProjectInfo, null, new[] { Mutant }, null);
            result.ExecutedTests.IsEveryTest.ShouldBeTrue();
            result.FailingTests.IsEmpty.ShouldBeFalse();
            result.FailingTests.GetGuids().ShouldContain(TestCases[0].Id);
        }

        [TestMethod]
        public void HandleTimeOutWithMultipleTestResults()
        {
            var options = new StrykerOptions();
            var mockVsTest = BuildVsTestRunnerPool(options, out var runner);
            // assume 2 results for T0
            SetupMockTestRun(mockVsTest, new[] { ("T0", true), ("T1", true), ("T0", true) });
            var result = runner.InitialTest(SourceProjectInfo);
            // initial test is fine
            result.FailingTests.IsEmpty.ShouldBeTrue();
            // test session will fail
            SetupMockTestRun(mockVsTest, new[] { ("T0", true), ("T1", true) });
            result = runner.TestMultipleMutants(SourceProjectInfo, null, new[] { Mutant }, null);

            result.FailingTests.IsEmpty.ShouldBeTrue();
            result.TimedOutTests.Count.ShouldBe(1);
            result.TimedOutTests.GetGuids().ShouldContain(TestCases[0].Id);
            result.ExecutedTests.IsEveryTest.ShouldBeFalse();
        }

        [TestMethod]
        public void HandleFailureWhenExtraMultipleTestResults()
        {
            var options = new StrykerOptions();
            var mockVsTest = BuildVsTestRunnerPool(options, out var runner);
            // assume 2 results for T0
            SetupMockTestRun(mockVsTest, new[] { ("T0", true), ("T1", true), ("T0", true) });
            var result = runner.InitialTest(SourceProjectInfo);
            // initial test is fine
            result.FailingTests.IsEmpty.ShouldBeTrue();
            // test session will fail
            SetupMockTestRun(mockVsTest, new[] { ("T0", true), ("T0", true), ("T0", false), ("T1", true) });
            result = runner.TestMultipleMutants(SourceProjectInfo, null, new[] { Mutant }, null);
            result.ExecutedTests.IsEveryTest.ShouldBeTrue();
            result.FailingTests.IsEmpty.ShouldBeFalse();
            result.FailingTests.GetGuids().ShouldContain(TestCases[0].Id);
        }

        [TestMethod]
        public void HandleUnexpectedTestResult()
        {
            var options = new StrykerOptions();
            var mockVsTest = BuildVsTestRunnerPool(options, out var runner);
            // assume 2 results for T0
            SetupMockTestRun(mockVsTest, new[] { ("T0", true), ("T1", true), ("T0", true) });
            var result = runner.InitialTest(SourceProjectInfo);
            // initial test is fine
            result.FailingTests.IsEmpty.ShouldBeTrue();
            // test session will fail
            SetupMockTestRun(mockVsTest, new[] { ("T0", true), ("T2", true), ("T1", true), ("T0", true) });
            result = runner.TestMultipleMutants(SourceProjectInfo, null, new[] { Mutant }, null);
            result.ExecutedTests.IsEveryTest.ShouldBeTrue();
            result.FailingTests.IsEmpty.ShouldBeTrue();
        }

        [TestMethod]
        public void HandleUnexpectedTestCase()
        {
            var options = new StrykerOptions();
            var mockVsTest = BuildVsTestRunnerPool(options, out var runner);
            // assume 2 results for T0
            SetupMockTestRun(mockVsTest, new[] { ("T0", true), ("T1", true), ("T2", true) });
            runner.InitialTest(SourceProjectInfo);
            runner.Context.Tests.Count.ShouldBe(3);
        }

        // this verifies that mutant that are covered outside any tests are
        // flagged as to be tested against all tests
        [TestMethod]
        public void MarkSuspiciousCoverage()
        {
            var options = new StrykerOptions
            {
                OptimizationMode = OptimizationModes.CoverageBasedTest
            };

            var mockVsTest = BuildVsTestRunnerPool(options, out var runner);

            SetupMockCoverageRun(mockVsTest, new Dictionary<string, string> { ["T0"] = "0;|1", ["T1"] = ";" });

            var analyzer = new CoverageAnalyser(options);
            analyzer.DetermineTestCoverage(SourceProjectInfo, runner, new[] { Mutant, OtherMutant }, TestGuidsList.NoTest());
            // the suspicious mutant should be tested against all tests
            OtherMutant.CoveringTests.IsEveryTest.ShouldBe(true);
        }

        // this verifies that static mutants are flagged as to be tested against all tests
        [TestMethod]
        public void StaticMutantsShouldBeTestedAgainstAllTests()
        {
            var options = new StrykerOptions
            {
                OptimizationMode = OptimizationModes.CoverageBasedTest
            };
            var staticMutant = new Mutant() { Id = 14, IsStaticValue = true };
            var mockVsTest = BuildVsTestRunnerPool(options, out var runner);

            SetupMockCoverageRun(mockVsTest, new Dictionary<string, string> { ["T0"] = "0;", ["T1"] = "1;" });

            var analyzer = new CoverageAnalyser(options);
            analyzer.DetermineTestCoverage(SourceProjectInfo, runner, new[] { Mutant, OtherMutant, staticMutant }, TestGuidsList.NoTest());
            // the suspicious mutant should be tested against all tests
            staticMutant.CoveringTests.IsEveryTest.ShouldBe(true);
        }

        // this verifies that mutant that are covered outside any tests are
        // flagged as to be tested against all tests (except failed ones)
        [TestMethod]
        public void MarkSuspiciousCoverageInPresenceOfFailedTests()
        {
            var options = new StrykerOptions
            {
                OptimizationMode = OptimizationModes.CoverageBasedTest
            };

            var mockVsTest = BuildVsTestRunnerPool(options, out var runner);
            SetupMockTestRun(mockVsTest, new[] { ("T0", true), ("T1", false), ("T2", true) });
            runner.InitialTest(SourceProjectInfo);

            SetupMockCoverageRun(mockVsTest, new Dictionary<string, string> { ["T0"] = "0;|1", ["T1"] = ";" });

            var analyzer = new CoverageAnalyser(options);
            analyzer.DetermineTestCoverage(SourceProjectInfo, runner, new[] { Mutant, OtherMutant }, new TestGuidsList(TestCases[1].Id));
            // the suspicious mutant should be tested against all tests except the failing one
            OtherMutant.AssessingTests.IsEveryTest.ShouldBe(false);
        }

        // this verifies that tests missing any coverage information are
        // flagged as to be tested used against every mutant
        [TestMethod]
        public void MarkSuspiciousTests()
        {
            var options = new StrykerOptions
            {
                OptimizationMode = OptimizationModes.CoverageBasedTest
            };

            var mockVsTest = BuildVsTestRunnerPool(options, out var runner);

            SetupMockCoverageRun(mockVsTest, new Dictionary<string, string> { ["T0"] = "1;", ["T1"] = null });

            var analyzer = new CoverageAnalyser(options);
            analyzer.DetermineTestCoverage(SourceProjectInfo, runner, new[] { Mutant, OtherMutant }, TestGuidsList.NoTest());
            // the suspicious mutant should be tested against all tests
            OtherMutant.CoveringTests.Count.ShouldBe(2);
            Mutant.CoveringTests.Count.ShouldBe(1);
        }

        // this verifies that tests covering no mutants
        // are properly handled
        [TestMethod]
        public void HandleNonCoveringTests()
        {
            var options = new StrykerOptions
            {
                OptimizationMode = OptimizationModes.CoverageBasedTest
            };

            var mockVsTest = BuildVsTestRunnerPool(options, out var runner);

            var testResult = BuildCoverageTestResult("T0", new[] { "0;", "" });
            var other = BuildCoverageTestResult("T1", new[] { "", "" });
            SetupMockCoverageRun(mockVsTest, new[] { testResult, other });


            var analyzer = new CoverageAnalyser(options);
            analyzer.DetermineTestCoverage(SourceProjectInfo, runner, new[] { Mutant, OtherMutant }, TestGuidsList.NoTest());

            OtherMutant.CoveringTests.Count.ShouldBe(0);
            Mutant.CoveringTests.Count.ShouldBe(1);
        }

        // this verifies extra test results (without any coverage info) are properly handled
        // are properly handled
        [TestMethod]
        public void HandleExtraTestResult()
        {
            var options = new StrykerOptions
            {
                OptimizationMode = OptimizationModes.CoverageBasedTest
            };

            var mockVsTest = BuildVsTestRunnerPool(options, out var runner);

            var testResult = BuildCoverageTestResult("T0", new[] { "0;", "" });
            var other = new VsTest.TestResult(FindOrBuildCase("T0"))
            {
                DisplayName = "T0",
                Outcome = VsTest.TestOutcome.Passed,
                ComputerName = "."
            };
            SetupMockCoverageRun(mockVsTest, new[] { testResult, other });


            var analyzer = new CoverageAnalyser(options);
            analyzer.DetermineTestCoverage(SourceProjectInfo, runner, new[] { Mutant, OtherMutant }, TestGuidsList.NoTest());

            OtherMutant.CoveringTests.Count.ShouldBe(0);
            Mutant.CoveringTests.Count.ShouldBe(1);
        }

        // this verifies that unexpected test case (i.e. unseen during test discovery and without coverage info)
        // are assumed to cover every mutant
        [TestMethod]
        public void DetectUnexpectedCase()
        {
            var options = new StrykerOptions
            {
                OptimizationMode = OptimizationModes.CoverageBasedTest
            };

            var mockVsTest = BuildVsTestRunnerPool(options, out var runner);

            var buildCase = BuildCase("unexpected", TestFrameworks.NUnit);
            SetupMockCoverageRun(mockVsTest, new[] { new VsTest.TestResult(buildCase) { Outcome = VsTest.TestOutcome.Passed } });

            var analyzer = new CoverageAnalyser(options);
            analyzer.DetermineTestCoverage(SourceProjectInfo, runner, new[] { Mutant, OtherMutant }, TestGuidsList.NoTest());
            // the suspicious tests should be used for every mutant
            OtherMutant.CoveringTests.GetGuids().ShouldContain(buildCase.Id);
            Mutant.CoveringTests.GetGuids().ShouldContain(buildCase.Id);
        }

        // this verifies that Stryker disregard skipped tests
        [TestMethod]
        public void IgnoreSkippedTestResults()
        {
            var options = new StrykerOptions
            {
                OptimizationMode = OptimizationModes.CoverageBasedTest
            };

            var mockVsTest = BuildVsTestRunnerPool(options, out var runner);

            var testResult = BuildCoverageTestResult("T0", new[] { "0;", "" });
            testResult.Outcome = VsTest.TestOutcome.Skipped;
            var other = BuildCoverageTestResult("T1", new[] { "0;", "" });
            SetupMockCoverageRun(mockVsTest, new[] { testResult, other });

            var analyzer = new CoverageAnalyser(options);
            analyzer.DetermineTestCoverage(SourceProjectInfo, runner, new[] { Mutant, OtherMutant }, TestGuidsList.NoTest());
            // the suspicious tests should be used for every mutant
            Mutant.CoveringTests.Count.ShouldBe(1);
        }

        // this verifies that Stryker aggregates multiple coverage results
        [TestMethod]
        public void HandlesMultipleResultsForCoverage()
        {
            var options = new StrykerOptions
            {
                OptimizationMode = OptimizationModes.CoverageBasedTest
            };

            var mockVsTest = BuildVsTestRunnerPool(options, out var runner);

            var testResult = BuildCoverageTestResult("T0", new[] { "0;", "" });
            var other = BuildCoverageTestResult("T0", new[] { "1;0", "" });
            SetupMockCoverageRun(mockVsTest, new[] { testResult, other });

            var analyzer = new CoverageAnalyser(options);
            analyzer.DetermineTestCoverage(SourceProjectInfo, runner, new[] { Mutant, OtherMutant }, TestGuidsList.NoTest());
            // the suspicious tests should be used for every mutant
            Mutant.CoveringTests.IsEveryTest.ShouldBe(true);
            Mutant.IsStaticValue.ShouldBe(true);
            OtherMutant.CoveringTests.Count.ShouldBe(1);
        }
    }
}<|MERGE_RESOLUTION|>--- conflicted
+++ resolved
@@ -151,12 +151,7 @@
         {
             var mockVsTest = BuildVsTestRunnerPool(new StrykerOptions(), out var runner);
             SetupFailingTestRun(mockVsTest);
-<<<<<<< HEAD
-            var action = () => runner.TestMultipleMutants(SourceProjectInfo, null, new[] { Mutant }, null);
-            action.ShouldThrow<GeneralStrykerException>();
-=======
             runner.TestMultipleMutants(SourceProjectInfo, null, new[] { Mutant }, null);
->>>>>>> b6c9e9df
             // the test will always end in a crash, VsTestRunner should retry at least a few times
             mockVsTest.Verify(m => m.RunTestsWithCustomTestHost(It.IsAny<IEnumerable<string>>(),
                 It.IsAny<string>(), It.IsAny<TestPlatformOptions>(),
