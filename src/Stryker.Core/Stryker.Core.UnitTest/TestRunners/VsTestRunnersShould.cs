﻿using Buildalyzer;
using Microsoft.TestPlatform.VsTestConsole.TranslationLayer.Interfaces;
using Microsoft.VisualStudio.TestPlatform.ObjectModel;
using Microsoft.VisualStudio.TestPlatform.ObjectModel.Client;
using Microsoft.VisualStudio.TestPlatform.ObjectModel.Client.Interfaces;
using Microsoft.VisualStudio.TestPlatform.ObjectModel.DataCollection;
using Microsoft.VisualStudio.TestPlatform.ObjectModel.DataCollector.InProcDataCollector;
using Moq;
using Shouldly;
using Stryker.Core.Initialisation;
using Stryker.Core.MutantFilters;
using Stryker.Core.Mutants;
using Stryker.Core.MutationTest;
using Stryker.Core.Options;
using Stryker.Core.ProjectComponents;
using Stryker.Core.Reporters;
using Stryker.Core.TestRunners.VsTest;
using Stryker.Core.ToolHelpers;
using Stryker.DataCollector;
using System;
using System.Collections.Generic;
using System.Diagnostics;
using System.IO;
using System.IO.Abstractions.TestingHelpers;
using System.Linq;
using System.Reflection;
using System.Threading;
using System.Threading.Tasks;
using Xunit;

namespace Stryker.Core.UnitTest.TestRunners
{
    /// <summary>
    /// This class hosts the VsTestRunner related tests. The design of VsTest implies the creation of many mocking objects, so the tests may be hard to read.
    /// This is sad but expected. Please use caution when changing/creating tests.
    /// </summary>
    public class VsTestRunnersShould
    {
        private readonly string _testAssemblyPath;
        private readonly ProjectInfo _targetProject;
        private readonly MockFileSystem _fileSystem;
        private readonly Mutant _mutant;
        private readonly List<TestCase> _testCases;
        private readonly Mutant _otherMutant;
        private readonly FolderComposite _projectContents;
        private readonly Uri _executorUri;
        private readonly TestProperty _coverageProperty;

        // initialize the test context and mock objects
        public VsTestRunnersShould()
        {
            var currentDirectory = Path.GetDirectoryName(Assembly.GetExecutingAssembly().Location);
            var filesystemRoot = Path.GetPathRoot(currentDirectory);

            var sourceFile = File.ReadAllText(currentDirectory + "/TestResources/ExampleSourceFile.cs");
            var testProjectPath = FilePathUtils.NormalizePathSeparators(Path.Combine(filesystemRoot, "TestProject", "TestProject.csproj"));
            var projectUnderTestPath = FilePathUtils.NormalizePathSeparators(Path.Combine(filesystemRoot, "ExampleProject", "ExampleProject.csproj"));
            const string defaultTestProjectFileContents = @"<Project Sdk=""Microsoft.NET.Sdk"">
    <PropertyGroup>
        <TargetFramework>netcoreapp2.0</TargetFramework>
        <IsPackable>false</IsPackable>
    </PropertyGroup>
    <ItemGroup>
        <PackageReference Include=""Microsoft.NET.Test.Sdk"" Version = ""15.5.0"" />
        <PackageReference Include=""xunit"" Version=""2.3.1"" />
        <PackageReference Include=""xunit.runner.visualstudio"" Version=""2.3.1"" />
        <DotNetCliToolReference Include=""dotnet-xunit"" Version=""2.3.1"" />
    </ItemGroup>
    <ItemGroup>
        <ProjectReference Include=""..\ExampleProject\ExampleProject.csproj"" />
    </ItemGroup>
</Project>";
            _testAssemblyPath = Path.Combine(filesystemRoot, "_firstTest", "bin", "Debug", "TestApp.dll");
            _executorUri = new Uri("exec://nunit");
            var firstTest = new TestCase("T0", _executorUri, _testAssemblyPath);
            var secondTest = new TestCase("T1", _executorUri, _testAssemblyPath);

            var content = new FolderComposite();
            _coverageProperty = TestProperty.Register("Stryker.Coverage", "Coverage", typeof(string), typeof(TestResult));
            _mutant = new Mutant { Id = 0 };
            _otherMutant = new Mutant { Id = 1 };
            _projectContents = content;
            _projectContents.Add(new FileLeaf { Mutants = new[] { _otherMutant, _mutant } });
            _targetProject = new ProjectInfo()
            {
                TestProjectAnalyzerResults = new List<IAnalyzerResult> {
                    TestHelper.SetupProjectAnalyzerResult(
                    properties: new Dictionary<string, string>() {
                        { "TargetDir", Path.GetDirectoryName(_testAssemblyPath) },
                        { "TargetFileName", Path.GetFileName(_testAssemblyPath) }
                    },
                    targetFramework: "toto").Object
                },
                ProjectUnderTestAnalyzerResult = TestHelper.SetupProjectAnalyzerResult(
                    properties: new Dictionary<string, string>() {
                        { "TargetDir", Path.Combine(filesystemRoot, "app", "bin", "Debug") },
                        { "TargetFileName", "AppToTest.dll" }
                    }).Object,
                ProjectContents = _projectContents
            };
            //CodeInjection.HelperNamespace = "Stryker.Core.UnitTest.TestRunners";
            _fileSystem = new MockFileSystem(new Dictionary<string, MockFileData>
            {
                { projectUnderTestPath, new MockFileData(defaultTestProjectFileContents)},
                { Path.Combine(filesystemRoot, "ExampleProject", "Recursive.cs"), new MockFileData(sourceFile)},
                { Path.Combine(filesystemRoot, "ExampleProject", "OneFolderDeeper", "Recursive.cs"), new MockFileData(sourceFile)},
                { testProjectPath, new MockFileData(defaultTestProjectFileContents)},
                { _testAssemblyPath, new MockFileData("Bytecode") },
                { Path.Combine(filesystemRoot, "app", "bin", "Debug", "AppToTest.dll"), new MockFileData("Bytecode") },
            });

            _testCases = new List<TestCase> { firstTest, secondTest };
        }

        // mock a VsTest run. Provides test result one by one at 10 ms intervals
        // note: a lot of information is still missing (vs real VsTest). You will have to add them if your test requires them
        private void MoqTestRun(ITestRunEventsHandler testRunEvents, IReadOnlyList<TestResult> testResults,
            TestCase timeOutTest = null)
        {
            Task.Run(() =>
            {
                var timer = new Stopwatch();
                testRunEvents.HandleTestRunStatsChange(
                    new TestRunChangedEventArgs(new TestRunStatistics(0, null), null, timeOutTest == null ? null : new[] { timeOutTest }));

                for (var i = 0; i < testResults.Count; i++)
                {
                    Thread.Sleep(10);
                    testResults[i].EndTime = DateTimeOffset.Now;
                    testRunEvents.HandleTestRunStatsChange(new TestRunChangedEventArgs(
                        new TestRunStatistics(i + 1, null), new[] { testResults[i] }, null));
                }
                if (timeOutTest != null)
                {
                    testRunEvents.HandleTestRunStatsChange(new TestRunChangedEventArgs(
                        new TestRunStatistics(testResults.Count, null), null, new[] { timeOutTest }));
                }
                Thread.Sleep(10);
                testRunEvents.HandleTestRunComplete(
                    new TestRunCompleteEventArgs(new TestRunStatistics(testResults.Count, null), false, false, null,
                        null, timer.Elapsed),
                    null,
                    null,
                    null);
            });
        }

        // setup a simple (mock) test run where all tests fail or succeed
        private void SetupMockTestRun(Mock<IVsTestConsoleWrapper> mockVsTest, bool testResult, EventWaitHandle synchroObject)
        {
            var results = new TestResult[_testCases.Count];
            for (var i = 0; i < _testCases.Count; i++)
            {
                results[i] = new TestResult(_testCases[i])
                {
                    Outcome = testResult ? TestOutcome.Passed : TestOutcome.Failed,
                    ComputerName = "."
                };
            }
            SetupMockTestRun(mockVsTest, results, synchroObject);
        }

        // setup a customized test run using provided test results
        private void SetupMockTestRun(Mock<IVsTestConsoleWrapper> mockVsTest, IReadOnlyList<TestResult> testResults, EventWaitHandle synchroObject)
        {
            mockVsTest.Setup(x =>
                x.RunTestsWithCustomTestHost(
                    It.Is<IEnumerable<string>>(t => t.Any(source => source == _testAssemblyPath)),
                    It.Is<string>(settings => !settings.Contains("<Coverage")),
                    It.IsAny<ITestRunEventsHandler>(),
                    It.IsAny<ITestHostLauncher>())).Callback(
                (IEnumerable<string> sources, string settings, ITestRunEventsHandler testRunEvents,
                    ITestHostLauncher host) =>
                {
                    // generate test results
                    MoqTestRun(testRunEvents, testResults);
                    synchroObject.Set();
                });
        }

        // setup a customized coverage capture run, using provided coverage results
        private void SetupMockCoverageRun(Mock<IVsTestConsoleWrapper> mockVsTest, IReadOnlyDictionary<string, string> coverageResults, EventWaitHandle endProcess)
        {
            mockVsTest.Setup(x =>
                x.RunTestsWithCustomTestHost(
                    It.Is<IEnumerable<string>>(t => t.Any(source => source == _testAssemblyPath)),
                    It.Is<string>(settings => settings.Contains("<Coverage")),
                    It.IsAny<ITestRunEventsHandler>(),
                    It.IsAny<ITestHostLauncher>())).Callback(
                (IEnumerable<string> sources, string settings, ITestRunEventsHandler testRunEvents,
                    ITestHostLauncher host) =>
                {
                    // generate test results
                    var results = new List<TestResult>(coverageResults.Count);
                    foreach (var (key, value) in coverageResults)
                    {
                        var result = new TestResult(_testCases.First(t => t.FullyQualifiedName == key))
                        {
                            Outcome = TestOutcome.Passed,
                            ComputerName = "."
                        };
                        result.SetPropertyValue(_coverageProperty, value);
                        results.Add(result);
                    }
                    MoqTestRun(testRunEvents, results);
                    endProcess.Set();
                });
        }

        // setup a customized partial test runs, using provided test results
        private void SetupMockPartialTestRun(Mock<IVsTestConsoleWrapper> mockVsTest, IReadOnlyDictionary<string, string> results, EventWaitHandle endProcess)
        {
            mockVsTest.Setup(x =>
                x.RunTestsWithCustomTestHost(
                    It.IsAny<IEnumerable<TestCase>>(),
                    It.Is<string>(s => !s.Contains("<Coverage")),
                    It.IsAny<ITestRunEventsHandler>(),
                    It.IsAny<ITestHostLauncher>())).Callback(
                (IEnumerable<TestCase> sources, string settings, ITestRunEventsHandler testRunEvents,
                    ITestHostLauncher host) =>
                {
                    var collector = new CoverageCollector();
                    var start = new TestSessionStartArgs
                    {
                        Configuration = settings
                    };
                    var mock = new Mock<IDataCollectionSink>(MockBehavior.Loose);
                    collector.Initialize(mock.Object);
                    collector.TestSessionStart(start);

                    var mutants = collector.MutantList;
                    if (!results.ContainsKey(mutants))
                    {
                        throw new ArgumentException($"Unexpected mutant run {mutants}");
                    }

                    var tests = sources.ToList();
                    var data = results[mutants].Split(',').Select(e => e.Split('=')).ToList();
                    if (data.Count != tests.Count)
                    {
                        throw new ArgumentException($"Invalid number of tests for mutant run {mutants}: found {tests.Count}, expected {data.Count}");
                    }

                    var runResults = new List<TestResult>(data.Count);
                    foreach (var strings in data)
                    {
                        var matchingTest = tests.FirstOrDefault(t => t.FullyQualifiedName == strings[0]);
                        if (matchingTest == null)
                        {
                            throw new ArgumentException($"Test {strings[0]} not run for mutant {mutants}.");
                        }

                        var result = new TestResult(matchingTest)
                        { Outcome = strings[1] == "F" ? TestOutcome.Failed : TestOutcome.Passed, ComputerName = "." };
                        runResults.Add(result);
                    }
                    // setup a normal test run
                    MoqTestRun(testRunEvents, runResults);
                    collector.TestSessionEnd(new TestSessionEndArgs());

                    endProcess.Set();
                });
        }

        private void SetupMockTimeOutTestRun(Mock<IVsTestConsoleWrapper> mockVsTest, IReadOnlyDictionary<string, string> results, string timeoutTest, EventWaitHandle endProcess)
        {
            mockVsTest.Setup(x =>
                x.RunTestsWithCustomTestHost(
                    It.IsAny<IEnumerable<TestCase>>(),
                    It.IsAny<string>(),
                    It.IsAny<ITestRunEventsHandler>(),
                    It.IsAny<ITestHostLauncher>())).Callback(
                (IEnumerable<TestCase> sources, string settings, ITestRunEventsHandler testRunEvents,
                    ITestHostLauncher host) =>
                {
                    var collector = new CoverageCollector();
                    var start = new TestSessionStartArgs
                    {
                        Configuration = settings
                    };
                    var mock = new Mock<IDataCollectionSink>(MockBehavior.Loose);
                    TestCase timeOutTestCase = null;
                    collector.Initialize(mock.Object);
                    collector.TestSessionStart(start);

                    var mutants = collector.MutantList;
                    if (!results.ContainsKey(mutants))
                    {
                        throw new ArgumentException($"Unexpected mutant run {mutants}");
                    }

                    var tests = sources.ToList();
                    var data = results[mutants].Split(',').Select(e => e.Split('=')).ToList();
                    if (data.Count != tests.Count)
                    {
                        throw new ArgumentException($"Invalid number of tests for mutant run {mutants}: found {tests.Count}, expected {data.Count}");
                    }

                    var runResults = new List<TestResult>(data.Count);
                    foreach (var strings in data)
                    {
                        var matchingTest = tests.FirstOrDefault(t => t.FullyQualifiedName == strings[0]);
                        if (matchingTest == null)
                        {
                            throw new ArgumentException($"Test {strings[0]} not run for mutant {mutants}.");
                        }
                        if (matchingTest.FullyQualifiedName == timeoutTest)
                        {
                            timeOutTestCase = matchingTest;
                        }
                        var result = new TestResult(matchingTest)
                        { Outcome = strings[1] == "F" ? TestOutcome.Failed : TestOutcome.Passed, ComputerName = "." };
                        runResults.Add(result);
                    }
                    // setup a normal test run
                    MoqTestRun(testRunEvents, runResults, timeOutTestCase);
                    collector.TestSessionEnd(new TestSessionEndArgs());

                    endProcess.Set();
                });
        }

        private Mock<IVsTestConsoleWrapper> BuildVsTestRunner(IStrykerOptions options, WaitHandle endProcess, out VsTestRunner runner, OptimizationFlags optimizationFlags)
        {
            var mockVsTest = new Mock<IVsTestConsoleWrapper>(MockBehavior.Strict);
            mockVsTest.Setup(x => x.StartSession());
            mockVsTest.Setup(x => x.InitializeExtensions(It.IsAny<List<string>>()));
            mockVsTest.Setup(x => x.AbortTestRun());
            mockVsTest.Setup(x =>
                x.DiscoverTests(It.Is<IEnumerable<string>>(d => d.Any(e => e == _testAssemblyPath)),
                    It.IsAny<string>(),
                    It.IsAny<ITestDiscoveryEventsHandler>())).Callback(
                (IEnumerable<string> sources, string discoverySettings, ITestDiscoveryEventsHandler discoveryEventsHandler) =>
                    DiscoverTests(sources, discoverySettings, discoveryEventsHandler, _testCases, false));

            runner = new VsTestRunner(
                options,
                optimizationFlags,
                _targetProject,
                null,
                _fileSystem,
                new Mock<IVsTestHelper>().Object,
                wrapper: mockVsTest.Object,
                hostBuilder: ((i) => new MoqHost(endProcess)));
            return mockVsTest;
        }

        [Fact]
        public void InitializeAndDiscoverTests()
        {
            using (var endProcess = new EventWaitHandle(true, EventResetMode.ManualReset))
            {
                var options = new StrykerProjectOptions();
                BuildVsTestRunner(options, endProcess, out var runner, OptimizationFlags.NoOptimization);
                // make sure we have discovered first and second tests
                runner.DiscoverNumberOfTests().ShouldBe(_testCases.Count);
            }
        }

        [Fact]
        public void RunTests()
        {
            var options = new StrykerProjectOptions();

            using (var endProcess = new EventWaitHandle(false, EventResetMode.ManualReset))
            {
                var mockVsTest = BuildVsTestRunner(options, endProcess, out var runner, OptimizationFlags.NoOptimization);
                SetupMockTestRun(mockVsTest, true, endProcess);
                var result = runner.RunAll(null, _mutant, null);
                // tests are successful => run should be successful
                result.FailingTests.IsEmpty.ShouldBeTrue();
            }
        }

        [Fact]
        public void DetectTestsErrors()
        {
            var options = new StrykerProjectOptions();
            using (var endProcess = new EventWaitHandle(false, EventResetMode.AutoReset))
            {
                var mockVsTest = BuildVsTestRunner(options, endProcess, out var runner, OptimizationFlags.NoOptimization);
                SetupMockTestRun(mockVsTest, false, endProcess);
                var result = runner.RunAll(null, _mutant, null);
                // run is failed
                result.FailingTests.IsEmpty.ShouldBeFalse();
            }
        }

        [Fact]
        public void DetectTimeout()
        {
            var options = new StrykerProjectOptions();
            using (var endProcess = new EventWaitHandle(false, EventResetMode.AutoReset))
            {
                var mockVsTest = BuildVsTestRunner(options, endProcess, out var runner, OptimizationFlags.CoverageBasedTest);

                SetupMockCoverageRun(mockVsTest, new Dictionary<string, string> { ["T0"] = "0;", ["T1"] = "1;" }, endProcess);

                runner.CaptureCoverage(_targetProject.ProjectContents.Mutants, false, false);

                SetupMockTimeOutTestRun(mockVsTest, new Dictionary<string, string> { ["0"] = "T0=S" }, "T0", endProcess);

                var result = runner.RunAll(null, _mutant, null);
                result.TimedOutTests.IsEmpty.ShouldBeFalse();
            }
        }

        [Fact]
        public void AbortOnError()
        {
            var options = new StrykerProjectOptions();

            using (var endProcess = new EventWaitHandle(false, EventResetMode.ManualReset))
            {
                var mockVsTest = BuildVsTestRunner(options, endProcess, out var runner, OptimizationFlags.AbortTestOnKill);

                mockVsTest.Setup(x => x.CancelTestRun()).Verifiable();
                SetupMockTestRun(mockVsTest, false, endProcess);

                var result = runner.RunAll(null, _mutant, ((mutants, tests, failedTests, inProgress) => false));
                // verify Abort has been called
                Mock.Verify(mockVsTest);
                // and test run is failed
                result.FailingTests.IsEmpty.ShouldBeFalse();
            }
        }

        [Fact]
        public void CaptureCoverageWhenSkippingUncovered()
        {
            var options = new StrykerProjectOptions();

            using (var endProcess = new EventWaitHandle(false, EventResetMode.ManualReset))
            {
                var mockVsTest = BuildVsTestRunner(options, endProcess, out var runner, OptimizationFlags.SkipUncoveredMutants);

                SetupMockCoverageRun(mockVsTest, new Dictionary<string, string> { ["T0"] = "0;", ["T1"] = ";" }, endProcess);

                runner.CaptureCoverage(_targetProject.ProjectContents.Mutants, false, false);
                _mutant.CoveringTests.IsEmpty.ShouldBe(false);
                _mutant.CoveringTests.GetList()[0].Name.ShouldBe("T0");
            }
        }

        [Fact]
        public void IdentifyNonCoveredMutants()
        {
            var options = new StrykerProjectOptions();

            using (var endProcess = new EventWaitHandle(false, EventResetMode.ManualReset))
            {
                var mockVsTest = BuildVsTestRunner(options, endProcess, out var runner, OptimizationFlags.SkipUncoveredMutants);
                // test 0 and 1 cover mutant 1
                SetupMockCoverageRun(mockVsTest, new Dictionary<string, string> { ["T0"] = "0;", ["T1"] = "0;" }, endProcess);

                var result = runner.CaptureCoverage(_targetProject.ProjectContents.Mutants, false, false);
                // one mutant is covered by tests 0 and 1
                _mutant.CoveringTests.IsEmpty.ShouldBe(false);
                _mutant.CoveringTests.GetList()[0].Name.ShouldBe("T0");
                _mutant.CoveringTests.GetList()[1].Name.ShouldBe("T1");

                // verify Abort has been called
                result.FailingTests.IsEmpty.ShouldBeTrue();
            }
        }

        [Fact]
        public void RunOnlyUsefulTest()
        {
            var options = new StrykerProjectOptions();

            using (var endProcess = new EventWaitHandle(false, EventResetMode.ManualReset))
            {
                var mockVsTest = BuildVsTestRunner(options, endProcess, out var runner, OptimizationFlags.CoverageBasedTest);
                // only first test covers one mutant
                SetupMockCoverageRun(mockVsTest, new Dictionary<string, string> { ["T0"] = "0;", ["T1"] = ";" }, endProcess);

                runner.CaptureCoverage(_targetProject.ProjectContents.Mutants, false, false);

                SetupMockPartialTestRun(mockVsTest, new Dictionary<string, string> { ["0"] = "T0=S" }, endProcess);

                // process coverage information
                var result = runner.RunAll(0, _mutant, null);
                // verify Abort has been called
                Mock.Verify(mockVsTest);
                // verify only one test has been run
                result.RanTests.Count.ShouldBe(1);
            }
        }

        [Fact]
        public void NotRunTestWhenNotCovered()
        {
            var options = new StrykerProjectOptions();

            using (var endProcess = new EventWaitHandle(false, EventResetMode.ManualReset))
            {
                var mockVsTest = BuildVsTestRunner(options, endProcess, out var runner, OptimizationFlags.CoverageBasedTest);
                // only first test covers one mutant
                SetupMockCoverageRun(mockVsTest, new Dictionary<string, string> { ["T0"] = "0;0", ["T1"] = ";" }, endProcess);

                _mutant.CoveringTests = new TestListDescription(null);
                _otherMutant.CoveringTests = new TestListDescription(null);
                runner.CaptureCoverage(_targetProject.ProjectContents.Mutants, false, false);

                SetupMockTestRun(mockVsTest, false, endProcess);
                // mutant 0 is covered
                _mutant.IsStaticValue.ShouldBeTrue();
                var result = runner.RunAll(0, _mutant, null);
                // mutant is killed
                result.FailingTests.IsEmpty.ShouldBeFalse();
                // mutant 1 is not covered
                result = runner.RunAll(0, _otherMutant, null);
                // tests are ok
                result.RanTests.IsEmpty.ShouldBeTrue();
            }
        }

        [Fact]
        public void RunTestsSimultaneouslyWhenPossible()
        {
<<<<<<< HEAD
=======
            var options = new StrykerOptions();
            var mutantFilter = new Mock<IMutantFilter>(MockBehavior.Loose);

>>>>>>> c9a986d3
            using (var endProcess = new EventWaitHandle(false, EventResetMode.ManualReset))
            {
                var strykerOptions = new StrykerOptions(fileSystem: _fileSystem, abortTestOnFail: false);
                var mockVsTest = BuildVsTestRunner(strykerOptions, endProcess, out var runner, strykerOptions.Optimizations);
                // make sure we have 4 mutants
                _projectContents.Add(new FileLeaf { Mutants = new[] { new Mutant { Id = 2 }, new Mutant { Id = 3 } } });
                _testCases.Add(new TestCase("T2", _executorUri, _testAssemblyPath));
                _testCases.Add(new TestCase("T3", _executorUri, _testAssemblyPath));

                var input = new MutationTestInput { ProjectInfo = _targetProject, TestRunner = runner, TimeoutMs = 100 };
                foreach (var mutant in _targetProject.ProjectContents.Mutants)
                {
                    mutant.CoveringTests = new TestListDescription(null);
                }
                var mockReporter = new Mock<IReporter>();
                var tester = new MutationTestProcess(input, mockReporter.Object, new MutationTestExecutor(input.TestRunner), fileSystem: _fileSystem, options: strykerOptions, mutantFilter: mutantFilter.Object);
                SetupMockCoverageRun(mockVsTest, new Dictionary<string, string> { ["T0"] = "0;", ["T1"] = "1;" }, endProcess);
                tester.GetCoverage();
                SetupMockPartialTestRun(mockVsTest, new Dictionary<string, string> { ["1,0"] = "T0=S,T1=F" }, endProcess);
                tester.Test(_projectContents.Mutants.Where(x => x.ResultStatus == MutantStatus.NotRun));

                _mutant.ResultStatus.ShouldBe(MutantStatus.Survived);
                _otherMutant.ResultStatus.ShouldBe(MutantStatus.Killed);
            }
        }

        [Fact]
        public void RunRelevantTestsOnStaticWhenPerTestCoverage()
        {
            var options = new StrykerProjectOptions();

            using (var endProcess = new EventWaitHandle(false, EventResetMode.ManualReset))
            {
                var mockVsTest = BuildVsTestRunner(options, endProcess, out var runner, OptimizationFlags.CoverageBasedTest | OptimizationFlags.CaptureCoveragePerTest);


                SetupMockCoverageRun(mockVsTest, new Dictionary<string, string> { ["T0"] = "0,1;1", ["T1"] = ";" }, endProcess);

                runner.CaptureCoverage(_targetProject.ProjectContents.Mutants, false, false);

                SetupMockPartialTestRun(mockVsTest, new Dictionary<string, string> { ["0"] = "T0=F", ["1"] = "T0=S" }, endProcess);
                var result = runner.RunAll(0, _otherMutant, null);
                result.FailingTests.IsEmpty.ShouldBeTrue();
                result = runner.RunAll(null, _mutant, null);
                result.FailingTests.IsEmpty.ShouldBeFalse();
            }
        }

        // simulate the discovery of tests
        private static void DiscoverTests(IEnumerable<string> sources, string discoverySettings, ITestDiscoveryEventsHandler discoveryEventsHandler, ICollection<TestCase> tests, bool aborted)
        {
            Task.Run(() => discoveryEventsHandler.HandleDiscoveredTests(tests)).
                ContinueWith((t, u) => discoveryEventsHandler.HandleDiscoveryComplete((int)u, null, aborted), tests.Count);
        }

        // class mocking the VsTest Host Launcher
        private class MoqHost : IStrykerTestHostLauncher
        {
            private readonly WaitHandle _handle;

            public MoqHost(WaitHandle handle)
            {
                _handle = handle;
            }

            public int LaunchTestHost(TestProcessStartInfo defaultTestHostStartInfo)
            {
                throw new NotImplementedException();
            }

            public int LaunchTestHost(TestProcessStartInfo defaultTestHostStartInfo, CancellationToken cancellationToken)
            {
                throw new NotImplementedException();
            }

            public bool IsDebug { get; }

            public bool WaitProcessExit()
            {
                return _handle == null || _handle.WaitOne();
            }
        }
    }
}<|MERGE_RESOLUTION|>--- conflicted
+++ resolved
@@ -519,12 +519,9 @@
         [Fact]
         public void RunTestsSimultaneouslyWhenPossible()
         {
-<<<<<<< HEAD
-=======
             var options = new StrykerOptions();
             var mutantFilter = new Mock<IMutantFilter>(MockBehavior.Loose);
 
->>>>>>> c9a986d3
             using (var endProcess = new EventWaitHandle(false, EventResetMode.ManualReset))
             {
                 var strykerOptions = new StrykerOptions(fileSystem: _fileSystem, abortTestOnFail: false);
