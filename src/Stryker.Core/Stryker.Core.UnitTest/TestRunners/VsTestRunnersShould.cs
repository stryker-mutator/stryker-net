--- conflicted
+++ resolved
@@ -346,49 +346,12 @@
             using (var endProcess = new EventWaitHandle(false, EventResetMode.AutoReset))
             {
                 var mockVsTest = BuildVsTestRunner(options, endProcess, out var runner, OptimizationFlags.NoOptimization);
-<<<<<<< HEAD
                 var singleTestResult = new TestResult(_testCases[0])
                 {
                     EndTime = DateTimeOffset.Now,
                     Outcome = TestOutcome.Passed
                 };
                 SetupMockTestRun(mockVsTest, new List<TestResult>{singleTestResult}, endProcess);
-=======
-
-                mockVsTest.Setup(x =>
-                    x.RunTestsWithCustomTestHost(
-                        It.Is<IEnumerable<string>>(t => t.Any(source => source == _testAssemblyPath)),
-                        It.IsAny<string>(),
-                        It.IsAny<ITestRunEventsHandler>(),
-                        It.IsAny<ITestHostLauncher>())).Callback(
-                    (IEnumerable<string> sources, string settings, ITestRunEventsHandler testRunEvents,
-                        ITestHostLauncher host) =>
-                    {
-                        // generate in incomplete run
-                        Task.Run(() =>
-                        {
-                            var timer = new Stopwatch();
-                            testRunEvents.HandleTestRunStatsChange(
-                                new TestRunChangedEventArgs(new TestRunStatistics(0, null), null, _testCases));
-
-                            Thread.Sleep(10);
-                            var testResult = new TestResult(((IReadOnlyList<TestCase>)_testCases)[0])
-                            {
-                                EndTime = DateTimeOffset.Now,
-                                Outcome = TestOutcome.Passed
-                            };
-                            testRunEvents.HandleTestRunStatsChange(new TestRunChangedEventArgs(
-                                new TestRunStatistics(1, null), new[] { testResult }, null));
-                            testRunEvents.HandleTestRunComplete(
-                                new TestRunCompleteEventArgs(new TestRunStatistics(1, null), false, true, null,
-                                    null, timer.Elapsed),
-                                null,
-                                null,
-                                null);
-                            endProcess.Set();
-                        });
-                    });
->>>>>>> f2f219db
 
                 // timeout is notified via exception
                 var result = runner.RunAll(null, _mutant, null);
@@ -405,25 +368,8 @@
             {
                 var mockVsTest = BuildVsTestRunner(options, endProcess, out var runner, OptimizationFlags.AbortTestOnKill);
 
-<<<<<<< HEAD
-                mockVsTest.Setup(x => x.AbortTestRun()).Verifiable();
+                mockVsTest.Setup(x => x.CancelTestRun()).Verifiable();
                 SetupMockTestRun(mockVsTest, false, endProcess);
-=======
-                mockVsTest.Setup(x => x.CancelTestRun()).Verifiable();
-                mockVsTest.Setup(x =>
-                    x.RunTestsWithCustomTestHost(
-                        It.Is<IEnumerable<string>>(t => t.Any(source => source == _testAssemblyPath)),
-                        It.IsAny<string>(),
-                        It.IsAny<ITestRunEventsHandler>(),
-                        It.IsAny<ITestHostLauncher>())).Callback(
-                    (IEnumerable<string> sources, string settings, ITestRunEventsHandler testRunEvents,
-                        ITestHostLauncher host) =>
-                    {
-                        // generate failed test results
-                        MoqTestRun(testRunEvents, _testCases, false);
-                        endProcess.Set();
-                    });
->>>>>>> f2f219db
 
                 var result = runner.RunAll(null, _mutant, ((mutants, tests, failedTests) => false));
                 // verify Abort has been called
@@ -441,50 +387,12 @@
             using (var endProcess = new EventWaitHandle(false, EventResetMode.ManualReset))
             {
                 var mockVsTest = BuildVsTestRunner(options, endProcess, out var runner, OptimizationFlags.SkipUncoveredMutants);
-<<<<<<< HEAD
 
                 SetupMockCoverageRun(mockVsTest, new Dictionary<string, string>{["T0"] = "0;", ["T1"] = ";"}, endProcess);
 
                 var result = runner.CaptureCoverage(_targetProject.ProjectContents.Mutants, false, false);
                 _mutant.CoveringTests.IsEmpty.ShouldBe(false);
                 _mutant.CoveringTests.GetList()[0].Name.ShouldBe("T0");
-=======
-                var coverageProperty = TestProperty.Register("Stryker.Coverage", "Coverage", typeof(string), typeof(TestResult));
-                mockVsTest.Setup(x => x.AbortTestRun()).Verifiable();
-                mockVsTest.Setup(x =>
-                    x.RunTestsWithCustomTestHost(
-                        It.Is<IEnumerable<string>>(t => t.Any(source => source == _testAssemblyPath)),
-                        It.IsAny<string>(),
-                        It.IsAny<ITestRunEventsHandler>(),
-                        It.IsAny<ITestHostLauncher>())).Callback(
-                    (IEnumerable<string> sources, string settings, ITestRunEventsHandler testRunEvents,
-                        ITestHostLauncher host) =>
-                    {
-                        Task.Run(() =>
-                        {
-                            // ensure coverage capture is properly configured
-                            settings.ShouldContain("DataCollector");
-                            var results = new TestResult[_testCases.Length];
-                            for (var i = 0; i < _testCases.Length; i++)
-                            {
-                                results[i] = new TestResult(_testCases[i])
-                                {
-                                    Outcome = TestOutcome.Passed,
-                                    ComputerName = "."
-                                };
-                            }
-
-                            results[0].SetPropertyValue(coverageProperty, "1;");
-                            MoqTestRun(testRunEvents, results);
-                            endProcess.Set();
-                        });
-                    });
-
-                var result = runner.CaptureCoverage(false, false);
-
-                // only one mutant is covered
-                runner.CoverageMutants.IsCovered(1).ShouldBeTrue();
->>>>>>> f2f219db
 
                 // capture when ok
                 result.Success.ShouldBe(true);
@@ -508,45 +416,6 @@
                 _mutant.CoveringTests.GetList()[0].Name.ShouldBe("T0");
                 _mutant.CoveringTests.GetList()[1].Name.ShouldBe("T1");
 
-<<<<<<< HEAD
-=======
-                var coverageProperty = TestProperty.Register("Stryker.Coverage", "Coverage", typeof(string), typeof(TestResult));
-                mockVsTest.Setup(x => x.AbortTestRun()).Verifiable();
-                mockVsTest.Setup(x =>
-                    x.RunTestsWithCustomTestHost(
-                        It.Is<IEnumerable<string>>(t => t.Any(source => source == _testAssemblyPath)),
-                        It.IsAny<string>(),
-                        It.IsAny<ITestRunEventsHandler>(),
-                        It.IsAny<ITestHostLauncher>())).Callback(
-                    (IEnumerable<string> sources, string settings, ITestRunEventsHandler testRunEvents,
-                        ITestHostLauncher host) =>
-                    {
-                        Task.Run(() =>
-                        {
-                            // generate coverage data covering only mutant (1)
-                            settings.ShouldContain("DataCollector");
-                            var results = new TestResult[_testCases.Length];
-                            for (var i = 0; i < _testCases.Length; i++)
-                            {
-                                results[i] = new TestResult(_testCases[i])
-                                {
-                                    Outcome = TestOutcome.Passed,
-                                    ComputerName = "."
-                                };
-                                results[i].SetPropertyValue(coverageProperty, "1;");
-                            }
-
-                            MoqTestRun(testRunEvents, results);
-                            endProcess.Set();
-                        });
-                    });
-
-                var result = runner.CaptureCoverage(false, false);
-                // one mutant is covered
-                runner.CoverageMutants.IsCovered(1).ShouldBeTrue();
-                // it is covered by both tests
-                runner.CoverageMutants.GetTests(new Mutant() { Id = 1 }).ShouldBe(_testCases.Select(x => (TestDescription)x));
->>>>>>> f2f219db
                 // verify Abort has been called
                 result.Success.ShouldBe(true);
             }
