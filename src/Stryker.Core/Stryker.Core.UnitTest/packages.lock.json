--- conflicted
+++ resolved
@@ -37,12 +37,12 @@
       },
       "Microsoft.NET.Test.Sdk": {
         "type": "Direct",
-        "requested": "[17.6.2, )",
-        "resolved": "17.6.2",
-        "contentHash": "+WFxuoFVBG0aewD9Psw+1I90kaRToQgMIzK20xNVRO4QRWR9Bou3qGefrZvMZ/xTC+6bAmZppFbpPbiHDzrPyg==",
-        "dependencies": {
-          "Microsoft.CodeCoverage": "17.6.2",
-          "Microsoft.TestPlatform.TestHost": "17.6.2"
+        "requested": "[17.6.0, )",
+        "resolved": "17.6.0",
+        "contentHash": "tHyg4C6c89QvLv6Utz3xKlba4EeoyJyIz59Q1NrjRENV7gfGnSE6I+sYPIbVOzQttoo2zpHDgOK/p6Hw2OlD7A==",
+        "dependencies": {
+          "Microsoft.CodeCoverage": "17.6.0",
+          "Microsoft.TestPlatform.TestHost": "17.6.0"
         }
       },
       "Moq": {
@@ -237,8 +237,8 @@
       },
       "Microsoft.CodeCoverage": {
         "type": "Transitive",
-        "resolved": "17.6.2",
-        "contentHash": "t+DjPlq7GIxIkOK/jiTmNeiEMVkfVCynBEZyV+IMg2ro43NugKExng+7a04R1fBLi+d6voxjeDxL2ozdl+XyVg=="
+        "resolved": "17.6.0",
+        "contentHash": "5v2GwzpR7JEuQUzupjx3zLwn2FutADW/weLzLt726DR3WXxsM+ICPoJG6pxuKFsumtZp890UrVuudTUhsE8Qyg=="
       },
       "Microsoft.DotNet.PlatformAbstractions": {
         "type": "Transitive",
@@ -380,10 +380,10 @@
       },
       "Microsoft.TestPlatform.TestHost": {
         "type": "Transitive",
-        "resolved": "17.6.2",
-        "contentHash": "WszrF1CoG+Y2bA4WJFxlaPADQCWUuNP6TCxVRuScmP6DQsNvDDuOO9XiUxCA+wPmNOSyWVh9EGrPu7JoUpf2gA==",
-        "dependencies": {
-          "Microsoft.TestPlatform.ObjectModel": "17.6.2",
+        "resolved": "17.6.0",
+        "contentHash": "7YdgUcIeCPVKLC7n7LNKDiEHWc7z3brkkYPdUbDnFsvf6WvY9UfzS0VSUJ8P2NgN0CDSD223GCJFSjSBLZRqOQ==",
+        "dependencies": {
+          "Microsoft.TestPlatform.ObjectModel": "17.6.0",
           "Newtonsoft.Json": "13.0.1"
         }
       },
@@ -1580,7 +1580,6 @@
       "stryker": {
         "type": "Project",
         "dependencies": {
-<<<<<<< HEAD
           "Buildalyzer": "5.0.0",
           "DotNet.Glob": "3.1.3",
           "FSharp.Compiler.Service": "41.0.7",
@@ -1606,45 +1605,13 @@
           "Stryker.DataCollector": "1.0.0",
           "Stryker.RegexMutators": "1.0.0",
           "TestableIO.System.IO.Abstractions.Wrappers": "19.2.29"
-=======
-          "Buildalyzer": "[5.0.0, )",
-          "DotNet.Glob": "[3.1.3, )",
-          "FSharp.Compiler.Service": "[41.0.7, )",
-          "Grynwald.MarkdownGenerator": "[3.0.106, )",
-          "LibGit2Sharp": "[0.27.2, )",
-          "Microsoft.CodeAnalysis.CSharp": "[4.6.0, )",
-          "Microsoft.Extensions.Logging": "[7.0.0, )",
-          "Microsoft.TestPlatform": "[17.6.2, )",
-          "Microsoft.TestPlatform.ObjectModel": "[17.6.2, )",
-          "Microsoft.TestPlatform.Portable": "[17.6.2, )",
-          "Microsoft.TestPlatform.TranslationLayer": "[17.6.2, )",
-          "Microsoft.Web.LibraryManager.Build": "[2.1.175, )",
-          "Mono.Cecil": "[0.11.5, )",
-          "NuGet.Frameworks": "[6.6.0, )",
-          "ResXResourceReader.NetStandard": "[1.1.0, )",
-          "Serilog": "[2.12.0, )",
-          "Serilog.Extensions.Logging": "[7.0.0, )",
-          "Serilog.Extensions.Logging.File": "[3.0.0, )",
-          "Serilog.Sinks.Console": "[4.1.0, )",
-          "ShellProgressBar": "[5.2.0, )",
-          "Spectre.Console": "[0.47.0, )",
-          "Spectre.Console.Analyzer": "[0.47.0, )",
-          "Stryker.DataCollector": "[3.9.0, )",
-          "Stryker.RegexMutators": "[3.9.0, )",
-          "TestableIO.System.IO.Abstractions.Wrappers": "[19.2.29, )"
->>>>>>> 121b089f
         }
       },
       "stryker.datacollector": {
         "type": "Project",
         "dependencies": {
-<<<<<<< HEAD
-          "Microsoft.TestPlatform.ObjectModel": "17.6.0",
-          "Microsoft.TestPlatform.Portable": "17.6.0"
-=======
-          "Microsoft.TestPlatform.ObjectModel": "[17.6.2, )",
-          "Microsoft.TestPlatform.Portable": "[17.6.2, )"
->>>>>>> 121b089f
+          "Microsoft.TestPlatform.ObjectModel": "17.6.2",
+          "Microsoft.TestPlatform.Portable": "17.6.2"
         }
       },
       "stryker.regexmutators": {
@@ -1751,31 +1718,31 @@
       },
       "Microsoft.TestPlatform": {
         "type": "CentralTransitive",
-        "requested": "[17.6.2, )",
-        "resolved": "17.6.2",
-        "contentHash": "B52233J36jQ00hrXlVfdzFEukY57oz9Y+yg8/34g7y6JUZP5zPrPwlfo6NhltCIDYbXV1uLWI9l7CHfk608SQw=="
+        "requested": "[17.6.0, )",
+        "resolved": "17.6.0",
+        "contentHash": "rtDdZ3XQ/G/N2AcxsRfz7YWzYx65ywFuQFVHYhVT6c4vlV85PxqZCbK1rgTAo9HsnLTIrUN6ueXt2C+rKDGxaQ=="
       },
       "Microsoft.TestPlatform.ObjectModel": {
         "type": "CentralTransitive",
-        "requested": "[17.6.2, )",
-        "resolved": "17.6.2",
-        "contentHash": "I3S/oELDAe/ckFltBnPb0PV+gADbpc8n0yGTtYfTd7q1hd0cAZKn/FrYoegA/rGws8fEFyJD/2PB6uq+nIjWsg==",
-        "dependencies": {
-          "NuGet.Frameworks": "6.5.0",
+        "requested": "[17.6.0, )",
+        "resolved": "17.6.0",
+        "contentHash": "AA/rrf5zwC5/OBLEOajkhjbVTM3SvxRXy8kcQ8e4mJKojbyZvqqhpfNg362N9vXU94DLg9NUTFOAnoYVT0pTJw==",
+        "dependencies": {
+          "NuGet.Frameworks": "5.11.0",
           "System.Reflection.Metadata": "1.6.0"
         }
       },
       "Microsoft.TestPlatform.Portable": {
         "type": "CentralTransitive",
-        "requested": "[17.6.2, )",
-        "resolved": "17.6.2",
-        "contentHash": "APkoUyCYABx3aQ/pfGAad8x7W49837YctPhBYhmknLQOnhWp7F+QjoFmgp/0u+fBuiMqVgvwQABxofe/Zkmusg=="
+        "requested": "[17.6.0, )",
+        "resolved": "17.6.0",
+        "contentHash": "gjn/4zTycOiCUkdmC2VhnvbPOlr6Z/s/MSl7qVdEbD/O7vIWZzA3eAmauyMt2Tf+589UgaMJtLk8sTqxFPm03Q=="
       },
       "Microsoft.TestPlatform.TranslationLayer": {
         "type": "CentralTransitive",
-        "requested": "[17.6.2, )",
-        "resolved": "17.6.2",
-        "contentHash": "Ycs7DmH8v6dmJmKhwqUcVUMSLk8hUdETQK47w7XE0PaNjgPUAnFVRCnOF3PSlm6MerETjpJCQdYxOXz04/RjMg==",
+        "requested": "[17.6.0, )",
+        "resolved": "17.6.0",
+        "contentHash": "8v3XHqzLEuJQzkyomjzLagqn1qvQR33vO3lYfz5cX7hf7x5/IJ5c9w2R8vaAGaDu3srPIE5l7I6QaCF/5QXzqw==",
         "dependencies": {
           "NETStandard.Library": "2.0.0"
         }
