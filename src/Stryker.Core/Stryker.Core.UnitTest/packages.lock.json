{
  "version": 1,
  "dependencies": {
    ".NETCoreApp,Version=v3.1": {
      "Microsoft.CodeCoverage": {
        "type": "Direct",
        "requested": "[16.6.1, )",
        "resolved": "16.6.1",
        "contentHash": "nBYXDgAZCfjsOVzlhMB5olGvX4dTDWB/gWaYS/MhgXBcCz8XJuVGqkfK8LmwlBR/eeUPE9Q/NFZNwlJyMZf0vg=="
      },
      "Microsoft.NET.Test.Sdk": {
        "type": "Direct",
        "requested": "[16.6.1, )",
        "resolved": "16.6.1",
        "contentHash": "zYAjfWzpxKb64P9ntReT1Xr8HdONZnpLVs12HIjXWo+UOCDpevP1UWRoaAgNysaD1/l3teBKvgbSeG9bRssfOQ==",
        "dependencies": {
          "Microsoft.CodeCoverage": "16.6.1",
          "Microsoft.TestPlatform.TestHost": "16.6.1"
        }
      },
      "Moq": {
        "type": "Direct",
        "requested": "[4.14.1, )",
        "resolved": "4.14.1",
        "contentHash": "yRrU+cLNBtZpL9eLVyicOENMPUx7DjOOB+VPgDhrXaCjhfob661d4HJ82YJpPUBmlYoivNA8F4R+NIMfoKbD7g==",
        "dependencies": {
          "Castle.Core": "4.4.0",
          "System.Threading.Tasks.Extensions": "4.5.1"
        }
      },
      "Shouldly": {
        "type": "Direct",
        "requested": "[3.0.2, )",
        "resolved": "3.0.2",
        "contentHash": "G3+8o4VlT1VsB6hs/ESSDqyLNNHVJuIKCfi/7Ix3mviuqNhOdHTdmJym+04+E3Pj//LmCEfJkOUDrAursHfYew==",
        "dependencies": {
          "Microsoft.CSharp": "4.3.0",
          "System.Dynamic.Runtime": "4.3.0",
          "System.Reflection.TypeExtensions": "4.3.0"
        }
      },
      "System.IO.Abstractions.TestingHelpers": {
        "type": "Direct",
        "requested": "[11.0.7, )",
        "resolved": "11.0.7",
        "contentHash": "3RLDM8AdsAHiHLcTIXxyZ7kg5ltjY0Jifjsry5LIkZ5IRayAQJXmOJ81vB1rPnT75LNCllDtiIBbfJlP07RYhw==",
        "dependencies": {
          "System.IO.Abstractions": "11.0.7"
        }
      },
      "xunit": {
        "type": "Direct",
        "requested": "[2.4.1, )",
        "resolved": "2.4.1",
        "contentHash": "XNR3Yz9QTtec16O0aKcO6+baVNpXmOnPUxDkCY97J+8krUYxPvXT1szYYEUdKk4sB8GOI2YbAjRIOm8ZnXRfzQ==",
        "dependencies": {
          "xunit.analyzers": "0.10.0",
          "xunit.assert": "[2.4.1]",
          "xunit.core": "[2.4.1]"
        }
      },
      "xunit.runner.visualstudio": {
        "type": "Direct",
        "requested": "[2.4.1, )",
        "resolved": "2.4.1",
        "contentHash": "mBXd1lp1TQr4to2nFv+c4Tf+RnPoQPKglzwLdbdirOUxRaJsCUNDUx2y7E6j9ajgISlTTp1CydFBZCRCUIrwDg==",
        "dependencies": {
          "Microsoft.NET.Test.Sdk": "15.0.0"
        }
      },
      "Xunit.SkippableFact": {
        "type": "Direct",
        "requested": "[1.4.8, )",
        "resolved": "1.4.8",
        "contentHash": "1gHizZoATBkCZxxnza6YqejAaJZUv5TFaibnjXGVHSHaij3Y97C0FyAfpfNCh+sofUWIRJaLYKgTLNYsEC0GbA==",
        "dependencies": {
          "Validation": "2.4.18",
          "xunit.extensibility.execution": "2.4.0"
        }
      },
      "Buildalyzer": {
        "type": "Transitive",
        "resolved": "3.0.0",
        "contentHash": "UlSePQj+UxgPpHRBbX8qXRxJwEfm9oYciy7jawfO3Nn0KxKKPcs2erDdFUfP8zRgSzmLJi7cc44lNdxpzMLrJQ==",
        "dependencies": {
          "Buildalyzer.Logger": "3.0.0",
          "MSBuild.StructuredLogger": "2.1.133",
          "Microsoft.Build": "16.5.0",
          "Microsoft.Build.Framework": "16.5.0",
          "Microsoft.Build.Tasks.Core": "16.5.0",
          "Microsoft.Build.Utilities.Core": "16.5.0",
          "Microsoft.Extensions.DependencyModel": "2.1.0",
          "Microsoft.Extensions.Logging": "2.1.1",
          "Microsoft.Extensions.Logging.Abstractions": "2.1.1",
          "MsBuildPipeLogger.Server": "1.1.2",
          "System.Reflection.TypeExtensions": "4.6.0"
        }
      },
      "Buildalyzer.Logger": {
        "type": "Transitive",
        "resolved": "3.0.0",
        "contentHash": "BYvl4OnELo9gZmcX5kzjtBwaA6o9WSpPapsrwZRjTmFRO2hJXa23uQhJhI/r/y95QHsAteTwotMg33ub8/J+HQ==",
        "dependencies": {
          "NETStandard.Library": "1.6.1"
        }
      },
      "Castle.Core": {
        "type": "Transitive",
        "resolved": "4.4.0",
        "contentHash": "b5rRL5zeaau1y/5hIbI+6mGw3cwun16YjkHZnV9RRT5UyUIFsgLmNXJ0YnIN9p8Hw7K7AbG1q1UclQVU3DinAQ==",
        "dependencies": {
          "NETStandard.Library": "1.6.1",
          "System.Collections.Specialized": "4.3.0",
          "System.ComponentModel": "4.3.0",
          "System.ComponentModel.TypeConverter": "4.3.0",
          "System.Diagnostics.TraceSource": "4.3.0",
          "System.Dynamic.Runtime": "4.3.0",
          "System.Reflection": "4.3.0",
          "System.Reflection.Emit": "4.3.0",
          "System.Reflection.TypeExtensions": "4.3.0",
          "System.Xml.XmlDocument": "4.3.0"
        }
      },
      "DotNet.Glob": {
        "type": "Transitive",
        "resolved": "3.0.5",
        "contentHash": "YyRz7scXLFgGv7KfYDeHvFcJIC+rHdDuB6z5hSf5JcUDD9Mgg/MhnpS4VMtXkYTR7OdAXChnojUFZ1Xef8xWGg=="
      },
      "LibGit2Sharp": {
        "type": "Transitive",
        "resolved": "0.26.2",
        "contentHash": "qHLhuI8VEtMf7jiurT/Ypquh37S6ngllCx+aq9uqOY2evok7Fb2AzhJgvNctsXOzHaJwveBs+30sPQJFn/pISg==",
        "dependencies": {
          "LibGit2Sharp.NativeBinaries": "[2.0.306]"
        }
      },
      "LibGit2Sharp.NativeBinaries": {
        "type": "Transitive",
        "resolved": "2.0.306",
        "contentHash": "LY9nyPE2X/eLl69ttuDPFFlKR8b5KXlqYej1YR1YmqmhF8Izo+vPX90q5ouOO5YGCf5d4lDUOC0x2yMWw00P7Q=="
      },
      "Microsoft.Build": {
        "type": "Transitive",
        "resolved": "16.5.0",
        "contentHash": "617wsdkrRXuBGv0151zLF2ydeAlTIDUMiUFvkNbOfqIuQVvs16zvs/dXylOLUiHGeCCzQTbHhJW4p5I2sb2ZQw==",
        "dependencies": {
          "Microsoft.Build.Framework": "16.5.0",
          "Microsoft.Win32.Registry": "4.3.0",
          "System.Collections.Immutable": "1.5.0",
          "System.Diagnostics.TraceSource": "4.0.0",
          "System.Memory": "4.5.3",
          "System.Reflection.Metadata": "1.6.0",
          "System.Reflection.TypeExtensions": "4.1.0",
          "System.Runtime.Loader": "4.0.0",
          "System.Security.Principal.Windows": "4.3.0",
          "System.Text.Encoding.CodePages": "4.0.1",
          "System.Threading.Tasks.Dataflow": "4.9.0"
        }
      },
      "Microsoft.Build.Framework": {
        "type": "Transitive",
        "resolved": "16.5.0",
        "contentHash": "K0hfdWy+0p8DJXxzpNc4T5zHm4hf9QONAvyzvw3utKExmxRBShtV/+uHVYTblZWk+rIHNEHeglyXMmqfSshdFA==",
        "dependencies": {
          "System.Runtime.Serialization.Primitives": "4.1.1",
          "System.Threading.Thread": "4.0.0"
        }
      },
      "Microsoft.Build.Tasks.Core": {
        "type": "Transitive",
        "resolved": "16.5.0",
        "contentHash": "ZD+zrvBB+xYcFJZv4lOdLPoab/dtb9TkQxR3ZWN9NauiHZcxVsawKFqMNO+lZyt+4jS6fib3dkpB7T3beds81g==",
        "dependencies": {
          "Microsoft.Build.Framework": "16.5.0",
          "Microsoft.Build.Utilities.Core": "16.5.0",
          "Microsoft.Win32.Registry": "4.3.0",
          "System.CodeDom": "4.4.0",
          "System.Collections.Immutable": "1.5.0",
          "System.Linq.Parallel": "4.0.1",
          "System.Net.Http": "4.3.4",
          "System.Reflection.Metadata": "1.6.0",
          "System.Reflection.TypeExtensions": "4.1.0",
          "System.Resources.Extensions": "4.6.0",
          "System.Resources.Writer": "4.0.0",
          "System.Threading.Tasks.Dataflow": "4.9.0"
        }
      },
      "Microsoft.Build.Utilities.Core": {
        "type": "Transitive",
        "resolved": "16.5.0",
        "contentHash": "qNUZa97jvJQ2Y7bpljQslxszVEAm+8xZuni59oJPVMaZ1q3n8YnhJwoROnmYBGm1Qyhbq3d6BsO2+MyHpfCHUQ==",
        "dependencies": {
          "Microsoft.Build.Framework": "16.5.0",
          "Microsoft.Win32.Registry": "4.3.0",
          "System.Collections.Immutable": "1.5.0",
          "System.Text.Encoding.CodePages": "4.0.1"
        }
      },
      "Microsoft.CodeAnalysis.Analyzers": {
        "type": "Transitive",
        "resolved": "3.0.0",
        "contentHash": "ojG5pGAhTPmjxRGTNvuszO3H8XPZqksDwr9xLd4Ae/JBjZZdl6GuoLk7uLMf+o7yl5wO0TAqoWcEKkEWqrZE5g=="
      },
      "Microsoft.CodeAnalysis.Common": {
        "type": "Transitive",
        "resolved": "3.6.0",
        "contentHash": "jQxDeYyQbNZwx/9O8hiyApTqZ7+KR3xVA6Ogbb50qsODfjAKRWuH7z3lGkU/62PYUz4yiDtgXlRtntWNdhFPfQ==",
        "dependencies": {
          "Microsoft.CodeAnalysis.Analyzers": "3.0.0",
          "System.Collections.Immutable": "1.5.0",
          "System.Memory": "4.5.3",
          "System.Reflection.Metadata": "1.6.0",
          "System.Runtime.CompilerServices.Unsafe": "4.7.0",
          "System.Text.Encoding.CodePages": "4.5.1",
          "System.Threading.Tasks.Extensions": "4.5.3"
        }
      },
      "Microsoft.CodeAnalysis.CSharp": {
        "type": "Transitive",
        "resolved": "3.6.0",
        "contentHash": "kflVAdezWxqIfKNvEi4cmWZchX0Cgm3bRk1asYSnAQWQPTMddecrHzb9D8+ZDfYUeyYKkF4DETwjmONeSChCqA==",
        "dependencies": {
          "Microsoft.CodeAnalysis.Common": "[3.6.0]"
        }
      },
      "Microsoft.CSharp": {
        "type": "Transitive",
        "resolved": "4.3.0",
        "contentHash": "P+MBhIM0YX+JqROuf7i306ZLJEjQYA9uUyRDE+OqwUI5sh41e2ZbPQV3LfAPh+29cmceE1pUffXsGfR4eMY3KA==",
        "dependencies": {
          "System.Collections": "4.3.0",
          "System.Diagnostics.Debug": "4.3.0",
          "System.Dynamic.Runtime": "4.3.0",
          "System.Globalization": "4.3.0",
          "System.Linq": "4.3.0",
          "System.Linq.Expressions": "4.3.0",
          "System.ObjectModel": "4.3.0",
          "System.Reflection": "4.3.0",
          "System.Reflection.Extensions": "4.3.0",
          "System.Reflection.Primitives": "4.3.0",
          "System.Reflection.TypeExtensions": "4.3.0",
          "System.Resources.ResourceManager": "4.3.0",
          "System.Runtime": "4.3.0",
          "System.Runtime.Extensions": "4.3.0",
          "System.Runtime.InteropServices": "4.3.0",
          "System.Threading": "4.3.0"
        }
      },
      "Microsoft.DotNet.PlatformAbstractions": {
        "type": "Transitive",
        "resolved": "2.1.0",
        "contentHash": "9KPDwvb/hLEVXYruVHVZ8BkebC8j17DmPb56LnqRF74HqSPLjCkrlFUjOtFpQPA2DeADBRTI/e69aCfRBfrhxw==",
        "dependencies": {
          "System.AppContext": "4.1.0",
          "System.Collections": "4.0.11",
          "System.IO": "4.1.0",
          "System.IO.FileSystem": "4.0.1",
          "System.Reflection.TypeExtensions": "4.1.0",
          "System.Runtime.Extensions": "4.1.0",
          "System.Runtime.InteropServices": "4.1.0",
          "System.Runtime.InteropServices.RuntimeInformation": "4.0.0"
        }
      },
      "Microsoft.Extensions.Configuration": {
        "type": "Transitive",
        "resolved": "3.1.4",
        "contentHash": "+NsYvQ00h+9kSp4/60iCAhPUp9S6joS2rsEmfCVrUmVATCveTewcHdrMB+9pJDYkWzCEqPQoJuMfsxe/299Z0w==",
        "dependencies": {
          "Microsoft.Extensions.Configuration.Abstractions": "3.1.4"
        }
      },
      "Microsoft.Extensions.Configuration.Abstractions": {
        "type": "Transitive",
        "resolved": "3.1.4",
        "contentHash": "k7IJME4US5S5JFOGYaei5TLwutp8IqUvcBWtliKXETGn/JScmCgfej21xq5+ttxi0qZhiyJY06y9dw+cLh3kiQ==",
        "dependencies": {
          "Microsoft.Extensions.Primitives": "3.1.4"
        }
      },
      "Microsoft.Extensions.Configuration.Binder": {
        "type": "Transitive",
        "resolved": "3.1.4",
        "contentHash": "rN0FlUcOmHpGX1BFGZbtTgsXWwHO9pRTocynckXpqCvcMzqehS36aN+lfIlG3PriFulHF2kzwNVfhBakc072iw==",
        "dependencies": {
          "Microsoft.Extensions.Configuration": "3.1.4"
        }
      },
      "Microsoft.Extensions.Configuration.FileExtensions": {
        "type": "Transitive",
        "resolved": "3.1.4",
        "contentHash": "wgYJ6AxEuk7HkhUaiDwzX9LLVaeum5p8BS94xtMqgiCJ9Fxncy6z+jVHrkih+Ww6gBGbuPn5buu56MPWYlwBdg==",
        "dependencies": {
          "Microsoft.Extensions.Configuration": "3.1.4",
          "Microsoft.Extensions.FileProviders.Physical": "3.1.4"
        }
      },
      "Microsoft.Extensions.Configuration.Json": {
        "type": "Transitive",
        "resolved": "3.1.4",
        "contentHash": "PYSg1spPvu5V+qk3gpLdIKa0VHURlIAv1uInxkmIXUYbb3AlBk6wywlbFFUWf+CRWA62eD/LJnfpePODlbQ5CA==",
        "dependencies": {
          "Microsoft.Extensions.Configuration": "3.1.4",
          "Microsoft.Extensions.Configuration.FileExtensions": "3.1.4"
        }
      },
      "Microsoft.Extensions.DependencyInjection": {
        "type": "Transitive",
        "resolved": "3.1.4",
        "contentHash": "dAWhz6BEjUFIVLUPbT1s1sUrPTwbUWdw2iBRRe3ej3xXcKS+oo64dKrIWFxRjYP6TWyESpGFNY5NGeA5FcHVlg==",
        "dependencies": {
          "Microsoft.Extensions.DependencyInjection.Abstractions": "3.1.4"
        }
      },
      "Microsoft.Extensions.DependencyInjection.Abstractions": {
        "type": "Transitive",
        "resolved": "3.1.4",
        "contentHash": "AceHamXNKDMDwIoZqEoApLp8s3935wSC3VXrPaRWa0wWOaEcYdDlo1nWQ1zLiezoDmpJzV7FqDm53E0Ty/hEMg=="
      },
      "Microsoft.Extensions.DependencyModel": {
        "type": "Transitive",
        "resolved": "2.1.0",
        "contentHash": "nS2XKqi+1A1umnYNLX2Fbm/XnzCxs5i+zXVJ3VC6r9t2z0NZr9FLnJN4VQpKigdcWH/iFTbMuX6M6WQJcTjVIg==",
        "dependencies": {
          "Microsoft.DotNet.PlatformAbstractions": "2.1.0",
          "Newtonsoft.Json": "9.0.1",
          "System.Diagnostics.Debug": "4.0.11",
          "System.Dynamic.Runtime": "4.0.11",
          "System.Linq": "4.1.0"
        }
      },
      "Microsoft.Extensions.FileProviders.Abstractions": {
        "type": "Transitive",
        "resolved": "3.1.4",
        "contentHash": "NNJA8JAoIaxlnb/bdQ8N0kA4T9ZaBAaUFM79pnT7j/x61Wne6K4lznU9u+NDgSAB3wrSx94mz169jNtle7KrSA==",
        "dependencies": {
          "Microsoft.Extensions.Primitives": "3.1.4"
        }
      },
      "Microsoft.Extensions.FileProviders.Physical": {
        "type": "Transitive",
        "resolved": "3.1.4",
        "contentHash": "vxBVwWxczp+5dnZ6FoulhxCLYzRjp5tu64iAlGMJtN0w7XLBZoY+6FvAnCRZDdwCbhVbz5VUPsbYVlL+l3sDxQ==",
        "dependencies": {
          "Microsoft.Extensions.FileProviders.Abstractions": "3.1.4",
          "Microsoft.Extensions.FileSystemGlobbing": "3.1.4"
        }
      },
      "Microsoft.Extensions.FileSystemGlobbing": {
        "type": "Transitive",
        "resolved": "3.1.4",
        "contentHash": "PGbPg8h8cUYXEovoeNvpHgdFhKnx/539E14zF1vxFz2V6cc1QmQGONbfVHEJcjbuyGyyiNyqgpPInymsVup7ow=="
      },
      "Microsoft.Extensions.Logging": {
        "type": "Transitive",
        "resolved": "3.1.4",
        "contentHash": "FZDJ0cnW2hZRYCA88XQUOrAwgk6+Df/fSz+wfZkZneEQgJZp7XJ6pRvzt4ug118wJ7JGZehWkbMwwigBDcYZPA==",
        "dependencies": {
          "Microsoft.Extensions.Configuration.Binder": "3.1.4",
          "Microsoft.Extensions.DependencyInjection": "3.1.4",
          "Microsoft.Extensions.Logging.Abstractions": "3.1.4",
          "Microsoft.Extensions.Options": "3.1.4"
        }
      },
      "Microsoft.Extensions.Logging.Abstractions": {
        "type": "Transitive",
        "resolved": "3.1.4",
        "contentHash": "JNPxhw2XwhjfGFyIkA5eBfzUDPNpa6Q50HJ2F6lCAMoSa1GquAktTrl4PhEyTYFNmu09B0E90WhYsUb3kmSkOA=="
      },
      "Microsoft.Extensions.Options": {
        "type": "Transitive",
        "resolved": "3.1.4",
        "contentHash": "ntWmD8i6UmAo0nn5MiCXIVl3+75aybVHgP/NxL9B16zwsbGkSfs+66BullsGEDNvrimgIFVDO+iB/h0yWfATWg==",
        "dependencies": {
          "Microsoft.Extensions.DependencyInjection.Abstractions": "3.1.4",
          "Microsoft.Extensions.Primitives": "3.1.4"
        }
      },
      "Microsoft.Extensions.Primitives": {
        "type": "Transitive",
        "resolved": "3.1.4",
        "contentHash": "tLR9n5ltwA56nr1t5M6q5IBfGLXtMS+XgumtqVENmtPQOWUD+m0Kgo1U6GWr06Y875WUN3sOGnmqkvW4an7fYA=="
      },
      "Microsoft.NETCore.Platforms": {
        "type": "Transitive",
        "resolved": "3.1.0",
        "contentHash": "z7aeg8oHln2CuNulfhiLYxCVMPEwBl3rzicjvIX+4sUuCwvXw5oXQEtbiU2c0z4qYL5L3Kmx0mMA/+t/SbY67w=="
      },
      "Microsoft.NETCore.Targets": {
        "type": "Transitive",
        "resolved": "1.1.0",
        "contentHash": "aOZA3BWfz9RXjpzt0sRJJMjAscAUm3Hoa4UWAfceV9UTYxgwZ1lZt5nO2myFf+/jetYQo4uTP7zS8sJY67BBxg=="
      },
      "Microsoft.TestPlatform": {
        "type": "Transitive",
        "resolved": "16.6.1",
        "contentHash": "Y2kylqMEl+XIOLnFxagRIZ4ZtPMRsAhNCmtRIyciYfHTc6Wxzbj1XFnffCXzmgFKI+kSrXn/VoXPA/E15qhEnA=="
      },
      "Microsoft.TestPlatform.ObjectModel": {
        "type": "Transitive",
        "resolved": "16.6.1",
        "contentHash": "QFD1oT7Rn8Pv6z8L95gDXHsgRSsQmvMrIIhSrUqsEuKwsKg4HAqlOhWRwR0/UEkFMl9NdWt2w+OH01ttcDTtkg==",
        "dependencies": {
          "NuGet.Frameworks": "5.0.0"
        }
      },
      "Microsoft.TestPlatform.Portable": {
        "type": "Transitive",
        "resolved": "16.6.1",
        "contentHash": "bf4wvLev3YtI3HWnjgs/XuZFqLPHbNeeXdHRoasm0QQCs2Ib7qfi09gO0ZekUSOp4TbLwxqCkEp0/dlzXZ6Iyw=="
      },
      "Microsoft.TestPlatform.TestHost": {
        "type": "Transitive",
        "resolved": "16.6.1",
        "contentHash": "zPDuoodyqh99TReaEE7ea7nXmNTvQ7oclK/yng/r6DrOUDP1E7a5sW6x3fkb0CqEmb2YNUwH9QgmiVmouv/wIw==",
        "dependencies": {
          "Microsoft.TestPlatform.ObjectModel": "16.6.1",
          "Newtonsoft.Json": "9.0.1"
        }
      },
      "Microsoft.TestPlatform.TranslationLayer": {
        "type": "Transitive",
        "resolved": "16.6.1",
        "contentHash": "6X41o4YG/1zkfNrkZhi0FWjUqEniFmcvhOcGueguKyr2LNdr2FfzqoyqH3ELGSqGg7fP8snPOfjCQRpp3R1O/w==",
        "dependencies": {
          "NETStandard.Library": "2.0.0"
        }
      },
      "Microsoft.Web.LibraryManager.Build": {
        "type": "Transitive",
        "resolved": "2.1.76",
        "contentHash": "hrC3MLBsT2i4798p43Ng6Oq9SGaawxofz6WvbPI9vxtdGSSoHQ12PWem5kMyyvB7a12a1UImdgLGhq+0+vkiKw==",
        "dependencies": {
          "System.Runtime.Loader": "4.3.0"
        }
      },
      "Microsoft.Win32.Registry": {
        "type": "Transitive",
        "resolved": "4.3.0",
        "contentHash": "Lw1/VwLH1yxz6SfFEjVRCN0pnflLEsWgnV4qsdJ512/HhTwnKXUG+zDQ4yTO3K/EJQemGoNaBHX5InISNKTzUQ==",
        "dependencies": {
          "Microsoft.NETCore.Platforms": "1.1.0",
          "System.Collections": "4.3.0",
          "System.Globalization": "4.3.0",
          "System.Resources.ResourceManager": "4.3.0",
          "System.Runtime": "4.3.0",
          "System.Runtime.Extensions": "4.3.0",
          "System.Runtime.Handles": "4.3.0",
          "System.Runtime.InteropServices": "4.3.0"
        }
      },
      "Mono.Cecil": {
        "type": "Transitive",
        "resolved": "0.11.2",
        "contentHash": "hZNAnXKQsOs/SZMFtT/e82/nA/iLgkeDy+sHD8xix4f0m9/3G0RNZplE1QHB+0n8QXq54jLqR/IPgVOkLapkyg=="
      },
      "MSBuild.StructuredLogger": {
        "type": "Transitive",
        "resolved": "2.1.133",
        "contentHash": "QVD52JKjcpYZN9yEEivswGK3aqn0ZnxX8kT0wB5V4Grq88ucgBBVe3GOsrHY4vwyPl9cit4RKoKaq42DIgobtw==",
        "dependencies": {
          "Microsoft.Build": "16.4.0",
          "Microsoft.Build.Framework": "16.4.0",
          "Microsoft.Build.Tasks.Core": "16.4.0",
          "Microsoft.Build.Utilities.Core": "16.4.0",
          "System.IO.Compression": "4.3.0"
        }
      },
      "MsBuildPipeLogger.Server": {
        "type": "Transitive",
        "resolved": "1.1.2",
        "contentHash": "3kIOap0qKW+/+Cd9o6tUM420ibgzCVuhTvLXVRv7M6EOmkH1iEiUsUTkFeQ+SqH5JuLHZfXmEZieDiWvRFtq1Q==",
        "dependencies": {
          "Microsoft.Build": "15.3.409",
          "NETStandard.Library": "1.6.1"
        }
      },
      "NETStandard.Library": {
        "type": "Transitive",
        "resolved": "2.0.0",
        "contentHash": "7jnbRU+L08FXKMxqUflxEXtVymWvNOrS8yHgu9s6EM8Anr6T/wIX4nZ08j/u3Asz+tCufp3YVwFSEvFTPYmBPA==",
        "dependencies": {
          "Microsoft.NETCore.Platforms": "1.1.0"
        }
      },
      "Newtonsoft.Json": {
        "type": "Transitive",
        "resolved": "12.0.3",
        "contentHash": "6mgjfnRB4jKMlzHSl+VD+oUc1IebOZabkbyWj2RiTgWwYPPuaK1H97G1sHqGwPlS5npiF5Q0OrxN1wni2n5QWg=="
      },
      "NuGet.Frameworks": {
        "type": "Transitive",
        "resolved": "5.0.0",
        "contentHash": "c5JVjuVAm4f7E9Vj+v09Z9s2ZsqFDjBpcsyS3M9xRo0bEdm/LVZSzLxxNvfvAwRiiE8nwe1h2G4OwiwlzFKXlA=="
      },
      "runtime.debian.8-x64.runtime.native.System.Security.Cryptography.OpenSsl": {
        "type": "Transitive",
        "resolved": "4.3.2",
        "contentHash": "7VSGO0URRKoMEAq0Sc9cRz8mb6zbyx/BZDEWhgPdzzpmFhkam3fJ1DAGWFXBI4nGlma+uPKpfuMQP5LXRnOH5g=="
      },
      "runtime.fedora.23-x64.runtime.native.System.Security.Cryptography.OpenSsl": {
        "type": "Transitive",
        "resolved": "4.3.2",
        "contentHash": "0oAaTAm6e2oVH+/Zttt0cuhGaePQYKII1dY8iaqP7CvOpVKgLybKRFvQjXR2LtxXOXTVPNv14j0ot8uV+HrUmw=="
      },
      "runtime.fedora.24-x64.runtime.native.System.Security.Cryptography.OpenSsl": {
        "type": "Transitive",
        "resolved": "4.3.2",
        "contentHash": "G24ibsCNi5Kbz0oXWynBoRgtGvsw5ZSVEWjv13/KiCAM8C6wz9zzcCniMeQFIkJ2tasjo2kXlvlBZhplL51kGg=="
      },
      "runtime.native.System": {
        "type": "Transitive",
        "resolved": "4.3.0",
        "contentHash": "c/qWt2LieNZIj1jGnVNsE2Kl23Ya2aSTBuXMD6V7k9KWr6l16Tqdwq+hJScEpWER9753NWC8h96PaVNY5Ld7Jw==",
        "dependencies": {
          "Microsoft.NETCore.Platforms": "1.1.0",
          "Microsoft.NETCore.Targets": "1.1.0"
        }
      },
      "runtime.native.System.IO.Compression": {
        "type": "Transitive",
        "resolved": "4.3.0",
        "contentHash": "INBPonS5QPEgn7naufQFXJEp3zX6L4bwHgJ/ZH78aBTpeNfQMtf7C6VrAFhlq2xxWBveIOWyFzQjJ8XzHMhdOQ==",
        "dependencies": {
          "Microsoft.NETCore.Platforms": "1.1.0",
          "Microsoft.NETCore.Targets": "1.1.0"
        }
      },
      "runtime.native.System.Net.Http": {
        "type": "Transitive",
        "resolved": "4.3.0",
        "contentHash": "ZVuZJqnnegJhd2k/PtAbbIcZ3aZeITq3sj06oKfMBSfphW3HDmk/t4ObvbOk/JA/swGR0LNqMksAh/f7gpTROg==",
        "dependencies": {
          "Microsoft.NETCore.Platforms": "1.1.0",
          "Microsoft.NETCore.Targets": "1.1.0"
        }
      },
      "runtime.native.System.Security.Cryptography.Apple": {
        "type": "Transitive",
        "resolved": "4.3.0",
        "contentHash": "DloMk88juo0OuOWr56QG7MNchmafTLYWvABy36izkrLI5VledI0rq28KGs1i9wbpeT9NPQrx/wTf8U2vazqQ3Q==",
        "dependencies": {
          "runtime.osx.10.10-x64.runtime.native.System.Security.Cryptography.Apple": "4.3.0"
        }
      },
      "runtime.native.System.Security.Cryptography.OpenSsl": {
        "type": "Transitive",
        "resolved": "4.3.2",
        "contentHash": "QR1OwtwehHxSeQvZKXe+iSd+d3XZNkEcuWMFYa2i0aG1l+lR739HPicKMlTbJst3spmeekDVBUS7SeS26s4U/g==",
        "dependencies": {
          "runtime.debian.8-x64.runtime.native.System.Security.Cryptography.OpenSsl": "4.3.2",
          "runtime.fedora.23-x64.runtime.native.System.Security.Cryptography.OpenSsl": "4.3.2",
          "runtime.fedora.24-x64.runtime.native.System.Security.Cryptography.OpenSsl": "4.3.2",
          "runtime.opensuse.13.2-x64.runtime.native.System.Security.Cryptography.OpenSsl": "4.3.2",
          "runtime.opensuse.42.1-x64.runtime.native.System.Security.Cryptography.OpenSsl": "4.3.2",
          "runtime.osx.10.10-x64.runtime.native.System.Security.Cryptography.OpenSsl": "4.3.2",
          "runtime.rhel.7-x64.runtime.native.System.Security.Cryptography.OpenSsl": "4.3.2",
          "runtime.ubuntu.14.04-x64.runtime.native.System.Security.Cryptography.OpenSsl": "4.3.2",
          "runtime.ubuntu.16.04-x64.runtime.native.System.Security.Cryptography.OpenSsl": "4.3.2",
          "runtime.ubuntu.16.10-x64.runtime.native.System.Security.Cryptography.OpenSsl": "4.3.2"
        }
      },
      "runtime.opensuse.13.2-x64.runtime.native.System.Security.Cryptography.OpenSsl": {
        "type": "Transitive",
        "resolved": "4.3.2",
        "contentHash": "I+GNKGg2xCHueRd1m9PzeEW7WLbNNLznmTuEi8/vZX71HudUbx1UTwlGkiwMri7JLl8hGaIAWnA/GONhu+LOyQ=="
      },
      "runtime.opensuse.42.1-x64.runtime.native.System.Security.Cryptography.OpenSsl": {
        "type": "Transitive",
        "resolved": "4.3.2",
        "contentHash": "1Z3TAq1ytS1IBRtPXJvEUZdVsfWfeNEhBkbiOCGEl9wwAfsjP2lz3ZFDx5tq8p60/EqbS0HItG5piHuB71RjoA=="
      },
      "runtime.osx.10.10-x64.runtime.native.System.Security.Cryptography.Apple": {
        "type": "Transitive",
        "resolved": "4.3.0",
        "contentHash": "kVXCuMTrTlxq4XOOMAysuNwsXWpYeboGddNGpIgNSZmv1b6r/s/DPk0fYMB7Q5Qo4bY68o48jt4T4y5BVecbCQ=="
      },
      "runtime.osx.10.10-x64.runtime.native.System.Security.Cryptography.OpenSsl": {
        "type": "Transitive",
        "resolved": "4.3.2",
        "contentHash": "6mU/cVmmHtQiDXhnzUImxIcDL48GbTk+TsptXyJA+MIOG9LRjPoAQC/qBFB7X+UNyK86bmvGwC8t+M66wsYC8w=="
      },
      "runtime.rhel.7-x64.runtime.native.System.Security.Cryptography.OpenSsl": {
        "type": "Transitive",
        "resolved": "4.3.2",
        "contentHash": "vjwG0GGcTW/PPg6KVud8F9GLWYuAV1rrw1BKAqY0oh4jcUqg15oYF1+qkGR2x2ZHM4DQnWKQ7cJgYbfncz/lYg=="
      },
      "runtime.ubuntu.14.04-x64.runtime.native.System.Security.Cryptography.OpenSsl": {
        "type": "Transitive",
        "resolved": "4.3.2",
        "contentHash": "7KMFpTkHC/zoExs+PwP8jDCWcrK9H6L7soowT80CUx3e+nxP/AFnq0AQAW5W76z2WYbLAYCRyPfwYFG6zkvQRw=="
      },
      "runtime.ubuntu.16.04-x64.runtime.native.System.Security.Cryptography.OpenSsl": {
        "type": "Transitive",
        "resolved": "4.3.2",
        "contentHash": "xrlmRCnKZJLHxyyLIqkZjNXqgxnKdZxfItrPkjI+6pkRo5lHX8YvSZlWrSI5AVwLMi4HbNWP7064hcAWeZKp5w=="
      },
      "runtime.ubuntu.16.10-x64.runtime.native.System.Security.Cryptography.OpenSsl": {
        "type": "Transitive",
        "resolved": "4.3.2",
        "contentHash": "leXiwfiIkW7Gmn7cgnNcdtNAU70SjmKW3jxGj1iKHOvdn0zRWsgv/l2OJUO5zdGdiv2VRFnAsxxhDgMzofPdWg=="
      },
      "Serilog": {
        "type": "Transitive",
        "resolved": "2.9.0",
        "contentHash": "QzcrD33A3+CsVvwi1I5CSei67ikQnkGrw7SscgL+vZTghaC2aNYg8fiUcedXHzKJFNjgje9rBjzwYGQTKEaXaA=="
      },
      "Serilog.Extensions.Logging": {
        "type": "Transitive",
        "resolved": "3.0.1",
        "contentHash": "U0xbGoZuxJRjE3C5vlCfrf9a4xHTmbrCXKmaA14cHAqiT1Qir0rkV7Xss9GpPJR3MRYH19DFUUqZ9hvWeJrzdQ==",
        "dependencies": {
          "Microsoft.Extensions.Logging": "2.0.0",
          "Serilog": "2.8.0"
        }
      },
      "Serilog.Extensions.Logging.File": {
        "type": "Transitive",
        "resolved": "2.0.0",
        "contentHash": "usO0qr4v9VCMBWiTJ1nQmAbPNCt40FrkDol6CpfCXbsxGZS/hH+YCueF7vvPQ32ATI0GWcMWiKRdjXEE7/HxTQ==",
        "dependencies": {
          "Microsoft.Extensions.Configuration.Abstractions": "2.0.0",
          "Microsoft.Extensions.Configuration.Binder": "2.0.0",
          "Serilog": "2.5.0",
          "Serilog.Extensions.Logging": "2.0.2",
          "Serilog.Formatting.Compact": "1.0.0",
          "Serilog.Sinks.Async": "1.1.0",
          "Serilog.Sinks.RollingFile": "3.3.0"
        }
      },
      "Serilog.Formatting.Compact": {
        "type": "Transitive",
        "resolved": "1.0.0",
        "contentHash": "r3QYz02y7+B7Ng30hyJM929OJhem7SsJ4XDUE0Zfptj2MRiQfpPUb5f58juAFjp/TnNeSX2QNzZEnHwLeoJfHQ==",
        "dependencies": {
          "Serilog": "2.0.0"
        }
      },
      "Serilog.Sinks.Async": {
        "type": "Transitive",
        "resolved": "1.1.0",
        "contentHash": "xll0Kanz2BkCxuv+F3p1WXr47jdsVM0GU1n1LZvK+18QiRZ/WGFNxSNw9EMKFV5ED5gr7MUpAe6PCMNL1HGUMA==",
        "dependencies": {
          "Serilog": "2.1.0",
          "System.Collections.Concurrent": "4.0.12"
        }
      },
      "Serilog.Sinks.Console": {
        "type": "Transitive",
        "resolved": "3.1.1",
        "contentHash": "56mI5AqvyF/i/c2451nvV71kq370XOCE4Uu5qiaJ295sOhMb9q3BWwG7mWLOVSnmpWiq0SBT3SXfgRXGNP6vzA==",
        "dependencies": {
          "Serilog": "2.5.0",
          "System.Console": "4.3.0",
          "System.Runtime.InteropServices": "4.3.0",
          "System.Runtime.InteropServices.RuntimeInformation": "4.3.0"
        }
      },
      "Serilog.Sinks.File": {
        "type": "Transitive",
        "resolved": "3.2.0",
        "contentHash": "VHbo68pMg5hwSWrzLEdZv5b/rYmIgHIRhd4d5rl8GnC5/a8Fr+RShT5kWyeJOXax1el6mNJ+dmHDOVgnNUQxaw==",
        "dependencies": {
          "Serilog": "2.3.0",
          "System.IO": "4.1.0",
          "System.IO.FileSystem": "4.0.1",
          "System.IO.FileSystem.Primitives": "4.0.1",
          "System.Text.Encoding.Extensions": "4.0.11",
          "System.Threading": "4.0.11",
          "System.Threading.Timer": "4.0.1"
        }
      },
      "Serilog.Sinks.RollingFile": {
        "type": "Transitive",
        "resolved": "3.3.0",
        "contentHash": "2lT5X1r3GH4P0bRWJfhA7etGl8Q2Ipw9AACvtAHWRUSpYZ42NGVyHoVs2ALBZ/cAkkS+tA4jl80Zie144eLQPg==",
        "dependencies": {
          "Serilog.Sinks.File": "3.2.0",
          "System.IO": "4.1.0",
          "System.IO.FileSystem.Primitives": "4.0.1",
          "System.Runtime.InteropServices": "4.1.0",
          "System.Text.Encoding.Extensions": "4.0.11"
        }
      },
      "System.AppContext": {
        "type": "Transitive",
        "resolved": "4.1.0",
        "contentHash": "3QjO4jNV7PdKkmQAVp9atA+usVnKRwI3Kx1nMwJ93T0LcQfx7pKAYk0nKz5wn1oP5iqlhZuy6RXOFdhr7rDwow==",
        "dependencies": {
          "System.Runtime": "4.1.0"
        }
      },
      "System.Buffers": {
        "type": "Transitive",
        "resolved": "4.3.0",
        "contentHash": "ratu44uTIHgeBeI0dE8DWvmXVBSo4u7ozRZZHOMmK/JPpYyo0dAfgSiHlpiObMQ5lEtEyIXA40sKRYg5J6A8uQ==",
        "dependencies": {
          "System.Diagnostics.Debug": "4.3.0",
          "System.Diagnostics.Tracing": "4.3.0",
          "System.Resources.ResourceManager": "4.3.0",
          "System.Runtime": "4.3.0",
          "System.Threading": "4.3.0"
        }
      },
      "System.CodeDom": {
        "type": "Transitive",
        "resolved": "4.4.0",
        "contentHash": "2sCCb7doXEwtYAbqzbF/8UAeDRMNmPaQbU2q50Psg1J9KzumyVVCgKQY8s53WIPTufNT0DpSe9QRvVjOzfDWBA=="
      },
      "System.Collections": {
        "type": "Transitive",
        "resolved": "4.3.0",
        "contentHash": "3Dcj85/TBdVpL5Zr+gEEBUuFe2icOnLalmEh9hfck1PTYbbyWuZgh4fmm2ysCLTrqLQw6t3TgTyJ+VLp+Qb+Lw==",
        "dependencies": {
          "Microsoft.NETCore.Platforms": "1.1.0",
          "Microsoft.NETCore.Targets": "1.1.0",
          "System.Runtime": "4.3.0"
        }
      },
      "System.Collections.Concurrent": {
        "type": "Transitive",
        "resolved": "4.3.0",
        "contentHash": "ztl69Xp0Y/UXCL+3v3tEU+lIy+bvjKNUmopn1wep/a291pVPK7dxBd6T7WnlQqRog+d1a/hSsgRsmFnIBKTPLQ==",
        "dependencies": {
          "System.Collections": "4.3.0",
          "System.Diagnostics.Debug": "4.3.0",
          "System.Diagnostics.Tracing": "4.3.0",
          "System.Globalization": "4.3.0",
          "System.Reflection": "4.3.0",
          "System.Resources.ResourceManager": "4.3.0",
          "System.Runtime": "4.3.0",
          "System.Runtime.Extensions": "4.3.0",
          "System.Threading": "4.3.0",
          "System.Threading.Tasks": "4.3.0"
        }
      },
      "System.Collections.Immutable": {
        "type": "Transitive",
        "resolved": "1.5.0",
        "contentHash": "EXKiDFsChZW0RjrZ4FYHu9aW6+P4MCgEDCklsVseRfhoO0F+dXeMSsMRAlVXIo06kGJ/zv+2w1a2uc2+kxxSaQ=="
      },
      "System.Collections.NonGeneric": {
        "type": "Transitive",
        "resolved": "4.3.0",
        "contentHash": "prtjIEMhGUnQq6RnPEYLpFt8AtLbp9yq2zxOSrY7KJJZrw25Fi97IzBqY7iqssbM61Ek5b8f3MG/sG1N2sN5KA==",
        "dependencies": {
          "System.Diagnostics.Debug": "4.3.0",
          "System.Globalization": "4.3.0",
          "System.Resources.ResourceManager": "4.3.0",
          "System.Runtime": "4.3.0",
          "System.Runtime.Extensions": "4.3.0",
          "System.Threading": "4.3.0"
        }
      },
      "System.Collections.Specialized": {
        "type": "Transitive",
        "resolved": "4.3.0",
        "contentHash": "Epx8PoVZR0iuOnJJDzp7pWvdfMMOAvpUo95pC4ScH2mJuXkKA2Y4aR3cG9qt2klHgSons1WFh4kcGW7cSXvrxg==",
        "dependencies": {
          "System.Collections.NonGeneric": "4.3.0",
          "System.Globalization": "4.3.0",
          "System.Globalization.Extensions": "4.3.0",
          "System.Resources.ResourceManager": "4.3.0",
          "System.Runtime": "4.3.0",
          "System.Runtime.Extensions": "4.3.0",
          "System.Threading": "4.3.0"
        }
      },
      "System.ComponentModel": {
        "type": "Transitive",
        "resolved": "4.3.0",
        "contentHash": "VyGn1jGRZVfxnh8EdvDCi71v3bMXrsu8aYJOwoV7SNDLVhiEqwP86pPMyRGsDsxhXAm2b3o9OIqeETfN5qfezw==",
        "dependencies": {
          "System.Runtime": "4.3.0"
        }
      },
      "System.ComponentModel.Primitives": {
        "type": "Transitive",
        "resolved": "4.3.0",
        "contentHash": "j8GUkCpM8V4d4vhLIIoBLGey2Z5bCkMVNjEZseyAlm4n5arcsJOeI3zkUP+zvZgzsbLTYh4lYeP/ZD/gdIAPrw==",
        "dependencies": {
          "System.ComponentModel": "4.3.0",
          "System.Resources.ResourceManager": "4.3.0",
          "System.Runtime": "4.3.0"
        }
      },
      "System.ComponentModel.TypeConverter": {
        "type": "Transitive",
        "resolved": "4.3.0",
        "contentHash": "16pQ6P+EdhcXzPiEK4kbA953Fu0MNG2ovxTZU81/qsCd1zPRsKc3uif5NgvllCY598k6bI0KUyKW8fanlfaDQg==",
        "dependencies": {
          "System.Collections": "4.3.0",
          "System.Collections.NonGeneric": "4.3.0",
          "System.Collections.Specialized": "4.3.0",
          "System.ComponentModel": "4.3.0",
          "System.ComponentModel.Primitives": "4.3.0",
          "System.Globalization": "4.3.0",
          "System.Linq": "4.3.0",
          "System.Reflection": "4.3.0",
          "System.Reflection.Extensions": "4.3.0",
          "System.Reflection.Primitives": "4.3.0",
          "System.Reflection.TypeExtensions": "4.3.0",
          "System.Resources.ResourceManager": "4.3.0",
          "System.Runtime": "4.3.0",
          "System.Runtime.Extensions": "4.3.0",
          "System.Threading": "4.3.0"
        }
      },
      "System.Console": {
        "type": "Transitive",
        "resolved": "4.3.0",
        "contentHash": "DHDrIxiqk1h03m6khKWV2X8p/uvN79rgSqpilL6uzpmSfxfU5ng8VcPtW4qsDsQDHiTv6IPV9TmD5M/vElPNLg==",
        "dependencies": {
          "Microsoft.NETCore.Platforms": "1.1.0",
          "Microsoft.NETCore.Targets": "1.1.0",
          "System.IO": "4.3.0",
          "System.Runtime": "4.3.0",
          "System.Text.Encoding": "4.3.0"
        }
      },
      "System.Diagnostics.Debug": {
        "type": "Transitive",
        "resolved": "4.3.0",
        "contentHash": "ZUhUOdqmaG5Jk3Xdb8xi5kIyQYAA4PnTNlHx1mu9ZY3qv4ELIdKbnL/akbGaKi2RnNUWaZsAs31rvzFdewTj2g==",
        "dependencies": {
          "Microsoft.NETCore.Platforms": "1.1.0",
          "Microsoft.NETCore.Targets": "1.1.0",
          "System.Runtime": "4.3.0"
        }
      },
      "System.Diagnostics.DiagnosticSource": {
        "type": "Transitive",
        "resolved": "4.3.0",
        "contentHash": "tD6kosZnTAGdrEa0tZSuFyunMbt/5KYDnHdndJYGqZoNy00XVXyACd5d6KnE1YgYv3ne2CjtAfNXo/fwEhnKUA==",
        "dependencies": {
          "System.Collections": "4.3.0",
          "System.Diagnostics.Tracing": "4.3.0",
          "System.Reflection": "4.3.0",
          "System.Runtime": "4.3.0",
          "System.Threading": "4.3.0"
        }
      },
      "System.Diagnostics.TraceSource": {
        "type": "Transitive",
        "resolved": "4.3.0",
        "contentHash": "VnYp1NxGx8Ww731y2LJ1vpfb/DKVNKEZ8Jsh5SgQTZREL/YpWRArgh9pI8CDLmgHspZmLL697CaLvH85qQpRiw==",
        "dependencies": {
          "Microsoft.NETCore.Platforms": "1.1.0",
          "System.Collections": "4.3.0",
          "System.Diagnostics.Debug": "4.3.0",
          "System.Globalization": "4.3.0",
          "System.Resources.ResourceManager": "4.3.0",
          "System.Runtime": "4.3.0",
          "System.Runtime.Extensions": "4.3.0",
          "System.Threading": "4.3.0",
          "runtime.native.System": "4.3.0"
        }
      },
      "System.Diagnostics.Tracing": {
        "type": "Transitive",
        "resolved": "4.3.0",
        "contentHash": "rswfv0f/Cqkh78rA5S8eN8Neocz234+emGCtTF3lxPY96F+mmmUen6tbn0glN6PMvlKQb9bPAY5e9u7fgPTkKw==",
        "dependencies": {
          "Microsoft.NETCore.Platforms": "1.1.0",
          "Microsoft.NETCore.Targets": "1.1.0",
          "System.Runtime": "4.3.0"
        }
      },
      "System.Dynamic.Runtime": {
        "type": "Transitive",
        "resolved": "4.3.0",
        "contentHash": "SNVi1E/vfWUAs/WYKhE9+qlS6KqK0YVhnlT0HQtr8pMIA8YX3lwy3uPMownDwdYISBdmAF/2holEIldVp85Wag==",
        "dependencies": {
          "System.Collections": "4.3.0",
          "System.Diagnostics.Debug": "4.3.0",
          "System.Linq": "4.3.0",
          "System.Linq.Expressions": "4.3.0",
          "System.ObjectModel": "4.3.0",
          "System.Reflection": "4.3.0",
          "System.Reflection.Emit": "4.3.0",
          "System.Reflection.Emit.ILGeneration": "4.3.0",
          "System.Reflection.Primitives": "4.3.0",
          "System.Reflection.TypeExtensions": "4.3.0",
          "System.Resources.ResourceManager": "4.3.0",
          "System.Runtime": "4.3.0",
          "System.Runtime.Extensions": "4.3.0",
          "System.Threading": "4.3.0"
        }
      },
      "System.Globalization": {
        "type": "Transitive",
        "resolved": "4.3.0",
        "contentHash": "kYdVd2f2PAdFGblzFswE4hkNANJBKRmsfa2X5LG2AcWE1c7/4t0pYae1L8vfZ5xvE2nK/R9JprtToA61OSHWIg==",
        "dependencies": {
          "Microsoft.NETCore.Platforms": "1.1.0",
          "Microsoft.NETCore.Targets": "1.1.0",
          "System.Runtime": "4.3.0"
        }
      },
      "System.Globalization.Calendars": {
        "type": "Transitive",
        "resolved": "4.3.0",
        "contentHash": "GUlBtdOWT4LTV3I+9/PJW+56AnnChTaOqqTLFtdmype/L500M2LIyXgmtd9X2P2VOkmJd5c67H5SaC2QcL1bFA==",
        "dependencies": {
          "Microsoft.NETCore.Platforms": "1.1.0",
          "Microsoft.NETCore.Targets": "1.1.0",
          "System.Globalization": "4.3.0",
          "System.Runtime": "4.3.0"
        }
      },
      "System.Globalization.Extensions": {
        "type": "Transitive",
        "resolved": "4.3.0",
        "contentHash": "FhKmdR6MPG+pxow6wGtNAWdZh7noIOpdD5TwQ3CprzgIE1bBBoim0vbR1+AWsWjQmU7zXHgQo4TWSP6lCeiWcQ==",
        "dependencies": {
          "Microsoft.NETCore.Platforms": "1.1.0",
          "System.Globalization": "4.3.0",
          "System.Resources.ResourceManager": "4.3.0",
          "System.Runtime": "4.3.0",
          "System.Runtime.Extensions": "4.3.0",
          "System.Runtime.InteropServices": "4.3.0"
        }
      },
      "System.IO": {
        "type": "Transitive",
        "resolved": "4.3.0",
        "contentHash": "3qjaHvxQPDpSOYICjUoTsmoq5u6QJAFRUITgeT/4gqkF1bajbSmb1kwSxEA8AHlofqgcKJcM8udgieRNhaJ5Cg==",
        "dependencies": {
          "Microsoft.NETCore.Platforms": "1.1.0",
          "Microsoft.NETCore.Targets": "1.1.0",
          "System.Runtime": "4.3.0",
          "System.Text.Encoding": "4.3.0",
          "System.Threading.Tasks": "4.3.0"
        }
      },
      "System.IO.Abstractions": {
        "type": "Transitive",
        "resolved": "11.0.7",
        "contentHash": "Q67kQFcsdw3of9/kNbv303TYU5MNIGiQvYGsDOjgi7+Ii/HABw7E/TUgMOtwCFiwkZTyEvnHj/m7CEe/ybELfg==",
        "dependencies": {
          "System.IO.FileSystem.AccessControl": "4.7.0"
        }
      },
      "System.IO.Compression": {
        "type": "Transitive",
        "resolved": "4.3.0",
        "contentHash": "YHndyoiV90iu4iKG115ibkhrG+S3jBm8Ap9OwoUAzO5oPDAWcr0SFwQFm0HjM8WkEZWo0zvLTyLmbvTkW1bXgg==",
        "dependencies": {
          "Microsoft.NETCore.Platforms": "1.1.0",
          "System.Buffers": "4.3.0",
          "System.Collections": "4.3.0",
          "System.Diagnostics.Debug": "4.3.0",
          "System.IO": "4.3.0",
          "System.Resources.ResourceManager": "4.3.0",
          "System.Runtime": "4.3.0",
          "System.Runtime.Extensions": "4.3.0",
          "System.Runtime.Handles": "4.3.0",
          "System.Runtime.InteropServices": "4.3.0",
          "System.Text.Encoding": "4.3.0",
          "System.Threading": "4.3.0",
          "System.Threading.Tasks": "4.3.0",
          "runtime.native.System": "4.3.0",
          "runtime.native.System.IO.Compression": "4.3.0"
        }
      },
      "System.IO.FileSystem": {
        "type": "Transitive",
        "resolved": "4.3.0",
        "contentHash": "3wEMARTnuio+ulnvi+hkRNROYwa1kylvYahhcLk4HSoVdl+xxTFVeVlYOfLwrDPImGls0mDqbMhrza8qnWPTdA==",
        "dependencies": {
          "Microsoft.NETCore.Platforms": "1.1.0",
          "Microsoft.NETCore.Targets": "1.1.0",
          "System.IO": "4.3.0",
          "System.IO.FileSystem.Primitives": "4.3.0",
          "System.Runtime": "4.3.0",
          "System.Runtime.Handles": "4.3.0",
          "System.Text.Encoding": "4.3.0",
          "System.Threading.Tasks": "4.3.0"
        }
      },
      "System.IO.FileSystem.AccessControl": {
        "type": "Transitive",
        "resolved": "4.7.0",
        "contentHash": "vMToiarpU81LR1/KZtnT7VDPvqAZfw9oOS5nY6pPP78nGYz3COLsQH3OfzbR+SjTgltd31R6KmKklz/zDpTmzw==",
        "dependencies": {
          "System.Security.AccessControl": "4.7.0",
          "System.Security.Principal.Windows": "4.7.0"
        }
      },
      "System.IO.FileSystem.Primitives": {
        "type": "Transitive",
        "resolved": "4.3.0",
        "contentHash": "6QOb2XFLch7bEc4lIcJH49nJN2HV+OC3fHDgsLVsBVBk3Y4hFAnOBGzJ2lUu7CyDDFo9IBWkSsnbkT6IBwwiMw==",
        "dependencies": {
          "System.Runtime": "4.3.0"
        }
      },
      "System.Linq": {
        "type": "Transitive",
        "resolved": "4.3.0",
        "contentHash": "5DbqIUpsDp0dFftytzuMmc0oeMdQwjcP/EWxsksIz/w1TcFRkZ3yKKz0PqiYFMmEwPSWw+qNVqD7PJ889JzHbw==",
        "dependencies": {
          "System.Collections": "4.3.0",
          "System.Diagnostics.Debug": "4.3.0",
          "System.Resources.ResourceManager": "4.3.0",
          "System.Runtime": "4.3.0",
          "System.Runtime.Extensions": "4.3.0"
        }
      },
      "System.Linq.Expressions": {
        "type": "Transitive",
        "resolved": "4.3.0",
        "contentHash": "PGKkrd2khG4CnlyJwxwwaWWiSiWFNBGlgXvJpeO0xCXrZ89ODrQ6tjEWS/kOqZ8GwEOUATtKtzp1eRgmYNfclg==",
        "dependencies": {
          "System.Collections": "4.3.0",
          "System.Diagnostics.Debug": "4.3.0",
          "System.Globalization": "4.3.0",
          "System.IO": "4.3.0",
          "System.Linq": "4.3.0",
          "System.ObjectModel": "4.3.0",
          "System.Reflection": "4.3.0",
          "System.Reflection.Emit": "4.3.0",
          "System.Reflection.Emit.ILGeneration": "4.3.0",
          "System.Reflection.Emit.Lightweight": "4.3.0",
          "System.Reflection.Extensions": "4.3.0",
          "System.Reflection.Primitives": "4.3.0",
          "System.Reflection.TypeExtensions": "4.3.0",
          "System.Resources.ResourceManager": "4.3.0",
          "System.Runtime": "4.3.0",
          "System.Runtime.Extensions": "4.3.0",
          "System.Threading": "4.3.0"
        }
      },
      "System.Linq.Parallel": {
        "type": "Transitive",
        "resolved": "4.0.1",
        "contentHash": "J7XCa7n2cFn32uLbtceXfBFhgCk5M++50lylHKNbqTiJkw5y4Tglpi6amuJNPCvj9bLzNSI7rs1fi4joLMNRgg==",
        "dependencies": {
          "System.Collections": "4.0.11",
          "System.Collections.Concurrent": "4.0.12",
          "System.Diagnostics.Debug": "4.0.11",
          "System.Diagnostics.Tracing": "4.1.0",
          "System.Linq": "4.1.0",
          "System.Resources.ResourceManager": "4.0.1",
          "System.Runtime": "4.1.0",
          "System.Runtime.Extensions": "4.1.0",
          "System.Threading": "4.0.11",
          "System.Threading.Tasks": "4.0.11"
        }
      },
      "System.Memory": {
        "type": "Transitive",
        "resolved": "4.5.3",
        "contentHash": "3oDzvc/zzetpTKWMShs1AADwZjQ/36HnsufHRPcOjyRAAMLDlu2iD33MBI2opxnezcVUtXyqDXXjoFMOU9c7SA=="
      },
      "System.Net.Http": {
        "type": "Transitive",
        "resolved": "4.3.4",
        "contentHash": "aOa2d51SEbmM+H+Csw7yJOuNZoHkrP2XnAurye5HWYgGVVU54YZDvsLUYRv6h18X3sPnjNCANmN7ZhIPiqMcjA==",
        "dependencies": {
          "Microsoft.NETCore.Platforms": "1.1.1",
          "System.Collections": "4.3.0",
          "System.Diagnostics.Debug": "4.3.0",
          "System.Diagnostics.DiagnosticSource": "4.3.0",
          "System.Diagnostics.Tracing": "4.3.0",
          "System.Globalization": "4.3.0",
          "System.Globalization.Extensions": "4.3.0",
          "System.IO": "4.3.0",
          "System.IO.FileSystem": "4.3.0",
          "System.Net.Primitives": "4.3.0",
          "System.Resources.ResourceManager": "4.3.0",
          "System.Runtime": "4.3.0",
          "System.Runtime.Extensions": "4.3.0",
          "System.Runtime.Handles": "4.3.0",
          "System.Runtime.InteropServices": "4.3.0",
          "System.Security.Cryptography.Algorithms": "4.3.0",
          "System.Security.Cryptography.Encoding": "4.3.0",
          "System.Security.Cryptography.OpenSsl": "4.3.0",
          "System.Security.Cryptography.Primitives": "4.3.0",
          "System.Security.Cryptography.X509Certificates": "4.3.0",
          "System.Text.Encoding": "4.3.0",
          "System.Threading": "4.3.0",
          "System.Threading.Tasks": "4.3.0",
          "runtime.native.System": "4.3.0",
          "runtime.native.System.Net.Http": "4.3.0",
          "runtime.native.System.Security.Cryptography.OpenSsl": "4.3.2"
        }
      },
      "System.Net.Primitives": {
        "type": "Transitive",
        "resolved": "4.3.0",
        "contentHash": "qOu+hDwFwoZPbzPvwut2qATe3ygjeQBDQj91xlsaqGFQUI5i4ZnZb8yyQuLGpDGivEPIt8EJkd1BVzVoP31FXA==",
        "dependencies": {
          "Microsoft.NETCore.Platforms": "1.1.0",
          "Microsoft.NETCore.Targets": "1.1.0",
          "System.Runtime": "4.3.0",
          "System.Runtime.Handles": "4.3.0"
        }
      },
      "System.ObjectModel": {
        "type": "Transitive",
        "resolved": "4.3.0",
        "contentHash": "bdX+80eKv9bN6K4N+d77OankKHGn6CH711a6fcOpMQu2Fckp/Ft4L/kW9WznHpyR0NRAvJutzOMHNNlBGvxQzQ==",
        "dependencies": {
          "System.Collections": "4.3.0",
          "System.Diagnostics.Debug": "4.3.0",
          "System.Resources.ResourceManager": "4.3.0",
          "System.Runtime": "4.3.0",
          "System.Threading": "4.3.0"
        }
      },
      "System.Reflection": {
        "type": "Transitive",
        "resolved": "4.3.0",
        "contentHash": "KMiAFoW7MfJGa9nDFNcfu+FpEdiHpWgTcS2HdMpDvt9saK3y/G4GwprPyzqjFH9NTaGPQeWNHU+iDlDILj96aQ==",
        "dependencies": {
          "Microsoft.NETCore.Platforms": "1.1.0",
          "Microsoft.NETCore.Targets": "1.1.0",
          "System.IO": "4.3.0",
          "System.Reflection.Primitives": "4.3.0",
          "System.Runtime": "4.3.0"
        }
      },
      "System.Reflection.Emit": {
        "type": "Transitive",
        "resolved": "4.3.0",
        "contentHash": "228FG0jLcIwTVJyz8CLFKueVqQK36ANazUManGaJHkO0icjiIypKW7YLWLIWahyIkdh5M7mV2dJepllLyA1SKg==",
        "dependencies": {
          "System.IO": "4.3.0",
          "System.Reflection": "4.3.0",
          "System.Reflection.Emit.ILGeneration": "4.3.0",
          "System.Reflection.Primitives": "4.3.0",
          "System.Runtime": "4.3.0"
        }
      },
      "System.Reflection.Emit.ILGeneration": {
        "type": "Transitive",
        "resolved": "4.3.0",
        "contentHash": "59tBslAk9733NXLrUJrwNZEzbMAcu8k344OYo+wfSVygcgZ9lgBdGIzH/nrg3LYhXceynyvTc8t5/GD4Ri0/ng==",
        "dependencies": {
          "System.Reflection": "4.3.0",
          "System.Reflection.Primitives": "4.3.0",
          "System.Runtime": "4.3.0"
        }
      },
      "System.Reflection.Emit.Lightweight": {
        "type": "Transitive",
        "resolved": "4.3.0",
        "contentHash": "oadVHGSMsTmZsAF864QYN1t1QzZjIcuKU3l2S9cZOwDdDueNTrqq1yRj7koFfIGEnKpt6NjpL3rOzRhs4ryOgA==",
        "dependencies": {
          "System.Reflection": "4.3.0",
          "System.Reflection.Emit.ILGeneration": "4.3.0",
          "System.Reflection.Primitives": "4.3.0",
          "System.Runtime": "4.3.0"
        }
      },
      "System.Reflection.Extensions": {
        "type": "Transitive",
        "resolved": "4.3.0",
        "contentHash": "rJkrJD3kBI5B712aRu4DpSIiHRtr6QlfZSQsb0hYHrDCZORXCFjQfoipo2LaMUHoT9i1B7j7MnfaEKWDFmFQNQ==",
        "dependencies": {
          "Microsoft.NETCore.Platforms": "1.1.0",
          "Microsoft.NETCore.Targets": "1.1.0",
          "System.Reflection": "4.3.0",
          "System.Runtime": "4.3.0"
        }
      },
      "System.Reflection.Metadata": {
        "type": "Transitive",
        "resolved": "1.6.0",
        "contentHash": "COC1aiAJjCoA5GBF+QKL2uLqEBew4JsCkQmoHKbN3TlOZKa2fKLz5CpiRQKDz0RsAOEGsVKqOD5bomsXq/4STQ=="
      },
      "System.Reflection.Primitives": {
        "type": "Transitive",
        "resolved": "4.3.0",
        "contentHash": "5RXItQz5As4xN2/YUDxdpsEkMhvw3e6aNveFXUn4Hl/udNTCNhnKp8lT9fnc3MhvGKh1baak5CovpuQUXHAlIA==",
        "dependencies": {
          "Microsoft.NETCore.Platforms": "1.1.0",
          "Microsoft.NETCore.Targets": "1.1.0",
          "System.Runtime": "4.3.0"
        }
      },
      "System.Reflection.TypeExtensions": {
        "type": "Transitive",
        "resolved": "4.6.0",
        "contentHash": "QdTazwZFwrbACRQz1nV2PBqQCDAG+Wfat3dNBiuDp3JjIZo+SsKGLkSK0hc3+pdprRNKZl59HP3LM4DwDdt0LA=="
      },
      "System.Resources.Extensions": {
        "type": "Transitive",
        "resolved": "4.6.0",
        "contentHash": "6aVCk8oTFZNT3Tx1jjiPi6+aipiJ3qMZYttAREKTRJidP50YvNeOn4PXrqzfA5qC23fLReq2JYp+nJwzj62HGw=="
      },
      "System.Resources.ResourceManager": {
        "type": "Transitive",
        "resolved": "4.3.0",
        "contentHash": "/zrcPkkWdZmI4F92gL/TPumP98AVDu/Wxr3CSJGQQ+XN6wbRZcyfSKVoPo17ilb3iOr0cCRqJInGwNMolqhS8A==",
        "dependencies": {
          "Microsoft.NETCore.Platforms": "1.1.0",
          "Microsoft.NETCore.Targets": "1.1.0",
          "System.Globalization": "4.3.0",
          "System.Reflection": "4.3.0",
          "System.Runtime": "4.3.0"
        }
      },
      "System.Resources.Writer": {
        "type": "Transitive",
        "resolved": "4.0.0",
        "contentHash": "Hz+ZS81dVSNy93YyJhhL3GwzmMhfcQ8FbUooAt9MO4joIe0vPM4gclv0C82ko1tuN/Kw6CvZFLYkgk6n9xvEkg==",
        "dependencies": {
          "System.Collections": "4.0.11",
          "System.IO": "4.1.0",
          "System.Resources.ResourceManager": "4.0.1",
          "System.Runtime": "4.1.0",
          "System.Runtime.Extensions": "4.1.0",
          "System.Text.Encoding": "4.0.11"
        }
      },
      "System.Runtime": {
        "type": "Transitive",
        "resolved": "4.3.0",
        "contentHash": "JufQi0vPQ0xGnAczR13AUFglDyVYt4Kqnz1AZaiKZ5+GICq0/1MH/mO/eAJHt/mHW1zjKBJd7kV26SrxddAhiw==",
        "dependencies": {
          "Microsoft.NETCore.Platforms": "1.1.0",
          "Microsoft.NETCore.Targets": "1.1.0"
        }
      },
      "System.Runtime.CompilerServices.Unsafe": {
        "type": "Transitive",
        "resolved": "4.7.0",
        "contentHash": "IpU1lcHz8/09yDr9N+Juc7SCgNUz+RohkCQI+KsWKR67XxpFr8Z6c8t1iENCXZuRuNCc4HBwme/MDHNVCwyAKg=="
      },
      "System.Runtime.Extensions": {
        "type": "Transitive",
        "resolved": "4.3.0",
        "contentHash": "guW0uK0fn5fcJJ1tJVXYd7/1h5F+pea1r7FLSOz/f8vPEqbR2ZAknuRDvTQ8PzAilDveOxNjSfr0CHfIQfFk8g==",
        "dependencies": {
          "Microsoft.NETCore.Platforms": "1.1.0",
          "Microsoft.NETCore.Targets": "1.1.0",
          "System.Runtime": "4.3.0"
        }
      },
      "System.Runtime.Handles": {
        "type": "Transitive",
        "resolved": "4.3.0",
        "contentHash": "OKiSUN7DmTWeYb3l51A7EYaeNMnvxwE249YtZz7yooT4gOZhmTjIn48KgSsw2k2lYdLgTKNJw/ZIfSElwDRVgg==",
        "dependencies": {
          "Microsoft.NETCore.Platforms": "1.1.0",
          "Microsoft.NETCore.Targets": "1.1.0",
          "System.Runtime": "4.3.0"
        }
      },
      "System.Runtime.InteropServices": {
        "type": "Transitive",
        "resolved": "4.3.0",
        "contentHash": "uv1ynXqiMK8mp1GM3jDqPCFN66eJ5w5XNomaK2XD+TuCroNTLFGeZ+WCmBMcBDyTFKou3P6cR6J/QsaqDp7fGQ==",
        "dependencies": {
          "Microsoft.NETCore.Platforms": "1.1.0",
          "Microsoft.NETCore.Targets": "1.1.0",
          "System.Reflection": "4.3.0",
          "System.Reflection.Primitives": "4.3.0",
          "System.Runtime": "4.3.0",
          "System.Runtime.Handles": "4.3.0"
        }
      },
      "System.Runtime.InteropServices.RuntimeInformation": {
        "type": "Transitive",
        "resolved": "4.3.0",
        "contentHash": "cbz4YJMqRDR7oLeMRbdYv7mYzc++17lNhScCX0goO2XpGWdvAt60CGN+FHdePUEHCe/Jy9jUlvNAiNdM+7jsOw==",
        "dependencies": {
          "System.Reflection": "4.3.0",
          "System.Reflection.Extensions": "4.3.0",
          "System.Resources.ResourceManager": "4.3.0",
          "System.Runtime": "4.3.0",
          "System.Runtime.InteropServices": "4.3.0",
          "System.Threading": "4.3.0",
          "runtime.native.System": "4.3.0"
        }
      },
      "System.Runtime.Loader": {
        "type": "Transitive",
        "resolved": "4.3.0",
        "contentHash": "DHMaRn8D8YCK2GG2pw+UzNxn/OHVfaWx7OTLBD/hPegHZZgcZh3H6seWegrC4BYwsfuGrywIuT+MQs+rPqRLTQ==",
        "dependencies": {
          "System.IO": "4.3.0",
          "System.Reflection": "4.3.0",
          "System.Runtime": "4.3.0"
        }
      },
      "System.Runtime.Numerics": {
        "type": "Transitive",
        "resolved": "4.3.0",
        "contentHash": "yMH+MfdzHjy17l2KESnPiF2dwq7T+xLnSJar7slyimAkUh/gTrS9/UQOtv7xarskJ2/XDSNvfLGOBQPjL7PaHQ==",
        "dependencies": {
          "System.Globalization": "4.3.0",
          "System.Resources.ResourceManager": "4.3.0",
          "System.Runtime": "4.3.0",
          "System.Runtime.Extensions": "4.3.0"
        }
      },
      "System.Runtime.Serialization.Primitives": {
        "type": "Transitive",
        "resolved": "4.1.1",
        "contentHash": "HZ6Du5QrTG8MNJbf4e4qMO3JRAkIboGT5Fk804uZtg3Gq516S7hAqTm2UZKUHa7/6HUGdVy3AqMQKbns06G/cg==",
        "dependencies": {
          "System.Resources.ResourceManager": "4.0.1",
          "System.Runtime": "4.1.0"
        }
      },
      "System.Security.AccessControl": {
        "type": "Transitive",
        "resolved": "4.7.0",
        "contentHash": "JECvTt5aFF3WT3gHpfofL2MNNP6v84sxtXxpqhLBCcDRzqsPBmHhQ6shv4DwwN2tRlzsUxtb3G9M3763rbXKDg==",
        "dependencies": {
          "Microsoft.NETCore.Platforms": "3.1.0",
          "System.Security.Principal.Windows": "4.7.0"
        }
      },
      "System.Security.Cryptography.Algorithms": {
        "type": "Transitive",
        "resolved": "4.3.0",
        "contentHash": "W1kd2Y8mYSCgc3ULTAZ0hOP2dSdG5YauTb1089T0/kRcN2MpSAW1izOFROrJgxSlMn3ArsgHXagigyi+ibhevg==",
        "dependencies": {
          "Microsoft.NETCore.Platforms": "1.1.0",
          "System.Collections": "4.3.0",
          "System.IO": "4.3.0",
          "System.Resources.ResourceManager": "4.3.0",
          "System.Runtime": "4.3.0",
          "System.Runtime.Extensions": "4.3.0",
          "System.Runtime.Handles": "4.3.0",
          "System.Runtime.InteropServices": "4.3.0",
          "System.Runtime.Numerics": "4.3.0",
          "System.Security.Cryptography.Encoding": "4.3.0",
          "System.Security.Cryptography.Primitives": "4.3.0",
          "System.Text.Encoding": "4.3.0",
          "runtime.native.System.Security.Cryptography.Apple": "4.3.0",
          "runtime.native.System.Security.Cryptography.OpenSsl": "4.3.0"
        }
      },
      "System.Security.Cryptography.Cng": {
        "type": "Transitive",
        "resolved": "4.3.0",
        "contentHash": "03idZOqFlsKRL4W+LuCpJ6dBYDUWReug6lZjBa3uJWnk5sPCUXckocevTaUA8iT/MFSrY/2HXkOt753xQ/cf8g==",
        "dependencies": {
          "Microsoft.NETCore.Platforms": "1.1.0",
          "System.IO": "4.3.0",
          "System.Resources.ResourceManager": "4.3.0",
          "System.Runtime": "4.3.0",
          "System.Runtime.Extensions": "4.3.0",
          "System.Runtime.Handles": "4.3.0",
          "System.Runtime.InteropServices": "4.3.0",
          "System.Security.Cryptography.Algorithms": "4.3.0",
          "System.Security.Cryptography.Encoding": "4.3.0",
          "System.Security.Cryptography.Primitives": "4.3.0",
          "System.Text.Encoding": "4.3.0"
        }
      },
      "System.Security.Cryptography.Csp": {
        "type": "Transitive",
        "resolved": "4.3.0",
        "contentHash": "X4s/FCkEUnRGnwR3aSfVIkldBmtURMhmexALNTwpjklzxWU7yjMk7GHLKOZTNkgnWnE0q7+BCf9N2LVRWxewaA==",
        "dependencies": {
          "Microsoft.NETCore.Platforms": "1.1.0",
          "System.IO": "4.3.0",
          "System.Reflection": "4.3.0",
          "System.Resources.ResourceManager": "4.3.0",
          "System.Runtime": "4.3.0",
          "System.Runtime.Extensions": "4.3.0",
          "System.Runtime.Handles": "4.3.0",
          "System.Runtime.InteropServices": "4.3.0",
          "System.Security.Cryptography.Algorithms": "4.3.0",
          "System.Security.Cryptography.Encoding": "4.3.0",
          "System.Security.Cryptography.Primitives": "4.3.0",
          "System.Text.Encoding": "4.3.0",
          "System.Threading": "4.3.0"
        }
      },
      "System.Security.Cryptography.Encoding": {
        "type": "Transitive",
        "resolved": "4.3.0",
        "contentHash": "1DEWjZZly9ae9C79vFwqaO5kaOlI5q+3/55ohmq/7dpDyDfc8lYe7YVxJUZ5MF/NtbkRjwFRo14yM4OEo9EmDw==",
        "dependencies": {
          "Microsoft.NETCore.Platforms": "1.1.0",
          "System.Collections": "4.3.0",
          "System.Collections.Concurrent": "4.3.0",
          "System.Linq": "4.3.0",
          "System.Resources.ResourceManager": "4.3.0",
          "System.Runtime": "4.3.0",
          "System.Runtime.Extensions": "4.3.0",
          "System.Runtime.Handles": "4.3.0",
          "System.Runtime.InteropServices": "4.3.0",
          "System.Security.Cryptography.Primitives": "4.3.0",
          "System.Text.Encoding": "4.3.0",
          "runtime.native.System.Security.Cryptography.OpenSsl": "4.3.0"
        }
      },
      "System.Security.Cryptography.OpenSsl": {
        "type": "Transitive",
        "resolved": "4.3.0",
        "contentHash": "h4CEgOgv5PKVF/HwaHzJRiVboL2THYCou97zpmhjghx5frc7fIvlkY1jL+lnIQyChrJDMNEXS6r7byGif8Cy4w==",
        "dependencies": {
          "System.Collections": "4.3.0",
          "System.IO": "4.3.0",
          "System.Resources.ResourceManager": "4.3.0",
          "System.Runtime": "4.3.0",
          "System.Runtime.Extensions": "4.3.0",
          "System.Runtime.Handles": "4.3.0",
          "System.Runtime.InteropServices": "4.3.0",
          "System.Runtime.Numerics": "4.3.0",
          "System.Security.Cryptography.Algorithms": "4.3.0",
          "System.Security.Cryptography.Encoding": "4.3.0",
          "System.Security.Cryptography.Primitives": "4.3.0",
          "System.Text.Encoding": "4.3.0",
          "runtime.native.System.Security.Cryptography.OpenSsl": "4.3.0"
        }
      },
      "System.Security.Cryptography.Primitives": {
        "type": "Transitive",
        "resolved": "4.3.0",
        "contentHash": "7bDIyVFNL/xKeFHjhobUAQqSpJq9YTOpbEs6mR233Et01STBMXNAc/V+BM6dwYGc95gVh/Zf+iVXWzj3mE8DWg==",
        "dependencies": {
          "System.Diagnostics.Debug": "4.3.0",
          "System.Globalization": "4.3.0",
          "System.IO": "4.3.0",
          "System.Resources.ResourceManager": "4.3.0",
          "System.Runtime": "4.3.0",
          "System.Threading": "4.3.0",
          "System.Threading.Tasks": "4.3.0"
        }
      },
      "System.Security.Cryptography.X509Certificates": {
        "type": "Transitive",
        "resolved": "4.3.0",
        "contentHash": "t2Tmu6Y2NtJ2um0RtcuhP7ZdNNxXEgUm2JeoA/0NvlMjAhKCnM1NX07TDl3244mVp3QU6LPEhT3HTtH1uF7IYw==",
        "dependencies": {
          "Microsoft.NETCore.Platforms": "1.1.0",
          "System.Collections": "4.3.0",
          "System.Diagnostics.Debug": "4.3.0",
          "System.Globalization": "4.3.0",
          "System.Globalization.Calendars": "4.3.0",
          "System.IO": "4.3.0",
          "System.IO.FileSystem": "4.3.0",
          "System.IO.FileSystem.Primitives": "4.3.0",
          "System.Resources.ResourceManager": "4.3.0",
          "System.Runtime": "4.3.0",
          "System.Runtime.Extensions": "4.3.0",
          "System.Runtime.Handles": "4.3.0",
          "System.Runtime.InteropServices": "4.3.0",
          "System.Runtime.Numerics": "4.3.0",
          "System.Security.Cryptography.Algorithms": "4.3.0",
          "System.Security.Cryptography.Cng": "4.3.0",
          "System.Security.Cryptography.Csp": "4.3.0",
          "System.Security.Cryptography.Encoding": "4.3.0",
          "System.Security.Cryptography.OpenSsl": "4.3.0",
          "System.Security.Cryptography.Primitives": "4.3.0",
          "System.Text.Encoding": "4.3.0",
          "System.Threading": "4.3.0",
          "runtime.native.System": "4.3.0",
          "runtime.native.System.Net.Http": "4.3.0",
          "runtime.native.System.Security.Cryptography.OpenSsl": "4.3.0"
        }
      },
      "System.Security.Principal.Windows": {
        "type": "Transitive",
        "resolved": "4.7.0",
        "contentHash": "ojD0PX0XhneCsUbAZVKdb7h/70vyYMDYs85lwEI+LngEONe/17A0cFaRFqZU+sOEidcVswYWikYOQ9PPfjlbtQ=="
      },
      "System.Text.Encoding": {
        "type": "Transitive",
        "resolved": "4.3.0",
        "contentHash": "BiIg+KWaSDOITze6jGQynxg64naAPtqGHBwDrLaCtixsa5bKiR8dpPOHA7ge3C0JJQizJE+sfkz1wV+BAKAYZw==",
        "dependencies": {
          "Microsoft.NETCore.Platforms": "1.1.0",
          "Microsoft.NETCore.Targets": "1.1.0",
          "System.Runtime": "4.3.0"
        }
      },
      "System.Text.Encoding.CodePages": {
        "type": "Transitive",
        "resolved": "4.5.1",
        "contentHash": "4J2JQXbftjPMppIHJ7IC+VXQ9XfEagN92vZZNoG12i+zReYlim5dMoXFC1Zzg7tsnKDM7JPo5bYfFK4Jheq44w==",
        "dependencies": {
          "Microsoft.NETCore.Platforms": "2.1.2",
          "System.Runtime.CompilerServices.Unsafe": "4.5.2"
        }
      },
      "System.Text.Encoding.Extensions": {
        "type": "Transitive",
        "resolved": "4.3.0",
        "contentHash": "YVMK0Bt/A43RmwizJoZ22ei2nmrhobgeiYwFzC4YAN+nue8RF6djXDMog0UCn+brerQoYVyaS+ghy9P/MUVcmw==",
        "dependencies": {
          "Microsoft.NETCore.Platforms": "1.1.0",
          "Microsoft.NETCore.Targets": "1.1.0",
          "System.Runtime": "4.3.0",
          "System.Text.Encoding": "4.3.0"
        }
      },
      "System.Text.RegularExpressions": {
        "type": "Transitive",
        "resolved": "4.3.0",
        "contentHash": "RpT2DA+L660cBt1FssIE9CAGpLFdFPuheB7pLpKpn6ZXNby7jDERe8Ua/Ne2xGiwLVG2JOqziiaVCGDon5sKFA==",
        "dependencies": {
          "System.Runtime": "4.3.0"
        }
      },
      "System.Threading": {
        "type": "Transitive",
        "resolved": "4.3.0",
        "contentHash": "VkUS0kOBcUf3Wwm0TSbrevDDZ6BlM+b/HRiapRFWjM5O0NS0LviG0glKmFK+hhPDd1XFeSdU1GmlLhb2CoVpIw==",
        "dependencies": {
          "System.Runtime": "4.3.0",
          "System.Threading.Tasks": "4.3.0"
        }
      },
      "System.Threading.Tasks": {
        "type": "Transitive",
        "resolved": "4.3.0",
        "contentHash": "LbSxKEdOUhVe8BezB/9uOGGppt+nZf6e1VFyw6v3DN6lqitm0OSn2uXMOdtP0M3W4iMcqcivm2J6UgqiwwnXiA==",
        "dependencies": {
          "Microsoft.NETCore.Platforms": "1.1.0",
          "Microsoft.NETCore.Targets": "1.1.0",
          "System.Runtime": "4.3.0"
        }
      },
      "System.Threading.Tasks.Dataflow": {
        "type": "Transitive",
        "resolved": "4.9.0",
        "contentHash": "dTS+3D/GtG2/Pvc3E5YzVvAa7aQJgLDlZDIzukMOJjYudVOQOUXEU68y6Zi3Nn/jqIeB5kOCwrGbQFAKHVzXEQ=="
      },
      "System.Threading.Tasks.Extensions": {
        "type": "Transitive",
        "resolved": "4.5.3",
        "contentHash": "+MvhNtcvIbqmhANyKu91jQnvIRVSTiaOiFNfKWwXGHG48YAb4I/TyH8spsySiPYla7gKal5ZnF3teJqZAximyQ=="
      },
      "System.Threading.Thread": {
        "type": "Transitive",
        "resolved": "4.0.0",
        "contentHash": "gIdJqDXlOr5W9zeqFErLw3dsOsiShSCYtF9SEHitACycmvNvY8odf9kiKvp6V7aibc8C4HzzNBkWXjyfn7plbQ==",
        "dependencies": {
          "System.Runtime": "4.1.0"
        }
      },
      "System.Threading.Timer": {
        "type": "Transitive",
        "resolved": "4.0.1",
        "contentHash": "saGfUV8uqVW6LeURiqxcGhZ24PzuRNaUBtbhVeuUAvky1naH395A/1nY0P2bWvrw/BreRtIB/EzTDkGBpqCwEw==",
        "dependencies": {
          "Microsoft.NETCore.Platforms": "1.0.1",
          "Microsoft.NETCore.Targets": "1.0.1",
          "System.Runtime": "4.1.0"
        }
      },
      "System.Xml.ReaderWriter": {
        "type": "Transitive",
        "resolved": "4.3.0",
        "contentHash": "GrprA+Z0RUXaR4N7/eW71j1rgMnEnEVlgii49GZyAjTH7uliMnrOU3HNFBr6fEDBCJCIdlVNq9hHbaDR621XBA==",
        "dependencies": {
          "System.Collections": "4.3.0",
          "System.Diagnostics.Debug": "4.3.0",
          "System.Globalization": "4.3.0",
          "System.IO": "4.3.0",
          "System.IO.FileSystem": "4.3.0",
          "System.IO.FileSystem.Primitives": "4.3.0",
          "System.Resources.ResourceManager": "4.3.0",
          "System.Runtime": "4.3.0",
          "System.Runtime.Extensions": "4.3.0",
          "System.Runtime.InteropServices": "4.3.0",
          "System.Text.Encoding": "4.3.0",
          "System.Text.Encoding.Extensions": "4.3.0",
          "System.Text.RegularExpressions": "4.3.0",
          "System.Threading.Tasks": "4.3.0",
          "System.Threading.Tasks.Extensions": "4.3.0"
        }
      },
      "System.Xml.XmlDocument": {
        "type": "Transitive",
        "resolved": "4.3.0",
        "contentHash": "lJ8AxvkX7GQxpC6GFCeBj8ThYVyQczx2+f/cWHJU8tjS7YfI6Cv6bon70jVEgs2CiFbmmM8b9j1oZVx0dSI2Ww==",
        "dependencies": {
          "System.Collections": "4.3.0",
          "System.Diagnostics.Debug": "4.3.0",
          "System.Globalization": "4.3.0",
          "System.IO": "4.3.0",
          "System.Resources.ResourceManager": "4.3.0",
          "System.Runtime": "4.3.0",
          "System.Runtime.Extensions": "4.3.0",
          "System.Text.Encoding": "4.3.0",
          "System.Threading": "4.3.0",
          "System.Xml.ReaderWriter": "4.3.0"
        }
      },
      "Validation": {
        "type": "Transitive",
        "resolved": "2.4.18",
        "contentHash": "NfvWJ1QeuZ1FQCkqgXTu1cOkRkbNCfxs4Tat+abXLwom6OXbULVhRGp34BTvVB4XPxj6VIAl7KfLfStXMt/Ehw=="
      },
      "xunit.abstractions": {
        "type": "Transitive",
        "resolved": "2.0.3",
        "contentHash": "pot1I4YOxlWjIb5jmwvvQNbTrZ3lJQ+jUGkGjWE3hEFM0l5gOnBWS+H3qsex68s5cO52g+44vpGzhAt+42vwKg=="
      },
      "xunit.analyzers": {
        "type": "Transitive",
        "resolved": "0.10.0",
        "contentHash": "4/IDFCJfIeg6bix9apmUtIMwvOsiwqdEexeO/R2D4GReIGPLIRODTpId/l4LRSrAJk9lEO3Zx1H0Zx6uohJDNg=="
      },
      "xunit.assert": {
        "type": "Transitive",
        "resolved": "2.4.1",
        "contentHash": "O/Oe0BS5RmSsM+LQOb041TzuPo5MdH2Rov+qXGS37X+KFG1Hxz7kopYklM5+1Y+tRGeXrOx5+Xne1RuqLFQoyQ==",
        "dependencies": {
          "NETStandard.Library": "1.6.1"
        }
      },
      "xunit.core": {
        "type": "Transitive",
        "resolved": "2.4.1",
        "contentHash": "Zsj5OMU6JasNGERXZy8s72+pcheG6Q15atS5XpZXqAtULuyQiQ6XNnUsp1gyfC6WgqScqMvySiEHmHcOG6Eg0Q==",
        "dependencies": {
          "xunit.extensibility.core": "[2.4.1]",
          "xunit.extensibility.execution": "[2.4.1]"
        }
      },
      "xunit.extensibility.core": {
        "type": "Transitive",
        "resolved": "2.4.1",
        "contentHash": "yKZKm/8QNZnBnGZFD9SewkllHBiK0DThybQD/G4PiAmQjKtEZyHi6ET70QPU9KtSMJGRYS6Syk7EyR2EVDU4Kg==",
        "dependencies": {
          "NETStandard.Library": "1.6.1",
          "xunit.abstractions": "2.0.3"
        }
      },
      "xunit.extensibility.execution": {
        "type": "Transitive",
        "resolved": "2.4.1",
        "contentHash": "7e/1jqBpcb7frLkB6XDrHCGXAbKN4Rtdb88epYxCSRQuZDRW8UtTfdTEVpdTl8s4T56e07hOBVd4G0OdCxIY2A==",
        "dependencies": {
          "NETStandard.Library": "1.6.1",
          "xunit.extensibility.core": "[2.4.1]"
        }
      },
      "stryker": {
        "type": "Project",
        "dependencies": {
<<<<<<< HEAD
          "Buildalyzer": "2.5.1",
          "DotNet.Glob": "3.0.5",
=======
          "Buildalyzer": "3.0.0",
          "DotNet.Glob": "3.0.9",
>>>>>>> ece74f3f
          "LibGit2Sharp": "0.26.2",
          "Microsoft.CodeAnalysis.CSharp": "3.6.0",
          "Microsoft.Extensions.Configuration": "3.1.4",
          "Microsoft.Extensions.Configuration.Json": "3.1.4",
          "Microsoft.Extensions.Logging": "3.1.4",
          "Microsoft.TestPlatform": "16.6.1",
          "Microsoft.TestPlatform.ObjectModel": "16.6.1",
          "Microsoft.TestPlatform.Portable": "16.6.1",
          "Microsoft.TestPlatform.TranslationLayer": "16.6.1",
          "Microsoft.Web.LibraryManager.Build": "2.1.76",
          "Mono.Cecil": "0.11.2",
          "Newtonsoft.Json": "12.0.3",
          "Serilog": "2.9.0",
          "Serilog.Extensions.Logging": "3.0.1",
          "Serilog.Extensions.Logging.File": "2.0.0",
          "Serilog.Sinks.Console": "3.1.1",
          "Stryker.DataCollector": "0.18.0",
          "System.IO.Abstractions": "11.0.7"
        }
      },
      "stryker.datacollector": {
        "type": "Project",
        "dependencies": {
          "Microsoft.TestPlatform.ObjectModel": "16.6.1"
        }
      }
    }
  }
}<|MERGE_RESOLUTION|>--- conflicted
+++ resolved
@@ -123,8 +123,8 @@
       },
       "DotNet.Glob": {
         "type": "Transitive",
-        "resolved": "3.0.5",
-        "contentHash": "YyRz7scXLFgGv7KfYDeHvFcJIC+rHdDuB6z5hSf5JcUDD9Mgg/MhnpS4VMtXkYTR7OdAXChnojUFZ1Xef8xWGg=="
+        "resolved": "3.0.9",
+        "contentHash": "tfISNzB/4pmCCWFwaloMUaKddzLa0UJ6RxWSfVhY4a69smqhth3DlyM72/fFI2wsbHPbWQUFYan1F3YiOugkoA=="
       },
       "LibGit2Sharp": {
         "type": "Transitive",
@@ -1640,13 +1640,8 @@
       "stryker": {
         "type": "Project",
         "dependencies": {
-<<<<<<< HEAD
-          "Buildalyzer": "2.5.1",
-          "DotNet.Glob": "3.0.5",
-=======
           "Buildalyzer": "3.0.0",
           "DotNet.Glob": "3.0.9",
->>>>>>> ece74f3f
           "LibGit2Sharp": "0.26.2",
           "Microsoft.CodeAnalysis.CSharp": "3.6.0",
           "Microsoft.Extensions.Configuration": "3.1.4",
@@ -1663,7 +1658,7 @@
           "Serilog.Extensions.Logging": "3.0.1",
           "Serilog.Extensions.Logging.File": "2.0.0",
           "Serilog.Sinks.Console": "3.1.1",
-          "Stryker.DataCollector": "0.18.0",
+          "Stryker.DataCollector": "0.16.1",
           "System.IO.Abstractions": "11.0.7"
         }
       },
