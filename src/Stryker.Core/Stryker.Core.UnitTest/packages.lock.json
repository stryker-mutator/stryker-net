{
  "version": 1,
  "dependencies": {
    ".NETCoreApp,Version=v3.1": {
      "Microsoft.CodeCoverage": {
        "type": "Direct",
        "requested": "[16.7.1, )",
        "resolved": "16.7.1",
        "contentHash": "PhSppbk+kvAyD9yGJIcBRJ/XYwY+21YK88l22PGTtixaxNdjnx1idVKh88LCGwKaTL8HhlnQ41VmBiBdZJzIQw=="
      },
      "Microsoft.NET.Test.Sdk": {
        "type": "Direct",
        "requested": "[16.7.1, )",
        "resolved": "16.7.1",
        "contentHash": "7T3XYuLT2CRMZXwlp8p4cEEf6y7VifxTdKwYNzCYp31CN4iyrcDKneIJvNTo0YVnTxJn+CSlGVlUnZHUlAwt9A==",
        "dependencies": {
          "Microsoft.CodeCoverage": "16.7.1",
          "Microsoft.TestPlatform.TestHost": "16.7.1"
        }
      },
      "Moq": {
        "type": "Direct",
        "requested": "[4.14.5, )",
        "resolved": "4.14.5",
        "contentHash": "g/TLN+z6Fjd1E3DAUDbBI3nZcNDUXGKGEmImYqJdZ9TzvjME9KkE4BfV4vsKSXm3Of/C0y+rQKW3/5QSCeTUPA==",
        "dependencies": {
          "Castle.Core": "4.4.0",
          "System.Threading.Tasks.Extensions": "4.5.1"
        }
      },
      "Shouldly": {
        "type": "Direct",
        "requested": "[3.0.2, )",
        "resolved": "3.0.2",
        "contentHash": "G3+8o4VlT1VsB6hs/ESSDqyLNNHVJuIKCfi/7Ix3mviuqNhOdHTdmJym+04+E3Pj//LmCEfJkOUDrAursHfYew==",
        "dependencies": {
          "Microsoft.CSharp": "4.3.0",
          "System.Dynamic.Runtime": "4.3.0",
          "System.Reflection.TypeExtensions": "4.3.0"
        }
      },
      "System.IO.Abstractions.TestingHelpers": {
        "type": "Direct",
        "requested": "[12.1.1, )",
        "resolved": "12.1.1",
        "contentHash": "3ETzn37oxpsTfJ5kT/u5ddl3ZUr1eqIygPSYNaL3Rzl4Mw4EUqWDoZgvC3krUFTj4KcV3sIu0CDBYTJLhJSk8w==",
        "dependencies": {
          "System.IO.Abstractions": "12.1.1"
        }
      },
      "xunit": {
        "type": "Direct",
        "requested": "[2.4.1, )",
        "resolved": "2.4.1",
        "contentHash": "XNR3Yz9QTtec16O0aKcO6+baVNpXmOnPUxDkCY97J+8krUYxPvXT1szYYEUdKk4sB8GOI2YbAjRIOm8ZnXRfzQ==",
        "dependencies": {
          "xunit.analyzers": "0.10.0",
          "xunit.assert": "[2.4.1]",
          "xunit.core": "[2.4.1]"
        }
      },
      "xunit.runner.visualstudio": {
        "type": "Direct",
        "requested": "[2.4.1, )",
        "resolved": "2.4.1",
        "contentHash": "mBXd1lp1TQr4to2nFv+c4Tf+RnPoQPKglzwLdbdirOUxRaJsCUNDUx2y7E6j9ajgISlTTp1CydFBZCRCUIrwDg==",
        "dependencies": {
          "Microsoft.NET.Test.Sdk": "15.0.0"
        }
      },
      "Xunit.SkippableFact": {
        "type": "Direct",
        "requested": "[1.4.13, )",
        "resolved": "1.4.13",
        "contentHash": "IyzZNvJEtXGlXrzxDiSbtH5Lyxf4iJdRQADuyjGdDf00LjXRLJwIoezQNFhFGKTMtvk8IIgaSHxW4mAV4O7b8A==",
        "dependencies": {
          "Validation": "2.4.18",
          "xunit.extensibility.execution": "2.4.0"
        }
      },
      "Buildalyzer": {
        "type": "Transitive",
        "resolved": "3.0.1",
        "contentHash": "WxXxlfoF8O2El7AN4CWshL3+L7em7yAT/MiOX+eySG2dzsdLw1/5z75xEuSOt1kvJtQce3xpIzr+z4g02aJ3wQ==",
        "dependencies": {
          "Buildalyzer.Logger": "3.0.1",
          "MSBuild.StructuredLogger": "2.1.133",
          "Microsoft.Build": "16.5.0",
          "Microsoft.Build.Framework": "16.5.0",
          "Microsoft.Build.Tasks.Core": "16.5.0",
          "Microsoft.Build.Utilities.Core": "16.5.0",
          "Microsoft.Extensions.DependencyModel": "2.1.0",
          "Microsoft.Extensions.Logging": "2.1.1",
          "Microsoft.Extensions.Logging.Abstractions": "2.1.1",
          "MsBuildPipeLogger.Server": "1.1.3",
          "System.Reflection.TypeExtensions": "4.6.0"
        }
      },
      "Buildalyzer.Logger": {
        "type": "Transitive",
        "resolved": "3.0.1",
        "contentHash": "L6Y8hXDTGJUyNivg5DCgH36r/dwknJa5J05iT6IYyQZgOzQLDAWuXODUAaL7FPR2+43cSp0ioja0p/fhDF5Y+g==",
        "dependencies": {
          "NETStandard.Library": "1.6.1"
        }
      },
      "Castle.Core": {
        "type": "Transitive",
        "resolved": "4.4.0",
        "contentHash": "b5rRL5zeaau1y/5hIbI+6mGw3cwun16YjkHZnV9RRT5UyUIFsgLmNXJ0YnIN9p8Hw7K7AbG1q1UclQVU3DinAQ==",
        "dependencies": {
          "NETStandard.Library": "1.6.1",
          "System.Collections.Specialized": "4.3.0",
          "System.ComponentModel": "4.3.0",
          "System.ComponentModel.TypeConverter": "4.3.0",
          "System.Diagnostics.TraceSource": "4.3.0",
          "System.Dynamic.Runtime": "4.3.0",
          "System.Reflection": "4.3.0",
          "System.Reflection.Emit": "4.3.0",
          "System.Reflection.TypeExtensions": "4.3.0",
          "System.Xml.XmlDocument": "4.3.0"
        }
      },
      "DotNet.Glob": {
        "type": "Transitive",
        "resolved": "3.1.0",
        "contentHash": "i6x0hDsFWg6Ke2isaNAcHQ9ChxBvTJu2cSmBY+Jtjiv2W4q6y9QlA3JKYuZqJ573TAZmpAn65Qf3sRpjvZ1gmw=="
      },
      "LibGit2Sharp": {
        "type": "Transitive",
        "resolved": "0.26.2",
        "contentHash": "qHLhuI8VEtMf7jiurT/Ypquh37S6ngllCx+aq9uqOY2evok7Fb2AzhJgvNctsXOzHaJwveBs+30sPQJFn/pISg==",
        "dependencies": {
          "LibGit2Sharp.NativeBinaries": "[2.0.306]"
        }
      },
      "LibGit2Sharp.NativeBinaries": {
        "type": "Transitive",
        "resolved": "2.0.306",
        "contentHash": "LY9nyPE2X/eLl69ttuDPFFlKR8b5KXlqYej1YR1YmqmhF8Izo+vPX90q5ouOO5YGCf5d4lDUOC0x2yMWw00P7Q=="
      },
      "Microsoft.Build": {
        "type": "Transitive",
        "resolved": "16.5.0",
        "contentHash": "617wsdkrRXuBGv0151zLF2ydeAlTIDUMiUFvkNbOfqIuQVvs16zvs/dXylOLUiHGeCCzQTbHhJW4p5I2sb2ZQw==",
        "dependencies": {
          "Microsoft.Build.Framework": "16.5.0",
          "Microsoft.Win32.Registry": "4.3.0",
          "System.Collections.Immutable": "1.5.0",
          "System.Diagnostics.TraceSource": "4.0.0",
          "System.Memory": "4.5.3",
          "System.Reflection.Metadata": "1.6.0",
          "System.Reflection.TypeExtensions": "4.1.0",
          "System.Runtime.Loader": "4.0.0",
          "System.Security.Principal.Windows": "4.3.0",
          "System.Text.Encoding.CodePages": "4.0.1",
          "System.Threading.Tasks.Dataflow": "4.9.0"
        }
      },
      "Microsoft.Build.Framework": {
        "type": "Transitive",
        "resolved": "16.5.0",
        "contentHash": "K0hfdWy+0p8DJXxzpNc4T5zHm4hf9QONAvyzvw3utKExmxRBShtV/+uHVYTblZWk+rIHNEHeglyXMmqfSshdFA==",
        "dependencies": {
          "System.Runtime.Serialization.Primitives": "4.1.1",
          "System.Threading.Thread": "4.0.0"
        }
      },
      "Microsoft.Build.Tasks.Core": {
        "type": "Transitive",
        "resolved": "16.5.0",
        "contentHash": "ZD+zrvBB+xYcFJZv4lOdLPoab/dtb9TkQxR3ZWN9NauiHZcxVsawKFqMNO+lZyt+4jS6fib3dkpB7T3beds81g==",
        "dependencies": {
          "Microsoft.Build.Framework": "16.5.0",
          "Microsoft.Build.Utilities.Core": "16.5.0",
          "Microsoft.Win32.Registry": "4.3.0",
          "System.CodeDom": "4.4.0",
          "System.Collections.Immutable": "1.5.0",
          "System.Linq.Parallel": "4.0.1",
          "System.Net.Http": "4.3.4",
          "System.Reflection.Metadata": "1.6.0",
          "System.Reflection.TypeExtensions": "4.1.0",
          "System.Resources.Extensions": "4.6.0",
          "System.Resources.Writer": "4.0.0",
          "System.Threading.Tasks.Dataflow": "4.9.0"
        }
      },
      "Microsoft.Build.Utilities.Core": {
        "type": "Transitive",
        "resolved": "16.5.0",
        "contentHash": "qNUZa97jvJQ2Y7bpljQslxszVEAm+8xZuni59oJPVMaZ1q3n8YnhJwoROnmYBGm1Qyhbq3d6BsO2+MyHpfCHUQ==",
        "dependencies": {
          "Microsoft.Build.Framework": "16.5.0",
          "Microsoft.Win32.Registry": "4.3.0",
          "System.Collections.Immutable": "1.5.0",
          "System.Text.Encoding.CodePages": "4.0.1"
        }
      },
      "Microsoft.CodeAnalysis.Analyzers": {
        "type": "Transitive",
        "resolved": "3.0.0",
        "contentHash": "ojG5pGAhTPmjxRGTNvuszO3H8XPZqksDwr9xLd4Ae/JBjZZdl6GuoLk7uLMf+o7yl5wO0TAqoWcEKkEWqrZE5g=="
      },
      "Microsoft.CodeAnalysis.Common": {
        "type": "Transitive",
        "resolved": "3.7.0",
        "contentHash": "SFEdnbw8204hTlde3JePYSIpNX58h/MMXa7LctUsUDigWMR8Ar9gE8LnsLqAIFM0O33JEuQbJ0G4Sat+cPGldw==",
        "dependencies": {
          "Microsoft.CodeAnalysis.Analyzers": "3.0.0",
          "System.Collections.Immutable": "1.5.0",
          "System.Memory": "4.5.4",
          "System.Reflection.Metadata": "1.6.0",
          "System.Runtime.CompilerServices.Unsafe": "4.7.0",
          "System.Text.Encoding.CodePages": "4.5.1",
          "System.Threading.Tasks.Extensions": "4.5.3"
        }
      },
      "Microsoft.CodeAnalysis.CSharp": {
        "type": "Transitive",
        "resolved": "3.7.0",
        "contentHash": "sKi5PIVy9nVDerkbplY6OQhJBNzEO4XJsMGrnmb6KFEa6K1ulGCHIv6NtDjdUQ/dGrouU3OExc3yzww0COD76w==",
        "dependencies": {
          "Microsoft.CodeAnalysis.Common": "[3.7.0]"
        }
      },
      "Microsoft.CSharp": {
        "type": "Transitive",
        "resolved": "4.3.0",
        "contentHash": "P+MBhIM0YX+JqROuf7i306ZLJEjQYA9uUyRDE+OqwUI5sh41e2ZbPQV3LfAPh+29cmceE1pUffXsGfR4eMY3KA==",
        "dependencies": {
          "System.Collections": "4.3.0",
          "System.Diagnostics.Debug": "4.3.0",
          "System.Dynamic.Runtime": "4.3.0",
          "System.Globalization": "4.3.0",
          "System.Linq": "4.3.0",
          "System.Linq.Expressions": "4.3.0",
          "System.ObjectModel": "4.3.0",
          "System.Reflection": "4.3.0",
          "System.Reflection.Extensions": "4.3.0",
          "System.Reflection.Primitives": "4.3.0",
          "System.Reflection.TypeExtensions": "4.3.0",
          "System.Resources.ResourceManager": "4.3.0",
          "System.Runtime": "4.3.0",
          "System.Runtime.Extensions": "4.3.0",
          "System.Runtime.InteropServices": "4.3.0",
          "System.Threading": "4.3.0"
        }
      },
      "Microsoft.DotNet.PlatformAbstractions": {
        "type": "Transitive",
        "resolved": "2.1.0",
        "contentHash": "9KPDwvb/hLEVXYruVHVZ8BkebC8j17DmPb56LnqRF74HqSPLjCkrlFUjOtFpQPA2DeADBRTI/e69aCfRBfrhxw==",
        "dependencies": {
          "System.AppContext": "4.1.0",
          "System.Collections": "4.0.11",
          "System.IO": "4.1.0",
          "System.IO.FileSystem": "4.0.1",
          "System.Reflection.TypeExtensions": "4.1.0",
          "System.Runtime.Extensions": "4.1.0",
          "System.Runtime.InteropServices": "4.1.0",
          "System.Runtime.InteropServices.RuntimeInformation": "4.0.0"
        }
      },
      "Microsoft.Extensions.Configuration": {
        "type": "Transitive",
        "resolved": "3.1.7",
        "contentHash": "JCVsQYNZNGeLXWMw6tkCZ8Wa2IQKF9AiLKeq9Ff2XvGJTMzhYEHAzF/FvHdeBBhPiOf+Kl1t6mdcHL93kUz6MA==",
        "dependencies": {
          "Microsoft.Extensions.Configuration.Abstractions": "3.1.7"
        }
      },
      "Microsoft.Extensions.Configuration.Abstractions": {
        "type": "Transitive",
        "resolved": "3.1.7",
        "contentHash": "WJEbrrIgly95D9rM8Gwr4w8sbYla6/iOcCZ0UE7+Qg/Q8NnQJwAJ60Lq1A26zbNE8Fm1fkbGU90LDl8e+BoRSQ==",
        "dependencies": {
          "Microsoft.Extensions.Primitives": "3.1.7"
        }
      },
      "Microsoft.Extensions.Configuration.Binder": {
        "type": "Transitive",
        "resolved": "3.1.7",
        "contentHash": "FYQ64i7DwYO6XDdOFi+VkoRDDzel570I+X/vTYt6mVJWNj1SAstXwZ71P5d6P2Cei+cT950NiScOwj4F8EUeTA==",
        "dependencies": {
          "Microsoft.Extensions.Configuration": "3.1.7"
        }
      },
      "Microsoft.Extensions.Configuration.FileExtensions": {
        "type": "Transitive",
        "resolved": "3.1.7",
        "contentHash": "MyT8ALBcE5vZ/cbkBhoo8ZFqj6AAGUrPXQlFdLAkxS11WO0vVxtJwVQVIbIM79zWI94ZkMq8Mw4E9MvuspDj9w==",
        "dependencies": {
          "Microsoft.Extensions.Configuration": "3.1.7",
          "Microsoft.Extensions.FileProviders.Physical": "3.1.7"
        }
      },
      "Microsoft.Extensions.Configuration.Json": {
        "type": "Transitive",
        "resolved": "3.1.7",
        "contentHash": "BGaWgKBQPXeRlv8g6ZKTd6clFsd7p0GBwHBIU0zxI4iy4S6xjGzpWr6LOAbzEqP5Fo2QBgL8Niq2lZONcmGLZQ==",
        "dependencies": {
          "Microsoft.Extensions.Configuration": "3.1.7",
          "Microsoft.Extensions.Configuration.FileExtensions": "3.1.7"
        }
      },
      "Microsoft.Extensions.DependencyInjection": {
        "type": "Transitive",
        "resolved": "3.1.7",
        "contentHash": "yp38AFc5tJQZkjINjXBcxq+dANU06lo27D84duitZthtRPsgKJL87uf9RWRsDdRsWd+kXflmdMWFLKFjyKx6Pw==",
        "dependencies": {
          "Microsoft.Extensions.DependencyInjection.Abstractions": "3.1.7"
        }
      },
      "Microsoft.Extensions.DependencyInjection.Abstractions": {
        "type": "Transitive",
        "resolved": "3.1.7",
        "contentHash": "oKL2yNtTN1/cOp+cbdyv5TeLzO+GkO9B3fvbcPzKWTNCkDoH3ccYS3FWC1p4KSYe9frW4WsyfSTeM8X+xftOig=="
      },
      "Microsoft.Extensions.DependencyModel": {
        "type": "Transitive",
        "resolved": "2.1.0",
        "contentHash": "nS2XKqi+1A1umnYNLX2Fbm/XnzCxs5i+zXVJ3VC6r9t2z0NZr9FLnJN4VQpKigdcWH/iFTbMuX6M6WQJcTjVIg==",
        "dependencies": {
          "Microsoft.DotNet.PlatformAbstractions": "2.1.0",
          "Newtonsoft.Json": "9.0.1",
          "System.Diagnostics.Debug": "4.0.11",
          "System.Dynamic.Runtime": "4.0.11",
          "System.Linq": "4.1.0"
        }
      },
      "Microsoft.Extensions.FileProviders.Abstractions": {
        "type": "Transitive",
        "resolved": "3.1.7",
        "contentHash": "nasMSdDlIIBcKgGVHoZdFSmfUY1bI0zkvfZTsWLlEFcMCVD0fzcgsVlkeZTzPLJV0w7Uwq3okOgMWpU1nFEhxg==",
        "dependencies": {
          "Microsoft.Extensions.Primitives": "3.1.7"
        }
      },
      "Microsoft.Extensions.FileProviders.Physical": {
        "type": "Transitive",
        "resolved": "3.1.7",
        "contentHash": "mo21yJfL3oGCjC/rcwdbs2z4KGL9R5BvTfwYR31ueyg3l77i9oPCryMtlSZ4TvpI5duENNEpZyzcpaycqERdZQ==",
        "dependencies": {
          "Microsoft.Extensions.FileProviders.Abstractions": "3.1.7",
          "Microsoft.Extensions.FileSystemGlobbing": "3.1.7"
        }
      },
      "Microsoft.Extensions.FileSystemGlobbing": {
        "type": "Transitive",
        "resolved": "3.1.7",
        "contentHash": "Cenv9mtZdSZ9u09rGYl3ejMB19gIOdRryXk/rYEzQsyrBTTuNzmRHwtHdy640P08DL1Rdu+0z/s2lpvFbZV8Hw=="
      },
      "Microsoft.Extensions.Logging": {
        "type": "Transitive",
        "resolved": "3.1.7",
        "contentHash": "p68Hvr8S+t+bGUeXRX6wcjlkK961w0YRXWy8O6pkTsucdNpnzB8mwLIgcnQ7oj0biw8S1Ftv4PREzPIwo1UwpA==",
        "dependencies": {
          "Microsoft.Extensions.Configuration.Binder": "3.1.7",
          "Microsoft.Extensions.DependencyInjection": "3.1.7",
          "Microsoft.Extensions.Logging.Abstractions": "3.1.7",
          "Microsoft.Extensions.Options": "3.1.7"
        }
      },
      "Microsoft.Extensions.Logging.Abstractions": {
        "type": "Transitive",
        "resolved": "3.1.7",
        "contentHash": "oD7LQbMuaqq/yAz8PKX0hl4+H/vDFTQHo8rxbKB36P1/bG8FG7JUVKBoHkSt1MaJUtgyiHrH1AlAhaucKUKyEg=="
      },
      "Microsoft.Extensions.Options": {
        "type": "Transitive",
        "resolved": "3.1.7",
        "contentHash": "O5TXu1D79hbaZuKCIK4mswSP86MtmiIQjuOZnVhPdbjOVILsoQwZUtnmU2xRfX1E0QWuFEI0umhw3mDDn6dNHw==",
        "dependencies": {
          "Microsoft.Extensions.DependencyInjection.Abstractions": "3.1.7",
          "Microsoft.Extensions.Primitives": "3.1.7"
        }
      },
      "Microsoft.Extensions.Primitives": {
        "type": "Transitive",
        "resolved": "3.1.7",
        "contentHash": "sa17s3vDAXTuIVGxuJcK713i0B0iaUoiwY4Sl2SLHhMqM8snznn0YVGiZAVkoKEUFWjvIg1Z/JNmAicBamI4mg=="
      },
      "Microsoft.NETCore.Platforms": {
        "type": "Transitive",
        "resolved": "3.1.0",
        "contentHash": "z7aeg8oHln2CuNulfhiLYxCVMPEwBl3rzicjvIX+4sUuCwvXw5oXQEtbiU2c0z4qYL5L3Kmx0mMA/+t/SbY67w=="
      },
      "Microsoft.NETCore.Targets": {
        "type": "Transitive",
        "resolved": "1.1.0",
        "contentHash": "aOZA3BWfz9RXjpzt0sRJJMjAscAUm3Hoa4UWAfceV9UTYxgwZ1lZt5nO2myFf+/jetYQo4uTP7zS8sJY67BBxg=="
      },
      "Microsoft.TestPlatform": {
        "type": "Transitive",
        "resolved": "16.7.1",
        "contentHash": "YmsvjckFsARpmi5Qpfp4WPya989FLDmtD353z6eDm2FEv/843jSrKT0fstSfzIYdpXZ8o5yarOA6MQX8mayP3A=="
      },
      "Microsoft.TestPlatform.ObjectModel": {
        "type": "Transitive",
        "resolved": "16.7.1",
        "contentHash": "FL+VpAC/nCCzj80MwX6L8gJD06u2m1SKcQQLAymDLFqNtgtI9h3J5n0mVN+s18qcMzybsmO9GK7rMuHYx11KMg==",
        "dependencies": {
          "NuGet.Frameworks": "5.0.0"
        }
      },
      "Microsoft.TestPlatform.Portable": {
        "type": "Transitive",
        "resolved": "16.7.1",
        "contentHash": "98dUZvN0ePwy6DH8Lj3e+LVoH5jo8j0bxV+Ybq5bv7JwW0k6x9nR5d9D3+JVpHo57QhoeTBbzBuQ+ZFoAmfQ1Q=="
      },
      "Microsoft.TestPlatform.TestHost": {
        "type": "Transitive",
        "resolved": "16.7.1",
        "contentHash": "mv7MnBDtqwQAjoH+AphE+Tu0dsF6x/c7Zs8umkb2McbvNALJdfBuWJQbiXGWqhNq7k8eMmnkNO6klJz4pkgekw==",
        "dependencies": {
          "Microsoft.TestPlatform.ObjectModel": "16.7.1",
          "Newtonsoft.Json": "9.0.1"
        }
      },
      "Microsoft.TestPlatform.TranslationLayer": {
        "type": "Transitive",
        "resolved": "16.7.1",
        "contentHash": "enqnyRWAnSnjppygEb69Bzw3GEtn9onITGW1202Enm1tLBFDTtEARC6vaVM7GFoRclE5CzgDS/Zb8XvDEJ6Z4Q==",
        "dependencies": {
          "NETStandard.Library": "2.0.0"
        }
      },
      "Microsoft.Web.LibraryManager.Build": {
        "type": "Transitive",
        "resolved": "2.1.76",
        "contentHash": "hrC3MLBsT2i4798p43Ng6Oq9SGaawxofz6WvbPI9vxtdGSSoHQ12PWem5kMyyvB7a12a1UImdgLGhq+0+vkiKw==",
        "dependencies": {
          "System.Runtime.Loader": "4.3.0"
        }
      },
      "Microsoft.Win32.Registry": {
        "type": "Transitive",
        "resolved": "4.3.0",
        "contentHash": "Lw1/VwLH1yxz6SfFEjVRCN0pnflLEsWgnV4qsdJ512/HhTwnKXUG+zDQ4yTO3K/EJQemGoNaBHX5InISNKTzUQ==",
        "dependencies": {
          "Microsoft.NETCore.Platforms": "1.1.0",
          "System.Collections": "4.3.0",
          "System.Globalization": "4.3.0",
          "System.Resources.ResourceManager": "4.3.0",
          "System.Runtime": "4.3.0",
          "System.Runtime.Extensions": "4.3.0",
          "System.Runtime.Handles": "4.3.0",
          "System.Runtime.InteropServices": "4.3.0"
        }
      },
      "Mono.Cecil": {
        "type": "Transitive",
        "resolved": "0.11.2",
        "contentHash": "hZNAnXKQsOs/SZMFtT/e82/nA/iLgkeDy+sHD8xix4f0m9/3G0RNZplE1QHB+0n8QXq54jLqR/IPgVOkLapkyg=="
      },
      "MSBuild.StructuredLogger": {
        "type": "Transitive",
        "resolved": "2.1.133",
        "contentHash": "QVD52JKjcpYZN9yEEivswGK3aqn0ZnxX8kT0wB5V4Grq88ucgBBVe3GOsrHY4vwyPl9cit4RKoKaq42DIgobtw==",
        "dependencies": {
          "Microsoft.Build": "16.4.0",
          "Microsoft.Build.Framework": "16.4.0",
          "Microsoft.Build.Tasks.Core": "16.4.0",
          "Microsoft.Build.Utilities.Core": "16.4.0",
          "System.IO.Compression": "4.3.0"
        }
      },
      "MsBuildPipeLogger.Server": {
        "type": "Transitive",
        "resolved": "1.1.3",
        "contentHash": "kASNZDxdZNJi4UARMMh49F1DczgivmEyuYIpTbnO4h/wnMJQrtFe7N55cp6fqkYjDJFvYCjai6WwR/U7qSaEXw==",
        "dependencies": {
          "Microsoft.Build": "15.3.409",
          "NETStandard.Library": "1.6.1"
        }
      },
      "NETStandard.Library": {
        "type": "Transitive",
        "resolved": "2.0.0",
        "contentHash": "7jnbRU+L08FXKMxqUflxEXtVymWvNOrS8yHgu9s6EM8Anr6T/wIX4nZ08j/u3Asz+tCufp3YVwFSEvFTPYmBPA==",
        "dependencies": {
          "Microsoft.NETCore.Platforms": "1.1.0"
        }
      },
      "Newtonsoft.Json": {
        "type": "Transitive",
        "resolved": "12.0.3",
        "contentHash": "6mgjfnRB4jKMlzHSl+VD+oUc1IebOZabkbyWj2RiTgWwYPPuaK1H97G1sHqGwPlS5npiF5Q0OrxN1wni2n5QWg=="
      },
      "NuGet.Frameworks": {
        "type": "Transitive",
        "resolved": "5.0.0",
        "contentHash": "c5JVjuVAm4f7E9Vj+v09Z9s2ZsqFDjBpcsyS3M9xRo0bEdm/LVZSzLxxNvfvAwRiiE8nwe1h2G4OwiwlzFKXlA=="
      },
      "RegexParser": {
        "type": "Transitive",
        "resolved": "0.5.1",
        "contentHash": "cFqI0vxy4E7C83ijq1uFIkIOEnG3kezH+xBkBaQX9FvJKikrt+riQRDC4J4NQ5QXh/p6R3DC8qBVGXloC58zEQ=="
      },
      "runtime.debian.8-x64.runtime.native.System.Security.Cryptography.OpenSsl": {
        "type": "Transitive",
        "resolved": "4.3.2",
        "contentHash": "7VSGO0URRKoMEAq0Sc9cRz8mb6zbyx/BZDEWhgPdzzpmFhkam3fJ1DAGWFXBI4nGlma+uPKpfuMQP5LXRnOH5g=="
      },
      "runtime.fedora.23-x64.runtime.native.System.Security.Cryptography.OpenSsl": {
        "type": "Transitive",
        "resolved": "4.3.2",
        "contentHash": "0oAaTAm6e2oVH+/Zttt0cuhGaePQYKII1dY8iaqP7CvOpVKgLybKRFvQjXR2LtxXOXTVPNv14j0ot8uV+HrUmw=="
      },
      "runtime.fedora.24-x64.runtime.native.System.Security.Cryptography.OpenSsl": {
        "type": "Transitive",
        "resolved": "4.3.2",
        "contentHash": "G24ibsCNi5Kbz0oXWynBoRgtGvsw5ZSVEWjv13/KiCAM8C6wz9zzcCniMeQFIkJ2tasjo2kXlvlBZhplL51kGg=="
      },
      "runtime.native.System": {
        "type": "Transitive",
        "resolved": "4.3.0",
        "contentHash": "c/qWt2LieNZIj1jGnVNsE2Kl23Ya2aSTBuXMD6V7k9KWr6l16Tqdwq+hJScEpWER9753NWC8h96PaVNY5Ld7Jw==",
        "dependencies": {
          "Microsoft.NETCore.Platforms": "1.1.0",
          "Microsoft.NETCore.Targets": "1.1.0"
        }
      },
      "runtime.native.System.IO.Compression": {
        "type": "Transitive",
        "resolved": "4.3.0",
        "contentHash": "INBPonS5QPEgn7naufQFXJEp3zX6L4bwHgJ/ZH78aBTpeNfQMtf7C6VrAFhlq2xxWBveIOWyFzQjJ8XzHMhdOQ==",
        "dependencies": {
          "Microsoft.NETCore.Platforms": "1.1.0",
          "Microsoft.NETCore.Targets": "1.1.0"
        }
      },
      "runtime.native.System.Net.Http": {
        "type": "Transitive",
        "resolved": "4.3.0",
        "contentHash": "ZVuZJqnnegJhd2k/PtAbbIcZ3aZeITq3sj06oKfMBSfphW3HDmk/t4ObvbOk/JA/swGR0LNqMksAh/f7gpTROg==",
        "dependencies": {
          "Microsoft.NETCore.Platforms": "1.1.0",
          "Microsoft.NETCore.Targets": "1.1.0"
        }
      },
      "runtime.native.System.Security.Cryptography.Apple": {
        "type": "Transitive",
        "resolved": "4.3.0",
        "contentHash": "DloMk88juo0OuOWr56QG7MNchmafTLYWvABy36izkrLI5VledI0rq28KGs1i9wbpeT9NPQrx/wTf8U2vazqQ3Q==",
        "dependencies": {
          "runtime.osx.10.10-x64.runtime.native.System.Security.Cryptography.Apple": "4.3.0"
        }
      },
      "runtime.native.System.Security.Cryptography.OpenSsl": {
        "type": "Transitive",
        "resolved": "4.3.2",
        "contentHash": "QR1OwtwehHxSeQvZKXe+iSd+d3XZNkEcuWMFYa2i0aG1l+lR739HPicKMlTbJst3spmeekDVBUS7SeS26s4U/g==",
        "dependencies": {
          "runtime.debian.8-x64.runtime.native.System.Security.Cryptography.OpenSsl": "4.3.2",
          "runtime.fedora.23-x64.runtime.native.System.Security.Cryptography.OpenSsl": "4.3.2",
          "runtime.fedora.24-x64.runtime.native.System.Security.Cryptography.OpenSsl": "4.3.2",
          "runtime.opensuse.13.2-x64.runtime.native.System.Security.Cryptography.OpenSsl": "4.3.2",
          "runtime.opensuse.42.1-x64.runtime.native.System.Security.Cryptography.OpenSsl": "4.3.2",
          "runtime.osx.10.10-x64.runtime.native.System.Security.Cryptography.OpenSsl": "4.3.2",
          "runtime.rhel.7-x64.runtime.native.System.Security.Cryptography.OpenSsl": "4.3.2",
          "runtime.ubuntu.14.04-x64.runtime.native.System.Security.Cryptography.OpenSsl": "4.3.2",
          "runtime.ubuntu.16.04-x64.runtime.native.System.Security.Cryptography.OpenSsl": "4.3.2",
          "runtime.ubuntu.16.10-x64.runtime.native.System.Security.Cryptography.OpenSsl": "4.3.2"
        }
      },
      "runtime.opensuse.13.2-x64.runtime.native.System.Security.Cryptography.OpenSsl": {
        "type": "Transitive",
        "resolved": "4.3.2",
        "contentHash": "I+GNKGg2xCHueRd1m9PzeEW7WLbNNLznmTuEi8/vZX71HudUbx1UTwlGkiwMri7JLl8hGaIAWnA/GONhu+LOyQ=="
      },
      "runtime.opensuse.42.1-x64.runtime.native.System.Security.Cryptography.OpenSsl": {
        "type": "Transitive",
        "resolved": "4.3.2",
        "contentHash": "1Z3TAq1ytS1IBRtPXJvEUZdVsfWfeNEhBkbiOCGEl9wwAfsjP2lz3ZFDx5tq8p60/EqbS0HItG5piHuB71RjoA=="
      },
      "runtime.osx.10.10-x64.runtime.native.System.Security.Cryptography.Apple": {
        "type": "Transitive",
        "resolved": "4.3.0",
        "contentHash": "kVXCuMTrTlxq4XOOMAysuNwsXWpYeboGddNGpIgNSZmv1b6r/s/DPk0fYMB7Q5Qo4bY68o48jt4T4y5BVecbCQ=="
      },
      "runtime.osx.10.10-x64.runtime.native.System.Security.Cryptography.OpenSsl": {
        "type": "Transitive",
        "resolved": "4.3.2",
        "contentHash": "6mU/cVmmHtQiDXhnzUImxIcDL48GbTk+TsptXyJA+MIOG9LRjPoAQC/qBFB7X+UNyK86bmvGwC8t+M66wsYC8w=="
      },
      "runtime.rhel.7-x64.runtime.native.System.Security.Cryptography.OpenSsl": {
        "type": "Transitive",
        "resolved": "4.3.2",
        "contentHash": "vjwG0GGcTW/PPg6KVud8F9GLWYuAV1rrw1BKAqY0oh4jcUqg15oYF1+qkGR2x2ZHM4DQnWKQ7cJgYbfncz/lYg=="
      },
      "runtime.ubuntu.14.04-x64.runtime.native.System.Security.Cryptography.OpenSsl": {
        "type": "Transitive",
        "resolved": "4.3.2",
        "contentHash": "7KMFpTkHC/zoExs+PwP8jDCWcrK9H6L7soowT80CUx3e+nxP/AFnq0AQAW5W76z2WYbLAYCRyPfwYFG6zkvQRw=="
      },
      "runtime.ubuntu.16.04-x64.runtime.native.System.Security.Cryptography.OpenSsl": {
        "type": "Transitive",
        "resolved": "4.3.2",
        "contentHash": "xrlmRCnKZJLHxyyLIqkZjNXqgxnKdZxfItrPkjI+6pkRo5lHX8YvSZlWrSI5AVwLMi4HbNWP7064hcAWeZKp5w=="
      },
      "runtime.ubuntu.16.10-x64.runtime.native.System.Security.Cryptography.OpenSsl": {
        "type": "Transitive",
        "resolved": "4.3.2",
        "contentHash": "leXiwfiIkW7Gmn7cgnNcdtNAU70SjmKW3jxGj1iKHOvdn0zRWsgv/l2OJUO5zdGdiv2VRFnAsxxhDgMzofPdWg=="
      },
      "Serilog": {
        "type": "Transitive",
        "resolved": "2.9.0",
        "contentHash": "QzcrD33A3+CsVvwi1I5CSei67ikQnkGrw7SscgL+vZTghaC2aNYg8fiUcedXHzKJFNjgje9rBjzwYGQTKEaXaA=="
      },
      "Serilog.Extensions.Logging": {
        "type": "Transitive",
        "resolved": "3.0.1",
        "contentHash": "U0xbGoZuxJRjE3C5vlCfrf9a4xHTmbrCXKmaA14cHAqiT1Qir0rkV7Xss9GpPJR3MRYH19DFUUqZ9hvWeJrzdQ==",
        "dependencies": {
          "Microsoft.Extensions.Logging": "2.0.0",
          "Serilog": "2.8.0"
        }
      },
      "Serilog.Extensions.Logging.File": {
        "type": "Transitive",
        "resolved": "2.0.0",
        "contentHash": "usO0qr4v9VCMBWiTJ1nQmAbPNCt40FrkDol6CpfCXbsxGZS/hH+YCueF7vvPQ32ATI0GWcMWiKRdjXEE7/HxTQ==",
        "dependencies": {
          "Microsoft.Extensions.Configuration.Abstractions": "2.0.0",
          "Microsoft.Extensions.Configuration.Binder": "2.0.0",
          "Serilog": "2.5.0",
          "Serilog.Extensions.Logging": "2.0.2",
          "Serilog.Formatting.Compact": "1.0.0",
          "Serilog.Sinks.Async": "1.1.0",
          "Serilog.Sinks.RollingFile": "3.3.0"
        }
      },
      "Serilog.Formatting.Compact": {
        "type": "Transitive",
        "resolved": "1.0.0",
        "contentHash": "r3QYz02y7+B7Ng30hyJM929OJhem7SsJ4XDUE0Zfptj2MRiQfpPUb5f58juAFjp/TnNeSX2QNzZEnHwLeoJfHQ==",
        "dependencies": {
          "Serilog": "2.0.0"
        }
      },
      "Serilog.Sinks.Async": {
        "type": "Transitive",
        "resolved": "1.1.0",
        "contentHash": "xll0Kanz2BkCxuv+F3p1WXr47jdsVM0GU1n1LZvK+18QiRZ/WGFNxSNw9EMKFV5ED5gr7MUpAe6PCMNL1HGUMA==",
        "dependencies": {
          "Serilog": "2.1.0",
          "System.Collections.Concurrent": "4.0.12"
        }
      },
      "Serilog.Sinks.Console": {
        "type": "Transitive",
        "resolved": "3.1.1",
        "contentHash": "56mI5AqvyF/i/c2451nvV71kq370XOCE4Uu5qiaJ295sOhMb9q3BWwG7mWLOVSnmpWiq0SBT3SXfgRXGNP6vzA==",
        "dependencies": {
          "Serilog": "2.5.0",
          "System.Console": "4.3.0",
          "System.Runtime.InteropServices": "4.3.0",
          "System.Runtime.InteropServices.RuntimeInformation": "4.3.0"
        }
      },
      "Serilog.Sinks.File": {
        "type": "Transitive",
        "resolved": "3.2.0",
        "contentHash": "VHbo68pMg5hwSWrzLEdZv5b/rYmIgHIRhd4d5rl8GnC5/a8Fr+RShT5kWyeJOXax1el6mNJ+dmHDOVgnNUQxaw==",
        "dependencies": {
          "Serilog": "2.3.0",
          "System.IO": "4.1.0",
          "System.IO.FileSystem": "4.0.1",
          "System.IO.FileSystem.Primitives": "4.0.1",
          "System.Text.Encoding.Extensions": "4.0.11",
          "System.Threading": "4.0.11",
          "System.Threading.Timer": "4.0.1"
        }
      },
      "Serilog.Sinks.RollingFile": {
        "type": "Transitive",
        "resolved": "3.3.0",
        "contentHash": "2lT5X1r3GH4P0bRWJfhA7etGl8Q2Ipw9AACvtAHWRUSpYZ42NGVyHoVs2ALBZ/cAkkS+tA4jl80Zie144eLQPg==",
        "dependencies": {
          "Serilog.Sinks.File": "3.2.0",
          "System.IO": "4.1.0",
          "System.IO.FileSystem.Primitives": "4.0.1",
          "System.Runtime.InteropServices": "4.1.0",
          "System.Text.Encoding.Extensions": "4.0.11"
        }
      },
      "System.AppContext": {
        "type": "Transitive",
        "resolved": "4.1.0",
        "contentHash": "3QjO4jNV7PdKkmQAVp9atA+usVnKRwI3Kx1nMwJ93T0LcQfx7pKAYk0nKz5wn1oP5iqlhZuy6RXOFdhr7rDwow==",
        "dependencies": {
          "System.Runtime": "4.1.0"
        }
      },
      "System.Buffers": {
        "type": "Transitive",
        "resolved": "4.3.0",
        "contentHash": "ratu44uTIHgeBeI0dE8DWvmXVBSo4u7ozRZZHOMmK/JPpYyo0dAfgSiHlpiObMQ5lEtEyIXA40sKRYg5J6A8uQ==",
        "dependencies": {
          "System.Diagnostics.Debug": "4.3.0",
          "System.Diagnostics.Tracing": "4.3.0",
          "System.Resources.ResourceManager": "4.3.0",
          "System.Runtime": "4.3.0",
          "System.Threading": "4.3.0"
        }
      },
      "System.CodeDom": {
        "type": "Transitive",
        "resolved": "4.4.0",
        "contentHash": "2sCCb7doXEwtYAbqzbF/8UAeDRMNmPaQbU2q50Psg1J9KzumyVVCgKQY8s53WIPTufNT0DpSe9QRvVjOzfDWBA=="
      },
      "System.Collections": {
        "type": "Transitive",
        "resolved": "4.3.0",
        "contentHash": "3Dcj85/TBdVpL5Zr+gEEBUuFe2icOnLalmEh9hfck1PTYbbyWuZgh4fmm2ysCLTrqLQw6t3TgTyJ+VLp+Qb+Lw==",
        "dependencies": {
          "Microsoft.NETCore.Platforms": "1.1.0",
          "Microsoft.NETCore.Targets": "1.1.0",
          "System.Runtime": "4.3.0"
        }
      },
      "System.Collections.Concurrent": {
        "type": "Transitive",
        "resolved": "4.3.0",
        "contentHash": "ztl69Xp0Y/UXCL+3v3tEU+lIy+bvjKNUmopn1wep/a291pVPK7dxBd6T7WnlQqRog+d1a/hSsgRsmFnIBKTPLQ==",
        "dependencies": {
          "System.Collections": "4.3.0",
          "System.Diagnostics.Debug": "4.3.0",
          "System.Diagnostics.Tracing": "4.3.0",
          "System.Globalization": "4.3.0",
          "System.Reflection": "4.3.0",
          "System.Resources.ResourceManager": "4.3.0",
          "System.Runtime": "4.3.0",
          "System.Runtime.Extensions": "4.3.0",
          "System.Threading": "4.3.0",
          "System.Threading.Tasks": "4.3.0"
        }
      },
      "System.Collections.Immutable": {
        "type": "Transitive",
        "resolved": "1.5.0",
        "contentHash": "EXKiDFsChZW0RjrZ4FYHu9aW6+P4MCgEDCklsVseRfhoO0F+dXeMSsMRAlVXIo06kGJ/zv+2w1a2uc2+kxxSaQ=="
      },
      "System.Collections.NonGeneric": {
        "type": "Transitive",
        "resolved": "4.3.0",
        "contentHash": "prtjIEMhGUnQq6RnPEYLpFt8AtLbp9yq2zxOSrY7KJJZrw25Fi97IzBqY7iqssbM61Ek5b8f3MG/sG1N2sN5KA==",
        "dependencies": {
          "System.Diagnostics.Debug": "4.3.0",
          "System.Globalization": "4.3.0",
          "System.Resources.ResourceManager": "4.3.0",
          "System.Runtime": "4.3.0",
          "System.Runtime.Extensions": "4.3.0",
          "System.Threading": "4.3.0"
        }
      },
      "System.Collections.Specialized": {
        "type": "Transitive",
        "resolved": "4.3.0",
        "contentHash": "Epx8PoVZR0iuOnJJDzp7pWvdfMMOAvpUo95pC4ScH2mJuXkKA2Y4aR3cG9qt2klHgSons1WFh4kcGW7cSXvrxg==",
        "dependencies": {
          "System.Collections.NonGeneric": "4.3.0",
          "System.Globalization": "4.3.0",
          "System.Globalization.Extensions": "4.3.0",
          "System.Resources.ResourceManager": "4.3.0",
          "System.Runtime": "4.3.0",
          "System.Runtime.Extensions": "4.3.0",
          "System.Threading": "4.3.0"
        }
      },
      "System.ComponentModel": {
        "type": "Transitive",
        "resolved": "4.3.0",
        "contentHash": "VyGn1jGRZVfxnh8EdvDCi71v3bMXrsu8aYJOwoV7SNDLVhiEqwP86pPMyRGsDsxhXAm2b3o9OIqeETfN5qfezw==",
        "dependencies": {
          "System.Runtime": "4.3.0"
        }
      },
      "System.ComponentModel.Primitives": {
        "type": "Transitive",
        "resolved": "4.3.0",
        "contentHash": "j8GUkCpM8V4d4vhLIIoBLGey2Z5bCkMVNjEZseyAlm4n5arcsJOeI3zkUP+zvZgzsbLTYh4lYeP/ZD/gdIAPrw==",
        "dependencies": {
          "System.ComponentModel": "4.3.0",
          "System.Resources.ResourceManager": "4.3.0",
          "System.Runtime": "4.3.0"
        }
      },
      "System.ComponentModel.TypeConverter": {
        "type": "Transitive",
        "resolved": "4.3.0",
        "contentHash": "16pQ6P+EdhcXzPiEK4kbA953Fu0MNG2ovxTZU81/qsCd1zPRsKc3uif5NgvllCY598k6bI0KUyKW8fanlfaDQg==",
        "dependencies": {
          "System.Collections": "4.3.0",
          "System.Collections.NonGeneric": "4.3.0",
          "System.Collections.Specialized": "4.3.0",
          "System.ComponentModel": "4.3.0",
          "System.ComponentModel.Primitives": "4.3.0",
          "System.Globalization": "4.3.0",
          "System.Linq": "4.3.0",
          "System.Reflection": "4.3.0",
          "System.Reflection.Extensions": "4.3.0",
          "System.Reflection.Primitives": "4.3.0",
          "System.Reflection.TypeExtensions": "4.3.0",
          "System.Resources.ResourceManager": "4.3.0",
          "System.Runtime": "4.3.0",
          "System.Runtime.Extensions": "4.3.0",
          "System.Threading": "4.3.0"
        }
      },
      "System.Console": {
        "type": "Transitive",
        "resolved": "4.3.0",
        "contentHash": "DHDrIxiqk1h03m6khKWV2X8p/uvN79rgSqpilL6uzpmSfxfU5ng8VcPtW4qsDsQDHiTv6IPV9TmD5M/vElPNLg==",
        "dependencies": {
          "Microsoft.NETCore.Platforms": "1.1.0",
          "Microsoft.NETCore.Targets": "1.1.0",
          "System.IO": "4.3.0",
          "System.Runtime": "4.3.0",
          "System.Text.Encoding": "4.3.0"
        }
      },
      "System.Diagnostics.Debug": {
        "type": "Transitive",
        "resolved": "4.3.0",
        "contentHash": "ZUhUOdqmaG5Jk3Xdb8xi5kIyQYAA4PnTNlHx1mu9ZY3qv4ELIdKbnL/akbGaKi2RnNUWaZsAs31rvzFdewTj2g==",
        "dependencies": {
          "Microsoft.NETCore.Platforms": "1.1.0",
          "Microsoft.NETCore.Targets": "1.1.0",
          "System.Runtime": "4.3.0"
        }
      },
      "System.Diagnostics.DiagnosticSource": {
        "type": "Transitive",
        "resolved": "4.3.0",
        "contentHash": "tD6kosZnTAGdrEa0tZSuFyunMbt/5KYDnHdndJYGqZoNy00XVXyACd5d6KnE1YgYv3ne2CjtAfNXo/fwEhnKUA==",
        "dependencies": {
          "System.Collections": "4.3.0",
          "System.Diagnostics.Tracing": "4.3.0",
          "System.Reflection": "4.3.0",
          "System.Runtime": "4.3.0",
          "System.Threading": "4.3.0"
        }
      },
      "System.Diagnostics.TraceSource": {
        "type": "Transitive",
        "resolved": "4.3.0",
        "contentHash": "VnYp1NxGx8Ww731y2LJ1vpfb/DKVNKEZ8Jsh5SgQTZREL/YpWRArgh9pI8CDLmgHspZmLL697CaLvH85qQpRiw==",
        "dependencies": {
          "Microsoft.NETCore.Platforms": "1.1.0",
          "System.Collections": "4.3.0",
          "System.Diagnostics.Debug": "4.3.0",
          "System.Globalization": "4.3.0",
          "System.Resources.ResourceManager": "4.3.0",
          "System.Runtime": "4.3.0",
          "System.Runtime.Extensions": "4.3.0",
          "System.Threading": "4.3.0",
          "runtime.native.System": "4.3.0"
        }
      },
      "System.Diagnostics.Tracing": {
        "type": "Transitive",
        "resolved": "4.3.0",
        "contentHash": "rswfv0f/Cqkh78rA5S8eN8Neocz234+emGCtTF3lxPY96F+mmmUen6tbn0glN6PMvlKQb9bPAY5e9u7fgPTkKw==",
        "dependencies": {
          "Microsoft.NETCore.Platforms": "1.1.0",
          "Microsoft.NETCore.Targets": "1.1.0",
          "System.Runtime": "4.3.0"
        }
      },
      "System.Dynamic.Runtime": {
        "type": "Transitive",
        "resolved": "4.3.0",
        "contentHash": "SNVi1E/vfWUAs/WYKhE9+qlS6KqK0YVhnlT0HQtr8pMIA8YX3lwy3uPMownDwdYISBdmAF/2holEIldVp85Wag==",
        "dependencies": {
          "System.Collections": "4.3.0",
          "System.Diagnostics.Debug": "4.3.0",
          "System.Linq": "4.3.0",
          "System.Linq.Expressions": "4.3.0",
          "System.ObjectModel": "4.3.0",
          "System.Reflection": "4.3.0",
          "System.Reflection.Emit": "4.3.0",
          "System.Reflection.Emit.ILGeneration": "4.3.0",
          "System.Reflection.Primitives": "4.3.0",
          "System.Reflection.TypeExtensions": "4.3.0",
          "System.Resources.ResourceManager": "4.3.0",
          "System.Runtime": "4.3.0",
          "System.Runtime.Extensions": "4.3.0",
          "System.Threading": "4.3.0"
        }
      },
      "System.Globalization": {
        "type": "Transitive",
        "resolved": "4.3.0",
        "contentHash": "kYdVd2f2PAdFGblzFswE4hkNANJBKRmsfa2X5LG2AcWE1c7/4t0pYae1L8vfZ5xvE2nK/R9JprtToA61OSHWIg==",
        "dependencies": {
          "Microsoft.NETCore.Platforms": "1.1.0",
          "Microsoft.NETCore.Targets": "1.1.0",
          "System.Runtime": "4.3.0"
        }
      },
      "System.Globalization.Calendars": {
        "type": "Transitive",
        "resolved": "4.3.0",
        "contentHash": "GUlBtdOWT4LTV3I+9/PJW+56AnnChTaOqqTLFtdmype/L500M2LIyXgmtd9X2P2VOkmJd5c67H5SaC2QcL1bFA==",
        "dependencies": {
          "Microsoft.NETCore.Platforms": "1.1.0",
          "Microsoft.NETCore.Targets": "1.1.0",
          "System.Globalization": "4.3.0",
          "System.Runtime": "4.3.0"
        }
      },
      "System.Globalization.Extensions": {
        "type": "Transitive",
        "resolved": "4.3.0",
        "contentHash": "FhKmdR6MPG+pxow6wGtNAWdZh7noIOpdD5TwQ3CprzgIE1bBBoim0vbR1+AWsWjQmU7zXHgQo4TWSP6lCeiWcQ==",
        "dependencies": {
          "Microsoft.NETCore.Platforms": "1.1.0",
          "System.Globalization": "4.3.0",
          "System.Resources.ResourceManager": "4.3.0",
          "System.Runtime": "4.3.0",
          "System.Runtime.Extensions": "4.3.0",
          "System.Runtime.InteropServices": "4.3.0"
        }
      },
      "System.IO": {
        "type": "Transitive",
        "resolved": "4.3.0",
        "contentHash": "3qjaHvxQPDpSOYICjUoTsmoq5u6QJAFRUITgeT/4gqkF1bajbSmb1kwSxEA8AHlofqgcKJcM8udgieRNhaJ5Cg==",
        "dependencies": {
          "Microsoft.NETCore.Platforms": "1.1.0",
          "Microsoft.NETCore.Targets": "1.1.0",
          "System.Runtime": "4.3.0",
          "System.Text.Encoding": "4.3.0",
          "System.Threading.Tasks": "4.3.0"
        }
      },
      "System.IO.Abstractions": {
        "type": "Transitive",
        "resolved": "12.1.1",
        "contentHash": "5UevrNUknaOO630NmLZkm5uMiwyOt12IyZ3PNKGO2U8viw5JrPX/t/VXWsbnf97BK/aQ5kz230UzJKK75wodEQ==",
        "dependencies": {
          "System.IO.FileSystem.AccessControl": "4.7.0"
        }
      },
      "System.IO.Compression": {
        "type": "Transitive",
        "resolved": "4.3.0",
        "contentHash": "YHndyoiV90iu4iKG115ibkhrG+S3jBm8Ap9OwoUAzO5oPDAWcr0SFwQFm0HjM8WkEZWo0zvLTyLmbvTkW1bXgg==",
        "dependencies": {
          "Microsoft.NETCore.Platforms": "1.1.0",
          "System.Buffers": "4.3.0",
          "System.Collections": "4.3.0",
          "System.Diagnostics.Debug": "4.3.0",
          "System.IO": "4.3.0",
          "System.Resources.ResourceManager": "4.3.0",
          "System.Runtime": "4.3.0",
          "System.Runtime.Extensions": "4.3.0",
          "System.Runtime.Handles": "4.3.0",
          "System.Runtime.InteropServices": "4.3.0",
          "System.Text.Encoding": "4.3.0",
          "System.Threading": "4.3.0",
          "System.Threading.Tasks": "4.3.0",
          "runtime.native.System": "4.3.0",
          "runtime.native.System.IO.Compression": "4.3.0"
        }
      },
      "System.IO.FileSystem": {
        "type": "Transitive",
        "resolved": "4.3.0",
        "contentHash": "3wEMARTnuio+ulnvi+hkRNROYwa1kylvYahhcLk4HSoVdl+xxTFVeVlYOfLwrDPImGls0mDqbMhrza8qnWPTdA==",
        "dependencies": {
          "Microsoft.NETCore.Platforms": "1.1.0",
          "Microsoft.NETCore.Targets": "1.1.0",
          "System.IO": "4.3.0",
          "System.IO.FileSystem.Primitives": "4.3.0",
          "System.Runtime": "4.3.0",
          "System.Runtime.Handles": "4.3.0",
          "System.Text.Encoding": "4.3.0",
          "System.Threading.Tasks": "4.3.0"
        }
      },
      "System.IO.FileSystem.AccessControl": {
        "type": "Transitive",
        "resolved": "4.7.0",
        "contentHash": "vMToiarpU81LR1/KZtnT7VDPvqAZfw9oOS5nY6pPP78nGYz3COLsQH3OfzbR+SjTgltd31R6KmKklz/zDpTmzw==",
        "dependencies": {
          "System.Security.AccessControl": "4.7.0",
          "System.Security.Principal.Windows": "4.7.0"
        }
      },
      "System.IO.FileSystem.Primitives": {
        "type": "Transitive",
        "resolved": "4.3.0",
        "contentHash": "6QOb2XFLch7bEc4lIcJH49nJN2HV+OC3fHDgsLVsBVBk3Y4hFAnOBGzJ2lUu7CyDDFo9IBWkSsnbkT6IBwwiMw==",
        "dependencies": {
          "System.Runtime": "4.3.0"
        }
      },
      "System.Linq": {
        "type": "Transitive",
        "resolved": "4.3.0",
        "contentHash": "5DbqIUpsDp0dFftytzuMmc0oeMdQwjcP/EWxsksIz/w1TcFRkZ3yKKz0PqiYFMmEwPSWw+qNVqD7PJ889JzHbw==",
        "dependencies": {
          "System.Collections": "4.3.0",
          "System.Diagnostics.Debug": "4.3.0",
          "System.Resources.ResourceManager": "4.3.0",
          "System.Runtime": "4.3.0",
          "System.Runtime.Extensions": "4.3.0"
        }
      },
      "System.Linq.Expressions": {
        "type": "Transitive",
        "resolved": "4.3.0",
        "contentHash": "PGKkrd2khG4CnlyJwxwwaWWiSiWFNBGlgXvJpeO0xCXrZ89ODrQ6tjEWS/kOqZ8GwEOUATtKtzp1eRgmYNfclg==",
        "dependencies": {
          "System.Collections": "4.3.0",
          "System.Diagnostics.Debug": "4.3.0",
          "System.Globalization": "4.3.0",
          "System.IO": "4.3.0",
          "System.Linq": "4.3.0",
          "System.ObjectModel": "4.3.0",
          "System.Reflection": "4.3.0",
          "System.Reflection.Emit": "4.3.0",
          "System.Reflection.Emit.ILGeneration": "4.3.0",
          "System.Reflection.Emit.Lightweight": "4.3.0",
          "System.Reflection.Extensions": "4.3.0",
          "System.Reflection.Primitives": "4.3.0",
          "System.Reflection.TypeExtensions": "4.3.0",
          "System.Resources.ResourceManager": "4.3.0",
          "System.Runtime": "4.3.0",
          "System.Runtime.Extensions": "4.3.0",
          "System.Threading": "4.3.0"
        }
      },
      "System.Linq.Parallel": {
        "type": "Transitive",
        "resolved": "4.0.1",
        "contentHash": "J7XCa7n2cFn32uLbtceXfBFhgCk5M++50lylHKNbqTiJkw5y4Tglpi6amuJNPCvj9bLzNSI7rs1fi4joLMNRgg==",
        "dependencies": {
          "System.Collections": "4.0.11",
          "System.Collections.Concurrent": "4.0.12",
          "System.Diagnostics.Debug": "4.0.11",
          "System.Diagnostics.Tracing": "4.1.0",
          "System.Linq": "4.1.0",
          "System.Resources.ResourceManager": "4.0.1",
          "System.Runtime": "4.1.0",
          "System.Runtime.Extensions": "4.1.0",
          "System.Threading": "4.0.11",
          "System.Threading.Tasks": "4.0.11"
        }
      },
      "System.Memory": {
        "type": "Transitive",
        "resolved": "4.5.4",
        "contentHash": "1MbJTHS1lZ4bS4FmsJjnuGJOu88ZzTT2rLvrhW7Ygic+pC0NWA+3hgAen0HRdsocuQXCkUTdFn9yHJJhsijDXw=="
      },
      "System.Net.Http": {
        "type": "Transitive",
        "resolved": "4.3.4",
        "contentHash": "aOa2d51SEbmM+H+Csw7yJOuNZoHkrP2XnAurye5HWYgGVVU54YZDvsLUYRv6h18X3sPnjNCANmN7ZhIPiqMcjA==",
        "dependencies": {
          "Microsoft.NETCore.Platforms": "1.1.1",
          "System.Collections": "4.3.0",
          "System.Diagnostics.Debug": "4.3.0",
          "System.Diagnostics.DiagnosticSource": "4.3.0",
          "System.Diagnostics.Tracing": "4.3.0",
          "System.Globalization": "4.3.0",
          "System.Globalization.Extensions": "4.3.0",
          "System.IO": "4.3.0",
          "System.IO.FileSystem": "4.3.0",
          "System.Net.Primitives": "4.3.0",
          "System.Resources.ResourceManager": "4.3.0",
          "System.Runtime": "4.3.0",
          "System.Runtime.Extensions": "4.3.0",
          "System.Runtime.Handles": "4.3.0",
          "System.Runtime.InteropServices": "4.3.0",
          "System.Security.Cryptography.Algorithms": "4.3.0",
          "System.Security.Cryptography.Encoding": "4.3.0",
          "System.Security.Cryptography.OpenSsl": "4.3.0",
          "System.Security.Cryptography.Primitives": "4.3.0",
          "System.Security.Cryptography.X509Certificates": "4.3.0",
          "System.Text.Encoding": "4.3.0",
          "System.Threading": "4.3.0",
          "System.Threading.Tasks": "4.3.0",
          "runtime.native.System": "4.3.0",
          "runtime.native.System.Net.Http": "4.3.0",
          "runtime.native.System.Security.Cryptography.OpenSsl": "4.3.2"
        }
      },
      "System.Net.Primitives": {
        "type": "Transitive",
        "resolved": "4.3.0",
        "contentHash": "qOu+hDwFwoZPbzPvwut2qATe3ygjeQBDQj91xlsaqGFQUI5i4ZnZb8yyQuLGpDGivEPIt8EJkd1BVzVoP31FXA==",
        "dependencies": {
          "Microsoft.NETCore.Platforms": "1.1.0",
          "Microsoft.NETCore.Targets": "1.1.0",
          "System.Runtime": "4.3.0",
          "System.Runtime.Handles": "4.3.0"
        }
      },
      "System.ObjectModel": {
        "type": "Transitive",
        "resolved": "4.3.0",
        "contentHash": "bdX+80eKv9bN6K4N+d77OankKHGn6CH711a6fcOpMQu2Fckp/Ft4L/kW9WznHpyR0NRAvJutzOMHNNlBGvxQzQ==",
        "dependencies": {
          "System.Collections": "4.3.0",
          "System.Diagnostics.Debug": "4.3.0",
          "System.Resources.ResourceManager": "4.3.0",
          "System.Runtime": "4.3.0",
          "System.Threading": "4.3.0"
        }
      },
      "System.Reflection": {
        "type": "Transitive",
        "resolved": "4.3.0",
        "contentHash": "KMiAFoW7MfJGa9nDFNcfu+FpEdiHpWgTcS2HdMpDvt9saK3y/G4GwprPyzqjFH9NTaGPQeWNHU+iDlDILj96aQ==",
        "dependencies": {
          "Microsoft.NETCore.Platforms": "1.1.0",
          "Microsoft.NETCore.Targets": "1.1.0",
          "System.IO": "4.3.0",
          "System.Reflection.Primitives": "4.3.0",
          "System.Runtime": "4.3.0"
        }
      },
      "System.Reflection.Emit": {
        "type": "Transitive",
        "resolved": "4.3.0",
        "contentHash": "228FG0jLcIwTVJyz8CLFKueVqQK36ANazUManGaJHkO0icjiIypKW7YLWLIWahyIkdh5M7mV2dJepllLyA1SKg==",
        "dependencies": {
          "System.IO": "4.3.0",
          "System.Reflection": "4.3.0",
          "System.Reflection.Emit.ILGeneration": "4.3.0",
          "System.Reflection.Primitives": "4.3.0",
          "System.Runtime": "4.3.0"
        }
      },
      "System.Reflection.Emit.ILGeneration": {
        "type": "Transitive",
        "resolved": "4.3.0",
        "contentHash": "59tBslAk9733NXLrUJrwNZEzbMAcu8k344OYo+wfSVygcgZ9lgBdGIzH/nrg3LYhXceynyvTc8t5/GD4Ri0/ng==",
        "dependencies": {
          "System.Reflection": "4.3.0",
          "System.Reflection.Primitives": "4.3.0",
          "System.Runtime": "4.3.0"
        }
      },
      "System.Reflection.Emit.Lightweight": {
        "type": "Transitive",
        "resolved": "4.3.0",
        "contentHash": "oadVHGSMsTmZsAF864QYN1t1QzZjIcuKU3l2S9cZOwDdDueNTrqq1yRj7koFfIGEnKpt6NjpL3rOzRhs4ryOgA==",
        "dependencies": {
          "System.Reflection": "4.3.0",
          "System.Reflection.Emit.ILGeneration": "4.3.0",
          "System.Reflection.Primitives": "4.3.0",
          "System.Runtime": "4.3.0"
        }
      },
      "System.Reflection.Extensions": {
        "type": "Transitive",
        "resolved": "4.3.0",
        "contentHash": "rJkrJD3kBI5B712aRu4DpSIiHRtr6QlfZSQsb0hYHrDCZORXCFjQfoipo2LaMUHoT9i1B7j7MnfaEKWDFmFQNQ==",
        "dependencies": {
          "Microsoft.NETCore.Platforms": "1.1.0",
          "Microsoft.NETCore.Targets": "1.1.0",
          "System.Reflection": "4.3.0",
          "System.Runtime": "4.3.0"
        }
      },
      "System.Reflection.Metadata": {
        "type": "Transitive",
        "resolved": "1.6.0",
        "contentHash": "COC1aiAJjCoA5GBF+QKL2uLqEBew4JsCkQmoHKbN3TlOZKa2fKLz5CpiRQKDz0RsAOEGsVKqOD5bomsXq/4STQ=="
      },
      "System.Reflection.Primitives": {
        "type": "Transitive",
        "resolved": "4.3.0",
        "contentHash": "5RXItQz5As4xN2/YUDxdpsEkMhvw3e6aNveFXUn4Hl/udNTCNhnKp8lT9fnc3MhvGKh1baak5CovpuQUXHAlIA==",
        "dependencies": {
          "Microsoft.NETCore.Platforms": "1.1.0",
          "Microsoft.NETCore.Targets": "1.1.0",
          "System.Runtime": "4.3.0"
        }
      },
      "System.Reflection.TypeExtensions": {
        "type": "Transitive",
        "resolved": "4.6.0",
        "contentHash": "QdTazwZFwrbACRQz1nV2PBqQCDAG+Wfat3dNBiuDp3JjIZo+SsKGLkSK0hc3+pdprRNKZl59HP3LM4DwDdt0LA=="
      },
      "System.Resources.Extensions": {
        "type": "Transitive",
        "resolved": "4.6.0",
        "contentHash": "6aVCk8oTFZNT3Tx1jjiPi6+aipiJ3qMZYttAREKTRJidP50YvNeOn4PXrqzfA5qC23fLReq2JYp+nJwzj62HGw=="
      },
      "System.Resources.ResourceManager": {
        "type": "Transitive",
        "resolved": "4.3.0",
        "contentHash": "/zrcPkkWdZmI4F92gL/TPumP98AVDu/Wxr3CSJGQQ+XN6wbRZcyfSKVoPo17ilb3iOr0cCRqJInGwNMolqhS8A==",
        "dependencies": {
          "Microsoft.NETCore.Platforms": "1.1.0",
          "Microsoft.NETCore.Targets": "1.1.0",
          "System.Globalization": "4.3.0",
          "System.Reflection": "4.3.0",
          "System.Runtime": "4.3.0"
        }
      },
      "System.Resources.Writer": {
        "type": "Transitive",
        "resolved": "4.0.0",
        "contentHash": "Hz+ZS81dVSNy93YyJhhL3GwzmMhfcQ8FbUooAt9MO4joIe0vPM4gclv0C82ko1tuN/Kw6CvZFLYkgk6n9xvEkg==",
        "dependencies": {
          "System.Collections": "4.0.11",
          "System.IO": "4.1.0",
          "System.Resources.ResourceManager": "4.0.1",
          "System.Runtime": "4.1.0",
          "System.Runtime.Extensions": "4.1.0",
          "System.Text.Encoding": "4.0.11"
        }
      },
      "System.Runtime": {
        "type": "Transitive",
        "resolved": "4.3.0",
        "contentHash": "JufQi0vPQ0xGnAczR13AUFglDyVYt4Kqnz1AZaiKZ5+GICq0/1MH/mO/eAJHt/mHW1zjKBJd7kV26SrxddAhiw==",
        "dependencies": {
          "Microsoft.NETCore.Platforms": "1.1.0",
          "Microsoft.NETCore.Targets": "1.1.0"
        }
      },
      "System.Runtime.CompilerServices.Unsafe": {
        "type": "Transitive",
        "resolved": "4.7.0",
        "contentHash": "IpU1lcHz8/09yDr9N+Juc7SCgNUz+RohkCQI+KsWKR67XxpFr8Z6c8t1iENCXZuRuNCc4HBwme/MDHNVCwyAKg=="
      },
      "System.Runtime.Extensions": {
        "type": "Transitive",
        "resolved": "4.3.0",
        "contentHash": "guW0uK0fn5fcJJ1tJVXYd7/1h5F+pea1r7FLSOz/f8vPEqbR2ZAknuRDvTQ8PzAilDveOxNjSfr0CHfIQfFk8g==",
        "dependencies": {
          "Microsoft.NETCore.Platforms": "1.1.0",
          "Microsoft.NETCore.Targets": "1.1.0",
          "System.Runtime": "4.3.0"
        }
      },
      "System.Runtime.Handles": {
        "type": "Transitive",
        "resolved": "4.3.0",
        "contentHash": "OKiSUN7DmTWeYb3l51A7EYaeNMnvxwE249YtZz7yooT4gOZhmTjIn48KgSsw2k2lYdLgTKNJw/ZIfSElwDRVgg==",
        "dependencies": {
          "Microsoft.NETCore.Platforms": "1.1.0",
          "Microsoft.NETCore.Targets": "1.1.0",
          "System.Runtime": "4.3.0"
        }
      },
      "System.Runtime.InteropServices": {
        "type": "Transitive",
        "resolved": "4.3.0",
        "contentHash": "uv1ynXqiMK8mp1GM3jDqPCFN66eJ5w5XNomaK2XD+TuCroNTLFGeZ+WCmBMcBDyTFKou3P6cR6J/QsaqDp7fGQ==",
        "dependencies": {
          "Microsoft.NETCore.Platforms": "1.1.0",
          "Microsoft.NETCore.Targets": "1.1.0",
          "System.Reflection": "4.3.0",
          "System.Reflection.Primitives": "4.3.0",
          "System.Runtime": "4.3.0",
          "System.Runtime.Handles": "4.3.0"
        }
      },
      "System.Runtime.InteropServices.RuntimeInformation": {
        "type": "Transitive",
        "resolved": "4.3.0",
        "contentHash": "cbz4YJMqRDR7oLeMRbdYv7mYzc++17lNhScCX0goO2XpGWdvAt60CGN+FHdePUEHCe/Jy9jUlvNAiNdM+7jsOw==",
        "dependencies": {
          "System.Reflection": "4.3.0",
          "System.Reflection.Extensions": "4.3.0",
          "System.Resources.ResourceManager": "4.3.0",
          "System.Runtime": "4.3.0",
          "System.Runtime.InteropServices": "4.3.0",
          "System.Threading": "4.3.0",
          "runtime.native.System": "4.3.0"
        }
      },
      "System.Runtime.Loader": {
        "type": "Transitive",
        "resolved": "4.3.0",
        "contentHash": "DHMaRn8D8YCK2GG2pw+UzNxn/OHVfaWx7OTLBD/hPegHZZgcZh3H6seWegrC4BYwsfuGrywIuT+MQs+rPqRLTQ==",
        "dependencies": {
          "System.IO": "4.3.0",
          "System.Reflection": "4.3.0",
          "System.Runtime": "4.3.0"
        }
      },
      "System.Runtime.Numerics": {
        "type": "Transitive",
        "resolved": "4.3.0",
        "contentHash": "yMH+MfdzHjy17l2KESnPiF2dwq7T+xLnSJar7slyimAkUh/gTrS9/UQOtv7xarskJ2/XDSNvfLGOBQPjL7PaHQ==",
        "dependencies": {
          "System.Globalization": "4.3.0",
          "System.Resources.ResourceManager": "4.3.0",
          "System.Runtime": "4.3.0",
          "System.Runtime.Extensions": "4.3.0"
        }
      },
      "System.Runtime.Serialization.Primitives": {
        "type": "Transitive",
        "resolved": "4.1.1",
        "contentHash": "HZ6Du5QrTG8MNJbf4e4qMO3JRAkIboGT5Fk804uZtg3Gq516S7hAqTm2UZKUHa7/6HUGdVy3AqMQKbns06G/cg==",
        "dependencies": {
          "System.Resources.ResourceManager": "4.0.1",
          "System.Runtime": "4.1.0"
        }
      },
      "System.Security.AccessControl": {
        "type": "Transitive",
        "resolved": "4.7.0",
        "contentHash": "JECvTt5aFF3WT3gHpfofL2MNNP6v84sxtXxpqhLBCcDRzqsPBmHhQ6shv4DwwN2tRlzsUxtb3G9M3763rbXKDg==",
        "dependencies": {
          "Microsoft.NETCore.Platforms": "3.1.0",
          "System.Security.Principal.Windows": "4.7.0"
        }
      },
      "System.Security.Cryptography.Algorithms": {
        "type": "Transitive",
        "resolved": "4.3.0",
        "contentHash": "W1kd2Y8mYSCgc3ULTAZ0hOP2dSdG5YauTb1089T0/kRcN2MpSAW1izOFROrJgxSlMn3ArsgHXagigyi+ibhevg==",
        "dependencies": {
          "Microsoft.NETCore.Platforms": "1.1.0",
          "System.Collections": "4.3.0",
          "System.IO": "4.3.0",
          "System.Resources.ResourceManager": "4.3.0",
          "System.Runtime": "4.3.0",
          "System.Runtime.Extensions": "4.3.0",
          "System.Runtime.Handles": "4.3.0",
          "System.Runtime.InteropServices": "4.3.0",
          "System.Runtime.Numerics": "4.3.0",
          "System.Security.Cryptography.Encoding": "4.3.0",
          "System.Security.Cryptography.Primitives": "4.3.0",
          "System.Text.Encoding": "4.3.0",
          "runtime.native.System.Security.Cryptography.Apple": "4.3.0",
          "runtime.native.System.Security.Cryptography.OpenSsl": "4.3.0"
        }
      },
      "System.Security.Cryptography.Cng": {
        "type": "Transitive",
        "resolved": "4.3.0",
        "contentHash": "03idZOqFlsKRL4W+LuCpJ6dBYDUWReug6lZjBa3uJWnk5sPCUXckocevTaUA8iT/MFSrY/2HXkOt753xQ/cf8g==",
        "dependencies": {
          "Microsoft.NETCore.Platforms": "1.1.0",
          "System.IO": "4.3.0",
          "System.Resources.ResourceManager": "4.3.0",
          "System.Runtime": "4.3.0",
          "System.Runtime.Extensions": "4.3.0",
          "System.Runtime.Handles": "4.3.0",
          "System.Runtime.InteropServices": "4.3.0",
          "System.Security.Cryptography.Algorithms": "4.3.0",
          "System.Security.Cryptography.Encoding": "4.3.0",
          "System.Security.Cryptography.Primitives": "4.3.0",
          "System.Text.Encoding": "4.3.0"
        }
      },
      "System.Security.Cryptography.Csp": {
        "type": "Transitive",
        "resolved": "4.3.0",
        "contentHash": "X4s/FCkEUnRGnwR3aSfVIkldBmtURMhmexALNTwpjklzxWU7yjMk7GHLKOZTNkgnWnE0q7+BCf9N2LVRWxewaA==",
        "dependencies": {
          "Microsoft.NETCore.Platforms": "1.1.0",
          "System.IO": "4.3.0",
          "System.Reflection": "4.3.0",
          "System.Resources.ResourceManager": "4.3.0",
          "System.Runtime": "4.3.0",
          "System.Runtime.Extensions": "4.3.0",
          "System.Runtime.Handles": "4.3.0",
          "System.Runtime.InteropServices": "4.3.0",
          "System.Security.Cryptography.Algorithms": "4.3.0",
          "System.Security.Cryptography.Encoding": "4.3.0",
          "System.Security.Cryptography.Primitives": "4.3.0",
          "System.Text.Encoding": "4.3.0",
          "System.Threading": "4.3.0"
        }
      },
      "System.Security.Cryptography.Encoding": {
        "type": "Transitive",
        "resolved": "4.3.0",
        "contentHash": "1DEWjZZly9ae9C79vFwqaO5kaOlI5q+3/55ohmq/7dpDyDfc8lYe7YVxJUZ5MF/NtbkRjwFRo14yM4OEo9EmDw==",
        "dependencies": {
          "Microsoft.NETCore.Platforms": "1.1.0",
          "System.Collections": "4.3.0",
          "System.Collections.Concurrent": "4.3.0",
          "System.Linq": "4.3.0",
          "System.Resources.ResourceManager": "4.3.0",
          "System.Runtime": "4.3.0",
          "System.Runtime.Extensions": "4.3.0",
          "System.Runtime.Handles": "4.3.0",
          "System.Runtime.InteropServices": "4.3.0",
          "System.Security.Cryptography.Primitives": "4.3.0",
          "System.Text.Encoding": "4.3.0",
          "runtime.native.System.Security.Cryptography.OpenSsl": "4.3.0"
        }
      },
      "System.Security.Cryptography.OpenSsl": {
        "type": "Transitive",
        "resolved": "4.3.0",
        "contentHash": "h4CEgOgv5PKVF/HwaHzJRiVboL2THYCou97zpmhjghx5frc7fIvlkY1jL+lnIQyChrJDMNEXS6r7byGif8Cy4w==",
        "dependencies": {
          "System.Collections": "4.3.0",
          "System.IO": "4.3.0",
          "System.Resources.ResourceManager": "4.3.0",
          "System.Runtime": "4.3.0",
          "System.Runtime.Extensions": "4.3.0",
          "System.Runtime.Handles": "4.3.0",
          "System.Runtime.InteropServices": "4.3.0",
          "System.Runtime.Numerics": "4.3.0",
          "System.Security.Cryptography.Algorithms": "4.3.0",
          "System.Security.Cryptography.Encoding": "4.3.0",
          "System.Security.Cryptography.Primitives": "4.3.0",
          "System.Text.Encoding": "4.3.0",
          "runtime.native.System.Security.Cryptography.OpenSsl": "4.3.0"
        }
      },
      "System.Security.Cryptography.Primitives": {
        "type": "Transitive",
        "resolved": "4.3.0",
        "contentHash": "7bDIyVFNL/xKeFHjhobUAQqSpJq9YTOpbEs6mR233Et01STBMXNAc/V+BM6dwYGc95gVh/Zf+iVXWzj3mE8DWg==",
        "dependencies": {
          "System.Diagnostics.Debug": "4.3.0",
          "System.Globalization": "4.3.0",
          "System.IO": "4.3.0",
          "System.Resources.ResourceManager": "4.3.0",
          "System.Runtime": "4.3.0",
          "System.Threading": "4.3.0",
          "System.Threading.Tasks": "4.3.0"
        }
      },
      "System.Security.Cryptography.X509Certificates": {
        "type": "Transitive",
        "resolved": "4.3.0",
        "contentHash": "t2Tmu6Y2NtJ2um0RtcuhP7ZdNNxXEgUm2JeoA/0NvlMjAhKCnM1NX07TDl3244mVp3QU6LPEhT3HTtH1uF7IYw==",
        "dependencies": {
          "Microsoft.NETCore.Platforms": "1.1.0",
          "System.Collections": "4.3.0",
          "System.Diagnostics.Debug": "4.3.0",
          "System.Globalization": "4.3.0",
          "System.Globalization.Calendars": "4.3.0",
          "System.IO": "4.3.0",
          "System.IO.FileSystem": "4.3.0",
          "System.IO.FileSystem.Primitives": "4.3.0",
          "System.Resources.ResourceManager": "4.3.0",
          "System.Runtime": "4.3.0",
          "System.Runtime.Extensions": "4.3.0",
          "System.Runtime.Handles": "4.3.0",
          "System.Runtime.InteropServices": "4.3.0",
          "System.Runtime.Numerics": "4.3.0",
          "System.Security.Cryptography.Algorithms": "4.3.0",
          "System.Security.Cryptography.Cng": "4.3.0",
          "System.Security.Cryptography.Csp": "4.3.0",
          "System.Security.Cryptography.Encoding": "4.3.0",
          "System.Security.Cryptography.OpenSsl": "4.3.0",
          "System.Security.Cryptography.Primitives": "4.3.0",
          "System.Text.Encoding": "4.3.0",
          "System.Threading": "4.3.0",
          "runtime.native.System": "4.3.0",
          "runtime.native.System.Net.Http": "4.3.0",
          "runtime.native.System.Security.Cryptography.OpenSsl": "4.3.0"
        }
      },
      "System.Security.Principal.Windows": {
        "type": "Transitive",
        "resolved": "4.7.0",
        "contentHash": "ojD0PX0XhneCsUbAZVKdb7h/70vyYMDYs85lwEI+LngEONe/17A0cFaRFqZU+sOEidcVswYWikYOQ9PPfjlbtQ=="
      },
      "System.Text.Encoding": {
        "type": "Transitive",
        "resolved": "4.3.0",
        "contentHash": "BiIg+KWaSDOITze6jGQynxg64naAPtqGHBwDrLaCtixsa5bKiR8dpPOHA7ge3C0JJQizJE+sfkz1wV+BAKAYZw==",
        "dependencies": {
          "Microsoft.NETCore.Platforms": "1.1.0",
          "Microsoft.NETCore.Targets": "1.1.0",
          "System.Runtime": "4.3.0"
        }
      },
      "System.Text.Encoding.CodePages": {
        "type": "Transitive",
        "resolved": "4.5.1",
        "contentHash": "4J2JQXbftjPMppIHJ7IC+VXQ9XfEagN92vZZNoG12i+zReYlim5dMoXFC1Zzg7tsnKDM7JPo5bYfFK4Jheq44w==",
        "dependencies": {
          "Microsoft.NETCore.Platforms": "2.1.2",
          "System.Runtime.CompilerServices.Unsafe": "4.5.2"
        }
      },
      "System.Text.Encoding.Extensions": {
        "type": "Transitive",
        "resolved": "4.3.0",
        "contentHash": "YVMK0Bt/A43RmwizJoZ22ei2nmrhobgeiYwFzC4YAN+nue8RF6djXDMog0UCn+brerQoYVyaS+ghy9P/MUVcmw==",
        "dependencies": {
          "Microsoft.NETCore.Platforms": "1.1.0",
          "Microsoft.NETCore.Targets": "1.1.0",
          "System.Runtime": "4.3.0",
          "System.Text.Encoding": "4.3.0"
        }
      },
      "System.Text.RegularExpressions": {
        "type": "Transitive",
        "resolved": "4.3.0",
        "contentHash": "RpT2DA+L660cBt1FssIE9CAGpLFdFPuheB7pLpKpn6ZXNby7jDERe8Ua/Ne2xGiwLVG2JOqziiaVCGDon5sKFA==",
        "dependencies": {
          "System.Runtime": "4.3.0"
        }
      },
      "System.Threading": {
        "type": "Transitive",
        "resolved": "4.3.0",
        "contentHash": "VkUS0kOBcUf3Wwm0TSbrevDDZ6BlM+b/HRiapRFWjM5O0NS0LviG0glKmFK+hhPDd1XFeSdU1GmlLhb2CoVpIw==",
        "dependencies": {
          "System.Runtime": "4.3.0",
          "System.Threading.Tasks": "4.3.0"
        }
      },
      "System.Threading.Tasks": {
        "type": "Transitive",
        "resolved": "4.3.0",
        "contentHash": "LbSxKEdOUhVe8BezB/9uOGGppt+nZf6e1VFyw6v3DN6lqitm0OSn2uXMOdtP0M3W4iMcqcivm2J6UgqiwwnXiA==",
        "dependencies": {
          "Microsoft.NETCore.Platforms": "1.1.0",
          "Microsoft.NETCore.Targets": "1.1.0",
          "System.Runtime": "4.3.0"
        }
      },
      "System.Threading.Tasks.Dataflow": {
        "type": "Transitive",
        "resolved": "4.9.0",
        "contentHash": "dTS+3D/GtG2/Pvc3E5YzVvAa7aQJgLDlZDIzukMOJjYudVOQOUXEU68y6Zi3Nn/jqIeB5kOCwrGbQFAKHVzXEQ=="
      },
      "System.Threading.Tasks.Extensions": {
        "type": "Transitive",
        "resolved": "4.5.3",
        "contentHash": "+MvhNtcvIbqmhANyKu91jQnvIRVSTiaOiFNfKWwXGHG48YAb4I/TyH8spsySiPYla7gKal5ZnF3teJqZAximyQ=="
      },
      "System.Threading.Thread": {
        "type": "Transitive",
        "resolved": "4.0.0",
        "contentHash": "gIdJqDXlOr5W9zeqFErLw3dsOsiShSCYtF9SEHitACycmvNvY8odf9kiKvp6V7aibc8C4HzzNBkWXjyfn7plbQ==",
        "dependencies": {
          "System.Runtime": "4.1.0"
        }
      },
      "System.Threading.Timer": {
        "type": "Transitive",
        "resolved": "4.0.1",
        "contentHash": "saGfUV8uqVW6LeURiqxcGhZ24PzuRNaUBtbhVeuUAvky1naH395A/1nY0P2bWvrw/BreRtIB/EzTDkGBpqCwEw==",
        "dependencies": {
          "Microsoft.NETCore.Platforms": "1.0.1",
          "Microsoft.NETCore.Targets": "1.0.1",
          "System.Runtime": "4.1.0"
        }
      },
      "System.Xml.ReaderWriter": {
        "type": "Transitive",
        "resolved": "4.3.0",
        "contentHash": "GrprA+Z0RUXaR4N7/eW71j1rgMnEnEVlgii49GZyAjTH7uliMnrOU3HNFBr6fEDBCJCIdlVNq9hHbaDR621XBA==",
        "dependencies": {
          "System.Collections": "4.3.0",
          "System.Diagnostics.Debug": "4.3.0",
          "System.Globalization": "4.3.0",
          "System.IO": "4.3.0",
          "System.IO.FileSystem": "4.3.0",
          "System.IO.FileSystem.Primitives": "4.3.0",
          "System.Resources.ResourceManager": "4.3.0",
          "System.Runtime": "4.3.0",
          "System.Runtime.Extensions": "4.3.0",
          "System.Runtime.InteropServices": "4.3.0",
          "System.Text.Encoding": "4.3.0",
          "System.Text.Encoding.Extensions": "4.3.0",
          "System.Text.RegularExpressions": "4.3.0",
          "System.Threading.Tasks": "4.3.0",
          "System.Threading.Tasks.Extensions": "4.3.0"
        }
      },
      "System.Xml.XmlDocument": {
        "type": "Transitive",
        "resolved": "4.3.0",
        "contentHash": "lJ8AxvkX7GQxpC6GFCeBj8ThYVyQczx2+f/cWHJU8tjS7YfI6Cv6bon70jVEgs2CiFbmmM8b9j1oZVx0dSI2Ww==",
        "dependencies": {
          "System.Collections": "4.3.0",
          "System.Diagnostics.Debug": "4.3.0",
          "System.Globalization": "4.3.0",
          "System.IO": "4.3.0",
          "System.Resources.ResourceManager": "4.3.0",
          "System.Runtime": "4.3.0",
          "System.Runtime.Extensions": "4.3.0",
          "System.Text.Encoding": "4.3.0",
          "System.Threading": "4.3.0",
          "System.Xml.ReaderWriter": "4.3.0"
        }
      },
      "Validation": {
        "type": "Transitive",
        "resolved": "2.4.18",
        "contentHash": "NfvWJ1QeuZ1FQCkqgXTu1cOkRkbNCfxs4Tat+abXLwom6OXbULVhRGp34BTvVB4XPxj6VIAl7KfLfStXMt/Ehw=="
      },
      "xunit.abstractions": {
        "type": "Transitive",
        "resolved": "2.0.3",
        "contentHash": "pot1I4YOxlWjIb5jmwvvQNbTrZ3lJQ+jUGkGjWE3hEFM0l5gOnBWS+H3qsex68s5cO52g+44vpGzhAt+42vwKg=="
      },
      "xunit.analyzers": {
        "type": "Transitive",
        "resolved": "0.10.0",
        "contentHash": "4/IDFCJfIeg6bix9apmUtIMwvOsiwqdEexeO/R2D4GReIGPLIRODTpId/l4LRSrAJk9lEO3Zx1H0Zx6uohJDNg=="
      },
      "xunit.assert": {
        "type": "Transitive",
        "resolved": "2.4.1",
        "contentHash": "O/Oe0BS5RmSsM+LQOb041TzuPo5MdH2Rov+qXGS37X+KFG1Hxz7kopYklM5+1Y+tRGeXrOx5+Xne1RuqLFQoyQ==",
        "dependencies": {
          "NETStandard.Library": "1.6.1"
        }
      },
      "xunit.core": {
        "type": "Transitive",
        "resolved": "2.4.1",
        "contentHash": "Zsj5OMU6JasNGERXZy8s72+pcheG6Q15atS5XpZXqAtULuyQiQ6XNnUsp1gyfC6WgqScqMvySiEHmHcOG6Eg0Q==",
        "dependencies": {
          "xunit.extensibility.core": "[2.4.1]",
          "xunit.extensibility.execution": "[2.4.1]"
        }
      },
      "xunit.extensibility.core": {
        "type": "Transitive",
        "resolved": "2.4.1",
        "contentHash": "yKZKm/8QNZnBnGZFD9SewkllHBiK0DThybQD/G4PiAmQjKtEZyHi6ET70QPU9KtSMJGRYS6Syk7EyR2EVDU4Kg==",
        "dependencies": {
          "NETStandard.Library": "1.6.1",
          "xunit.abstractions": "2.0.3"
        }
      },
      "xunit.extensibility.execution": {
        "type": "Transitive",
        "resolved": "2.4.1",
        "contentHash": "7e/1jqBpcb7frLkB6XDrHCGXAbKN4Rtdb88epYxCSRQuZDRW8UtTfdTEVpdTl8s4T56e07hOBVd4G0OdCxIY2A==",
        "dependencies": {
          "NETStandard.Library": "1.6.1",
          "xunit.extensibility.core": "[2.4.1]"
        }
      },
      "stryker": {
        "type": "Project",
        "dependencies": {
          "Buildalyzer": "3.0.1",
          "DotNet.Glob": "3.1.0",
          "LibGit2Sharp": "0.26.2",
          "Microsoft.CodeAnalysis.CSharp": "3.7.0",
          "Microsoft.Extensions.Configuration": "3.1.7",
          "Microsoft.Extensions.Configuration.Json": "3.1.7",
          "Microsoft.Extensions.Logging": "3.1.7",
          "Microsoft.TestPlatform": "16.7.1",
          "Microsoft.TestPlatform.ObjectModel": "16.7.1",
          "Microsoft.TestPlatform.Portable": "16.7.1",
          "Microsoft.TestPlatform.TranslationLayer": "16.7.1",
          "Microsoft.Web.LibraryManager.Build": "2.1.76",
          "Mono.Cecil": "0.11.2",
          "Newtonsoft.Json": "12.0.3",
          "Serilog": "2.9.0",
          "Serilog.Extensions.Logging": "3.0.1",
          "Serilog.Extensions.Logging.File": "2.0.0",
          "Serilog.Sinks.Console": "3.1.1",
          "Stryker.DataCollector": "0.16.1",
          "Stryker.RegexMutators": "1.0.0",
<<<<<<< HEAD
          "System.IO.Abstractions": "12.0.5"
=======
          "System.IO.Abstractions": "12.1.1"
>>>>>>> dde8e2b0
        }
      },
      "stryker.datacollector": {
        "type": "Project",
        "dependencies": {
          "Microsoft.TestPlatform.ObjectModel": "16.7.1"
        }
      },
      "stryker.regexmutators": {
        "type": "Project",
        "dependencies": {
          "RegexParser": "0.5.1"
        }
      }
    }
  }
}<|MERGE_RESOLUTION|>--- conflicted
+++ resolved
@@ -1665,11 +1665,7 @@
           "Serilog.Sinks.Console": "3.1.1",
           "Stryker.DataCollector": "0.16.1",
           "Stryker.RegexMutators": "1.0.0",
-<<<<<<< HEAD
-          "System.IO.Abstractions": "12.0.5"
-=======
           "System.IO.Abstractions": "12.1.1"
->>>>>>> dde8e2b0
         }
       },
       "stryker.datacollector": {
