--- conflicted
+++ resolved
@@ -1736,13 +1736,8 @@
           "Serilog.Extensions.Logging": "3.0.1",
           "Serilog.Extensions.Logging.File": "1.1.0",
           "Serilog.Sinks.Console": "3.1.1",
-<<<<<<< HEAD
-          "Stryker.DataCollector": "1.0.0",
-          "System.IO.Abstractions": "7.0.15"
-=======
           "Stryker.DataCollector": "0.15.0",
           "System.IO.Abstractions": "8.0.3"
->>>>>>> f2f219db
         }
       },
       "stryker.datacollector": {
