--- conflicted
+++ resolved
@@ -323,11 +323,6 @@
           "Microsoft.Testing.Extensions.TrxReport.Abstractions": "1.5.3",
           "Microsoft.Testing.Platform": "1.5.3"
         }
-      },
-      "Microsoft.Testing.Platform": {
-        "type": "Transitive",
-        "resolved": "1.5.3",
-        "contentHash": "WqJydnJ99dEKtquR9HwINz104ehWJKTXbQQrydGatlLRw14bmsx0pa8+E6KUXMYXZAimN0swWlDmcJGjjW4TIg=="
       },
       "Microsoft.Testing.Platform.MSBuild": {
         "type": "Transitive",
@@ -866,15 +861,10 @@
           "Stryker.Configuration": "[1.0.0, )",
           "Stryker.DataCollector": "[1.0.0, )",
           "Stryker.Regex.Parser": "[1.0.0, )",
-<<<<<<< HEAD
           "Stryker.RegexMutators": "[1.0.0, )",
           "Stryker.TestRunner.VsTest": "[1.0.0, )",
           "Stryker.Utilities": "[1.0.0, )",
-          "TestableIO.System.IO.Abstractions.Wrappers": "[21.2.1, )"
-=======
-          "Stryker.RegexMutators": "[4.5.0, )",
           "TestableIO.System.IO.Abstractions.Wrappers": "[21.3.1, )"
->>>>>>> 9afcc534
         }
       },
       "stryker.abstractions": {
@@ -886,12 +876,7 @@
           "Microsoft.CodeAnalysis.Common": "[4.12.0, )",
           "Microsoft.TestPlatform.ObjectModel": "[17.12.0, )",
           "Serilog": "[4.2.0, )",
-<<<<<<< HEAD
-          "TestableIO.System.IO.Abstractions.Wrappers": "[21.2.1, )"
-=======
-          "Stryker.Utilities": "[4.5.0, )",
           "TestableIO.System.IO.Abstractions.Wrappers": "[21.3.1, )"
->>>>>>> 9afcc534
         }
       },
       "stryker.configuration": {
@@ -933,8 +918,8 @@
           "Microsoft.TestPlatform.ObjectModel": "[17.12.0, )",
           "Microsoft.TestPlatform.Portable": "[17.12.0, )",
           "Microsoft.TestPlatform.TranslationLayer": "[17.12.0, )",
-          "Microsoft.Testing.Extensions.TrxReport": "(, )",
-          "Microsoft.Testing.Platform": "(, )",
+          "Microsoft.Testing.Extensions.TrxReport": "[1.5.0, )",
+          "Microsoft.Testing.Platform": "[1.5.0, )",
           "Stryker.Abstractions": "[1.0.0, )",
           "Stryker.DataCollector": "[1.0.0, )",
           "Stryker.TestRunner": "[1.0.0, )",
@@ -1050,6 +1035,22 @@
           "System.Diagnostics.DiagnosticSource": "9.0.1"
         }
       },
+      "Microsoft.Testing.Extensions.TrxReport": {
+        "type": "CentralTransitive",
+        "requested": "[1.5.0, )",
+        "resolved": "1.5.0",
+        "contentHash": "+AW10NEScLAiErRKzek5U1Kv0B337EktcLt6ruzJXFTbtdQgK+3j0jxWbnfSs1N+R1eX2AsNF9/en7hWW8DDfg==",
+        "dependencies": {
+          "Microsoft.Testing.Extensions.TrxReport.Abstractions": "1.5.0",
+          "Microsoft.Testing.Platform": "1.5.0"
+        }
+      },
+      "Microsoft.Testing.Platform": {
+        "type": "CentralTransitive",
+        "requested": "[1.5.0, )",
+        "resolved": "1.5.3",
+        "contentHash": "WqJydnJ99dEKtquR9HwINz104ehWJKTXbQQrydGatlLRw14bmsx0pa8+E6KUXMYXZAimN0swWlDmcJGjjW4TIg=="
+      },
       "Microsoft.TestPlatform": {
         "type": "CentralTransitive",
         "requested": "[17.12.0, )",
