{
  "version": 2,
  "dependencies": {
    "net6.0": {
      "coverlet.collector": {
        "type": "Direct",
        "requested": "[3.1.2, )",
        "resolved": "3.1.2",
        "contentHash": "wuLDIDKD5XMt0A7lE31JPenT7QQwZPFkP5rRpdJeblyXZ9MGLI8rYjvm5fvAKln+2/X+4IxxQDxBtwdrqKNLZw=="
      },
      "coverlet.msbuild": {
        "type": "Direct",
        "requested": "[3.1.2, )",
        "resolved": "3.1.2",
        "contentHash": "QhM0fnDtmIMImY7oxyQ/kh1VYtRxPyRVeLwRUGuUvI6Xp83pSYG9gerK8WgJj4TzUl7ISziADUGtIWKhtlbkbQ=="
      },
      "DotNet.ReproducibleBuilds": {
        "type": "Direct",
        "requested": "[1.1.1, )",
        "resolved": "1.1.1",
        "contentHash": "+H2t/t34h6mhEoUvHi8yGXyuZ2GjSovcGYehJrS2MDm2XgmPfZL2Sdxg+uL2lKgZ4M6tTwKHIlxOob2bgh0NRQ==",
        "dependencies": {
          "Microsoft.SourceLink.AzureRepos.Git": "1.1.1",
          "Microsoft.SourceLink.Bitbucket.Git": "1.1.1",
          "Microsoft.SourceLink.GitHub": "1.1.1",
          "Microsoft.SourceLink.GitLab": "1.1.1"
        }
      },
      "Microsoft.NET.Test.Sdk": {
        "type": "Direct",
        "requested": "[17.3.2, )",
        "resolved": "17.3.2",
        "contentHash": "apR0ha1T8FujBwq1P8i/DOZjbI5XhcP/i8As4NnVztVSpZG8GtWRPCstcmgkUkBpvEfcrrDPlJWbuZY+Hl1hSg==",
        "dependencies": {
          "Microsoft.CodeCoverage": "17.3.2",
          "Microsoft.TestPlatform.TestHost": "17.3.2"
        }
      },
      "Moq": {
        "type": "Direct",
        "requested": "[4.18.2, )",
        "resolved": "4.18.2",
        "contentHash": "SjxKYS5nX6prcaT8ZjbkONh3vnh0Rxru09+gQ1a07v4TM530Oe/jq3Q4dOZPfo1wq0LYmTgLOZKrqRfEx4auPw==",
        "dependencies": {
          "Castle.Core": "5.1.0"
        }
      },
      "Shouldly": {
        "type": "Direct",
        "requested": "[4.1.0, )",
        "resolved": "4.1.0",
        "contentHash": "sEmt1Wf3VvSmCVMfS0XsmnlLubqK9dTk7RxwMxDjk0YYnkAnb3S+wESntgrjgbcszO+HzVxUy9iVJxwxT1HWIw==",
        "dependencies": {
          "DiffEngine": "10.0.0",
          "EmptyFiles": "2.8.0",
          "Microsoft.CSharp": "4.7.0"
        }
      },
      "Spectre.Console.Testing": {
        "type": "Direct",
        "requested": "[0.45.0, )",
        "resolved": "0.45.0",
        "contentHash": "kgcRuZ7laaiirx/lSF56euJSyvjYDhDMiONOQxYtGx8sT1pwRq5CfTRrRorXbCZuJ/CNr6YzXEtT339y5qoZKg==",
        "dependencies": {
          "Spectre.Console": "0.45.0",
          "Spectre.Console.Cli": "0.45.0"
        }
      },
      "System.IO.Abstractions.TestingHelpers": {
        "type": "Direct",
        "requested": "[17.2.3, )",
        "resolved": "17.2.3",
        "contentHash": "tkXvQbsfOIfeoGso+WptCuouFLiWt3EU8s0D8poqIVz1BJOOszkPuFbFgP2HUTJ9bp5n1HH89eFHILo6Oz5XUw==",
        "dependencies": {
          "System.IO.Abstractions": "17.2.3"
        }
      },
      "xunit": {
        "type": "Direct",
        "requested": "[2.4.2, )",
        "resolved": "2.4.2",
        "contentHash": "6Mj73Ont3zj2CJuoykVJfE0ZmRwn7C+pTuRP8c4bnaaTFjwNG6tGe0prJ1yIbMe9AHrpDys63ctWacSsFJWK/w==",
        "dependencies": {
          "xunit.analyzers": "1.0.0",
          "xunit.assert": "2.4.2",
          "xunit.core": "[2.4.2]"
        }
      },
      "xunit.runner.visualstudio": {
        "type": "Direct",
        "requested": "[2.4.5, )",
        "resolved": "2.4.5",
        "contentHash": "OwHamvBdUKgqsXfBzWiCW/O98BTx81UKzx2bieIOQI7CZFE5NEQZGi8PBQGIKawDW96xeRffiNf20SjfC0x9hw=="
      },
      "Xunit.SkippableFact": {
        "type": "Direct",
        "requested": "[1.4.13, )",
        "resolved": "1.4.13",
        "contentHash": "IyzZNvJEtXGlXrzxDiSbtH5Lyxf4iJdRQADuyjGdDf00LjXRLJwIoezQNFhFGKTMtvk8IIgaSHxW4mAV4O7b8A==",
        "dependencies": {
          "Validation": "2.4.18",
          "xunit.extensibility.execution": "2.4.0"
        }
      },
      "Buildalyzer.Logger": {
        "type": "Transitive",
        "resolved": "4.1.5",
        "contentHash": "aBg4GEMCgo+96YRQaYnuTN6KTQelF4BcvSwBHa+13M4WcBu3rzNJ9jdL60TdR6PQ183YOCNbmNRWTurZvyaNlQ=="
      },
      "Castle.Core": {
        "type": "Transitive",
        "resolved": "5.1.0",
        "contentHash": "31UJpTHOiWq95CDOHazE3Ub/hE/PydNWsJMwnEVTqFFP4WhAugwpaVGxzOxKgNeSUUeqS2W6lxV+q7u1pAOfXg==",
        "dependencies": {
          "System.Diagnostics.EventLog": "6.0.0"
        }
      },
      "DiffEngine": {
        "type": "Transitive",
        "resolved": "10.0.0",
        "contentHash": "H8F7V1zRHkWLP5AW9lCxZypanXlFRT8n7P9Ou8cxz189Yg8TEw5FwTqQCaXjVPRjfE8621lhblpQrghbGJgDZw==",
        "dependencies": {
          "EmptyFiles": "2.8.0",
          "System.Management": "5.0.0"
        }
      },
      "EmptyFiles": {
        "type": "Transitive",
        "resolved": "2.8.0",
        "contentHash": "2N6IdrlSYT+FhX5hAbasJ7wpV/ONtIX+7fN+XXukwGAgHRNjiAoO0TScQsTZcgaXmbuvGu4ogKk0jPt2dVLgTQ=="
      },
      "FSharp.Core": {
        "type": "Transitive",
        "resolved": "5.0.0",
        "contentHash": "iHoYXA0VaSQUONGENB1aVafjDDZDZpwu39MtaRCTrmwFW/cTcK0b2yKNVYneFHJMc3ChtsSoM9lNtJ1dYXkHfA=="
      },
      "LibGit2Sharp.NativeBinaries": {
        "type": "Transitive",
        "resolved": "2.0.315-alpha.0.9",
        "contentHash": "Cl9E9ZRZm2ma5k/gD/9+f5WAh/9ayhENos/jLkSmPmzkuKl8qkTaLHA9j70qEZ1RSRceDlIwbfSYzVD5JaxHzg=="
      },
      "Microsoft.Build": {
        "type": "Transitive",
        "resolved": "16.9.0",
        "contentHash": "lTwFuDn2qnb7RJcjnxSBlwR+XDtr0/Tcx2WW8jr3ThP95XCilxWCiKXIWP8EeQ7qK/OEbAc6b+yfg3lzmCpvRA==",
        "dependencies": {
          "Microsoft.Build.Framework": "16.9.0",
          "Microsoft.Win32.Registry": "4.3.0",
          "System.Collections.Immutable": "5.0.0",
          "System.Memory": "4.5.4",
          "System.Reflection.Metadata": "1.6.0",
          "System.Security.Principal.Windows": "4.7.0",
          "System.Text.Encoding.CodePages": "4.0.1",
          "System.Text.Json": "4.7.0",
          "System.Threading.Tasks.Dataflow": "4.9.0"
        }
      },
      "Microsoft.Build.Framework": {
        "type": "Transitive",
        "resolved": "16.9.0",
        "contentHash": "vY9ftq43is1TlHgUz0RBnTwF36QerDJ87/GXUd6G02h6QpfrB+jWD9vEFs7B7ZsyJ4vIFwGy+g3RcgYQrQWxpA==",
        "dependencies": {
          "System.Security.Permissions": "4.7.0"
        }
      },
      "Microsoft.Build.Tasks.Core": {
        "type": "Transitive",
        "resolved": "16.9.0",
        "contentHash": "OZbWzY3CDJf9J7NSPxUUCwqbF7GI4DFkr8dprNTWuUBmifcDlyLcP1XxO7uGmIGBYmtdXgo1g4vTAi+nyDPnKw==",
        "dependencies": {
          "Microsoft.Build.Framework": "16.9.0",
          "Microsoft.Build.Utilities.Core": "16.9.0",
          "Microsoft.Win32.Registry": "4.3.0",
          "System.CodeDom": "4.4.0",
          "System.Collections.Immutable": "5.0.0",
          "System.Reflection.Metadata": "1.6.0",
          "System.Reflection.TypeExtensions": "4.1.0",
          "System.Resources.Extensions": "4.6.0",
          "System.Runtime.InteropServices": "4.3.0",
          "System.Security.Cryptography.Pkcs": "4.7.0",
          "System.Security.Cryptography.Xml": "4.7.0",
          "System.Security.Permissions": "4.7.0",
          "System.Threading.Tasks.Dataflow": "4.9.0"
        }
      },
      "Microsoft.Build.Tasks.Git": {
        "type": "Transitive",
        "resolved": "1.1.1",
        "contentHash": "AT3HlgTjsqHnWpBHSNeR0KxbLZD7bztlZVj7I8vgeYG9SYqbeFGh0TM/KVtC6fg53nrWHl3VfZFvb5BiQFcY6Q=="
      },
      "Microsoft.Build.Utilities.Core": {
        "type": "Transitive",
        "resolved": "16.9.0",
        "contentHash": "rpxfQlBo2hkFODFJZKPYxMsl5QGIqQ6GlSYnQGKhl+Fu65cvJDk4jRi/R9i+X5/+lSeHhRlQbo+UUhg6cqMkRw==",
        "dependencies": {
          "Microsoft.Build.Framework": "16.9.0",
          "Microsoft.Win32.Registry": "4.3.0",
          "System.Collections.Immutable": "5.0.0",
          "System.Security.Permissions": "4.7.0",
          "System.Text.Encoding.CodePages": "4.0.1"
        }
      },
      "Microsoft.CodeAnalysis.Analyzers": {
        "type": "Transitive",
        "resolved": "3.3.3",
        "contentHash": "j/rOZtLMVJjrfLRlAMckJLPW/1rze9MT1yfWqSIbUPGRu1m1P0fuo9PmqapwsmePfGB5PJrudQLvmUOAMF0DqQ=="
      },
      "Microsoft.CodeAnalysis.Common": {
        "type": "Transitive",
        "resolved": "4.3.1",
        "contentHash": "wexpJffSEEwptwe6UTMxRDZCCtz+XubI4Qewl4JECnNhcQrtb0anhSUEV9Nz7WkoNfWkx1fptR8xh1egoxYrqw==",
        "dependencies": {
          "Microsoft.CodeAnalysis.Analyzers": "3.3.3",
          "System.Collections.Immutable": "6.0.0",
          "System.Memory": "4.5.4",
          "System.Reflection.Metadata": "5.0.0",
          "System.Runtime.CompilerServices.Unsafe": "6.0.0",
          "System.Text.Encoding.CodePages": "6.0.0",
          "System.Threading.Tasks.Extensions": "4.5.4"
        }
      },
      "Microsoft.CodeCoverage": {
        "type": "Transitive",
        "resolved": "17.3.2",
        "contentHash": "+CeYNY9hYNRgv1wAID5koeDVob1ZOrOYfRRTLxU9Zm5ZMDMkMZ8wzXgakxVv+jtk8tPdE8Ze9vVE+czMKapv/Q=="
      },
      "Microsoft.CSharp": {
        "type": "Transitive",
        "resolved": "4.7.0",
        "contentHash": "pTj+D3uJWyN3My70i2Hqo+OXixq3Os2D1nJ2x92FFo6sk8fYS1m1WLNTs0Dc1uPaViH0YvEEwvzddQ7y4rhXmA=="
      },
      "Microsoft.DotNet.PlatformAbstractions": {
        "type": "Transitive",
        "resolved": "2.1.0",
        "contentHash": "9KPDwvb/hLEVXYruVHVZ8BkebC8j17DmPb56LnqRF74HqSPLjCkrlFUjOtFpQPA2DeADBRTI/e69aCfRBfrhxw==",
        "dependencies": {
          "System.AppContext": "4.1.0",
          "System.Collections": "4.0.11",
          "System.IO": "4.1.0",
          "System.IO.FileSystem": "4.0.1",
          "System.Reflection.TypeExtensions": "4.1.0",
          "System.Runtime.Extensions": "4.1.0",
          "System.Runtime.InteropServices": "4.1.0",
          "System.Runtime.InteropServices.RuntimeInformation": "4.0.0"
        }
      },
      "Microsoft.Extensions.Configuration.Abstractions": {
        "type": "Transitive",
        "resolved": "6.0.0",
        "contentHash": "qWzV9o+ZRWq+pGm+1dF+R7qTgTYoXvbyowRoBxQJGfqTpqDun2eteerjRQhq5PQ/14S+lqto3Ft4gYaRyl4rdQ==",
        "dependencies": {
          "Microsoft.Extensions.Primitives": "6.0.0"
        }
      },
      "Microsoft.Extensions.Configuration.Binder": {
        "type": "Transitive",
        "resolved": "6.0.0",
        "contentHash": "b3ErKzND8LIC7o08QAVlKfaEIYEvLJbtmVbFZVBRXeu9YkKfSSzLZfR1SUfQPBIy9mKLhEtJgGYImkcMNaKE0A==",
        "dependencies": {
          "Microsoft.Extensions.Configuration.Abstractions": "6.0.0"
        }
      },
      "Microsoft.Extensions.DependencyInjection": {
        "type": "Transitive",
        "resolved": "6.0.0",
        "contentHash": "k6PWQMuoBDGGHOQTtyois2u4AwyVcIwL2LaSLlTZQm2CYcJ1pxbt6jfAnpWmzENA/wfrYRI/X9DTLoUkE4AsLw==",
        "dependencies": {
          "Microsoft.Extensions.DependencyInjection.Abstractions": "6.0.0",
          "System.Runtime.CompilerServices.Unsafe": "6.0.0"
        }
      },
      "Microsoft.Extensions.DependencyInjection.Abstractions": {
        "type": "Transitive",
        "resolved": "6.0.0",
        "contentHash": "xlzi2IYREJH3/m6+lUrQlujzX8wDitm4QGnUu6kUXTQAWPuZY8i+ticFJbzfqaetLA6KR/rO6Ew/HuYD+bxifg=="
      },
      "Microsoft.Extensions.DependencyModel": {
        "type": "Transitive",
        "resolved": "2.1.0",
        "contentHash": "nS2XKqi+1A1umnYNLX2Fbm/XnzCxs5i+zXVJ3VC6r9t2z0NZr9FLnJN4VQpKigdcWH/iFTbMuX6M6WQJcTjVIg==",
        "dependencies": {
          "Microsoft.DotNet.PlatformAbstractions": "2.1.0",
          "Newtonsoft.Json": "9.0.1",
          "System.Diagnostics.Debug": "4.0.11",
          "System.Dynamic.Runtime": "4.0.11",
          "System.Linq": "4.1.0"
        }
      },
      "Microsoft.Extensions.Logging.Abstractions": {
        "type": "Transitive",
        "resolved": "6.0.0",
        "contentHash": "/HggWBbTwy8TgebGSX5DBZ24ndhzi93sHUBDvP1IxbZD7FDokYzdAr6+vbWGjw2XAfR2EJ1sfKUotpjHnFWPxA=="
      },
      "Microsoft.Extensions.Options": {
        "type": "Transitive",
        "resolved": "6.0.0",
        "contentHash": "dzXN0+V1AyjOe2xcJ86Qbo233KHuLEY0njf/P2Kw8SfJU+d45HNS2ctJdnEnrWbM9Ye2eFgaC5Mj9otRMU6IsQ==",
        "dependencies": {
          "Microsoft.Extensions.DependencyInjection.Abstractions": "6.0.0",
          "Microsoft.Extensions.Primitives": "6.0.0"
        }
      },
      "Microsoft.Extensions.Primitives": {
        "type": "Transitive",
        "resolved": "6.0.0",
        "contentHash": "9+PnzmQFfEFNR9J2aDTfJGGupShHjOuGw4VUv+JB044biSHrnmCIMD+mJHmb2H7YryrfBEXDurxQ47gJZdCKNQ==",
        "dependencies": {
          "System.Runtime.CompilerServices.Unsafe": "6.0.0"
        }
      },
      "Microsoft.NETCore.Platforms": {
        "type": "Transitive",
        "resolved": "5.0.0",
        "contentHash": "VyPlqzH2wavqquTcYpkIIAQ6WdenuKoFN0BdYBbCWsclXacSOHNQn66Gt4z5NBqEYW0FAPm5rlvki9ZiCij5xQ=="
      },
      "Microsoft.NETCore.Targets": {
        "type": "Transitive",
        "resolved": "1.1.0",
        "contentHash": "aOZA3BWfz9RXjpzt0sRJJMjAscAUm3Hoa4UWAfceV9UTYxgwZ1lZt5nO2myFf+/jetYQo4uTP7zS8sJY67BBxg=="
      },
      "Microsoft.SourceLink.AzureRepos.Git": {
        "type": "Transitive",
        "resolved": "1.1.1",
        "contentHash": "qB5urvw9LO2bG3eVAkuL+2ughxz2rR7aYgm2iyrB8Rlk9cp2ndvGRCvehk3rNIhRuNtQaeKwctOl1KvWiklv5w==",
        "dependencies": {
          "Microsoft.Build.Tasks.Git": "1.1.1",
          "Microsoft.SourceLink.Common": "1.1.1"
        }
      },
      "Microsoft.SourceLink.Bitbucket.Git": {
        "type": "Transitive",
        "resolved": "1.1.1",
        "contentHash": "cDzxXwlyWpLWaH0em4Idj0H3AmVo3L/6xRXKssYemx+7W52iNskj/SQ4FOmfCb8YQt39otTDNMveCZzYtMoucQ==",
        "dependencies": {
          "Microsoft.Build.Tasks.Git": "1.1.1",
          "Microsoft.SourceLink.Common": "1.1.1"
        }
      },
      "Microsoft.SourceLink.Common": {
        "type": "Transitive",
        "resolved": "1.1.1",
        "contentHash": "WMcGpWKrmJmzrNeuaEb23bEMnbtR/vLmvZtkAP5qWu7vQsY59GqfRJd65sFpBszbd2k/bQ8cs8eWawQKAabkVg=="
      },
      "Microsoft.SourceLink.GitHub": {
        "type": "Transitive",
        "resolved": "1.1.1",
        "contentHash": "IaJGnOv/M7UQjRJks7B6p7pbPnOwisYGOIzqCz5ilGFTApZ3ktOR+6zJ12ZRPInulBmdAf1SrGdDG2MU8g6XTw==",
        "dependencies": {
          "Microsoft.Build.Tasks.Git": "1.1.1",
          "Microsoft.SourceLink.Common": "1.1.1"
        }
      },
      "Microsoft.SourceLink.GitLab": {
        "type": "Transitive",
        "resolved": "1.1.1",
        "contentHash": "tvsg47DDLqqedlPeYVE2lmiTpND8F0hkrealQ5hYltSmvruy/Gr5nHAKSsjyw5L3NeM/HLMI5ORv7on/M4qyZw==",
        "dependencies": {
          "Microsoft.Build.Tasks.Git": "1.1.1",
          "Microsoft.SourceLink.Common": "1.1.1"
        }
      },
      "Microsoft.TestPlatform.TestHost": {
        "type": "Transitive",
        "resolved": "17.3.2",
        "contentHash": "113J19v31pIx+PzmdEw67cWTZWh/YApnprbclFeat6szNbnpKOKG7Ap4PX5LT6E5Da+xONyilxvx2HZPpEaXPQ==",
        "dependencies": {
          "Microsoft.TestPlatform.ObjectModel": "17.3.2",
          "Newtonsoft.Json": "9.0.1"
        }
      },
      "Microsoft.Win32.Primitives": {
        "type": "Transitive",
        "resolved": "4.3.0",
        "contentHash": "9ZQKCWxH7Ijp9BfahvL2Zyf1cJIk8XYLF6Yjzr2yi0b2cOut/HQ31qf1ThHAgCc3WiZMdnWcfJCgN82/0UunxA==",
        "dependencies": {
          "Microsoft.NETCore.Platforms": "1.1.0",
          "Microsoft.NETCore.Targets": "1.1.0",
          "System.Runtime": "4.3.0"
        }
      },
      "Microsoft.Win32.Registry": {
        "type": "Transitive",
        "resolved": "5.0.0",
        "contentHash": "dDoKi0PnDz31yAyETfRntsLArTlVAVzUzCIvvEDsDsucrl33Dl8pIJG06ePTJTI3tGpeyHS9Cq7Foc/s4EeKcg==",
        "dependencies": {
          "System.Security.AccessControl": "5.0.0",
          "System.Security.Principal.Windows": "5.0.0"
        }
      },
      "Microsoft.Win32.SystemEvents": {
        "type": "Transitive",
        "resolved": "4.7.0",
        "contentHash": "mtVirZr++rq+XCDITMUdnETD59XoeMxSpLRIII7JRI6Yj0LEDiO1pPn0ktlnIj12Ix8bfvQqQDMMIF9wC98oCA==",
        "dependencies": {
          "Microsoft.NETCore.Platforms": "3.1.0"
        }
      },
      "MSBuild.StructuredLogger": {
        "type": "Transitive",
        "resolved": "2.1.507",
        "contentHash": "/Tp6qc8MiBr91jaoHlgIWWOQXzOJs0CpQdeXmn8krpDrvbjQzcGu8iDDzIwGElkooGzUTxtGoKN1QJ9VNBrBDg==",
        "dependencies": {
          "Microsoft.Build": "16.4.0",
          "Microsoft.Build.Framework": "16.4.0",
          "Microsoft.Build.Tasks.Core": "16.4.0",
          "Microsoft.Build.Utilities.Core": "16.4.0"
        }
      },
      "MsBuildPipeLogger.Server": {
        "type": "Transitive",
        "resolved": "1.1.6",
        "contentHash": "rls0hb7plSfVFCqScDxTqtGpIlMfoQEchqjmK/YtXDML11GU5jI+oCi9YsikGulJVUv/vLSY6Ktah0uXwv25EA==",
        "dependencies": {
          "Microsoft.Build": "15.3.409"
        }
      },
      "NETStandard.Library": {
        "type": "Transitive",
        "resolved": "2.0.0",
        "contentHash": "7jnbRU+L08FXKMxqUflxEXtVymWvNOrS8yHgu9s6EM8Anr6T/wIX4nZ08j/u3Asz+tCufp3YVwFSEvFTPYmBPA==",
        "dependencies": {
          "Microsoft.NETCore.Platforms": "1.1.0"
        }
      },
      "Newtonsoft.Json": {
        "type": "Transitive",
        "resolved": "9.0.1",
        "contentHash": "U82mHQSKaIk+lpSVCbWYKNavmNH1i5xrExDEquU1i6I5pV6UMOqRnJRSlKO3cMPfcpp0RgDY+8jUXHdQ4IfXvw==",
        "dependencies": {
          "Microsoft.CSharp": "4.0.1",
          "System.Collections": "4.0.11",
          "System.Diagnostics.Debug": "4.0.11",
          "System.Dynamic.Runtime": "4.0.11",
          "System.Globalization": "4.0.11",
          "System.IO": "4.1.0",
          "System.Linq": "4.1.0",
          "System.Linq.Expressions": "4.1.0",
          "System.ObjectModel": "4.0.12",
          "System.Reflection": "4.1.0",
          "System.Reflection.Extensions": "4.0.1",
          "System.Resources.ResourceManager": "4.0.1",
          "System.Runtime": "4.1.0",
          "System.Runtime.Extensions": "4.1.0",
          "System.Runtime.Serialization.Primitives": "4.1.1",
          "System.Text.Encoding": "4.0.11",
          "System.Text.Encoding.Extensions": "4.0.11",
          "System.Text.RegularExpressions": "4.1.0",
          "System.Threading": "4.0.11",
          "System.Threading.Tasks": "4.0.11",
          "System.Xml.ReaderWriter": "4.0.11",
          "System.Xml.XDocument": "4.0.11"
        }
      },
      "runtime.debian.8-x64.runtime.native.System.Security.Cryptography.OpenSsl": {
        "type": "Transitive",
        "resolved": "4.3.0",
        "contentHash": "HdSSp5MnJSsg08KMfZThpuLPJpPwE5hBXvHwoKWosyHHfe8Mh5WKT0ylEOf6yNzX6Ngjxe4Whkafh5q7Ymac4Q=="
      },
      "runtime.fedora.23-x64.runtime.native.System.Security.Cryptography.OpenSsl": {
        "type": "Transitive",
        "resolved": "4.3.0",
        "contentHash": "+yH1a49wJMy8Zt4yx5RhJrxO/DBDByAiCzNwiETI+1S4mPdCu0OY4djdciC7Vssk0l22wQaDLrXxXkp+3+7bVA=="
      },
      "runtime.fedora.24-x64.runtime.native.System.Security.Cryptography.OpenSsl": {
        "type": "Transitive",
        "resolved": "4.3.0",
        "contentHash": "c3YNH1GQJbfIPJeCnr4avseugSqPrxwIqzthYyZDN6EuOyNOzq+y2KSUfRcXauya1sF4foESTgwM5e1A8arAKw=="
      },
      "runtime.native.System": {
        "type": "Transitive",
        "resolved": "4.3.0",
        "contentHash": "c/qWt2LieNZIj1jGnVNsE2Kl23Ya2aSTBuXMD6V7k9KWr6l16Tqdwq+hJScEpWER9753NWC8h96PaVNY5Ld7Jw==",
        "dependencies": {
          "Microsoft.NETCore.Platforms": "1.1.0",
          "Microsoft.NETCore.Targets": "1.1.0"
        }
      },
      "runtime.native.System.Net.Http": {
        "type": "Transitive",
        "resolved": "4.3.0",
        "contentHash": "ZVuZJqnnegJhd2k/PtAbbIcZ3aZeITq3sj06oKfMBSfphW3HDmk/t4ObvbOk/JA/swGR0LNqMksAh/f7gpTROg==",
        "dependencies": {
          "Microsoft.NETCore.Platforms": "1.1.0",
          "Microsoft.NETCore.Targets": "1.1.0"
        }
      },
      "runtime.native.System.Net.Security": {
        "type": "Transitive",
        "resolved": "4.3.0",
        "contentHash": "M2nN92ePS8BgQ2oi6Jj3PlTUzadYSIWLdZrHY1n1ZcW9o4wAQQ6W+aQ2lfq1ysZQfVCgDwY58alUdowrzezztg==",
        "dependencies": {
          "Microsoft.NETCore.Platforms": "1.1.0",
          "Microsoft.NETCore.Targets": "1.1.0"
        }
      },
      "runtime.native.System.Security.Cryptography.Apple": {
        "type": "Transitive",
        "resolved": "4.3.0",
        "contentHash": "DloMk88juo0OuOWr56QG7MNchmafTLYWvABy36izkrLI5VledI0rq28KGs1i9wbpeT9NPQrx/wTf8U2vazqQ3Q==",
        "dependencies": {
          "runtime.osx.10.10-x64.runtime.native.System.Security.Cryptography.Apple": "4.3.0"
        }
      },
      "runtime.native.System.Security.Cryptography.OpenSsl": {
        "type": "Transitive",
        "resolved": "4.3.0",
        "contentHash": "NS1U+700m4KFRHR5o4vo9DSlTmlCKu/u7dtE5sUHVIPB+xpXxYQvgBgA6wEIeCz6Yfn0Z52/72WYsToCEPJnrw==",
        "dependencies": {
          "runtime.debian.8-x64.runtime.native.System.Security.Cryptography.OpenSsl": "4.3.0",
          "runtime.fedora.23-x64.runtime.native.System.Security.Cryptography.OpenSsl": "4.3.0",
          "runtime.fedora.24-x64.runtime.native.System.Security.Cryptography.OpenSsl": "4.3.0",
          "runtime.opensuse.13.2-x64.runtime.native.System.Security.Cryptography.OpenSsl": "4.3.0",
          "runtime.opensuse.42.1-x64.runtime.native.System.Security.Cryptography.OpenSsl": "4.3.0",
          "runtime.osx.10.10-x64.runtime.native.System.Security.Cryptography.OpenSsl": "4.3.0",
          "runtime.rhel.7-x64.runtime.native.System.Security.Cryptography.OpenSsl": "4.3.0",
          "runtime.ubuntu.14.04-x64.runtime.native.System.Security.Cryptography.OpenSsl": "4.3.0",
          "runtime.ubuntu.16.04-x64.runtime.native.System.Security.Cryptography.OpenSsl": "4.3.0",
          "runtime.ubuntu.16.10-x64.runtime.native.System.Security.Cryptography.OpenSsl": "4.3.0"
        }
      },
      "runtime.opensuse.13.2-x64.runtime.native.System.Security.Cryptography.OpenSsl": {
        "type": "Transitive",
        "resolved": "4.3.0",
        "contentHash": "b3pthNgxxFcD+Pc0WSEoC0+md3MyhRS6aCEeenvNE3Fdw1HyJ18ZhRFVJJzIeR/O/jpxPboB805Ho0T3Ul7w8A=="
      },
      "runtime.opensuse.42.1-x64.runtime.native.System.Security.Cryptography.OpenSsl": {
        "type": "Transitive",
        "resolved": "4.3.0",
        "contentHash": "KeLz4HClKf+nFS7p/6Fi/CqyLXh81FpiGzcmuS8DGi9lUqSnZ6Es23/gv2O+1XVGfrbNmviF7CckBpavkBoIFQ=="
      },
      "runtime.osx.10.10-x64.runtime.native.System.Security.Cryptography.Apple": {
        "type": "Transitive",
        "resolved": "4.3.0",
        "contentHash": "kVXCuMTrTlxq4XOOMAysuNwsXWpYeboGddNGpIgNSZmv1b6r/s/DPk0fYMB7Q5Qo4bY68o48jt4T4y5BVecbCQ=="
      },
      "runtime.osx.10.10-x64.runtime.native.System.Security.Cryptography.OpenSsl": {
        "type": "Transitive",
        "resolved": "4.3.0",
        "contentHash": "X7IdhILzr4ROXd8mI1BUCQMSHSQwelUlBjF1JyTKCjXaOGn2fB4EKBxQbCK2VjO3WaWIdlXZL3W6TiIVnrhX4g=="
      },
      "runtime.rhel.7-x64.runtime.native.System.Security.Cryptography.OpenSsl": {
        "type": "Transitive",
        "resolved": "4.3.0",
        "contentHash": "nyFNiCk/r+VOiIqreLix8yN+q3Wga9+SE8BCgkf+2BwEKiNx6DyvFjCgkfV743/grxv8jHJ8gUK4XEQw7yzRYg=="
      },
      "runtime.ubuntu.14.04-x64.runtime.native.System.Security.Cryptography.OpenSsl": {
        "type": "Transitive",
        "resolved": "4.3.0",
        "contentHash": "ytoewC6wGorL7KoCAvRfsgoJPJbNq+64k2SqW6JcOAebWsFUvCCYgfzQMrnpvPiEl4OrblUlhF2ji+Q1+SVLrQ=="
      },
      "runtime.ubuntu.16.04-x64.runtime.native.System.Security.Cryptography.OpenSsl": {
        "type": "Transitive",
        "resolved": "4.3.0",
        "contentHash": "I8bKw2I8k58Wx7fMKQJn2R8lamboCAiHfHeV/pS65ScKWMMI0+wJkLYlEKvgW1D/XvSl/221clBoR2q9QNNM7A=="
      },
      "runtime.ubuntu.16.10-x64.runtime.native.System.Security.Cryptography.OpenSsl": {
        "type": "Transitive",
        "resolved": "4.3.0",
        "contentHash": "VB5cn/7OzUfzdnC8tqAIMQciVLiq2epm2NrAm1E9OjNRyG4lVhfR61SMcLizejzQP8R8Uf/0l5qOIbUEi+RdEg=="
      },
      "Serilog.Formatting.Compact": {
        "type": "Transitive",
        "resolved": "1.1.0",
        "contentHash": "pNroKVjo+rDqlxNG5PXkRLpfSCuDOBY0ri6jp9PLe505ljqwhwZz8ospy2vWhQlFu5GkIesh3FcDs4n7sWZODA==",
        "dependencies": {
          "Serilog": "2.8.0"
        }
      },
      "Serilog.Sinks.Async": {
        "type": "Transitive",
        "resolved": "1.5.0",
        "contentHash": "csHYIqAwI4Gy9oAhXYRwxGrQEAtBg3Ep7WaCzsnA1cZuBZjVAU0n7hWaJhItjO7hbLHh/9gRVxALCUB4Dv+gZw==",
        "dependencies": {
          "Serilog": "2.9.0"
        }
      },
      "Serilog.Sinks.File": {
        "type": "Transitive",
        "resolved": "3.2.0",
        "contentHash": "VHbo68pMg5hwSWrzLEdZv5b/rYmIgHIRhd4d5rl8GnC5/a8Fr+RShT5kWyeJOXax1el6mNJ+dmHDOVgnNUQxaw==",
        "dependencies": {
          "Serilog": "2.3.0",
          "System.IO": "4.1.0",
          "System.IO.FileSystem": "4.0.1",
          "System.IO.FileSystem.Primitives": "4.0.1",
          "System.Text.Encoding.Extensions": "4.0.11",
          "System.Threading": "4.0.11",
          "System.Threading.Timer": "4.0.1"
        }
      },
      "Serilog.Sinks.RollingFile": {
        "type": "Transitive",
        "resolved": "3.3.0",
        "contentHash": "2lT5X1r3GH4P0bRWJfhA7etGl8Q2Ipw9AACvtAHWRUSpYZ42NGVyHoVs2ALBZ/cAkkS+tA4jl80Zie144eLQPg==",
        "dependencies": {
          "Serilog.Sinks.File": "3.2.0",
          "System.IO": "4.1.0",
          "System.IO.FileSystem.Primitives": "4.0.1",
          "System.Runtime.InteropServices": "4.1.0",
          "System.Text.Encoding.Extensions": "4.0.11"
        }
      },
      "Spectre.Console.Cli": {
        "type": "Transitive",
        "resolved": "0.45.0",
        "contentHash": "SZcYjwEmmYgmTDqOluWFYtURI9bgRtmx3tSdslHsMU9lKWkev3UHEkzDbOtu4XwY+hCn9NOjBRSDWNafa4fyCQ==",
        "dependencies": {
          "Spectre.Console": "0.45.0"
        }
      },
      "System.AppContext": {
        "type": "Transitive",
        "resolved": "4.1.0",
        "contentHash": "3QjO4jNV7PdKkmQAVp9atA+usVnKRwI3Kx1nMwJ93T0LcQfx7pKAYk0nKz5wn1oP5iqlhZuy6RXOFdhr7rDwow==",
        "dependencies": {
          "System.Runtime": "4.1.0"
        }
      },
      "System.Buffers": {
        "type": "Transitive",
        "resolved": "4.5.1",
        "contentHash": "Rw7ijyl1qqRS0YQD/WycNst8hUUMgrMH4FCn1nNm27M4VxchZ1js3fVjQaANHO5f3sN4isvP4a+Met9Y4YomAg=="
      },
      "System.CodeDom": {
        "type": "Transitive",
        "resolved": "5.0.0",
        "contentHash": "JPJArwA1kdj8qDAkY2XGjSWoYnqiM7q/3yRNkt6n28Mnn95MuEGkZXUbPBf7qc3IjwrGY5ttQon7yqHZyQJmOQ=="
      },
      "System.Collections": {
        "type": "Transitive",
        "resolved": "4.3.0",
        "contentHash": "3Dcj85/TBdVpL5Zr+gEEBUuFe2icOnLalmEh9hfck1PTYbbyWuZgh4fmm2ysCLTrqLQw6t3TgTyJ+VLp+Qb+Lw==",
        "dependencies": {
          "Microsoft.NETCore.Platforms": "1.1.0",
          "Microsoft.NETCore.Targets": "1.1.0",
          "System.Runtime": "4.3.0"
        }
      },
      "System.Collections.Concurrent": {
        "type": "Transitive",
        "resolved": "4.3.0",
        "contentHash": "ztl69Xp0Y/UXCL+3v3tEU+lIy+bvjKNUmopn1wep/a291pVPK7dxBd6T7WnlQqRog+d1a/hSsgRsmFnIBKTPLQ==",
        "dependencies": {
          "System.Collections": "4.3.0",
          "System.Diagnostics.Debug": "4.3.0",
          "System.Diagnostics.Tracing": "4.3.0",
          "System.Globalization": "4.3.0",
          "System.Reflection": "4.3.0",
          "System.Resources.ResourceManager": "4.3.0",
          "System.Runtime": "4.3.0",
          "System.Runtime.Extensions": "4.3.0",
          "System.Threading": "4.3.0",
          "System.Threading.Tasks": "4.3.0"
        }
      },
      "System.Collections.Immutable": {
        "type": "Transitive",
        "resolved": "6.0.0",
        "contentHash": "l4zZJ1WU2hqpQQHXz1rvC3etVZN+2DLmQMO79FhOTZHMn8tDRr+WU287sbomD0BETlmKDn0ygUgVy9k5xkkJdA==",
        "dependencies": {
          "System.Runtime.CompilerServices.Unsafe": "6.0.0"
        }
      },
      "System.Diagnostics.Debug": {
        "type": "Transitive",
        "resolved": "4.3.0",
        "contentHash": "ZUhUOdqmaG5Jk3Xdb8xi5kIyQYAA4PnTNlHx1mu9ZY3qv4ELIdKbnL/akbGaKi2RnNUWaZsAs31rvzFdewTj2g==",
        "dependencies": {
          "Microsoft.NETCore.Platforms": "1.1.0",
          "Microsoft.NETCore.Targets": "1.1.0",
          "System.Runtime": "4.3.0"
        }
      },
      "System.Diagnostics.DiagnosticSource": {
        "type": "Transitive",
        "resolved": "6.0.0",
        "contentHash": "frQDfv0rl209cKm1lnwTgFPzNigy2EKk1BS3uAvHvlBVKe5cymGyHO+Sj+NLv5VF/AhHsqPIUUwya5oV4CHMUw==",
        "dependencies": {
          "System.Runtime.CompilerServices.Unsafe": "6.0.0"
        }
      },
      "System.Diagnostics.EventLog": {
        "type": "Transitive",
        "resolved": "6.0.0",
        "contentHash": "lcyUiXTsETK2ALsZrX+nWuHSIQeazhqPphLfaRxzdGaG93+0kELqpgEHtwWOlQe7+jSFnKwaCAgL4kjeZCQJnw=="
      },
      "System.Diagnostics.Process": {
        "type": "Transitive",
        "resolved": "4.3.0",
        "contentHash": "J0wOX07+QASQblsfxmIMFc9Iq7KTXYL3zs2G/Xc704Ylv3NpuVdo6gij6V3PGiptTxqsK0K7CdXenRvKUnkA2g==",
        "dependencies": {
          "Microsoft.NETCore.Platforms": "1.1.0",
          "Microsoft.Win32.Primitives": "4.3.0",
          "Microsoft.Win32.Registry": "4.3.0",
          "System.Collections": "4.3.0",
          "System.Diagnostics.Debug": "4.3.0",
          "System.Globalization": "4.3.0",
          "System.IO": "4.3.0",
          "System.IO.FileSystem": "4.3.0",
          "System.IO.FileSystem.Primitives": "4.3.0",
          "System.Resources.ResourceManager": "4.3.0",
          "System.Runtime": "4.3.0",
          "System.Runtime.Extensions": "4.3.0",
          "System.Runtime.Handles": "4.3.0",
          "System.Runtime.InteropServices": "4.3.0",
          "System.Text.Encoding": "4.3.0",
          "System.Text.Encoding.Extensions": "4.3.0",
          "System.Threading": "4.3.0",
          "System.Threading.Tasks": "4.3.0",
          "System.Threading.Thread": "4.3.0",
          "System.Threading.ThreadPool": "4.3.0",
          "runtime.native.System": "4.3.0"
        }
      },
      "System.Diagnostics.Tools": {
        "type": "Transitive",
        "resolved": "4.0.1",
        "contentHash": "xBfJ8pnd4C17dWaC9FM6aShzbJcRNMChUMD42I6772KGGrqaFdumwhn9OdM68erj1ueNo3xdQ1EwiFjK5k8p0g==",
        "dependencies": {
          "Microsoft.NETCore.Platforms": "1.0.1",
          "Microsoft.NETCore.Targets": "1.0.1",
          "System.Runtime": "4.1.0"
        }
      },
      "System.Diagnostics.TraceSource": {
        "type": "Transitive",
        "resolved": "4.3.0",
        "contentHash": "VnYp1NxGx8Ww731y2LJ1vpfb/DKVNKEZ8Jsh5SgQTZREL/YpWRArgh9pI8CDLmgHspZmLL697CaLvH85qQpRiw==",
        "dependencies": {
          "Microsoft.NETCore.Platforms": "1.1.0",
          "System.Collections": "4.3.0",
          "System.Diagnostics.Debug": "4.3.0",
          "System.Globalization": "4.3.0",
          "System.Resources.ResourceManager": "4.3.0",
          "System.Runtime": "4.3.0",
          "System.Runtime.Extensions": "4.3.0",
          "System.Threading": "4.3.0",
          "runtime.native.System": "4.3.0"
        }
      },
      "System.Diagnostics.Tracing": {
        "type": "Transitive",
        "resolved": "4.3.0",
        "contentHash": "rswfv0f/Cqkh78rA5S8eN8Neocz234+emGCtTF3lxPY96F+mmmUen6tbn0glN6PMvlKQb9bPAY5e9u7fgPTkKw==",
        "dependencies": {
          "Microsoft.NETCore.Platforms": "1.1.0",
          "Microsoft.NETCore.Targets": "1.1.0",
          "System.Runtime": "4.3.0"
        }
      },
      "System.Drawing.Common": {
        "type": "Transitive",
        "resolved": "4.7.0",
        "contentHash": "v+XbyYHaZjDfn0ENmJEV1VYLgGgCTx1gnfOBcppowbpOAriglYgGCvFCPr2EEZyBvXlpxbEsTwkOlInl107ahA==",
        "dependencies": {
          "Microsoft.NETCore.Platforms": "3.1.0",
          "Microsoft.Win32.SystemEvents": "4.7.0"
        }
      },
      "System.Dynamic.Runtime": {
        "type": "Transitive",
        "resolved": "4.0.11",
        "contentHash": "db34f6LHYM0U0JpE+sOmjar27BnqTVkbLJhgfwMpTdgTigG/Hna3m2MYVwnFzGGKnEJk2UXFuoVTr8WUbU91/A==",
        "dependencies": {
          "System.Collections": "4.0.11",
          "System.Diagnostics.Debug": "4.0.11",
          "System.Globalization": "4.0.11",
          "System.Linq": "4.1.0",
          "System.Linq.Expressions": "4.1.0",
          "System.ObjectModel": "4.0.12",
          "System.Reflection": "4.1.0",
          "System.Reflection.Emit": "4.0.1",
          "System.Reflection.Emit.ILGeneration": "4.0.1",
          "System.Reflection.Primitives": "4.0.1",
          "System.Reflection.TypeExtensions": "4.1.0",
          "System.Resources.ResourceManager": "4.0.1",
          "System.Runtime": "4.1.0",
          "System.Runtime.Extensions": "4.1.0",
          "System.Threading": "4.0.11"
        }
      },
      "System.Globalization": {
        "type": "Transitive",
        "resolved": "4.3.0",
        "contentHash": "kYdVd2f2PAdFGblzFswE4hkNANJBKRmsfa2X5LG2AcWE1c7/4t0pYae1L8vfZ5xvE2nK/R9JprtToA61OSHWIg==",
        "dependencies": {
          "Microsoft.NETCore.Platforms": "1.1.0",
          "Microsoft.NETCore.Targets": "1.1.0",
          "System.Runtime": "4.3.0"
        }
      },
      "System.Globalization.Calendars": {
        "type": "Transitive",
        "resolved": "4.3.0",
        "contentHash": "GUlBtdOWT4LTV3I+9/PJW+56AnnChTaOqqTLFtdmype/L500M2LIyXgmtd9X2P2VOkmJd5c67H5SaC2QcL1bFA==",
        "dependencies": {
          "Microsoft.NETCore.Platforms": "1.1.0",
          "Microsoft.NETCore.Targets": "1.1.0",
          "System.Globalization": "4.3.0",
          "System.Runtime": "4.3.0"
        }
      },
      "System.Globalization.Extensions": {
        "type": "Transitive",
        "resolved": "4.3.0",
        "contentHash": "FhKmdR6MPG+pxow6wGtNAWdZh7noIOpdD5TwQ3CprzgIE1bBBoim0vbR1+AWsWjQmU7zXHgQo4TWSP6lCeiWcQ==",
        "dependencies": {
          "Microsoft.NETCore.Platforms": "1.1.0",
          "System.Globalization": "4.3.0",
          "System.Resources.ResourceManager": "4.3.0",
          "System.Runtime": "4.3.0",
          "System.Runtime.Extensions": "4.3.0",
          "System.Runtime.InteropServices": "4.3.0"
        }
      },
      "System.IO": {
        "type": "Transitive",
        "resolved": "4.3.0",
        "contentHash": "3qjaHvxQPDpSOYICjUoTsmoq5u6QJAFRUITgeT/4gqkF1bajbSmb1kwSxEA8AHlofqgcKJcM8udgieRNhaJ5Cg==",
        "dependencies": {
          "Microsoft.NETCore.Platforms": "1.1.0",
          "Microsoft.NETCore.Targets": "1.1.0",
          "System.Runtime": "4.3.0",
          "System.Text.Encoding": "4.3.0",
          "System.Threading.Tasks": "4.3.0"
        }
      },
      "System.IO.FileSystem": {
        "type": "Transitive",
        "resolved": "4.3.0",
        "contentHash": "3wEMARTnuio+ulnvi+hkRNROYwa1kylvYahhcLk4HSoVdl+xxTFVeVlYOfLwrDPImGls0mDqbMhrza8qnWPTdA==",
        "dependencies": {
          "Microsoft.NETCore.Platforms": "1.1.0",
          "Microsoft.NETCore.Targets": "1.1.0",
          "System.IO": "4.3.0",
          "System.IO.FileSystem.Primitives": "4.3.0",
          "System.Runtime": "4.3.0",
          "System.Runtime.Handles": "4.3.0",
          "System.Text.Encoding": "4.3.0",
          "System.Threading.Tasks": "4.3.0"
        }
      },
      "System.IO.FileSystem.Primitives": {
        "type": "Transitive",
        "resolved": "4.3.0",
        "contentHash": "6QOb2XFLch7bEc4lIcJH49nJN2HV+OC3fHDgsLVsBVBk3Y4hFAnOBGzJ2lUu7CyDDFo9IBWkSsnbkT6IBwwiMw==",
        "dependencies": {
          "System.Runtime": "4.3.0"
        }
      },
      "System.Linq": {
        "type": "Transitive",
        "resolved": "4.3.0",
        "contentHash": "5DbqIUpsDp0dFftytzuMmc0oeMdQwjcP/EWxsksIz/w1TcFRkZ3yKKz0PqiYFMmEwPSWw+qNVqD7PJ889JzHbw==",
        "dependencies": {
          "System.Collections": "4.3.0",
          "System.Diagnostics.Debug": "4.3.0",
          "System.Resources.ResourceManager": "4.3.0",
          "System.Runtime": "4.3.0",
          "System.Runtime.Extensions": "4.3.0"
        }
      },
      "System.Linq.Expressions": {
        "type": "Transitive",
        "resolved": "4.3.0",
        "contentHash": "PGKkrd2khG4CnlyJwxwwaWWiSiWFNBGlgXvJpeO0xCXrZ89ODrQ6tjEWS/kOqZ8GwEOUATtKtzp1eRgmYNfclg==",
        "dependencies": {
          "System.Collections": "4.3.0",
          "System.Diagnostics.Debug": "4.3.0",
          "System.Globalization": "4.3.0",
          "System.IO": "4.3.0",
          "System.Linq": "4.3.0",
          "System.ObjectModel": "4.3.0",
          "System.Reflection": "4.3.0",
          "System.Reflection.Emit": "4.3.0",
          "System.Reflection.Emit.ILGeneration": "4.3.0",
          "System.Reflection.Emit.Lightweight": "4.3.0",
          "System.Reflection.Extensions": "4.3.0",
          "System.Reflection.Primitives": "4.3.0",
          "System.Reflection.TypeExtensions": "4.3.0",
          "System.Resources.ResourceManager": "4.3.0",
          "System.Runtime": "4.3.0",
          "System.Runtime.Extensions": "4.3.0",
          "System.Threading": "4.3.0"
        }
      },
      "System.Linq.Queryable": {
        "type": "Transitive",
        "resolved": "4.3.0",
        "contentHash": "In1Bmmvl/j52yPu3xgakQSI0YIckPUr870w4K5+Lak3JCCa8hl+my65lABOuKfYs4ugmZy25ScFerC4nz8+b6g==",
        "dependencies": {
          "System.Collections": "4.3.0",
          "System.Diagnostics.Debug": "4.3.0",
          "System.Linq": "4.3.0",
          "System.Linq.Expressions": "4.3.0",
          "System.Reflection": "4.3.0",
          "System.Reflection.Extensions": "4.3.0",
          "System.Resources.ResourceManager": "4.3.0",
          "System.Runtime": "4.3.0"
        }
      },
      "System.Management": {
        "type": "Transitive",
        "resolved": "5.0.0",
        "contentHash": "MF1CHaRcC+MLFdnDthv4/bKWBZnlnSpkGqa87pKukQefgEdwtb9zFW6zs0GjPp73qtpYYg4q6PEKbzJbxCpKfw==",
        "dependencies": {
          "Microsoft.NETCore.Platforms": "5.0.0",
          "Microsoft.Win32.Registry": "5.0.0",
          "System.CodeDom": "5.0.0"
        }
      },
      "System.Memory": {
        "type": "Transitive",
        "resolved": "4.5.5",
        "contentHash": "XIWiDvKPXaTveaB7HVganDlOCRoj03l+jrwNvcge/t8vhGYKvqV+dMv6G4SAX2NoNmN0wZfVPTAlFwZcZvVOUw=="
      },
      "System.Net.Http": {
        "type": "Transitive",
        "resolved": "4.3.0",
        "contentHash": "sYg+FtILtRQuYWSIAuNOELwVuVsxVyJGWQyOnlAzhV4xvhyFnON1bAzYYC+jjRW8JREM45R0R5Dgi8MTC5sEwA==",
        "dependencies": {
          "Microsoft.NETCore.Platforms": "1.1.0",
          "System.Collections": "4.3.0",
          "System.Diagnostics.Debug": "4.3.0",
          "System.Diagnostics.DiagnosticSource": "4.3.0",
          "System.Diagnostics.Tracing": "4.3.0",
          "System.Globalization": "4.3.0",
          "System.Globalization.Extensions": "4.3.0",
          "System.IO": "4.3.0",
          "System.IO.FileSystem": "4.3.0",
          "System.Net.Primitives": "4.3.0",
          "System.Resources.ResourceManager": "4.3.0",
          "System.Runtime": "4.3.0",
          "System.Runtime.Extensions": "4.3.0",
          "System.Runtime.Handles": "4.3.0",
          "System.Runtime.InteropServices": "4.3.0",
          "System.Security.Cryptography.Algorithms": "4.3.0",
          "System.Security.Cryptography.Encoding": "4.3.0",
          "System.Security.Cryptography.OpenSsl": "4.3.0",
          "System.Security.Cryptography.Primitives": "4.3.0",
          "System.Security.Cryptography.X509Certificates": "4.3.0",
          "System.Text.Encoding": "4.3.0",
          "System.Threading": "4.3.0",
          "System.Threading.Tasks": "4.3.0",
          "runtime.native.System": "4.3.0",
          "runtime.native.System.Net.Http": "4.3.0",
          "runtime.native.System.Security.Cryptography.OpenSsl": "4.3.0"
        }
      },
      "System.Net.Primitives": {
        "type": "Transitive",
        "resolved": "4.3.0",
        "contentHash": "qOu+hDwFwoZPbzPvwut2qATe3ygjeQBDQj91xlsaqGFQUI5i4ZnZb8yyQuLGpDGivEPIt8EJkd1BVzVoP31FXA==",
        "dependencies": {
          "Microsoft.NETCore.Platforms": "1.1.0",
          "Microsoft.NETCore.Targets": "1.1.0",
          "System.Runtime": "4.3.0",
          "System.Runtime.Handles": "4.3.0"
        }
      },
      "System.Net.Requests": {
        "type": "Transitive",
        "resolved": "4.3.0",
        "contentHash": "OZNUuAs0kDXUzm7U5NZ1ojVta5YFZmgT2yxBqsQ7Eseq5Ahz88LInGRuNLJ/NP2F8W1q7tse1pKDthj3reF5QA==",
        "dependencies": {
          "Microsoft.NETCore.Platforms": "1.1.0",
          "System.Collections": "4.3.0",
          "System.Diagnostics.Debug": "4.3.0",
          "System.Diagnostics.Tracing": "4.3.0",
          "System.Globalization": "4.3.0",
          "System.IO": "4.3.0",
          "System.Net.Http": "4.3.0",
          "System.Net.Primitives": "4.3.0",
          "System.Net.WebHeaderCollection": "4.3.0",
          "System.Resources.ResourceManager": "4.3.0",
          "System.Runtime": "4.3.0",
          "System.Threading": "4.3.0",
          "System.Threading.Tasks": "4.3.0"
        }
      },
      "System.Net.Security": {
        "type": "Transitive",
        "resolved": "4.3.0",
        "contentHash": "IgJKNfALqw7JRWp5LMQ5SWHNKvXVz094U6wNE3c1i8bOkMQvgBL+MMQuNt3xl9Qg9iWpj3lFxPZEY6XHmROjMQ==",
        "dependencies": {
          "Microsoft.NETCore.Platforms": "1.1.0",
          "Microsoft.Win32.Primitives": "4.3.0",
          "System.Collections": "4.3.0",
          "System.Collections.Concurrent": "4.3.0",
          "System.Diagnostics.Tracing": "4.3.0",
          "System.Globalization": "4.3.0",
          "System.Globalization.Extensions": "4.3.0",
          "System.IO": "4.3.0",
          "System.Net.Primitives": "4.3.0",
          "System.Resources.ResourceManager": "4.3.0",
          "System.Runtime": "4.3.0",
          "System.Runtime.Extensions": "4.3.0",
          "System.Runtime.Handles": "4.3.0",
          "System.Runtime.InteropServices": "4.3.0",
          "System.Security.Claims": "4.3.0",
          "System.Security.Cryptography.Algorithms": "4.3.0",
          "System.Security.Cryptography.Encoding": "4.3.0",
          "System.Security.Cryptography.OpenSsl": "4.3.0",
          "System.Security.Cryptography.Primitives": "4.3.0",
          "System.Security.Cryptography.X509Certificates": "4.3.0",
          "System.Security.Principal": "4.3.0",
          "System.Text.Encoding": "4.3.0",
          "System.Threading": "4.3.0",
          "System.Threading.Tasks": "4.3.0",
          "System.Threading.ThreadPool": "4.3.0",
          "runtime.native.System": "4.3.0",
          "runtime.native.System.Net.Security": "4.3.0",
          "runtime.native.System.Security.Cryptography.OpenSsl": "4.3.0"
        }
      },
      "System.Net.WebHeaderCollection": {
        "type": "Transitive",
        "resolved": "4.3.0",
        "contentHash": "XZrXYG3c7QV/GpWeoaRC02rM6LH2JJetfVYskf35wdC/w2fFDFMphec4gmVH2dkll6abtW14u9Rt96pxd9YH2A==",
        "dependencies": {
          "System.Collections": "4.3.0",
          "System.Resources.ResourceManager": "4.3.0",
          "System.Runtime": "4.3.0",
          "System.Runtime.Extensions": "4.3.0"
        }
      },
      "System.ObjectModel": {
        "type": "Transitive",
        "resolved": "4.3.0",
        "contentHash": "bdX+80eKv9bN6K4N+d77OankKHGn6CH711a6fcOpMQu2Fckp/Ft4L/kW9WznHpyR0NRAvJutzOMHNNlBGvxQzQ==",
        "dependencies": {
          "System.Collections": "4.3.0",
          "System.Diagnostics.Debug": "4.3.0",
          "System.Resources.ResourceManager": "4.3.0",
          "System.Runtime": "4.3.0",
          "System.Threading": "4.3.0"
        }
      },
      "System.Reflection": {
        "type": "Transitive",
        "resolved": "4.3.0",
        "contentHash": "KMiAFoW7MfJGa9nDFNcfu+FpEdiHpWgTcS2HdMpDvt9saK3y/G4GwprPyzqjFH9NTaGPQeWNHU+iDlDILj96aQ==",
        "dependencies": {
          "Microsoft.NETCore.Platforms": "1.1.0",
          "Microsoft.NETCore.Targets": "1.1.0",
          "System.IO": "4.3.0",
          "System.Reflection.Primitives": "4.3.0",
          "System.Runtime": "4.3.0"
        }
      },
      "System.Reflection.Emit": {
        "type": "Transitive",
        "resolved": "4.3.0",
        "contentHash": "228FG0jLcIwTVJyz8CLFKueVqQK36ANazUManGaJHkO0icjiIypKW7YLWLIWahyIkdh5M7mV2dJepllLyA1SKg==",
        "dependencies": {
          "System.IO": "4.3.0",
          "System.Reflection": "4.3.0",
          "System.Reflection.Emit.ILGeneration": "4.3.0",
          "System.Reflection.Primitives": "4.3.0",
          "System.Runtime": "4.3.0"
        }
      },
      "System.Reflection.Emit.ILGeneration": {
        "type": "Transitive",
        "resolved": "4.3.0",
        "contentHash": "59tBslAk9733NXLrUJrwNZEzbMAcu8k344OYo+wfSVygcgZ9lgBdGIzH/nrg3LYhXceynyvTc8t5/GD4Ri0/ng==",
        "dependencies": {
          "System.Reflection": "4.3.0",
          "System.Reflection.Primitives": "4.3.0",
          "System.Runtime": "4.3.0"
        }
      },
      "System.Reflection.Emit.Lightweight": {
        "type": "Transitive",
        "resolved": "4.3.0",
        "contentHash": "oadVHGSMsTmZsAF864QYN1t1QzZjIcuKU3l2S9cZOwDdDueNTrqq1yRj7koFfIGEnKpt6NjpL3rOzRhs4ryOgA==",
        "dependencies": {
          "System.Reflection": "4.3.0",
          "System.Reflection.Emit.ILGeneration": "4.3.0",
          "System.Reflection.Primitives": "4.3.0",
          "System.Runtime": "4.3.0"
        }
      },
      "System.Reflection.Extensions": {
        "type": "Transitive",
        "resolved": "4.3.0",
        "contentHash": "rJkrJD3kBI5B712aRu4DpSIiHRtr6QlfZSQsb0hYHrDCZORXCFjQfoipo2LaMUHoT9i1B7j7MnfaEKWDFmFQNQ==",
        "dependencies": {
          "Microsoft.NETCore.Platforms": "1.1.0",
          "Microsoft.NETCore.Targets": "1.1.0",
          "System.Reflection": "4.3.0",
          "System.Runtime": "4.3.0"
        }
      },
      "System.Reflection.Metadata": {
        "type": "Transitive",
        "resolved": "5.0.0",
        "contentHash": "5NecZgXktdGg34rh1OenY1rFNDCI8xSjFr+Z4OU4cU06AQHUdRnIIEeWENu3Wl4YowbzkymAIMvi3WyK9U53pQ=="
      },
      "System.Reflection.Primitives": {
        "type": "Transitive",
        "resolved": "4.3.0",
        "contentHash": "5RXItQz5As4xN2/YUDxdpsEkMhvw3e6aNveFXUn4Hl/udNTCNhnKp8lT9fnc3MhvGKh1baak5CovpuQUXHAlIA==",
        "dependencies": {
          "Microsoft.NETCore.Platforms": "1.1.0",
          "Microsoft.NETCore.Targets": "1.1.0",
          "System.Runtime": "4.3.0"
        }
      },
      "System.Reflection.TypeExtensions": {
        "type": "Transitive",
        "resolved": "4.7.0",
        "contentHash": "VybpaOQQhqE6siHppMktjfGBw1GCwvCqiufqmP8F1nj7fTUNtW35LOEt3UZTEsECfo+ELAl/9o9nJx3U91i7vA=="
      },
      "System.Resources.Extensions": {
        "type": "Transitive",
        "resolved": "4.6.0",
        "contentHash": "6aVCk8oTFZNT3Tx1jjiPi6+aipiJ3qMZYttAREKTRJidP50YvNeOn4PXrqzfA5qC23fLReq2JYp+nJwzj62HGw=="
      },
      "System.Resources.ResourceManager": {
        "type": "Transitive",
        "resolved": "4.3.0",
        "contentHash": "/zrcPkkWdZmI4F92gL/TPumP98AVDu/Wxr3CSJGQQ+XN6wbRZcyfSKVoPo17ilb3iOr0cCRqJInGwNMolqhS8A==",
        "dependencies": {
          "Microsoft.NETCore.Platforms": "1.1.0",
          "Microsoft.NETCore.Targets": "1.1.0",
          "System.Globalization": "4.3.0",
          "System.Reflection": "4.3.0",
          "System.Runtime": "4.3.0"
        }
      },
      "System.Runtime": {
        "type": "Transitive",
        "resolved": "4.3.0",
        "contentHash": "JufQi0vPQ0xGnAczR13AUFglDyVYt4Kqnz1AZaiKZ5+GICq0/1MH/mO/eAJHt/mHW1zjKBJd7kV26SrxddAhiw==",
        "dependencies": {
          "Microsoft.NETCore.Platforms": "1.1.0",
          "Microsoft.NETCore.Targets": "1.1.0"
        }
      },
      "System.Runtime.CompilerServices.Unsafe": {
        "type": "Transitive",
        "resolved": "6.0.0",
        "contentHash": "/iUeP3tq1S0XdNNoMz5C9twLSrM/TH+qElHkXWaPvuNOt+99G75NrV0OS2EqHx5wMN7popYjpc8oTjC1y16DLg=="
      },
      "System.Runtime.Extensions": {
        "type": "Transitive",
        "resolved": "4.3.0",
        "contentHash": "guW0uK0fn5fcJJ1tJVXYd7/1h5F+pea1r7FLSOz/f8vPEqbR2ZAknuRDvTQ8PzAilDveOxNjSfr0CHfIQfFk8g==",
        "dependencies": {
          "Microsoft.NETCore.Platforms": "1.1.0",
          "Microsoft.NETCore.Targets": "1.1.0",
          "System.Runtime": "4.3.0"
        }
      },
      "System.Runtime.Handles": {
        "type": "Transitive",
        "resolved": "4.3.0",
        "contentHash": "OKiSUN7DmTWeYb3l51A7EYaeNMnvxwE249YtZz7yooT4gOZhmTjIn48KgSsw2k2lYdLgTKNJw/ZIfSElwDRVgg==",
        "dependencies": {
          "Microsoft.NETCore.Platforms": "1.1.0",
          "Microsoft.NETCore.Targets": "1.1.0",
          "System.Runtime": "4.3.0"
        }
      },
      "System.Runtime.InteropServices": {
        "type": "Transitive",
        "resolved": "4.3.0",
        "contentHash": "uv1ynXqiMK8mp1GM3jDqPCFN66eJ5w5XNomaK2XD+TuCroNTLFGeZ+WCmBMcBDyTFKou3P6cR6J/QsaqDp7fGQ==",
        "dependencies": {
          "Microsoft.NETCore.Platforms": "1.1.0",
          "Microsoft.NETCore.Targets": "1.1.0",
          "System.Reflection": "4.3.0",
          "System.Reflection.Primitives": "4.3.0",
          "System.Runtime": "4.3.0",
          "System.Runtime.Handles": "4.3.0"
        }
      },
      "System.Runtime.InteropServices.RuntimeInformation": {
        "type": "Transitive",
        "resolved": "4.3.0",
        "contentHash": "cbz4YJMqRDR7oLeMRbdYv7mYzc++17lNhScCX0goO2XpGWdvAt60CGN+FHdePUEHCe/Jy9jUlvNAiNdM+7jsOw==",
        "dependencies": {
          "System.Reflection": "4.3.0",
          "System.Reflection.Extensions": "4.3.0",
          "System.Resources.ResourceManager": "4.3.0",
          "System.Runtime": "4.3.0",
          "System.Runtime.InteropServices": "4.3.0",
          "System.Threading": "4.3.0",
          "runtime.native.System": "4.3.0"
        }
      },
      "System.Runtime.Loader": {
        "type": "Transitive",
        "resolved": "4.3.0",
        "contentHash": "DHMaRn8D8YCK2GG2pw+UzNxn/OHVfaWx7OTLBD/hPegHZZgcZh3H6seWegrC4BYwsfuGrywIuT+MQs+rPqRLTQ==",
        "dependencies": {
          "System.IO": "4.3.0",
          "System.Reflection": "4.3.0",
          "System.Runtime": "4.3.0"
        }
      },
      "System.Runtime.Numerics": {
        "type": "Transitive",
        "resolved": "4.3.0",
        "contentHash": "yMH+MfdzHjy17l2KESnPiF2dwq7T+xLnSJar7slyimAkUh/gTrS9/UQOtv7xarskJ2/XDSNvfLGOBQPjL7PaHQ==",
        "dependencies": {
          "System.Globalization": "4.3.0",
          "System.Resources.ResourceManager": "4.3.0",
          "System.Runtime": "4.3.0",
          "System.Runtime.Extensions": "4.3.0"
        }
      },
      "System.Runtime.Serialization.Primitives": {
        "type": "Transitive",
        "resolved": "4.1.1",
        "contentHash": "HZ6Du5QrTG8MNJbf4e4qMO3JRAkIboGT5Fk804uZtg3Gq516S7hAqTm2UZKUHa7/6HUGdVy3AqMQKbns06G/cg==",
        "dependencies": {
          "System.Resources.ResourceManager": "4.0.1",
          "System.Runtime": "4.1.0"
        }
      },
      "System.Security.AccessControl": {
        "type": "Transitive",
        "resolved": "5.0.0",
        "contentHash": "dagJ1mHZO3Ani8GH0PHpPEe/oYO+rVdbQjvjJkBRNQkX4t0r1iaeGn8+/ybkSLEan3/slM0t59SVdHzuHf2jmw==",
        "dependencies": {
          "Microsoft.NETCore.Platforms": "5.0.0",
          "System.Security.Principal.Windows": "5.0.0"
        }
      },
      "System.Security.Claims": {
        "type": "Transitive",
        "resolved": "4.3.0",
        "contentHash": "P/+BR/2lnc4PNDHt/TPBAWHVMLMRHsyYZbU1NphW4HIWzCggz8mJbTQQ3MKljFE7LS3WagmVFuBgoLcFzYXlkA==",
        "dependencies": {
          "System.Collections": "4.3.0",
          "System.Globalization": "4.3.0",
          "System.IO": "4.3.0",
          "System.Resources.ResourceManager": "4.3.0",
          "System.Runtime": "4.3.0",
          "System.Runtime.Extensions": "4.3.0",
          "System.Security.Principal": "4.3.0"
        }
      },
      "System.Security.Cryptography.Algorithms": {
        "type": "Transitive",
        "resolved": "4.3.0",
        "contentHash": "W1kd2Y8mYSCgc3ULTAZ0hOP2dSdG5YauTb1089T0/kRcN2MpSAW1izOFROrJgxSlMn3ArsgHXagigyi+ibhevg==",
        "dependencies": {
          "Microsoft.NETCore.Platforms": "1.1.0",
          "System.Collections": "4.3.0",
          "System.IO": "4.3.0",
          "System.Resources.ResourceManager": "4.3.0",
          "System.Runtime": "4.3.0",
          "System.Runtime.Extensions": "4.3.0",
          "System.Runtime.Handles": "4.3.0",
          "System.Runtime.InteropServices": "4.3.0",
          "System.Runtime.Numerics": "4.3.0",
          "System.Security.Cryptography.Encoding": "4.3.0",
          "System.Security.Cryptography.Primitives": "4.3.0",
          "System.Text.Encoding": "4.3.0",
          "runtime.native.System.Security.Cryptography.Apple": "4.3.0",
          "runtime.native.System.Security.Cryptography.OpenSsl": "4.3.0"
        }
      },
      "System.Security.Cryptography.Cng": {
        "type": "Transitive",
        "resolved": "4.7.0",
        "contentHash": "4WQjFuypWtxb/bl/YwEE7LYGn4fgpsikFfBU6xwEm4YBYiRAhXAEJ62lILBu2JJSFbClIAntFTGfDZafn8yZTg=="
      },
      "System.Security.Cryptography.Csp": {
        "type": "Transitive",
        "resolved": "4.3.0",
        "contentHash": "X4s/FCkEUnRGnwR3aSfVIkldBmtURMhmexALNTwpjklzxWU7yjMk7GHLKOZTNkgnWnE0q7+BCf9N2LVRWxewaA==",
        "dependencies": {
          "Microsoft.NETCore.Platforms": "1.1.0",
          "System.IO": "4.3.0",
          "System.Reflection": "4.3.0",
          "System.Resources.ResourceManager": "4.3.0",
          "System.Runtime": "4.3.0",
          "System.Runtime.Extensions": "4.3.0",
          "System.Runtime.Handles": "4.3.0",
          "System.Runtime.InteropServices": "4.3.0",
          "System.Security.Cryptography.Algorithms": "4.3.0",
          "System.Security.Cryptography.Encoding": "4.3.0",
          "System.Security.Cryptography.Primitives": "4.3.0",
          "System.Text.Encoding": "4.3.0",
          "System.Threading": "4.3.0"
        }
      },
      "System.Security.Cryptography.Encoding": {
        "type": "Transitive",
        "resolved": "4.3.0",
        "contentHash": "1DEWjZZly9ae9C79vFwqaO5kaOlI5q+3/55ohmq/7dpDyDfc8lYe7YVxJUZ5MF/NtbkRjwFRo14yM4OEo9EmDw==",
        "dependencies": {
          "Microsoft.NETCore.Platforms": "1.1.0",
          "System.Collections": "4.3.0",
          "System.Collections.Concurrent": "4.3.0",
          "System.Linq": "4.3.0",
          "System.Resources.ResourceManager": "4.3.0",
          "System.Runtime": "4.3.0",
          "System.Runtime.Extensions": "4.3.0",
          "System.Runtime.Handles": "4.3.0",
          "System.Runtime.InteropServices": "4.3.0",
          "System.Security.Cryptography.Primitives": "4.3.0",
          "System.Text.Encoding": "4.3.0",
          "runtime.native.System.Security.Cryptography.OpenSsl": "4.3.0"
        }
      },
      "System.Security.Cryptography.OpenSsl": {
        "type": "Transitive",
        "resolved": "4.3.0",
        "contentHash": "h4CEgOgv5PKVF/HwaHzJRiVboL2THYCou97zpmhjghx5frc7fIvlkY1jL+lnIQyChrJDMNEXS6r7byGif8Cy4w==",
        "dependencies": {
          "System.Collections": "4.3.0",
          "System.IO": "4.3.0",
          "System.Resources.ResourceManager": "4.3.0",
          "System.Runtime": "4.3.0",
          "System.Runtime.Extensions": "4.3.0",
          "System.Runtime.Handles": "4.3.0",
          "System.Runtime.InteropServices": "4.3.0",
          "System.Runtime.Numerics": "4.3.0",
          "System.Security.Cryptography.Algorithms": "4.3.0",
          "System.Security.Cryptography.Encoding": "4.3.0",
          "System.Security.Cryptography.Primitives": "4.3.0",
          "System.Text.Encoding": "4.3.0",
          "runtime.native.System.Security.Cryptography.OpenSsl": "4.3.0"
        }
      },
      "System.Security.Cryptography.Pkcs": {
        "type": "Transitive",
        "resolved": "4.7.0",
        "contentHash": "0Srzh6YlhjuMxaqMyeCCdZs22cucaUAG6SKDd3gNHBJmre0VZ71ekzWu9rvLD4YXPetyNdPvV6Qst+8C++9v3Q==",
        "dependencies": {
          "System.Security.Cryptography.Cng": "4.7.0"
        }
      },
      "System.Security.Cryptography.Primitives": {
        "type": "Transitive",
        "resolved": "4.3.0",
        "contentHash": "7bDIyVFNL/xKeFHjhobUAQqSpJq9YTOpbEs6mR233Et01STBMXNAc/V+BM6dwYGc95gVh/Zf+iVXWzj3mE8DWg==",
        "dependencies": {
          "System.Diagnostics.Debug": "4.3.0",
          "System.Globalization": "4.3.0",
          "System.IO": "4.3.0",
          "System.Resources.ResourceManager": "4.3.0",
          "System.Runtime": "4.3.0",
          "System.Threading": "4.3.0",
          "System.Threading.Tasks": "4.3.0"
        }
      },
      "System.Security.Cryptography.X509Certificates": {
        "type": "Transitive",
        "resolved": "4.3.0",
        "contentHash": "t2Tmu6Y2NtJ2um0RtcuhP7ZdNNxXEgUm2JeoA/0NvlMjAhKCnM1NX07TDl3244mVp3QU6LPEhT3HTtH1uF7IYw==",
        "dependencies": {
          "Microsoft.NETCore.Platforms": "1.1.0",
          "System.Collections": "4.3.0",
          "System.Diagnostics.Debug": "4.3.0",
          "System.Globalization": "4.3.0",
          "System.Globalization.Calendars": "4.3.0",
          "System.IO": "4.3.0",
          "System.IO.FileSystem": "4.3.0",
          "System.IO.FileSystem.Primitives": "4.3.0",
          "System.Resources.ResourceManager": "4.3.0",
          "System.Runtime": "4.3.0",
          "System.Runtime.Extensions": "4.3.0",
          "System.Runtime.Handles": "4.3.0",
          "System.Runtime.InteropServices": "4.3.0",
          "System.Runtime.Numerics": "4.3.0",
          "System.Security.Cryptography.Algorithms": "4.3.0",
          "System.Security.Cryptography.Cng": "4.3.0",
          "System.Security.Cryptography.Csp": "4.3.0",
          "System.Security.Cryptography.Encoding": "4.3.0",
          "System.Security.Cryptography.OpenSsl": "4.3.0",
          "System.Security.Cryptography.Primitives": "4.3.0",
          "System.Text.Encoding": "4.3.0",
          "System.Threading": "4.3.0",
          "runtime.native.System": "4.3.0",
          "runtime.native.System.Net.Http": "4.3.0",
          "runtime.native.System.Security.Cryptography.OpenSsl": "4.3.0"
        }
      },
      "System.Security.Cryptography.Xml": {
        "type": "Transitive",
        "resolved": "4.7.0",
        "contentHash": "B6pAyxMvXGbZemb+ER877KSr6OKis+qAdxhhKKK36I6sgj2js8mbcEVviZEHYV8XRTWjbKsAq8Z/zoaegA30dA==",
        "dependencies": {
          "System.Security.Cryptography.Pkcs": "4.7.0",
          "System.Security.Permissions": "4.7.0"
        }
      },
      "System.Security.Permissions": {
        "type": "Transitive",
        "resolved": "4.7.0",
        "contentHash": "dkOV6YYVBnYRa15/yv004eCGRBVADXw8qRbbNiCn/XpdJSUXkkUeIvdvFHkvnko4CdKMqG8yRHC4ox83LSlMsQ==",
        "dependencies": {
          "System.Security.AccessControl": "4.7.0",
          "System.Windows.Extensions": "4.7.0"
        }
      },
      "System.Security.Principal": {
        "type": "Transitive",
        "resolved": "4.3.0",
        "contentHash": "I1tkfQlAoMM2URscUtpcRo/hX0jinXx6a/KUtEQoz3owaYwl3qwsO8cbzYVVnjxrzxjHo3nJC+62uolgeGIS9A==",
        "dependencies": {
          "System.Runtime": "4.3.0"
        }
      },
      "System.Security.Principal.Windows": {
        "type": "Transitive",
        "resolved": "5.0.0",
        "contentHash": "t0MGLukB5WAVU9bO3MGzvlGnyJPgUlcwerXn1kzBRjwLKixT96XV0Uza41W49gVd8zEMFu9vQEFlv0IOrytICA=="
      },
      "System.Text.Encoding": {
        "type": "Transitive",
        "resolved": "4.3.0",
        "contentHash": "BiIg+KWaSDOITze6jGQynxg64naAPtqGHBwDrLaCtixsa5bKiR8dpPOHA7ge3C0JJQizJE+sfkz1wV+BAKAYZw==",
        "dependencies": {
          "Microsoft.NETCore.Platforms": "1.1.0",
          "Microsoft.NETCore.Targets": "1.1.0",
          "System.Runtime": "4.3.0"
        }
      },
      "System.Text.Encoding.CodePages": {
        "type": "Transitive",
        "resolved": "6.0.0",
        "contentHash": "ZFCILZuOvtKPauZ/j/swhvw68ZRi9ATCfvGbk1QfydmcXBkIWecWKn/250UH7rahZ5OoDBaiAudJtPvLwzw85A==",
        "dependencies": {
          "System.Runtime.CompilerServices.Unsafe": "6.0.0"
        }
      },
      "System.Text.Encoding.Extensions": {
        "type": "Transitive",
        "resolved": "4.3.0",
        "contentHash": "YVMK0Bt/A43RmwizJoZ22ei2nmrhobgeiYwFzC4YAN+nue8RF6djXDMog0UCn+brerQoYVyaS+ghy9P/MUVcmw==",
        "dependencies": {
          "Microsoft.NETCore.Platforms": "1.1.0",
          "Microsoft.NETCore.Targets": "1.1.0",
          "System.Runtime": "4.3.0",
          "System.Text.Encoding": "4.3.0"
        }
      },
      "System.Text.Json": {
        "type": "Transitive",
        "resolved": "4.7.0",
        "contentHash": "IPq/x/d5nAcnD3vIyM3AbPOaTgcqrh0AqPSx7U53UFu3M6k1TH1u/eXc9/h4jm/3mpP1WRUpevlPY4PACd7AWw=="
      },
      "System.Text.RegularExpressions": {
        "type": "Transitive",
        "resolved": "4.1.0",
        "contentHash": "i88YCXpRTjCnoSQZtdlHkAOx4KNNik4hMy83n0+Ftlb7jvV6ZiZWMpnEZHhjBp6hQVh8gWd/iKNPzlPF7iyA2g==",
        "dependencies": {
          "System.Collections": "4.0.11",
          "System.Globalization": "4.0.11",
          "System.Resources.ResourceManager": "4.0.1",
          "System.Runtime": "4.1.0",
          "System.Runtime.Extensions": "4.1.0",
          "System.Threading": "4.0.11"
        }
      },
      "System.Threading": {
        "type": "Transitive",
        "resolved": "4.3.0",
        "contentHash": "VkUS0kOBcUf3Wwm0TSbrevDDZ6BlM+b/HRiapRFWjM5O0NS0LviG0glKmFK+hhPDd1XFeSdU1GmlLhb2CoVpIw==",
        "dependencies": {
          "System.Runtime": "4.3.0",
          "System.Threading.Tasks": "4.3.0"
        }
      },
      "System.Threading.Tasks": {
        "type": "Transitive",
        "resolved": "4.3.0",
        "contentHash": "LbSxKEdOUhVe8BezB/9uOGGppt+nZf6e1VFyw6v3DN6lqitm0OSn2uXMOdtP0M3W4iMcqcivm2J6UgqiwwnXiA==",
        "dependencies": {
          "Microsoft.NETCore.Platforms": "1.1.0",
          "Microsoft.NETCore.Targets": "1.1.0",
          "System.Runtime": "4.3.0"
        }
      },
      "System.Threading.Tasks.Dataflow": {
        "type": "Transitive",
        "resolved": "4.9.0",
        "contentHash": "dTS+3D/GtG2/Pvc3E5YzVvAa7aQJgLDlZDIzukMOJjYudVOQOUXEU68y6Zi3Nn/jqIeB5kOCwrGbQFAKHVzXEQ=="
      },
      "System.Threading.Tasks.Extensions": {
        "type": "Transitive",
        "resolved": "4.5.4",
        "contentHash": "zteT+G8xuGu6mS+mzDzYXbzS7rd3K6Fjb9RiZlYlJPam2/hU7JCBZBVEcywNuR+oZ1ncTvc/cq0faRr3P01OVg=="
      },
      "System.Threading.Tasks.Parallel": {
        "type": "Transitive",
        "resolved": "4.3.0",
        "contentHash": "cbjBNZHf/vQCfcdhzx7knsiygoCKgxL8mZOeocXZn5gWhCdzHIq6bYNKWX0LAJCWYP7bds4yBK8p06YkP0oa0g==",
        "dependencies": {
          "System.Collections.Concurrent": "4.3.0",
          "System.Diagnostics.Debug": "4.3.0",
          "System.Diagnostics.Tracing": "4.3.0",
          "System.Resources.ResourceManager": "4.3.0",
          "System.Runtime": "4.3.0",
          "System.Runtime.Extensions": "4.3.0",
          "System.Threading": "4.3.0",
          "System.Threading.Tasks": "4.3.0"
        }
      },
      "System.Threading.Thread": {
        "type": "Transitive",
        "resolved": "4.3.0",
        "contentHash": "OHmbT+Zz065NKII/ZHcH9XO1dEuLGI1L2k7uYss+9C1jLxTC9kTZZuzUOyXHayRk+dft9CiDf3I/QZ0t8JKyBQ==",
        "dependencies": {
          "System.Runtime": "4.3.0"
        }
      },
      "System.Threading.ThreadPool": {
        "type": "Transitive",
        "resolved": "4.3.0",
        "contentHash": "k/+g4b7vjdd4aix83sTgC9VG6oXYKAktSfNIJUNGxPEj7ryEOfzHHhfnmsZvjxawwcD9HyWXKCXmPjX8U4zeSw==",
        "dependencies": {
          "System.Runtime": "4.3.0",
          "System.Runtime.Handles": "4.3.0"
        }
      },
      "System.Threading.Timer": {
        "type": "Transitive",
        "resolved": "4.0.1",
        "contentHash": "saGfUV8uqVW6LeURiqxcGhZ24PzuRNaUBtbhVeuUAvky1naH395A/1nY0P2bWvrw/BreRtIB/EzTDkGBpqCwEw==",
        "dependencies": {
          "Microsoft.NETCore.Platforms": "1.0.1",
          "Microsoft.NETCore.Targets": "1.0.1",
          "System.Runtime": "4.1.0"
        }
      },
      "System.Windows.Extensions": {
        "type": "Transitive",
        "resolved": "4.7.0",
        "contentHash": "CeWTdRNfRaSh0pm2gDTJFwVaXfTq6Xwv/sA887iwPTneW7oMtMlpvDIO+U60+3GWTB7Aom6oQwv5VZVUhQRdPQ==",
        "dependencies": {
          "System.Drawing.Common": "4.7.0"
        }
      },
      "System.Xml.ReaderWriter": {
        "type": "Transitive",
        "resolved": "4.0.11",
        "contentHash": "ZIiLPsf67YZ9zgr31vzrFaYQqxRPX9cVHjtPSnmx4eN6lbS/yEyYNr2vs1doGDEscF0tjCZFsk9yUg1sC9e8tg==",
        "dependencies": {
          "System.Collections": "4.0.11",
          "System.Diagnostics.Debug": "4.0.11",
          "System.Globalization": "4.0.11",
          "System.IO": "4.1.0",
          "System.IO.FileSystem": "4.0.1",
          "System.IO.FileSystem.Primitives": "4.0.1",
          "System.Resources.ResourceManager": "4.0.1",
          "System.Runtime": "4.1.0",
          "System.Runtime.Extensions": "4.1.0",
          "System.Runtime.InteropServices": "4.1.0",
          "System.Text.Encoding": "4.0.11",
          "System.Text.Encoding.Extensions": "4.0.11",
          "System.Text.RegularExpressions": "4.1.0",
          "System.Threading.Tasks": "4.0.11",
          "System.Threading.Tasks.Extensions": "4.0.0"
        }
      },
      "System.Xml.XDocument": {
        "type": "Transitive",
        "resolved": "4.0.11",
        "contentHash": "Mk2mKmPi0nWaoiYeotq1dgeNK1fqWh61+EK+w4Wu8SWuTYLzpUnschb59bJtGywaPq7SmTuPf44wrXRwbIrukg==",
        "dependencies": {
          "System.Collections": "4.0.11",
          "System.Diagnostics.Debug": "4.0.11",
          "System.Diagnostics.Tools": "4.0.1",
          "System.Globalization": "4.0.11",
          "System.IO": "4.1.0",
          "System.Reflection": "4.1.0",
          "System.Resources.ResourceManager": "4.0.1",
          "System.Runtime": "4.1.0",
          "System.Runtime.Extensions": "4.1.0",
          "System.Text.Encoding": "4.0.11",
          "System.Threading": "4.0.11",
          "System.Xml.ReaderWriter": "4.0.11"
        }
      },
      "Validation": {
        "type": "Transitive",
        "resolved": "2.4.18",
        "contentHash": "NfvWJ1QeuZ1FQCkqgXTu1cOkRkbNCfxs4Tat+abXLwom6OXbULVhRGp34BTvVB4XPxj6VIAl7KfLfStXMt/Ehw=="
      },
      "xunit.abstractions": {
        "type": "Transitive",
        "resolved": "2.0.3",
        "contentHash": "pot1I4YOxlWjIb5jmwvvQNbTrZ3lJQ+jUGkGjWE3hEFM0l5gOnBWS+H3qsex68s5cO52g+44vpGzhAt+42vwKg=="
      },
      "xunit.analyzers": {
        "type": "Transitive",
        "resolved": "1.0.0",
        "contentHash": "BeO8hEgs/c8Ls2647fPfieMngncvf0D0xYNDfIO59MolxtCtVjFRd6SRc+7tj8VMqkVOuJcnc9eh4ngI2cAmLQ=="
      },
      "xunit.assert": {
        "type": "Transitive",
        "resolved": "2.4.2",
        "contentHash": "pxJISOFjn2XTTi1mcDCkRZrTFb9OtRRCtx2kZFNF51GdReLr1ls2rnyxvAS4JO247K3aNtflvh5Q0346K5BROA==",
        "dependencies": {
          "NETStandard.Library": "1.6.1"
        }
      },
      "xunit.core": {
        "type": "Transitive",
        "resolved": "2.4.2",
        "contentHash": "KB4yGCxNqIVyekhJLXtKSEq6BaXVp/JO3mbGVE1hxypZTLEe7h+sTbAhpA+yZW2dPtXTuiW+C1B2oxxHEkrmOw==",
        "dependencies": {
          "xunit.extensibility.core": "[2.4.2]",
          "xunit.extensibility.execution": "[2.4.2]"
        }
      },
      "xunit.extensibility.core": {
        "type": "Transitive",
        "resolved": "2.4.2",
        "contentHash": "W1BoXTIN1C6kpVSMw25huSet25ky6IAQUNovu3zGOGN/jWnbgSoTyCrlIhmXSg0tH5nEf8q7h3OjNHOjyu5PfA==",
        "dependencies": {
          "NETStandard.Library": "1.6.1",
          "xunit.abstractions": "2.0.3"
        }
      },
      "xunit.extensibility.execution": {
        "type": "Transitive",
        "resolved": "2.4.2",
        "contentHash": "CZmgcKkwpyo8FlupZdWpJCryrAOWLh1FBPG6gmVZuPQkGQsim/oL4PcP4nfrC2hHgXUFtluvaJ0Sp9PQKUMNpg==",
        "dependencies": {
          "NETStandard.Library": "1.6.1",
          "xunit.extensibility.core": "[2.4.2]"
        }
      },
      "stryker": {
        "type": "Project",
        "dependencies": {
<<<<<<< HEAD
          "Buildalyzer": "4.1.4",
          "DotNet.Glob": "3.1.3",
          "FSharp.Compiler.Service": "38.0.0",
          "LibGit2Sharp": "0.27.0-preview-0182",
          "Microsoft.CodeAnalysis.CSharp": "4.2.0",
          "Microsoft.Extensions.Configuration": "6.0.0",
          "Microsoft.Extensions.Configuration.Json": "6.0.0",
          "Microsoft.Extensions.Logging": "6.0.0",
          "Microsoft.TestPlatform": "17.2.0",
          "Microsoft.TestPlatform.ObjectModel": "17.2.0",
          "Microsoft.TestPlatform.Portable": "17.2.0",
          "Microsoft.TestPlatform.TranslationLayer": "17.2.0",
          "Microsoft.Web.LibraryManager.Build": "2.1.175",
          "Mono.Cecil": "0.11.4",
          "NuGet.Frameworks": "6.2.1",
          "Serilog": "2.11.0",
          "Serilog.Extensions.Logging": "3.1.0",
          "Serilog.Extensions.Logging.File": "3.0.0",
          "Serilog.Sinks.Console": "4.0.1",
          "ShellProgressBar": "5.2.0",
          "Spectre.Console": "0.44.0",
          "Spectre.Console.Analyzer": "0.44.0",
          "Stryker.DataCollector": "1.0.0",
          "Stryker.RegexMutators": "1.0.0",
          "System.IO.Abstractions": "17.0.21",
          "System.Net.Http.Json": "6.0.0"
=======
          "Buildalyzer": "[4.1.5, )",
          "DotNet.Glob": "[3.1.3, )",
          "FSharp.Compiler.Service": "[38.0.2, )",
          "Grynwald.MarkdownGenerator": "[2.5.34, )",
          "LibGit2Sharp": "[0.27.0-preview-0182, )",
          "Microsoft.CodeAnalysis.CSharp": "[4.3.1, )",
          "Microsoft.Extensions.Logging": "[6.0.0, )",
          "Microsoft.TestPlatform": "[17.2.0, )",
          "Microsoft.TestPlatform.ObjectModel": "[17.2.0, )",
          "Microsoft.TestPlatform.Portable": "[17.2.0, )",
          "Microsoft.TestPlatform.TranslationLayer": "[17.2.0, )",
          "Microsoft.Web.LibraryManager.Build": "[2.1.175, )",
          "Mono.Cecil": "[0.11.4, )",
          "NuGet.Frameworks": "[6.3.0, )",
          "Serilog": "[2.12.0, )",
          "Serilog.Extensions.Logging": "[3.1.0, )",
          "Serilog.Extensions.Logging.File": "[3.0.0, )",
          "Serilog.Sinks.Console": "[4.1.0, )",
          "ShellProgressBar": "[5.2.0, )",
          "Spectre.Console": "[0.45.0, )",
          "Spectre.Console.Analyzer": "[0.45.0, )",
          "Stryker.DataCollector": "[3.0.1, )",
          "Stryker.RegexMutators": "[3.0.1, )",
          "System.IO.Abstractions": "[17.2.3, )"
>>>>>>> 6dc6dbb1
        }
      },
      "stryker.datacollector": {
        "type": "Project",
        "dependencies": {
          "Microsoft.TestPlatform.ObjectModel": "[17.2.0, )"
        }
      },
      "stryker.regexmutators": {
        "type": "Project",
        "dependencies": {
          "RegexParser": "[0.5.1, )"
        }
      },
      "Buildalyzer": {
        "type": "CentralTransitive",
        "requested": "[4.1.5, )",
        "resolved": "4.1.5",
        "contentHash": "5hyj4/DToqhYIVNymkKle9z/ImqGRfC7EwnQvXqjZP8ywzW5fAA+XDWHWwYNl0cFogk/WPNI9g3oBfSMcQY9qg==",
        "dependencies": {
          "Buildalyzer.Logger": "4.1.5",
          "MSBuild.StructuredLogger": "2.1.507",
          "Microsoft.Build": "16.9.0",
          "Microsoft.Build.Framework": "16.9.0",
          "Microsoft.Build.Tasks.Core": "16.9.0",
          "Microsoft.Build.Utilities.Core": "16.9.0",
          "Microsoft.Extensions.DependencyModel": "2.1.0",
          "Microsoft.Extensions.Logging": "2.1.1",
          "Microsoft.Extensions.Logging.Abstractions": "2.1.1",
          "MsBuildPipeLogger.Server": "1.1.6",
          "NuGet.Frameworks": "6.0.0",
          "System.Reflection.TypeExtensions": "4.7.0"
        }
      },
      "DotNet.Glob": {
        "type": "CentralTransitive",
        "requested": "[3.1.3, )",
        "resolved": "3.1.3",
        "contentHash": "hOfHw7MLJw/tbXaFwR1oiDb+dIXDp8URTxp5Pco42OOhiw77wrUNx6v6syNygHZbWwYdXQocL2Mo1l5FnfDVjg=="
      },
      "FSharp.Compiler.Service": {
        "type": "CentralTransitive",
        "requested": "[38.0.2, )",
        "resolved": "38.0.2",
        "contentHash": "XiKd5k5l4rSUEX4Jkq2VtQn//Zqoqd3rUBg9r03y/x4i18HFvAf7syQpS18KTtc/97Of1vnNN28sNgQj9lKxZQ==",
        "dependencies": {
          "FSharp.Core": "[5.0.0]",
          "Microsoft.Build.Framework": "16.6.0",
          "Microsoft.Build.Tasks.Core": "16.6.0",
          "Microsoft.Build.Utilities.Core": "16.6.0",
          "System.Buffers": "4.5.1",
          "System.Collections.Immutable": "1.5.0",
          "System.Diagnostics.Process": "4.3.0",
          "System.Diagnostics.TraceSource": "4.3.0",
          "System.Linq.Expressions": "4.3.0",
          "System.Linq.Queryable": "4.3.0",
          "System.Memory": "4.5.4",
          "System.Net.Requests": "4.3.0",
          "System.Net.Security": "4.3.0",
          "System.Reflection.Emit": "4.3.0",
          "System.Reflection.Metadata": "1.6.0",
          "System.Reflection.TypeExtensions": "4.3.0",
          "System.Runtime": "4.3.0",
          "System.Runtime.InteropServices": "4.3.0",
          "System.Runtime.Loader": "4.3.0",
          "System.Security.Claims": "4.3.0",
          "System.Security.Cryptography.Algorithms": "4.3.0",
          "System.Security.Principal": "4.3.0",
          "System.Threading.Tasks.Parallel": "4.3.0",
          "System.Threading.Thread": "4.3.0",
          "System.Threading.ThreadPool": "4.3.0"
        }
      },
      "Grynwald.MarkdownGenerator": {
        "type": "CentralTransitive",
        "requested": "[2.5.34, )",
        "resolved": "2.5.34",
        "contentHash": "2esww+F8jCv2bfFkQJ7lAUfk7adbjI70i4cXdsd6TQIKIUIVgLNbLw0sZuvjbXpRfjrKu3nOTYiehS5Ua1l0Mw=="
      },
      "LibGit2Sharp": {
        "type": "CentralTransitive",
        "requested": "[0.27.0-preview-0182, )",
        "resolved": "0.27.0-preview-0182",
        "contentHash": "YgSFGX7q+KwzkjiD04sZ6Zr8GVrG4o7dHUwM9eDsliT350HxX83smtJc8kyMBiBLyjX4X3qB7aIs2KJL3Uh1og==",
        "dependencies": {
          "LibGit2Sharp.NativeBinaries": "[2.0.315-alpha.0.9]"
        }
      },
      "Microsoft.CodeAnalysis.CSharp": {
        "type": "CentralTransitive",
        "requested": "[4.3.1, )",
        "resolved": "4.3.1",
        "contentHash": "5C9VHvahL98tumlyaT/loB5rW+K/6q0UU7uLyT1Dv15YjZraRkqML9u2t2e8GaO7XqEOtBVqK/SlxXOPqwzxog==",
        "dependencies": {
          "Microsoft.CodeAnalysis.Common": "[4.3.1]"
        }
      },
      "Microsoft.Extensions.Logging": {
        "type": "CentralTransitive",
        "requested": "[6.0.0, )",
        "resolved": "6.0.0",
        "contentHash": "eIbyj40QDg1NDz0HBW0S5f3wrLVnKWnDJ/JtZ+yJDFnDj90VoPuoPmFkeaXrtu+0cKm5GRAwoDf+dBWXK0TUdg==",
        "dependencies": {
          "Microsoft.Extensions.DependencyInjection": "6.0.0",
          "Microsoft.Extensions.DependencyInjection.Abstractions": "6.0.0",
          "Microsoft.Extensions.Logging.Abstractions": "6.0.0",
          "Microsoft.Extensions.Options": "6.0.0",
          "System.Diagnostics.DiagnosticSource": "6.0.0"
        }
      },
      "Microsoft.TestPlatform": {
        "type": "CentralTransitive",
        "requested": "[17.2.0, )",
        "resolved": "17.2.0",
        "contentHash": "07JXcVilkJdhSk4moz11UinymHjER7NWw63BooO4UVhqSf/rq9bjCXZxU/EEK/zRubbdJGyQgj+8QdqgWn/WzQ=="
      },
      "Microsoft.TestPlatform.ObjectModel": {
        "type": "CentralTransitive",
        "requested": "[17.2.0, )",
        "resolved": "17.3.2",
        "contentHash": "DJEIfSA2GDC+2m42vKGNR2hm+Uhta4SpCsLZVVvYIiYMjxtk7GzNnv82qvE4SCW3kIYllMg2D0rr8juuj/f7AA==",
        "dependencies": {
          "NuGet.Frameworks": "5.11.0",
          "System.Reflection.Metadata": "1.6.0"
        }
      },
      "Microsoft.TestPlatform.Portable": {
        "type": "CentralTransitive",
        "requested": "[17.2.0, )",
        "resolved": "17.2.0",
        "contentHash": "ocTh0BzMX01TLrk9jhMv2TY5Irx4ZZTk3Z8UtUT595G1IRt1G2L2yfTQ1WXIv6rnqOsj+ZYOLjExmVAZgFHi4w=="
      },
      "Microsoft.TestPlatform.TranslationLayer": {
        "type": "CentralTransitive",
        "requested": "[17.2.0, )",
        "resolved": "17.2.0",
        "contentHash": "dLud1eTmH8aADD3YPTn90lNdEYCZ8iHZS3aVXhsVejTvUTXJc5ISw+OvaI/aa0bi6u03y+TisNKUswAbhHTucQ==",
        "dependencies": {
          "NETStandard.Library": "2.0.0"
        }
      },
      "Microsoft.Web.LibraryManager.Build": {
        "type": "CentralTransitive",
        "requested": "[2.1.175, )",
        "resolved": "2.1.175",
        "contentHash": "OhJ8cfzvX/rxCuEezniBQCaCqKuQtU2tNr3m3Qryu+V30lZcUrjtsg39DGZWLw6EzbJA+TUdZPfuLeEDuz3cXA==",
        "dependencies": {
          "System.Runtime.Loader": "4.3.0"
        }
      },
      "Mono.Cecil": {
        "type": "CentralTransitive",
        "requested": "[0.11.4, )",
        "resolved": "0.11.4",
        "contentHash": "IC1h5g0NeJGHIUgzM1P82ld57knhP0IcQfrYITDPXlNpMYGUrsG5TxuaWTjaeqDNQMBDNZkB8L0rBnwsY6JHuQ=="
      },
      "NuGet.Frameworks": {
        "type": "CentralTransitive",
        "requested": "[6.3.0, )",
        "resolved": "6.3.0",
        "contentHash": "JW/WMvvRatkZDQiK/E43P+xuaoYH7slTS36noFcubBGk2NL9rAKU+tWeudBAuzOjYRp1FJdzjo9b86/dZO56iw=="
      },
      "RegexParser": {
        "type": "CentralTransitive",
        "requested": "[0.5.1, )",
        "resolved": "0.5.1",
        "contentHash": "cFqI0vxy4E7C83ijq1uFIkIOEnG3kezH+xBkBaQX9FvJKikrt+riQRDC4J4NQ5QXh/p6R3DC8qBVGXloC58zEQ=="
      },
      "Serilog": {
        "type": "CentralTransitive",
        "requested": "[2.12.0, )",
        "resolved": "2.12.0",
        "contentHash": "xaiJLIdu6rYMKfQMYUZgTy8YK7SMZjB4Yk50C/u//Z4OsvxkUfSPJy4nknfvwAC34yr13q7kcyh4grbwhSxyZg=="
      },
      "Serilog.Extensions.Logging": {
        "type": "CentralTransitive",
        "requested": "[3.1.0, )",
        "resolved": "3.1.0",
        "contentHash": "IWfem7wfrFbB3iw1OikqPFNPEzfayvDuN4WP7Ue1AVFskalMByeWk3QbtUXQR34SBkv1EbZ3AySHda/ErDgpcg==",
        "dependencies": {
          "Microsoft.Extensions.Logging": "2.0.0",
          "Serilog": "2.9.0"
        }
      },
      "Serilog.Extensions.Logging.File": {
        "type": "CentralTransitive",
        "requested": "[3.0.0, )",
        "resolved": "3.0.0",
        "contentHash": "bUYjMHn7NhpK+/8HDftG7+G5hpWzD49XTSvLoUFZGgappDa6FoseqFOsLrjLRjwe1zM+igH5mySFJv3ntb+qcg==",
        "dependencies": {
          "Microsoft.Extensions.Configuration.Abstractions": "6.0.0",
          "Microsoft.Extensions.Configuration.Binder": "6.0.0",
          "Serilog": "2.10.0",
          "Serilog.Extensions.Logging": "3.1.0",
          "Serilog.Formatting.Compact": "1.1.0",
          "Serilog.Sinks.Async": "1.5.0",
          "Serilog.Sinks.RollingFile": "3.3.0"
        }
      },
      "Serilog.Sinks.Console": {
        "type": "CentralTransitive",
        "requested": "[4.1.0, )",
        "resolved": "4.1.0",
        "contentHash": "K6N5q+5fetjnJPvCmkWOpJ/V8IEIoMIB1s86OzBrbxwTyHxdx3pmz4H+8+O/Dc/ftUX12DM1aynx/dDowkwzqg==",
        "dependencies": {
          "Serilog": "2.10.0"
        }
      },
      "ShellProgressBar": {
        "type": "CentralTransitive",
        "requested": "[5.2.0, )",
        "resolved": "5.2.0",
        "contentHash": "XwR9OG00J837mtAXlHIeaJX93di6ZqPUwQLRXTLxyjDiAsytuZDKWELjeDXpWTQCzKsq+oZVhIeK8SN3ubYTwg==",
        "dependencies": {
          "System.Runtime.InteropServices.RuntimeInformation": "4.3.0",
          "System.Text.Encoding.CodePages": "4.0.1"
        }
      },
      "Spectre.Console": {
        "type": "CentralTransitive",
        "requested": "[0.45.0, )",
        "resolved": "0.45.0",
        "contentHash": "e//13o8/BCrWmwN26eJ4zCzD2iq7iUlqQd+nDI9nJUdnJ/rYAanYiNFZZ7YHwlv48IKuKtRYYP6/wPt1DG67ww==",
        "dependencies": {
          "System.Memory": "4.5.5"
        }
      },
      "Spectre.Console.Analyzer": {
        "type": "CentralTransitive",
        "requested": "[0.45.0, )",
        "resolved": "0.45.0",
        "contentHash": "0OiLWW4sSUB3p/eAufk8AV998LxKR1ztquxzGfPKq1EBO1dS44M40kIaQXdwux+vWiVqfHnfDYdo9Lt5OjPshg=="
      },
      "System.IO.Abstractions": {
        "type": "CentralTransitive",
        "requested": "[17.2.3, )",
        "resolved": "17.2.3",
        "contentHash": "VcozGeE4SxIo0cnXrDHhbrh/Gb8KQnZ3BvMelvh+iw0PrIKtuuA46U2Xm4e4pgnaWFgT4RdZfTpWl/WPRdw0WQ=="
      }
    }
  }
}<|MERGE_RESOLUTION|>--- conflicted
+++ resolved
@@ -1633,34 +1633,6 @@
       "stryker": {
         "type": "Project",
         "dependencies": {
-<<<<<<< HEAD
-          "Buildalyzer": "4.1.4",
-          "DotNet.Glob": "3.1.3",
-          "FSharp.Compiler.Service": "38.0.0",
-          "LibGit2Sharp": "0.27.0-preview-0182",
-          "Microsoft.CodeAnalysis.CSharp": "4.2.0",
-          "Microsoft.Extensions.Configuration": "6.0.0",
-          "Microsoft.Extensions.Configuration.Json": "6.0.0",
-          "Microsoft.Extensions.Logging": "6.0.0",
-          "Microsoft.TestPlatform": "17.2.0",
-          "Microsoft.TestPlatform.ObjectModel": "17.2.0",
-          "Microsoft.TestPlatform.Portable": "17.2.0",
-          "Microsoft.TestPlatform.TranslationLayer": "17.2.0",
-          "Microsoft.Web.LibraryManager.Build": "2.1.175",
-          "Mono.Cecil": "0.11.4",
-          "NuGet.Frameworks": "6.2.1",
-          "Serilog": "2.11.0",
-          "Serilog.Extensions.Logging": "3.1.0",
-          "Serilog.Extensions.Logging.File": "3.0.0",
-          "Serilog.Sinks.Console": "4.0.1",
-          "ShellProgressBar": "5.2.0",
-          "Spectre.Console": "0.44.0",
-          "Spectre.Console.Analyzer": "0.44.0",
-          "Stryker.DataCollector": "1.0.0",
-          "Stryker.RegexMutators": "1.0.0",
-          "System.IO.Abstractions": "17.0.21",
-          "System.Net.Http.Json": "6.0.0"
-=======
           "Buildalyzer": "[4.1.5, )",
           "DotNet.Glob": "[3.1.3, )",
           "FSharp.Compiler.Service": "[38.0.2, )",
@@ -1685,7 +1657,6 @@
           "Stryker.DataCollector": "[3.0.1, )",
           "Stryker.RegexMutators": "[3.0.1, )",
           "System.IO.Abstractions": "[17.2.3, )"
->>>>>>> 6dc6dbb1
         }
       },
       "stryker.datacollector": {
