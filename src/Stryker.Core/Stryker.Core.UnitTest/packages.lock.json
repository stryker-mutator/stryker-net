--- conflicted
+++ resolved
@@ -1590,33 +1590,6 @@
       "stryker": {
         "type": "Project",
         "dependencies": {
-<<<<<<< HEAD
-          "Buildalyzer": "5.0.0",
-          "DotNet.Glob": "3.1.3",
-          "FSharp.Compiler.Service": "41.0.7",
-          "Grynwald.MarkdownGenerator": "3.0.106",
-          "LibGit2Sharp": "0.27.2",
-          "Microsoft.CodeAnalysis.CSharp": "4.7.0",
-          "Microsoft.Extensions.Logging": "7.0.0",
-          "Microsoft.TestPlatform": "17.7.2",
-          "Microsoft.TestPlatform.ObjectModel": "17.7.2",
-          "Microsoft.TestPlatform.Portable": "17.7.2",
-          "Microsoft.TestPlatform.TranslationLayer": "17.7.2",
-          "Microsoft.Web.LibraryManager.Build": "2.1.175",
-          "Mono.Cecil": "0.11.5",
-          "NuGet.Frameworks": "6.7.0",
-          "ResXResourceReader.NetStandard": "1.1.0",
-          "Serilog": "3.0.1",
-          "Serilog.Extensions.Logging": "7.0.0",
-          "Serilog.Extensions.Logging.File": "3.0.0",
-          "Serilog.Sinks.Console": "4.1.0",
-          "ShellProgressBar": "5.2.0",
-          "Spectre.Console": "0.47.0",
-          "Spectre.Console.Analyzer": "0.47.0",
-          "Stryker.DataCollector": "1.0.0",
-          "Stryker.RegexMutators": "1.0.0",
-          "TestableIO.System.IO.Abstractions.Wrappers": "19.2.69"
-=======
           "Buildalyzer": "[5.0.1, )",
           "DotNet.Glob": "[3.1.3, )",
           "FSharp.Compiler.Service": "[41.0.7, )",
@@ -1642,20 +1615,19 @@
           "Stryker.DataCollector": "[3.10.0, )",
           "Stryker.RegexMutators": "[3.10.0, )",
           "TestableIO.System.IO.Abstractions.Wrappers": "[19.2.69, )"
->>>>>>> bb1f129a
         }
       },
       "stryker.datacollector": {
         "type": "Project",
         "dependencies": {
-          "Microsoft.TestPlatform.ObjectModel": "17.7.2",
-          "Microsoft.TestPlatform.Portable": "17.7.2"
+          "Microsoft.TestPlatform.ObjectModel": "[17.7.2, )",
+          "Microsoft.TestPlatform.Portable": "[17.7.2, )"
         }
       },
       "stryker.regexmutators": {
         "type": "Project",
         "dependencies": {
-          "RegexParser": "0.5.1"
+          "RegexParser": "[0.5.1, )"
         }
       },
       "Buildalyzer": {
