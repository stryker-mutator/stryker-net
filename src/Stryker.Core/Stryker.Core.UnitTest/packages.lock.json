{
  "version": 2,
  "dependencies": {
    "net6.0": {
      "coverlet.collector": {
        "type": "Direct",
        "requested": "[3.2.0, )",
        "resolved": "3.2.0",
        "contentHash": "xjY8xBigSeWIYs4I7DgUHqSNoGqnHi7Fv7/7RZD02rvZyG3hlsjnQKiVKVWKgr9kRKgmV+dEfu8KScvysiC0Wg=="
      },
      "coverlet.msbuild": {
        "type": "Direct",
        "requested": "[3.2.0, )",
        "resolved": "3.2.0",
        "contentHash": "lu/eJJpqJb4qy3BGPtDD/LI5RSOwXYYyRErTyaG0OTP69llzVK3FEe74hBQx0JtLUTLEVBfERV4uGYcE1Br2sg=="
      },
      "DotNet.ReproducibleBuilds": {
        "type": "Direct",
        "requested": "[1.1.1, )",
        "resolved": "1.1.1",
        "contentHash": "+H2t/t34h6mhEoUvHi8yGXyuZ2GjSovcGYehJrS2MDm2XgmPfZL2Sdxg+uL2lKgZ4M6tTwKHIlxOob2bgh0NRQ==",
        "dependencies": {
          "Microsoft.SourceLink.AzureRepos.Git": "1.1.1",
          "Microsoft.SourceLink.Bitbucket.Git": "1.1.1",
          "Microsoft.SourceLink.GitHub": "1.1.1",
          "Microsoft.SourceLink.GitLab": "1.1.1"
        }
      },
      "Microsoft.NET.Test.Sdk": {
        "type": "Direct",
        "requested": "[17.3.2, )",
        "resolved": "17.3.2",
        "contentHash": "apR0ha1T8FujBwq1P8i/DOZjbI5XhcP/i8As4NnVztVSpZG8GtWRPCstcmgkUkBpvEfcrrDPlJWbuZY+Hl1hSg==",
        "dependencies": {
          "Microsoft.CodeCoverage": "17.3.2",
          "Microsoft.TestPlatform.TestHost": "17.3.2"
        }
      },
      "Moq": {
        "type": "Direct",
        "requested": "[4.18.3, )",
        "resolved": "4.18.3",
        "contentHash": "nmV2lludVOFmVi+Vtq9twX1/SDiEVyYDURzxW39gUBqjyoXmdyNwJSeOfSCJoJTXDXBVfFNfEljB5UWGj/cKnQ==",
        "dependencies": {
          "Castle.Core": "5.1.0"
        }
      },
      "Shouldly": {
        "type": "Direct",
        "requested": "[4.1.0, )",
        "resolved": "4.1.0",
        "contentHash": "sEmt1Wf3VvSmCVMfS0XsmnlLubqK9dTk7RxwMxDjk0YYnkAnb3S+wESntgrjgbcszO+HzVxUy9iVJxwxT1HWIw==",
        "dependencies": {
          "DiffEngine": "10.0.0",
          "EmptyFiles": "2.8.0",
          "Microsoft.CSharp": "4.7.0"
        }
      },
      "Spectre.Console.Testing": {
        "type": "Direct",
        "requested": "[0.45.0, )",
        "resolved": "0.45.0",
        "contentHash": "kgcRuZ7laaiirx/lSF56euJSyvjYDhDMiONOQxYtGx8sT1pwRq5CfTRrRorXbCZuJ/CNr6YzXEtT339y5qoZKg==",
        "dependencies": {
          "Spectre.Console": "0.45.0",
          "Spectre.Console.Cli": "0.45.0"
        }
      },
      "System.IO.Abstractions.TestingHelpers": {
        "type": "Direct",
        "requested": "[19.1.5, )",
        "resolved": "19.1.5",
        "contentHash": "EsxATRfeyoK6Wyda9cofTyeXpSwZ5DoKla11mZ+CdVMxnsL/EXIDh7YH3ULQwZ76N7If4xb2Q5IY7alWzo6J9A==",
        "dependencies": {
          "TestableIO.System.IO.Abstractions.TestingHelpers": "19.1.5"
        }
      },
      "xunit": {
        "type": "Direct",
        "requested": "[2.4.2, )",
        "resolved": "2.4.2",
        "contentHash": "6Mj73Ont3zj2CJuoykVJfE0ZmRwn7C+pTuRP8c4bnaaTFjwNG6tGe0prJ1yIbMe9AHrpDys63ctWacSsFJWK/w==",
        "dependencies": {
          "xunit.analyzers": "1.0.0",
          "xunit.assert": "2.4.2",
          "xunit.core": "[2.4.2]"
        }
      },
      "xunit.runner.visualstudio": {
        "type": "Direct",
        "requested": "[2.4.5, )",
        "resolved": "2.4.5",
        "contentHash": "OwHamvBdUKgqsXfBzWiCW/O98BTx81UKzx2bieIOQI7CZFE5NEQZGi8PBQGIKawDW96xeRffiNf20SjfC0x9hw=="
      },
      "Xunit.SkippableFact": {
        "type": "Direct",
        "requested": "[1.4.13, )",
        "resolved": "1.4.13",
        "contentHash": "IyzZNvJEtXGlXrzxDiSbtH5Lyxf4iJdRQADuyjGdDf00LjXRLJwIoezQNFhFGKTMtvk8IIgaSHxW4mAV4O7b8A==",
        "dependencies": {
          "Validation": "2.4.18",
          "xunit.extensibility.execution": "2.4.0"
        }
      },
      "Buildalyzer.Logger": {
        "type": "Transitive",
        "resolved": "5.0.0",
        "contentHash": "T+bvSIWns87XNUnE9doORmjHOuH3arOTChGHA1IQlUBmKHs/WQt/0MWYZuool3egVVn/552+6c2j0eoKxPSqbw=="
      },
      "Castle.Core": {
        "type": "Transitive",
        "resolved": "5.1.0",
        "contentHash": "31UJpTHOiWq95CDOHazE3Ub/hE/PydNWsJMwnEVTqFFP4WhAugwpaVGxzOxKgNeSUUeqS2W6lxV+q7u1pAOfXg==",
        "dependencies": {
          "System.Diagnostics.EventLog": "6.0.0"
        }
      },
      "DiffEngine": {
        "type": "Transitive",
        "resolved": "10.0.0",
        "contentHash": "H8F7V1zRHkWLP5AW9lCxZypanXlFRT8n7P9Ou8cxz189Yg8TEw5FwTqQCaXjVPRjfE8621lhblpQrghbGJgDZw==",
        "dependencies": {
          "EmptyFiles": "2.8.0",
          "System.Management": "5.0.0"
        }
      },
      "EmptyFiles": {
        "type": "Transitive",
        "resolved": "2.8.0",
        "contentHash": "2N6IdrlSYT+FhX5hAbasJ7wpV/ONtIX+7fN+XXukwGAgHRNjiAoO0TScQsTZcgaXmbuvGu4ogKk0jPt2dVLgTQ=="
      },
      "FSharp.Core": {
        "type": "Transitive",
        "resolved": "6.0.7",
        "contentHash": "e6wGrq5smV3Yk2fBE/Y0nBG5oFyF59k5Je0a0QDydUpg6liyaafGjD3xvutciKepCP2knspZ/sWViC/F1OyyQQ=="
      },
      "LibGit2Sharp.NativeBinaries": {
        "type": "Transitive",
        "resolved": "2.0.315-alpha.0.9",
        "contentHash": "Cl9E9ZRZm2ma5k/gD/9+f5WAh/9ayhENos/jLkSmPmzkuKl8qkTaLHA9j70qEZ1RSRceDlIwbfSYzVD5JaxHzg=="
      },
      "Microsoft.Build": {
        "type": "Transitive",
        "resolved": "16.9.0",
        "contentHash": "lTwFuDn2qnb7RJcjnxSBlwR+XDtr0/Tcx2WW8jr3ThP95XCilxWCiKXIWP8EeQ7qK/OEbAc6b+yfg3lzmCpvRA==",
        "dependencies": {
          "Microsoft.Build.Framework": "16.9.0",
          "Microsoft.Win32.Registry": "4.3.0",
          "System.Collections.Immutable": "5.0.0",
          "System.Memory": "4.5.4",
          "System.Reflection.Metadata": "1.6.0",
          "System.Security.Principal.Windows": "4.7.0",
          "System.Text.Encoding.CodePages": "4.0.1",
          "System.Text.Json": "4.7.0",
          "System.Threading.Tasks.Dataflow": "4.9.0"
        }
      },
      "Microsoft.Build.Framework": {
        "type": "Transitive",
        "resolved": "17.0.0",
        "contentHash": "XbFA0z+6Ws2pNeRXYcDF3lKlNgRoSGMm2Q5HKzZD+EbwYMKPKrl/BJnnkMuDJHU0KravYHfhzBnLLJpPeZ3E7A==",
        "dependencies": {
          "System.Security.Permissions": "4.7.0"
        }
      },
      "Microsoft.Build.Tasks.Core": {
        "type": "Transitive",
        "resolved": "17.0.0",
        "contentHash": "6772b15xCfwBRkz8MzGZb1YpyvvZmAtCbSx9frZJ0bpXKrhyN/+BP9mOjp2xVaJPyNBOfh9CwUOo+mnJheO/pw==",
        "dependencies": {
          "Microsoft.Build.Framework": "17.0.0",
          "Microsoft.Build.Utilities.Core": "17.0.0",
          "Microsoft.NET.StringTools": "1.0.0",
          "Microsoft.Win32.Registry": "4.3.0",
          "System.CodeDom": "4.4.0",
          "System.Collections.Immutable": "5.0.0",
          "System.Reflection.Metadata": "1.6.0",
          "System.Resources.Extensions": "4.6.0",
          "System.Security.Cryptography.Pkcs": "4.7.0",
          "System.Security.Cryptography.Xml": "4.7.0",
          "System.Security.Permissions": "4.7.0",
          "System.Threading.Tasks.Dataflow": "4.9.0"
        }
      },
      "Microsoft.Build.Tasks.Git": {
        "type": "Transitive",
        "resolved": "1.1.1",
        "contentHash": "AT3HlgTjsqHnWpBHSNeR0KxbLZD7bztlZVj7I8vgeYG9SYqbeFGh0TM/KVtC6fg53nrWHl3VfZFvb5BiQFcY6Q=="
      },
      "Microsoft.Build.Utilities.Core": {
        "type": "Transitive",
        "resolved": "17.0.0",
        "contentHash": "+eqDvecetKfsZR9WqLQ96F9xhxFb3m9VOjkyzuaA/2D1cub1aW9XyegZb8+gEpBa+o7dHnIN9FskC+tRXtqLSQ==",
        "dependencies": {
          "Microsoft.Build.Framework": "17.0.0",
          "Microsoft.NET.StringTools": "1.0.0",
          "Microsoft.Win32.Registry": "4.3.0",
          "System.Collections.Immutable": "5.0.0",
          "System.Configuration.ConfigurationManager": "4.7.0",
          "System.Security.Permissions": "4.7.0",
          "System.Text.Encoding.CodePages": "4.0.1"
        }
      },
      "Microsoft.CodeAnalysis.Analyzers": {
        "type": "Transitive",
        "resolved": "3.3.3",
        "contentHash": "j/rOZtLMVJjrfLRlAMckJLPW/1rze9MT1yfWqSIbUPGRu1m1P0fuo9PmqapwsmePfGB5PJrudQLvmUOAMF0DqQ=="
      },
      "Microsoft.CodeAnalysis.Common": {
        "type": "Transitive",
        "resolved": "4.4.0",
        "contentHash": "JfHupS/B7Jb5MZoYkFFABn3mux0wQgxi2D8F/rJYZeRBK2ZOyk7TjQ2Kq9rh6W/DCh0KNbbSbn5qoFar+ueHqw==",
        "dependencies": {
          "Microsoft.CodeAnalysis.Analyzers": "3.3.3",
          "System.Collections.Immutable": "6.0.0",
          "System.Memory": "4.5.5",
          "System.Reflection.Metadata": "5.0.0",
          "System.Runtime.CompilerServices.Unsafe": "6.0.0",
          "System.Text.Encoding.CodePages": "6.0.0",
          "System.Threading.Tasks.Extensions": "4.5.4"
        }
      },
      "Microsoft.CodeCoverage": {
        "type": "Transitive",
        "resolved": "17.3.2",
        "contentHash": "+CeYNY9hYNRgv1wAID5koeDVob1ZOrOYfRRTLxU9Zm5ZMDMkMZ8wzXgakxVv+jtk8tPdE8Ze9vVE+czMKapv/Q=="
      },
      "Microsoft.CSharp": {
        "type": "Transitive",
        "resolved": "4.7.0",
        "contentHash": "pTj+D3uJWyN3My70i2Hqo+OXixq3Os2D1nJ2x92FFo6sk8fYS1m1WLNTs0Dc1uPaViH0YvEEwvzddQ7y4rhXmA=="
      },
      "Microsoft.DotNet.PlatformAbstractions": {
        "type": "Transitive",
        "resolved": "2.1.0",
        "contentHash": "9KPDwvb/hLEVXYruVHVZ8BkebC8j17DmPb56LnqRF74HqSPLjCkrlFUjOtFpQPA2DeADBRTI/e69aCfRBfrhxw==",
        "dependencies": {
          "System.AppContext": "4.1.0",
          "System.Collections": "4.0.11",
          "System.IO": "4.1.0",
          "System.IO.FileSystem": "4.0.1",
          "System.Reflection.TypeExtensions": "4.1.0",
          "System.Runtime.Extensions": "4.1.0",
          "System.Runtime.InteropServices": "4.1.0",
          "System.Runtime.InteropServices.RuntimeInformation": "4.0.0"
        }
      },
      "Microsoft.Extensions.Configuration.Abstractions": {
        "type": "Transitive",
        "resolved": "6.0.0",
        "contentHash": "qWzV9o+ZRWq+pGm+1dF+R7qTgTYoXvbyowRoBxQJGfqTpqDun2eteerjRQhq5PQ/14S+lqto3Ft4gYaRyl4rdQ==",
        "dependencies": {
          "Microsoft.Extensions.Primitives": "6.0.0"
        }
      },
      "Microsoft.Extensions.Configuration.Binder": {
        "type": "Transitive",
        "resolved": "6.0.0",
        "contentHash": "b3ErKzND8LIC7o08QAVlKfaEIYEvLJbtmVbFZVBRXeu9YkKfSSzLZfR1SUfQPBIy9mKLhEtJgGYImkcMNaKE0A==",
        "dependencies": {
          "Microsoft.Extensions.Configuration.Abstractions": "6.0.0"
        }
      },
      "Microsoft.Extensions.DependencyInjection": {
        "type": "Transitive",
        "resolved": "7.0.0",
        "contentHash": "elNeOmkeX3eDVG6pYVeV82p29hr+UKDaBhrZyWvWLw/EVZSYEkZlQdkp0V39k/Xehs2Qa0mvoCvkVj3eQxNQ1Q==",
        "dependencies": {
          "Microsoft.Extensions.DependencyInjection.Abstractions": "7.0.0"
        }
      },
      "Microsoft.Extensions.DependencyInjection.Abstractions": {
        "type": "Transitive",
        "resolved": "7.0.0",
        "contentHash": "h3j/QfmFN4S0w4C2A6X7arXij/M/OVw3uQHSOFxnND4DyAzO1F9eMX7Eti7lU/OkSthEE0WzRsfT/Dmx86jzCw=="
      },
      "Microsoft.Extensions.DependencyModel": {
        "type": "Transitive",
        "resolved": "2.1.0",
        "contentHash": "nS2XKqi+1A1umnYNLX2Fbm/XnzCxs5i+zXVJ3VC6r9t2z0NZr9FLnJN4VQpKigdcWH/iFTbMuX6M6WQJcTjVIg==",
        "dependencies": {
          "Microsoft.DotNet.PlatformAbstractions": "2.1.0",
          "Newtonsoft.Json": "9.0.1",
          "System.Diagnostics.Debug": "4.0.11",
          "System.Dynamic.Runtime": "4.0.11",
          "System.Linq": "4.1.0"
        }
      },
      "Microsoft.Extensions.Logging.Abstractions": {
        "type": "Transitive",
        "resolved": "7.0.0",
        "contentHash": "kmn78+LPVMOWeITUjIlfxUPDsI0R6G0RkeAMBmQxAJ7vBJn4q2dTva7pWi65ceN5vPGjJ9q/Uae2WKgvfktJAw=="
      },
      "Microsoft.Extensions.Options": {
        "type": "Transitive",
        "resolved": "7.0.0",
        "contentHash": "lP1yBnTTU42cKpMozuafbvNtQ7QcBjr/CcK3bYOGEMH55Fjt+iecXjT6chR7vbgCMqy3PG3aNQSZgo/EuY/9qQ==",
        "dependencies": {
          "Microsoft.Extensions.DependencyInjection.Abstractions": "7.0.0",
          "Microsoft.Extensions.Primitives": "7.0.0"
        }
      },
      "Microsoft.Extensions.Primitives": {
        "type": "Transitive",
        "resolved": "7.0.0",
        "contentHash": "um1KU5kxcRp3CNuI8o/GrZtD4AIOXDk+RLsytjZ9QPok3ttLUelLKpilVPuaFT3TFjOhSibUAso0odbOaCDj3Q==",
        "dependencies": {
          "System.Runtime.CompilerServices.Unsafe": "6.0.0"
        }
      },
      "Microsoft.NET.StringTools": {
        "type": "Transitive",
        "resolved": "1.0.0",
        "contentHash": "ZYVcoDM0LnSyT5nWoRGfShYdOecCw2sOXWwP6j1Z0u48Xq3+BVvZ+EiPCX9/8Gz439giW+O1H1kWF9Eb/w6rVg==",
        "dependencies": {
          "System.Memory": "4.5.4",
          "System.Runtime.CompilerServices.Unsafe": "5.0.0"
        }
      },
      "Microsoft.NETCore.Platforms": {
        "type": "Transitive",
        "resolved": "5.0.0",
        "contentHash": "VyPlqzH2wavqquTcYpkIIAQ6WdenuKoFN0BdYBbCWsclXacSOHNQn66Gt4z5NBqEYW0FAPm5rlvki9ZiCij5xQ=="
      },
      "Microsoft.NETCore.Targets": {
        "type": "Transitive",
        "resolved": "1.1.0",
        "contentHash": "aOZA3BWfz9RXjpzt0sRJJMjAscAUm3Hoa4UWAfceV9UTYxgwZ1lZt5nO2myFf+/jetYQo4uTP7zS8sJY67BBxg=="
      },
      "Microsoft.SourceLink.AzureRepos.Git": {
        "type": "Transitive",
        "resolved": "1.1.1",
        "contentHash": "qB5urvw9LO2bG3eVAkuL+2ughxz2rR7aYgm2iyrB8Rlk9cp2ndvGRCvehk3rNIhRuNtQaeKwctOl1KvWiklv5w==",
        "dependencies": {
          "Microsoft.Build.Tasks.Git": "1.1.1",
          "Microsoft.SourceLink.Common": "1.1.1"
        }
      },
      "Microsoft.SourceLink.Bitbucket.Git": {
        "type": "Transitive",
        "resolved": "1.1.1",
        "contentHash": "cDzxXwlyWpLWaH0em4Idj0H3AmVo3L/6xRXKssYemx+7W52iNskj/SQ4FOmfCb8YQt39otTDNMveCZzYtMoucQ==",
        "dependencies": {
          "Microsoft.Build.Tasks.Git": "1.1.1",
          "Microsoft.SourceLink.Common": "1.1.1"
        }
      },
      "Microsoft.SourceLink.Common": {
        "type": "Transitive",
        "resolved": "1.1.1",
        "contentHash": "WMcGpWKrmJmzrNeuaEb23bEMnbtR/vLmvZtkAP5qWu7vQsY59GqfRJd65sFpBszbd2k/bQ8cs8eWawQKAabkVg=="
      },
      "Microsoft.SourceLink.GitHub": {
        "type": "Transitive",
        "resolved": "1.1.1",
        "contentHash": "IaJGnOv/M7UQjRJks7B6p7pbPnOwisYGOIzqCz5ilGFTApZ3ktOR+6zJ12ZRPInulBmdAf1SrGdDG2MU8g6XTw==",
        "dependencies": {
          "Microsoft.Build.Tasks.Git": "1.1.1",
          "Microsoft.SourceLink.Common": "1.1.1"
        }
      },
      "Microsoft.SourceLink.GitLab": {
        "type": "Transitive",
        "resolved": "1.1.1",
        "contentHash": "tvsg47DDLqqedlPeYVE2lmiTpND8F0hkrealQ5hYltSmvruy/Gr5nHAKSsjyw5L3NeM/HLMI5ORv7on/M4qyZw==",
        "dependencies": {
          "Microsoft.Build.Tasks.Git": "1.1.1",
          "Microsoft.SourceLink.Common": "1.1.1"
        }
      },
      "Microsoft.TestPlatform.TestHost": {
        "type": "Transitive",
        "resolved": "17.3.2",
        "contentHash": "113J19v31pIx+PzmdEw67cWTZWh/YApnprbclFeat6szNbnpKOKG7Ap4PX5LT6E5Da+xONyilxvx2HZPpEaXPQ==",
        "dependencies": {
          "Microsoft.TestPlatform.ObjectModel": "17.3.2",
          "Newtonsoft.Json": "9.0.1"
        }
      },
      "Microsoft.Win32.Primitives": {
        "type": "Transitive",
        "resolved": "4.3.0",
        "contentHash": "9ZQKCWxH7Ijp9BfahvL2Zyf1cJIk8XYLF6Yjzr2yi0b2cOut/HQ31qf1ThHAgCc3WiZMdnWcfJCgN82/0UunxA==",
        "dependencies": {
          "Microsoft.NETCore.Platforms": "1.1.0",
          "Microsoft.NETCore.Targets": "1.1.0",
          "System.Runtime": "4.3.0"
        }
      },
      "Microsoft.Win32.Registry": {
        "type": "Transitive",
        "resolved": "5.0.0",
        "contentHash": "dDoKi0PnDz31yAyETfRntsLArTlVAVzUzCIvvEDsDsucrl33Dl8pIJG06ePTJTI3tGpeyHS9Cq7Foc/s4EeKcg==",
        "dependencies": {
          "System.Security.AccessControl": "5.0.0",
          "System.Security.Principal.Windows": "5.0.0"
        }
      },
      "Microsoft.Win32.SystemEvents": {
        "type": "Transitive",
        "resolved": "4.7.0",
        "contentHash": "mtVirZr++rq+XCDITMUdnETD59XoeMxSpLRIII7JRI6Yj0LEDiO1pPn0ktlnIj12Ix8bfvQqQDMMIF9wC98oCA==",
        "dependencies": {
          "Microsoft.NETCore.Platforms": "3.1.0"
        }
      },
      "MSBuild.StructuredLogger": {
        "type": "Transitive",
        "resolved": "2.1.507",
        "contentHash": "/Tp6qc8MiBr91jaoHlgIWWOQXzOJs0CpQdeXmn8krpDrvbjQzcGu8iDDzIwGElkooGzUTxtGoKN1QJ9VNBrBDg==",
        "dependencies": {
          "Microsoft.Build": "16.4.0",
          "Microsoft.Build.Framework": "16.4.0",
          "Microsoft.Build.Tasks.Core": "16.4.0",
          "Microsoft.Build.Utilities.Core": "16.4.0"
        }
      },
      "MsBuildPipeLogger.Server": {
        "type": "Transitive",
        "resolved": "1.1.6",
        "contentHash": "rls0hb7plSfVFCqScDxTqtGpIlMfoQEchqjmK/YtXDML11GU5jI+oCi9YsikGulJVUv/vLSY6Ktah0uXwv25EA==",
        "dependencies": {
          "Microsoft.Build": "15.3.409"
        }
      },
      "NETStandard.Library": {
        "type": "Transitive",
        "resolved": "2.0.0",
        "contentHash": "7jnbRU+L08FXKMxqUflxEXtVymWvNOrS8yHgu9s6EM8Anr6T/wIX4nZ08j/u3Asz+tCufp3YVwFSEvFTPYmBPA==",
        "dependencies": {
          "Microsoft.NETCore.Platforms": "1.1.0"
        }
      },
      "Newtonsoft.Json": {
        "type": "Transitive",
        "resolved": "9.0.1",
        "contentHash": "U82mHQSKaIk+lpSVCbWYKNavmNH1i5xrExDEquU1i6I5pV6UMOqRnJRSlKO3cMPfcpp0RgDY+8jUXHdQ4IfXvw==",
        "dependencies": {
          "Microsoft.CSharp": "4.0.1",
          "System.Collections": "4.0.11",
          "System.Diagnostics.Debug": "4.0.11",
          "System.Dynamic.Runtime": "4.0.11",
          "System.Globalization": "4.0.11",
          "System.IO": "4.1.0",
          "System.Linq": "4.1.0",
          "System.Linq.Expressions": "4.1.0",
          "System.ObjectModel": "4.0.12",
          "System.Reflection": "4.1.0",
          "System.Reflection.Extensions": "4.0.1",
          "System.Resources.ResourceManager": "4.0.1",
          "System.Runtime": "4.1.0",
          "System.Runtime.Extensions": "4.1.0",
          "System.Runtime.Serialization.Primitives": "4.1.1",
          "System.Text.Encoding": "4.0.11",
          "System.Text.Encoding.Extensions": "4.0.11",
          "System.Text.RegularExpressions": "4.1.0",
          "System.Threading": "4.0.11",
          "System.Threading.Tasks": "4.0.11",
          "System.Xml.ReaderWriter": "4.0.11",
          "System.Xml.XDocument": "4.0.11"
        }
      },
      "runtime.debian.8-x64.runtime.native.System.Security.Cryptography.OpenSsl": {
        "type": "Transitive",
        "resolved": "4.3.0",
        "contentHash": "HdSSp5MnJSsg08KMfZThpuLPJpPwE5hBXvHwoKWosyHHfe8Mh5WKT0ylEOf6yNzX6Ngjxe4Whkafh5q7Ymac4Q=="
      },
      "runtime.fedora.23-x64.runtime.native.System.Security.Cryptography.OpenSsl": {
        "type": "Transitive",
        "resolved": "4.3.0",
        "contentHash": "+yH1a49wJMy8Zt4yx5RhJrxO/DBDByAiCzNwiETI+1S4mPdCu0OY4djdciC7Vssk0l22wQaDLrXxXkp+3+7bVA=="
      },
      "runtime.fedora.24-x64.runtime.native.System.Security.Cryptography.OpenSsl": {
        "type": "Transitive",
        "resolved": "4.3.0",
        "contentHash": "c3YNH1GQJbfIPJeCnr4avseugSqPrxwIqzthYyZDN6EuOyNOzq+y2KSUfRcXauya1sF4foESTgwM5e1A8arAKw=="
      },
      "runtime.native.System": {
        "type": "Transitive",
        "resolved": "4.3.0",
        "contentHash": "c/qWt2LieNZIj1jGnVNsE2Kl23Ya2aSTBuXMD6V7k9KWr6l16Tqdwq+hJScEpWER9753NWC8h96PaVNY5Ld7Jw==",
        "dependencies": {
          "Microsoft.NETCore.Platforms": "1.1.0",
          "Microsoft.NETCore.Targets": "1.1.0"
        }
      },
      "runtime.native.System.Net.Http": {
        "type": "Transitive",
        "resolved": "4.3.0",
        "contentHash": "ZVuZJqnnegJhd2k/PtAbbIcZ3aZeITq3sj06oKfMBSfphW3HDmk/t4ObvbOk/JA/swGR0LNqMksAh/f7gpTROg==",
        "dependencies": {
          "Microsoft.NETCore.Platforms": "1.1.0",
          "Microsoft.NETCore.Targets": "1.1.0"
        }
      },
      "runtime.native.System.Net.Security": {
        "type": "Transitive",
        "resolved": "4.3.0",
        "contentHash": "M2nN92ePS8BgQ2oi6Jj3PlTUzadYSIWLdZrHY1n1ZcW9o4wAQQ6W+aQ2lfq1ysZQfVCgDwY58alUdowrzezztg==",
        "dependencies": {
          "Microsoft.NETCore.Platforms": "1.1.0",
          "Microsoft.NETCore.Targets": "1.1.0"
        }
      },
      "runtime.native.System.Security.Cryptography.Apple": {
        "type": "Transitive",
        "resolved": "4.3.0",
        "contentHash": "DloMk88juo0OuOWr56QG7MNchmafTLYWvABy36izkrLI5VledI0rq28KGs1i9wbpeT9NPQrx/wTf8U2vazqQ3Q==",
        "dependencies": {
          "runtime.osx.10.10-x64.runtime.native.System.Security.Cryptography.Apple": "4.3.0"
        }
      },
      "runtime.native.System.Security.Cryptography.OpenSsl": {
        "type": "Transitive",
        "resolved": "4.3.0",
        "contentHash": "NS1U+700m4KFRHR5o4vo9DSlTmlCKu/u7dtE5sUHVIPB+xpXxYQvgBgA6wEIeCz6Yfn0Z52/72WYsToCEPJnrw==",
        "dependencies": {
          "runtime.debian.8-x64.runtime.native.System.Security.Cryptography.OpenSsl": "4.3.0",
          "runtime.fedora.23-x64.runtime.native.System.Security.Cryptography.OpenSsl": "4.3.0",
          "runtime.fedora.24-x64.runtime.native.System.Security.Cryptography.OpenSsl": "4.3.0",
          "runtime.opensuse.13.2-x64.runtime.native.System.Security.Cryptography.OpenSsl": "4.3.0",
          "runtime.opensuse.42.1-x64.runtime.native.System.Security.Cryptography.OpenSsl": "4.3.0",
          "runtime.osx.10.10-x64.runtime.native.System.Security.Cryptography.OpenSsl": "4.3.0",
          "runtime.rhel.7-x64.runtime.native.System.Security.Cryptography.OpenSsl": "4.3.0",
          "runtime.ubuntu.14.04-x64.runtime.native.System.Security.Cryptography.OpenSsl": "4.3.0",
          "runtime.ubuntu.16.04-x64.runtime.native.System.Security.Cryptography.OpenSsl": "4.3.0",
          "runtime.ubuntu.16.10-x64.runtime.native.System.Security.Cryptography.OpenSsl": "4.3.0"
        }
      },
      "runtime.opensuse.13.2-x64.runtime.native.System.Security.Cryptography.OpenSsl": {
        "type": "Transitive",
        "resolved": "4.3.0",
        "contentHash": "b3pthNgxxFcD+Pc0WSEoC0+md3MyhRS6aCEeenvNE3Fdw1HyJ18ZhRFVJJzIeR/O/jpxPboB805Ho0T3Ul7w8A=="
      },
      "runtime.opensuse.42.1-x64.runtime.native.System.Security.Cryptography.OpenSsl": {
        "type": "Transitive",
        "resolved": "4.3.0",
        "contentHash": "KeLz4HClKf+nFS7p/6Fi/CqyLXh81FpiGzcmuS8DGi9lUqSnZ6Es23/gv2O+1XVGfrbNmviF7CckBpavkBoIFQ=="
      },
      "runtime.osx.10.10-x64.runtime.native.System.Security.Cryptography.Apple": {
        "type": "Transitive",
        "resolved": "4.3.0",
        "contentHash": "kVXCuMTrTlxq4XOOMAysuNwsXWpYeboGddNGpIgNSZmv1b6r/s/DPk0fYMB7Q5Qo4bY68o48jt4T4y5BVecbCQ=="
      },
      "runtime.osx.10.10-x64.runtime.native.System.Security.Cryptography.OpenSsl": {
        "type": "Transitive",
        "resolved": "4.3.0",
        "contentHash": "X7IdhILzr4ROXd8mI1BUCQMSHSQwelUlBjF1JyTKCjXaOGn2fB4EKBxQbCK2VjO3WaWIdlXZL3W6TiIVnrhX4g=="
      },
      "runtime.rhel.7-x64.runtime.native.System.Security.Cryptography.OpenSsl": {
        "type": "Transitive",
        "resolved": "4.3.0",
        "contentHash": "nyFNiCk/r+VOiIqreLix8yN+q3Wga9+SE8BCgkf+2BwEKiNx6DyvFjCgkfV743/grxv8jHJ8gUK4XEQw7yzRYg=="
      },
      "runtime.ubuntu.14.04-x64.runtime.native.System.Security.Cryptography.OpenSsl": {
        "type": "Transitive",
        "resolved": "4.3.0",
        "contentHash": "ytoewC6wGorL7KoCAvRfsgoJPJbNq+64k2SqW6JcOAebWsFUvCCYgfzQMrnpvPiEl4OrblUlhF2ji+Q1+SVLrQ=="
      },
      "runtime.ubuntu.16.04-x64.runtime.native.System.Security.Cryptography.OpenSsl": {
        "type": "Transitive",
        "resolved": "4.3.0",
        "contentHash": "I8bKw2I8k58Wx7fMKQJn2R8lamboCAiHfHeV/pS65ScKWMMI0+wJkLYlEKvgW1D/XvSl/221clBoR2q9QNNM7A=="
      },
      "runtime.ubuntu.16.10-x64.runtime.native.System.Security.Cryptography.OpenSsl": {
        "type": "Transitive",
        "resolved": "4.3.0",
        "contentHash": "VB5cn/7OzUfzdnC8tqAIMQciVLiq2epm2NrAm1E9OjNRyG4lVhfR61SMcLizejzQP8R8Uf/0l5qOIbUEi+RdEg=="
      },
      "Serilog.Formatting.Compact": {
        "type": "Transitive",
        "resolved": "1.1.0",
        "contentHash": "pNroKVjo+rDqlxNG5PXkRLpfSCuDOBY0ri6jp9PLe505ljqwhwZz8ospy2vWhQlFu5GkIesh3FcDs4n7sWZODA==",
        "dependencies": {
          "Serilog": "2.8.0"
        }
      },
      "Serilog.Sinks.Async": {
        "type": "Transitive",
        "resolved": "1.5.0",
        "contentHash": "csHYIqAwI4Gy9oAhXYRwxGrQEAtBg3Ep7WaCzsnA1cZuBZjVAU0n7hWaJhItjO7hbLHh/9gRVxALCUB4Dv+gZw==",
        "dependencies": {
          "Serilog": "2.9.0"
        }
      },
      "Serilog.Sinks.File": {
        "type": "Transitive",
        "resolved": "3.2.0",
        "contentHash": "VHbo68pMg5hwSWrzLEdZv5b/rYmIgHIRhd4d5rl8GnC5/a8Fr+RShT5kWyeJOXax1el6mNJ+dmHDOVgnNUQxaw==",
        "dependencies": {
          "Serilog": "2.3.0",
          "System.IO": "4.1.0",
          "System.IO.FileSystem": "4.0.1",
          "System.IO.FileSystem.Primitives": "4.0.1",
          "System.Text.Encoding.Extensions": "4.0.11",
          "System.Threading": "4.0.11",
          "System.Threading.Timer": "4.0.1"
        }
      },
      "Serilog.Sinks.RollingFile": {
        "type": "Transitive",
        "resolved": "3.3.0",
        "contentHash": "2lT5X1r3GH4P0bRWJfhA7etGl8Q2Ipw9AACvtAHWRUSpYZ42NGVyHoVs2ALBZ/cAkkS+tA4jl80Zie144eLQPg==",
        "dependencies": {
          "Serilog.Sinks.File": "3.2.0",
          "System.IO": "4.1.0",
          "System.IO.FileSystem.Primitives": "4.0.1",
          "System.Runtime.InteropServices": "4.1.0",
          "System.Text.Encoding.Extensions": "4.0.11"
        }
      },
      "Spectre.Console.Cli": {
        "type": "Transitive",
        "resolved": "0.45.0",
        "contentHash": "SZcYjwEmmYgmTDqOluWFYtURI9bgRtmx3tSdslHsMU9lKWkev3UHEkzDbOtu4XwY+hCn9NOjBRSDWNafa4fyCQ==",
        "dependencies": {
          "Spectre.Console": "0.45.0"
        }
      },
      "System.AppContext": {
        "type": "Transitive",
        "resolved": "4.1.0",
        "contentHash": "3QjO4jNV7PdKkmQAVp9atA+usVnKRwI3Kx1nMwJ93T0LcQfx7pKAYk0nKz5wn1oP5iqlhZuy6RXOFdhr7rDwow==",
        "dependencies": {
          "System.Runtime": "4.1.0"
        }
      },
      "System.Buffers": {
        "type": "Transitive",
        "resolved": "4.5.1",
        "contentHash": "Rw7ijyl1qqRS0YQD/WycNst8hUUMgrMH4FCn1nNm27M4VxchZ1js3fVjQaANHO5f3sN4isvP4a+Met9Y4YomAg=="
      },
      "System.CodeDom": {
        "type": "Transitive",
        "resolved": "5.0.0",
        "contentHash": "JPJArwA1kdj8qDAkY2XGjSWoYnqiM7q/3yRNkt6n28Mnn95MuEGkZXUbPBf7qc3IjwrGY5ttQon7yqHZyQJmOQ=="
      },
      "System.Collections": {
        "type": "Transitive",
        "resolved": "4.3.0",
        "contentHash": "3Dcj85/TBdVpL5Zr+gEEBUuFe2icOnLalmEh9hfck1PTYbbyWuZgh4fmm2ysCLTrqLQw6t3TgTyJ+VLp+Qb+Lw==",
        "dependencies": {
          "Microsoft.NETCore.Platforms": "1.1.0",
          "Microsoft.NETCore.Targets": "1.1.0",
          "System.Runtime": "4.3.0"
        }
      },
      "System.Collections.Concurrent": {
        "type": "Transitive",
        "resolved": "4.3.0",
        "contentHash": "ztl69Xp0Y/UXCL+3v3tEU+lIy+bvjKNUmopn1wep/a291pVPK7dxBd6T7WnlQqRog+d1a/hSsgRsmFnIBKTPLQ==",
        "dependencies": {
          "System.Collections": "4.3.0",
          "System.Diagnostics.Debug": "4.3.0",
          "System.Diagnostics.Tracing": "4.3.0",
          "System.Globalization": "4.3.0",
          "System.Reflection": "4.3.0",
          "System.Resources.ResourceManager": "4.3.0",
          "System.Runtime": "4.3.0",
          "System.Runtime.Extensions": "4.3.0",
          "System.Threading": "4.3.0",
          "System.Threading.Tasks": "4.3.0"
        }
      },
      "System.Collections.Immutable": {
        "type": "Transitive",
        "resolved": "6.0.0",
        "contentHash": "l4zZJ1WU2hqpQQHXz1rvC3etVZN+2DLmQMO79FhOTZHMn8tDRr+WU287sbomD0BETlmKDn0ygUgVy9k5xkkJdA==",
        "dependencies": {
          "System.Runtime.CompilerServices.Unsafe": "6.0.0"
        }
      },
      "System.Configuration.ConfigurationManager": {
        "type": "Transitive",
        "resolved": "4.7.0",
        "contentHash": "/anOTeSZCNNI2zDilogWrZ8pNqCmYbzGNexUnNhjW8k0sHqEZ2nHJBp147jBV3hGYswu5lINpNg1vxR7bnqvVA==",
        "dependencies": {
          "System.Security.Cryptography.ProtectedData": "4.7.0",
          "System.Security.Permissions": "4.7.0"
        }
      },
      "System.Diagnostics.Debug": {
        "type": "Transitive",
        "resolved": "4.3.0",
        "contentHash": "ZUhUOdqmaG5Jk3Xdb8xi5kIyQYAA4PnTNlHx1mu9ZY3qv4ELIdKbnL/akbGaKi2RnNUWaZsAs31rvzFdewTj2g==",
        "dependencies": {
          "Microsoft.NETCore.Platforms": "1.1.0",
          "Microsoft.NETCore.Targets": "1.1.0",
          "System.Runtime": "4.3.0"
        }
      },
      "System.Diagnostics.DiagnosticSource": {
        "type": "Transitive",
        "resolved": "4.3.0",
        "contentHash": "tD6kosZnTAGdrEa0tZSuFyunMbt/5KYDnHdndJYGqZoNy00XVXyACd5d6KnE1YgYv3ne2CjtAfNXo/fwEhnKUA==",
        "dependencies": {
          "System.Collections": "4.3.0",
          "System.Diagnostics.Tracing": "4.3.0",
          "System.Reflection": "4.3.0",
          "System.Runtime": "4.3.0",
          "System.Threading": "4.3.0"
        }
      },
      "System.Diagnostics.EventLog": {
        "type": "Transitive",
        "resolved": "6.0.0",
        "contentHash": "lcyUiXTsETK2ALsZrX+nWuHSIQeazhqPphLfaRxzdGaG93+0kELqpgEHtwWOlQe7+jSFnKwaCAgL4kjeZCQJnw=="
      },
      "System.Diagnostics.Process": {
        "type": "Transitive",
        "resolved": "4.3.0",
        "contentHash": "J0wOX07+QASQblsfxmIMFc9Iq7KTXYL3zs2G/Xc704Ylv3NpuVdo6gij6V3PGiptTxqsK0K7CdXenRvKUnkA2g==",
        "dependencies": {
          "Microsoft.NETCore.Platforms": "1.1.0",
          "Microsoft.Win32.Primitives": "4.3.0",
          "Microsoft.Win32.Registry": "4.3.0",
          "System.Collections": "4.3.0",
          "System.Diagnostics.Debug": "4.3.0",
          "System.Globalization": "4.3.0",
          "System.IO": "4.3.0",
          "System.IO.FileSystem": "4.3.0",
          "System.IO.FileSystem.Primitives": "4.3.0",
          "System.Resources.ResourceManager": "4.3.0",
          "System.Runtime": "4.3.0",
          "System.Runtime.Extensions": "4.3.0",
          "System.Runtime.Handles": "4.3.0",
          "System.Runtime.InteropServices": "4.3.0",
          "System.Text.Encoding": "4.3.0",
          "System.Text.Encoding.Extensions": "4.3.0",
          "System.Threading": "4.3.0",
          "System.Threading.Tasks": "4.3.0",
          "System.Threading.Thread": "4.3.0",
          "System.Threading.ThreadPool": "4.3.0",
          "runtime.native.System": "4.3.0"
        }
      },
      "System.Diagnostics.Tools": {
        "type": "Transitive",
        "resolved": "4.0.1",
        "contentHash": "xBfJ8pnd4C17dWaC9FM6aShzbJcRNMChUMD42I6772KGGrqaFdumwhn9OdM68erj1ueNo3xdQ1EwiFjK5k8p0g==",
        "dependencies": {
          "Microsoft.NETCore.Platforms": "1.0.1",
          "Microsoft.NETCore.Targets": "1.0.1",
          "System.Runtime": "4.1.0"
        }
      },
      "System.Diagnostics.TraceSource": {
        "type": "Transitive",
        "resolved": "4.3.0",
        "contentHash": "VnYp1NxGx8Ww731y2LJ1vpfb/DKVNKEZ8Jsh5SgQTZREL/YpWRArgh9pI8CDLmgHspZmLL697CaLvH85qQpRiw==",
        "dependencies": {
          "Microsoft.NETCore.Platforms": "1.1.0",
          "System.Collections": "4.3.0",
          "System.Diagnostics.Debug": "4.3.0",
          "System.Globalization": "4.3.0",
          "System.Resources.ResourceManager": "4.3.0",
          "System.Runtime": "4.3.0",
          "System.Runtime.Extensions": "4.3.0",
          "System.Threading": "4.3.0",
          "runtime.native.System": "4.3.0"
        }
      },
      "System.Diagnostics.Tracing": {
        "type": "Transitive",
        "resolved": "4.3.0",
        "contentHash": "rswfv0f/Cqkh78rA5S8eN8Neocz234+emGCtTF3lxPY96F+mmmUen6tbn0glN6PMvlKQb9bPAY5e9u7fgPTkKw==",
        "dependencies": {
          "Microsoft.NETCore.Platforms": "1.1.0",
          "Microsoft.NETCore.Targets": "1.1.0",
          "System.Runtime": "4.3.0"
        }
      },
      "System.Drawing.Common": {
        "type": "Transitive",
        "resolved": "4.7.0",
        "contentHash": "v+XbyYHaZjDfn0ENmJEV1VYLgGgCTx1gnfOBcppowbpOAriglYgGCvFCPr2EEZyBvXlpxbEsTwkOlInl107ahA==",
        "dependencies": {
          "Microsoft.NETCore.Platforms": "3.1.0",
          "Microsoft.Win32.SystemEvents": "4.7.0"
        }
      },
      "System.Dynamic.Runtime": {
        "type": "Transitive",
        "resolved": "4.0.11",
        "contentHash": "db34f6LHYM0U0JpE+sOmjar27BnqTVkbLJhgfwMpTdgTigG/Hna3m2MYVwnFzGGKnEJk2UXFuoVTr8WUbU91/A==",
        "dependencies": {
          "System.Collections": "4.0.11",
          "System.Diagnostics.Debug": "4.0.11",
          "System.Globalization": "4.0.11",
          "System.Linq": "4.1.0",
          "System.Linq.Expressions": "4.1.0",
          "System.ObjectModel": "4.0.12",
          "System.Reflection": "4.1.0",
          "System.Reflection.Emit": "4.0.1",
          "System.Reflection.Emit.ILGeneration": "4.0.1",
          "System.Reflection.Primitives": "4.0.1",
          "System.Reflection.TypeExtensions": "4.1.0",
          "System.Resources.ResourceManager": "4.0.1",
          "System.Runtime": "4.1.0",
          "System.Runtime.Extensions": "4.1.0",
          "System.Threading": "4.0.11"
        }
      },
      "System.Globalization": {
        "type": "Transitive",
        "resolved": "4.3.0",
        "contentHash": "kYdVd2f2PAdFGblzFswE4hkNANJBKRmsfa2X5LG2AcWE1c7/4t0pYae1L8vfZ5xvE2nK/R9JprtToA61OSHWIg==",
        "dependencies": {
          "Microsoft.NETCore.Platforms": "1.1.0",
          "Microsoft.NETCore.Targets": "1.1.0",
          "System.Runtime": "4.3.0"
        }
      },
      "System.Globalization.Calendars": {
        "type": "Transitive",
        "resolved": "4.3.0",
        "contentHash": "GUlBtdOWT4LTV3I+9/PJW+56AnnChTaOqqTLFtdmype/L500M2LIyXgmtd9X2P2VOkmJd5c67H5SaC2QcL1bFA==",
        "dependencies": {
          "Microsoft.NETCore.Platforms": "1.1.0",
          "Microsoft.NETCore.Targets": "1.1.0",
          "System.Globalization": "4.3.0",
          "System.Runtime": "4.3.0"
        }
      },
      "System.Globalization.Extensions": {
        "type": "Transitive",
        "resolved": "4.3.0",
        "contentHash": "FhKmdR6MPG+pxow6wGtNAWdZh7noIOpdD5TwQ3CprzgIE1bBBoim0vbR1+AWsWjQmU7zXHgQo4TWSP6lCeiWcQ==",
        "dependencies": {
          "Microsoft.NETCore.Platforms": "1.1.0",
          "System.Globalization": "4.3.0",
          "System.Resources.ResourceManager": "4.3.0",
          "System.Runtime": "4.3.0",
          "System.Runtime.Extensions": "4.3.0",
          "System.Runtime.InteropServices": "4.3.0"
        }
      },
      "System.IO": {
        "type": "Transitive",
        "resolved": "4.3.0",
        "contentHash": "3qjaHvxQPDpSOYICjUoTsmoq5u6QJAFRUITgeT/4gqkF1bajbSmb1kwSxEA8AHlofqgcKJcM8udgieRNhaJ5Cg==",
        "dependencies": {
          "Microsoft.NETCore.Platforms": "1.1.0",
          "Microsoft.NETCore.Targets": "1.1.0",
          "System.Runtime": "4.3.0",
          "System.Text.Encoding": "4.3.0",
          "System.Threading.Tasks": "4.3.0"
        }
      },
      "System.IO.FileSystem": {
        "type": "Transitive",
        "resolved": "4.3.0",
        "contentHash": "3wEMARTnuio+ulnvi+hkRNROYwa1kylvYahhcLk4HSoVdl+xxTFVeVlYOfLwrDPImGls0mDqbMhrza8qnWPTdA==",
        "dependencies": {
          "Microsoft.NETCore.Platforms": "1.1.0",
          "Microsoft.NETCore.Targets": "1.1.0",
          "System.IO": "4.3.0",
          "System.IO.FileSystem.Primitives": "4.3.0",
          "System.Runtime": "4.3.0",
          "System.Runtime.Handles": "4.3.0",
          "System.Text.Encoding": "4.3.0",
          "System.Threading.Tasks": "4.3.0"
        }
      },
      "System.IO.FileSystem.Primitives": {
        "type": "Transitive",
        "resolved": "4.3.0",
        "contentHash": "6QOb2XFLch7bEc4lIcJH49nJN2HV+OC3fHDgsLVsBVBk3Y4hFAnOBGzJ2lUu7CyDDFo9IBWkSsnbkT6IBwwiMw==",
        "dependencies": {
          "System.Runtime": "4.3.0"
        }
      },
      "System.Linq": {
        "type": "Transitive",
        "resolved": "4.3.0",
        "contentHash": "5DbqIUpsDp0dFftytzuMmc0oeMdQwjcP/EWxsksIz/w1TcFRkZ3yKKz0PqiYFMmEwPSWw+qNVqD7PJ889JzHbw==",
        "dependencies": {
          "System.Collections": "4.3.0",
          "System.Diagnostics.Debug": "4.3.0",
          "System.Resources.ResourceManager": "4.3.0",
          "System.Runtime": "4.3.0",
          "System.Runtime.Extensions": "4.3.0"
        }
      },
      "System.Linq.Expressions": {
        "type": "Transitive",
        "resolved": "4.3.0",
        "contentHash": "PGKkrd2khG4CnlyJwxwwaWWiSiWFNBGlgXvJpeO0xCXrZ89ODrQ6tjEWS/kOqZ8GwEOUATtKtzp1eRgmYNfclg==",
        "dependencies": {
          "System.Collections": "4.3.0",
          "System.Diagnostics.Debug": "4.3.0",
          "System.Globalization": "4.3.0",
          "System.IO": "4.3.0",
          "System.Linq": "4.3.0",
          "System.ObjectModel": "4.3.0",
          "System.Reflection": "4.3.0",
          "System.Reflection.Emit": "4.3.0",
          "System.Reflection.Emit.ILGeneration": "4.3.0",
          "System.Reflection.Emit.Lightweight": "4.3.0",
          "System.Reflection.Extensions": "4.3.0",
          "System.Reflection.Primitives": "4.3.0",
          "System.Reflection.TypeExtensions": "4.3.0",
          "System.Resources.ResourceManager": "4.3.0",
          "System.Runtime": "4.3.0",
          "System.Runtime.Extensions": "4.3.0",
          "System.Threading": "4.3.0"
        }
      },
      "System.Linq.Queryable": {
        "type": "Transitive",
        "resolved": "4.3.0",
        "contentHash": "In1Bmmvl/j52yPu3xgakQSI0YIckPUr870w4K5+Lak3JCCa8hl+my65lABOuKfYs4ugmZy25ScFerC4nz8+b6g==",
        "dependencies": {
          "System.Collections": "4.3.0",
          "System.Diagnostics.Debug": "4.3.0",
          "System.Linq": "4.3.0",
          "System.Linq.Expressions": "4.3.0",
          "System.Reflection": "4.3.0",
          "System.Reflection.Extensions": "4.3.0",
          "System.Resources.ResourceManager": "4.3.0",
          "System.Runtime": "4.3.0"
        }
      },
      "System.Management": {
        "type": "Transitive",
        "resolved": "5.0.0",
        "contentHash": "MF1CHaRcC+MLFdnDthv4/bKWBZnlnSpkGqa87pKukQefgEdwtb9zFW6zs0GjPp73qtpYYg4q6PEKbzJbxCpKfw==",
        "dependencies": {
          "Microsoft.NETCore.Platforms": "5.0.0",
          "Microsoft.Win32.Registry": "5.0.0",
          "System.CodeDom": "5.0.0"
        }
      },
      "System.Memory": {
        "type": "Transitive",
        "resolved": "4.5.5",
        "contentHash": "XIWiDvKPXaTveaB7HVganDlOCRoj03l+jrwNvcge/t8vhGYKvqV+dMv6G4SAX2NoNmN0wZfVPTAlFwZcZvVOUw=="
      },
      "System.Net.Http": {
        "type": "Transitive",
        "resolved": "4.3.0",
        "contentHash": "sYg+FtILtRQuYWSIAuNOELwVuVsxVyJGWQyOnlAzhV4xvhyFnON1bAzYYC+jjRW8JREM45R0R5Dgi8MTC5sEwA==",
        "dependencies": {
          "Microsoft.NETCore.Platforms": "1.1.0",
          "System.Collections": "4.3.0",
          "System.Diagnostics.Debug": "4.3.0",
          "System.Diagnostics.DiagnosticSource": "4.3.0",
          "System.Diagnostics.Tracing": "4.3.0",
          "System.Globalization": "4.3.0",
          "System.Globalization.Extensions": "4.3.0",
          "System.IO": "4.3.0",
          "System.IO.FileSystem": "4.3.0",
          "System.Net.Primitives": "4.3.0",
          "System.Resources.ResourceManager": "4.3.0",
          "System.Runtime": "4.3.0",
          "System.Runtime.Extensions": "4.3.0",
          "System.Runtime.Handles": "4.3.0",
          "System.Runtime.InteropServices": "4.3.0",
          "System.Security.Cryptography.Algorithms": "4.3.0",
          "System.Security.Cryptography.Encoding": "4.3.0",
          "System.Security.Cryptography.OpenSsl": "4.3.0",
          "System.Security.Cryptography.Primitives": "4.3.0",
          "System.Security.Cryptography.X509Certificates": "4.3.0",
          "System.Text.Encoding": "4.3.0",
          "System.Threading": "4.3.0",
          "System.Threading.Tasks": "4.3.0",
          "runtime.native.System": "4.3.0",
          "runtime.native.System.Net.Http": "4.3.0",
          "runtime.native.System.Security.Cryptography.OpenSsl": "4.3.0"
        }
      },
      "System.Net.Primitives": {
        "type": "Transitive",
        "resolved": "4.3.0",
        "contentHash": "qOu+hDwFwoZPbzPvwut2qATe3ygjeQBDQj91xlsaqGFQUI5i4ZnZb8yyQuLGpDGivEPIt8EJkd1BVzVoP31FXA==",
        "dependencies": {
          "Microsoft.NETCore.Platforms": "1.1.0",
          "Microsoft.NETCore.Targets": "1.1.0",
          "System.Runtime": "4.3.0",
          "System.Runtime.Handles": "4.3.0"
        }
      },
      "System.Net.Requests": {
        "type": "Transitive",
        "resolved": "4.3.0",
        "contentHash": "OZNUuAs0kDXUzm7U5NZ1ojVta5YFZmgT2yxBqsQ7Eseq5Ahz88LInGRuNLJ/NP2F8W1q7tse1pKDthj3reF5QA==",
        "dependencies": {
          "Microsoft.NETCore.Platforms": "1.1.0",
          "System.Collections": "4.3.0",
          "System.Diagnostics.Debug": "4.3.0",
          "System.Diagnostics.Tracing": "4.3.0",
          "System.Globalization": "4.3.0",
          "System.IO": "4.3.0",
          "System.Net.Http": "4.3.0",
          "System.Net.Primitives": "4.3.0",
          "System.Net.WebHeaderCollection": "4.3.0",
          "System.Resources.ResourceManager": "4.3.0",
          "System.Runtime": "4.3.0",
          "System.Threading": "4.3.0",
          "System.Threading.Tasks": "4.3.0"
        }
      },
      "System.Net.Security": {
        "type": "Transitive",
        "resolved": "4.3.1",
        "contentHash": "qYnDntmrrHXUAhA+v2Kve8onMjJ2ZryQvx7kjGhW88c0IgA9B+q2M8b3l76HFBeotufDbAJfOvLEP32PS4XIKA==",
        "dependencies": {
          "Microsoft.NETCore.Platforms": "1.1.0",
          "Microsoft.Win32.Primitives": "4.3.0",
          "System.Collections": "4.3.0",
          "System.Collections.Concurrent": "4.3.0",
          "System.Diagnostics.Tracing": "4.3.0",
          "System.Globalization": "4.3.0",
          "System.Globalization.Extensions": "4.3.0",
          "System.IO": "4.3.0",
          "System.Net.Primitives": "4.3.0",
          "System.Resources.ResourceManager": "4.3.0",
          "System.Runtime": "4.3.0",
          "System.Runtime.Extensions": "4.3.0",
          "System.Runtime.Handles": "4.3.0",
          "System.Runtime.InteropServices": "4.3.0",
          "System.Security.Claims": "4.3.0",
          "System.Security.Cryptography.Algorithms": "4.3.0",
          "System.Security.Cryptography.Encoding": "4.3.0",
          "System.Security.Cryptography.OpenSsl": "4.3.0",
          "System.Security.Cryptography.Primitives": "4.3.0",
          "System.Security.Cryptography.X509Certificates": "4.3.0",
          "System.Security.Principal": "4.3.0",
          "System.Text.Encoding": "4.3.0",
          "System.Threading": "4.3.0",
          "System.Threading.Tasks": "4.3.0",
          "System.Threading.ThreadPool": "4.3.0",
          "runtime.native.System": "4.3.0",
          "runtime.native.System.Net.Security": "4.3.0",
          "runtime.native.System.Security.Cryptography.OpenSsl": "4.3.0"
        }
      },
      "System.Net.WebHeaderCollection": {
        "type": "Transitive",
        "resolved": "4.3.0",
        "contentHash": "XZrXYG3c7QV/GpWeoaRC02rM6LH2JJetfVYskf35wdC/w2fFDFMphec4gmVH2dkll6abtW14u9Rt96pxd9YH2A==",
        "dependencies": {
          "System.Collections": "4.3.0",
          "System.Resources.ResourceManager": "4.3.0",
          "System.Runtime": "4.3.0",
          "System.Runtime.Extensions": "4.3.0"
        }
      },
      "System.ObjectModel": {
        "type": "Transitive",
        "resolved": "4.3.0",
        "contentHash": "bdX+80eKv9bN6K4N+d77OankKHGn6CH711a6fcOpMQu2Fckp/Ft4L/kW9WznHpyR0NRAvJutzOMHNNlBGvxQzQ==",
        "dependencies": {
          "System.Collections": "4.3.0",
          "System.Diagnostics.Debug": "4.3.0",
          "System.Resources.ResourceManager": "4.3.0",
          "System.Runtime": "4.3.0",
          "System.Threading": "4.3.0"
        }
      },
      "System.Reflection": {
        "type": "Transitive",
        "resolved": "4.3.0",
        "contentHash": "KMiAFoW7MfJGa9nDFNcfu+FpEdiHpWgTcS2HdMpDvt9saK3y/G4GwprPyzqjFH9NTaGPQeWNHU+iDlDILj96aQ==",
        "dependencies": {
          "Microsoft.NETCore.Platforms": "1.1.0",
          "Microsoft.NETCore.Targets": "1.1.0",
          "System.IO": "4.3.0",
          "System.Reflection.Primitives": "4.3.0",
          "System.Runtime": "4.3.0"
        }
      },
      "System.Reflection.Emit": {
        "type": "Transitive",
        "resolved": "4.3.0",
        "contentHash": "228FG0jLcIwTVJyz8CLFKueVqQK36ANazUManGaJHkO0icjiIypKW7YLWLIWahyIkdh5M7mV2dJepllLyA1SKg==",
        "dependencies": {
          "System.IO": "4.3.0",
          "System.Reflection": "4.3.0",
          "System.Reflection.Emit.ILGeneration": "4.3.0",
          "System.Reflection.Primitives": "4.3.0",
          "System.Runtime": "4.3.0"
        }
      },
      "System.Reflection.Emit.ILGeneration": {
        "type": "Transitive",
        "resolved": "4.3.0",
        "contentHash": "59tBslAk9733NXLrUJrwNZEzbMAcu8k344OYo+wfSVygcgZ9lgBdGIzH/nrg3LYhXceynyvTc8t5/GD4Ri0/ng==",
        "dependencies": {
          "System.Reflection": "4.3.0",
          "System.Reflection.Primitives": "4.3.0",
          "System.Runtime": "4.3.0"
        }
      },
      "System.Reflection.Emit.Lightweight": {
        "type": "Transitive",
        "resolved": "4.3.0",
        "contentHash": "oadVHGSMsTmZsAF864QYN1t1QzZjIcuKU3l2S9cZOwDdDueNTrqq1yRj7koFfIGEnKpt6NjpL3rOzRhs4ryOgA==",
        "dependencies": {
          "System.Reflection": "4.3.0",
          "System.Reflection.Emit.ILGeneration": "4.3.0",
          "System.Reflection.Primitives": "4.3.0",
          "System.Runtime": "4.3.0"
        }
      },
      "System.Reflection.Extensions": {
        "type": "Transitive",
        "resolved": "4.3.0",
        "contentHash": "rJkrJD3kBI5B712aRu4DpSIiHRtr6QlfZSQsb0hYHrDCZORXCFjQfoipo2LaMUHoT9i1B7j7MnfaEKWDFmFQNQ==",
        "dependencies": {
          "Microsoft.NETCore.Platforms": "1.1.0",
          "Microsoft.NETCore.Targets": "1.1.0",
          "System.Reflection": "4.3.0",
          "System.Runtime": "4.3.0"
        }
      },
      "System.Reflection.Metadata": {
        "type": "Transitive",
        "resolved": "5.0.0",
        "contentHash": "5NecZgXktdGg34rh1OenY1rFNDCI8xSjFr+Z4OU4cU06AQHUdRnIIEeWENu3Wl4YowbzkymAIMvi3WyK9U53pQ=="
      },
      "System.Reflection.Primitives": {
        "type": "Transitive",
        "resolved": "4.3.0",
        "contentHash": "5RXItQz5As4xN2/YUDxdpsEkMhvw3e6aNveFXUn4Hl/udNTCNhnKp8lT9fnc3MhvGKh1baak5CovpuQUXHAlIA==",
        "dependencies": {
          "Microsoft.NETCore.Platforms": "1.1.0",
          "Microsoft.NETCore.Targets": "1.1.0",
          "System.Runtime": "4.3.0"
        }
      },
      "System.Reflection.TypeExtensions": {
        "type": "Transitive",
        "resolved": "4.7.0",
        "contentHash": "VybpaOQQhqE6siHppMktjfGBw1GCwvCqiufqmP8F1nj7fTUNtW35LOEt3UZTEsECfo+ELAl/9o9nJx3U91i7vA=="
      },
      "System.Resources.Extensions": {
        "type": "Transitive",
        "resolved": "4.6.0",
        "contentHash": "6aVCk8oTFZNT3Tx1jjiPi6+aipiJ3qMZYttAREKTRJidP50YvNeOn4PXrqzfA5qC23fLReq2JYp+nJwzj62HGw=="
      },
      "System.Resources.ResourceManager": {
        "type": "Transitive",
        "resolved": "4.3.0",
        "contentHash": "/zrcPkkWdZmI4F92gL/TPumP98AVDu/Wxr3CSJGQQ+XN6wbRZcyfSKVoPo17ilb3iOr0cCRqJInGwNMolqhS8A==",
        "dependencies": {
          "Microsoft.NETCore.Platforms": "1.1.0",
          "Microsoft.NETCore.Targets": "1.1.0",
          "System.Globalization": "4.3.0",
          "System.Reflection": "4.3.0",
          "System.Runtime": "4.3.0"
        }
      },
      "System.Runtime": {
        "type": "Transitive",
        "resolved": "4.3.0",
        "contentHash": "JufQi0vPQ0xGnAczR13AUFglDyVYt4Kqnz1AZaiKZ5+GICq0/1MH/mO/eAJHt/mHW1zjKBJd7kV26SrxddAhiw==",
        "dependencies": {
          "Microsoft.NETCore.Platforms": "1.1.0",
          "Microsoft.NETCore.Targets": "1.1.0"
        }
      },
      "System.Runtime.CompilerServices.Unsafe": {
        "type": "Transitive",
        "resolved": "6.0.0",
        "contentHash": "/iUeP3tq1S0XdNNoMz5C9twLSrM/TH+qElHkXWaPvuNOt+99G75NrV0OS2EqHx5wMN7popYjpc8oTjC1y16DLg=="
      },
      "System.Runtime.Extensions": {
        "type": "Transitive",
        "resolved": "4.3.0",
        "contentHash": "guW0uK0fn5fcJJ1tJVXYd7/1h5F+pea1r7FLSOz/f8vPEqbR2ZAknuRDvTQ8PzAilDveOxNjSfr0CHfIQfFk8g==",
        "dependencies": {
          "Microsoft.NETCore.Platforms": "1.1.0",
          "Microsoft.NETCore.Targets": "1.1.0",
          "System.Runtime": "4.3.0"
        }
      },
      "System.Runtime.Handles": {
        "type": "Transitive",
        "resolved": "4.3.0",
        "contentHash": "OKiSUN7DmTWeYb3l51A7EYaeNMnvxwE249YtZz7yooT4gOZhmTjIn48KgSsw2k2lYdLgTKNJw/ZIfSElwDRVgg==",
        "dependencies": {
          "Microsoft.NETCore.Platforms": "1.1.0",
          "Microsoft.NETCore.Targets": "1.1.0",
          "System.Runtime": "4.3.0"
        }
      },
      "System.Runtime.InteropServices": {
        "type": "Transitive",
        "resolved": "4.3.0",
        "contentHash": "uv1ynXqiMK8mp1GM3jDqPCFN66eJ5w5XNomaK2XD+TuCroNTLFGeZ+WCmBMcBDyTFKou3P6cR6J/QsaqDp7fGQ==",
        "dependencies": {
          "Microsoft.NETCore.Platforms": "1.1.0",
          "Microsoft.NETCore.Targets": "1.1.0",
          "System.Reflection": "4.3.0",
          "System.Reflection.Primitives": "4.3.0",
          "System.Runtime": "4.3.0",
          "System.Runtime.Handles": "4.3.0"
        }
      },
      "System.Runtime.InteropServices.RuntimeInformation": {
        "type": "Transitive",
        "resolved": "4.3.0",
        "contentHash": "cbz4YJMqRDR7oLeMRbdYv7mYzc++17lNhScCX0goO2XpGWdvAt60CGN+FHdePUEHCe/Jy9jUlvNAiNdM+7jsOw==",
        "dependencies": {
          "System.Reflection": "4.3.0",
          "System.Reflection.Extensions": "4.3.0",
          "System.Resources.ResourceManager": "4.3.0",
          "System.Runtime": "4.3.0",
          "System.Runtime.InteropServices": "4.3.0",
          "System.Threading": "4.3.0",
          "runtime.native.System": "4.3.0"
        }
      },
      "System.Runtime.Loader": {
        "type": "Transitive",
        "resolved": "4.3.0",
        "contentHash": "DHMaRn8D8YCK2GG2pw+UzNxn/OHVfaWx7OTLBD/hPegHZZgcZh3H6seWegrC4BYwsfuGrywIuT+MQs+rPqRLTQ==",
        "dependencies": {
          "System.IO": "4.3.0",
          "System.Reflection": "4.3.0",
          "System.Runtime": "4.3.0"
        }
      },
      "System.Runtime.Numerics": {
        "type": "Transitive",
        "resolved": "4.3.0",
        "contentHash": "yMH+MfdzHjy17l2KESnPiF2dwq7T+xLnSJar7slyimAkUh/gTrS9/UQOtv7xarskJ2/XDSNvfLGOBQPjL7PaHQ==",
        "dependencies": {
          "System.Globalization": "4.3.0",
          "System.Resources.ResourceManager": "4.3.0",
          "System.Runtime": "4.3.0",
          "System.Runtime.Extensions": "4.3.0"
        }
      },
      "System.Runtime.Serialization.Primitives": {
        "type": "Transitive",
        "resolved": "4.1.1",
        "contentHash": "HZ6Du5QrTG8MNJbf4e4qMO3JRAkIboGT5Fk804uZtg3Gq516S7hAqTm2UZKUHa7/6HUGdVy3AqMQKbns06G/cg==",
        "dependencies": {
          "System.Resources.ResourceManager": "4.0.1",
          "System.Runtime": "4.1.0"
        }
      },
      "System.Security.AccessControl": {
        "type": "Transitive",
        "resolved": "5.0.0",
        "contentHash": "dagJ1mHZO3Ani8GH0PHpPEe/oYO+rVdbQjvjJkBRNQkX4t0r1iaeGn8+/ybkSLEan3/slM0t59SVdHzuHf2jmw==",
        "dependencies": {
          "Microsoft.NETCore.Platforms": "5.0.0",
          "System.Security.Principal.Windows": "5.0.0"
        }
      },
      "System.Security.Claims": {
        "type": "Transitive",
        "resolved": "4.3.0",
        "contentHash": "P/+BR/2lnc4PNDHt/TPBAWHVMLMRHsyYZbU1NphW4HIWzCggz8mJbTQQ3MKljFE7LS3WagmVFuBgoLcFzYXlkA==",
        "dependencies": {
          "System.Collections": "4.3.0",
          "System.Globalization": "4.3.0",
          "System.IO": "4.3.0",
          "System.Resources.ResourceManager": "4.3.0",
          "System.Runtime": "4.3.0",
          "System.Runtime.Extensions": "4.3.0",
          "System.Security.Principal": "4.3.0"
        }
      },
      "System.Security.Cryptography.Algorithms": {
        "type": "Transitive",
        "resolved": "4.3.0",
        "contentHash": "W1kd2Y8mYSCgc3ULTAZ0hOP2dSdG5YauTb1089T0/kRcN2MpSAW1izOFROrJgxSlMn3ArsgHXagigyi+ibhevg==",
        "dependencies": {
          "Microsoft.NETCore.Platforms": "1.1.0",
          "System.Collections": "4.3.0",
          "System.IO": "4.3.0",
          "System.Resources.ResourceManager": "4.3.0",
          "System.Runtime": "4.3.0",
          "System.Runtime.Extensions": "4.3.0",
          "System.Runtime.Handles": "4.3.0",
          "System.Runtime.InteropServices": "4.3.0",
          "System.Runtime.Numerics": "4.3.0",
          "System.Security.Cryptography.Encoding": "4.3.0",
          "System.Security.Cryptography.Primitives": "4.3.0",
          "System.Text.Encoding": "4.3.0",
          "runtime.native.System.Security.Cryptography.Apple": "4.3.0",
          "runtime.native.System.Security.Cryptography.OpenSsl": "4.3.0"
        }
      },
      "System.Security.Cryptography.Cng": {
        "type": "Transitive",
        "resolved": "4.7.0",
        "contentHash": "4WQjFuypWtxb/bl/YwEE7LYGn4fgpsikFfBU6xwEm4YBYiRAhXAEJ62lILBu2JJSFbClIAntFTGfDZafn8yZTg=="
      },
      "System.Security.Cryptography.Csp": {
        "type": "Transitive",
        "resolved": "4.3.0",
        "contentHash": "X4s/FCkEUnRGnwR3aSfVIkldBmtURMhmexALNTwpjklzxWU7yjMk7GHLKOZTNkgnWnE0q7+BCf9N2LVRWxewaA==",
        "dependencies": {
          "Microsoft.NETCore.Platforms": "1.1.0",
          "System.IO": "4.3.0",
          "System.Reflection": "4.3.0",
          "System.Resources.ResourceManager": "4.3.0",
          "System.Runtime": "4.3.0",
          "System.Runtime.Extensions": "4.3.0",
          "System.Runtime.Handles": "4.3.0",
          "System.Runtime.InteropServices": "4.3.0",
          "System.Security.Cryptography.Algorithms": "4.3.0",
          "System.Security.Cryptography.Encoding": "4.3.0",
          "System.Security.Cryptography.Primitives": "4.3.0",
          "System.Text.Encoding": "4.3.0",
          "System.Threading": "4.3.0"
        }
      },
      "System.Security.Cryptography.Encoding": {
        "type": "Transitive",
        "resolved": "4.3.0",
        "contentHash": "1DEWjZZly9ae9C79vFwqaO5kaOlI5q+3/55ohmq/7dpDyDfc8lYe7YVxJUZ5MF/NtbkRjwFRo14yM4OEo9EmDw==",
        "dependencies": {
          "Microsoft.NETCore.Platforms": "1.1.0",
          "System.Collections": "4.3.0",
          "System.Collections.Concurrent": "4.3.0",
          "System.Linq": "4.3.0",
          "System.Resources.ResourceManager": "4.3.0",
          "System.Runtime": "4.3.0",
          "System.Runtime.Extensions": "4.3.0",
          "System.Runtime.Handles": "4.3.0",
          "System.Runtime.InteropServices": "4.3.0",
          "System.Security.Cryptography.Primitives": "4.3.0",
          "System.Text.Encoding": "4.3.0",
          "runtime.native.System.Security.Cryptography.OpenSsl": "4.3.0"
        }
      },
      "System.Security.Cryptography.OpenSsl": {
        "type": "Transitive",
        "resolved": "4.3.0",
        "contentHash": "h4CEgOgv5PKVF/HwaHzJRiVboL2THYCou97zpmhjghx5frc7fIvlkY1jL+lnIQyChrJDMNEXS6r7byGif8Cy4w==",
        "dependencies": {
          "System.Collections": "4.3.0",
          "System.IO": "4.3.0",
          "System.Resources.ResourceManager": "4.3.0",
          "System.Runtime": "4.3.0",
          "System.Runtime.Extensions": "4.3.0",
          "System.Runtime.Handles": "4.3.0",
          "System.Runtime.InteropServices": "4.3.0",
          "System.Runtime.Numerics": "4.3.0",
          "System.Security.Cryptography.Algorithms": "4.3.0",
          "System.Security.Cryptography.Encoding": "4.3.0",
          "System.Security.Cryptography.Primitives": "4.3.0",
          "System.Text.Encoding": "4.3.0",
          "runtime.native.System.Security.Cryptography.OpenSsl": "4.3.0"
        }
      },
      "System.Security.Cryptography.Pkcs": {
        "type": "Transitive",
        "resolved": "4.7.0",
        "contentHash": "0Srzh6YlhjuMxaqMyeCCdZs22cucaUAG6SKDd3gNHBJmre0VZ71ekzWu9rvLD4YXPetyNdPvV6Qst+8C++9v3Q==",
        "dependencies": {
          "System.Security.Cryptography.Cng": "4.7.0"
        }
      },
      "System.Security.Cryptography.Primitives": {
        "type": "Transitive",
        "resolved": "4.3.0",
        "contentHash": "7bDIyVFNL/xKeFHjhobUAQqSpJq9YTOpbEs6mR233Et01STBMXNAc/V+BM6dwYGc95gVh/Zf+iVXWzj3mE8DWg==",
        "dependencies": {
          "System.Diagnostics.Debug": "4.3.0",
          "System.Globalization": "4.3.0",
          "System.IO": "4.3.0",
          "System.Resources.ResourceManager": "4.3.0",
          "System.Runtime": "4.3.0",
          "System.Threading": "4.3.0",
          "System.Threading.Tasks": "4.3.0"
        }
      },
      "System.Security.Cryptography.ProtectedData": {
        "type": "Transitive",
        "resolved": "4.7.0",
        "contentHash": "ehYW0m9ptxpGWvE4zgqongBVWpSDU/JCFD4K7krxkQwSz/sFQjEXCUqpvencjy6DYDbn7Ig09R8GFffu8TtneQ=="
      },
      "System.Security.Cryptography.X509Certificates": {
        "type": "Transitive",
        "resolved": "4.3.0",
        "contentHash": "t2Tmu6Y2NtJ2um0RtcuhP7ZdNNxXEgUm2JeoA/0NvlMjAhKCnM1NX07TDl3244mVp3QU6LPEhT3HTtH1uF7IYw==",
        "dependencies": {
          "Microsoft.NETCore.Platforms": "1.1.0",
          "System.Collections": "4.3.0",
          "System.Diagnostics.Debug": "4.3.0",
          "System.Globalization": "4.3.0",
          "System.Globalization.Calendars": "4.3.0",
          "System.IO": "4.3.0",
          "System.IO.FileSystem": "4.3.0",
          "System.IO.FileSystem.Primitives": "4.3.0",
          "System.Resources.ResourceManager": "4.3.0",
          "System.Runtime": "4.3.0",
          "System.Runtime.Extensions": "4.3.0",
          "System.Runtime.Handles": "4.3.0",
          "System.Runtime.InteropServices": "4.3.0",
          "System.Runtime.Numerics": "4.3.0",
          "System.Security.Cryptography.Algorithms": "4.3.0",
          "System.Security.Cryptography.Cng": "4.3.0",
          "System.Security.Cryptography.Csp": "4.3.0",
          "System.Security.Cryptography.Encoding": "4.3.0",
          "System.Security.Cryptography.OpenSsl": "4.3.0",
          "System.Security.Cryptography.Primitives": "4.3.0",
          "System.Text.Encoding": "4.3.0",
          "System.Threading": "4.3.0",
          "runtime.native.System": "4.3.0",
          "runtime.native.System.Net.Http": "4.3.0",
          "runtime.native.System.Security.Cryptography.OpenSsl": "4.3.0"
        }
      },
      "System.Security.Cryptography.Xml": {
        "type": "Transitive",
        "resolved": "4.7.0",
        "contentHash": "B6pAyxMvXGbZemb+ER877KSr6OKis+qAdxhhKKK36I6sgj2js8mbcEVviZEHYV8XRTWjbKsAq8Z/zoaegA30dA==",
        "dependencies": {
          "System.Security.Cryptography.Pkcs": "4.7.0",
          "System.Security.Permissions": "4.7.0"
        }
      },
      "System.Security.Permissions": {
        "type": "Transitive",
        "resolved": "4.7.0",
        "contentHash": "dkOV6YYVBnYRa15/yv004eCGRBVADXw8qRbbNiCn/XpdJSUXkkUeIvdvFHkvnko4CdKMqG8yRHC4ox83LSlMsQ==",
        "dependencies": {
          "System.Security.AccessControl": "4.7.0",
          "System.Windows.Extensions": "4.7.0"
        }
      },
      "System.Security.Principal": {
        "type": "Transitive",
        "resolved": "4.3.0",
        "contentHash": "I1tkfQlAoMM2URscUtpcRo/hX0jinXx6a/KUtEQoz3owaYwl3qwsO8cbzYVVnjxrzxjHo3nJC+62uolgeGIS9A==",
        "dependencies": {
          "System.Runtime": "4.3.0"
        }
      },
      "System.Security.Principal.Windows": {
        "type": "Transitive",
        "resolved": "5.0.0",
        "contentHash": "t0MGLukB5WAVU9bO3MGzvlGnyJPgUlcwerXn1kzBRjwLKixT96XV0Uza41W49gVd8zEMFu9vQEFlv0IOrytICA=="
      },
      "System.Text.Encoding": {
        "type": "Transitive",
        "resolved": "4.3.0",
        "contentHash": "BiIg+KWaSDOITze6jGQynxg64naAPtqGHBwDrLaCtixsa5bKiR8dpPOHA7ge3C0JJQizJE+sfkz1wV+BAKAYZw==",
        "dependencies": {
          "Microsoft.NETCore.Platforms": "1.1.0",
          "Microsoft.NETCore.Targets": "1.1.0",
          "System.Runtime": "4.3.0"
        }
      },
      "System.Text.Encoding.CodePages": {
        "type": "Transitive",
        "resolved": "6.0.0",
        "contentHash": "ZFCILZuOvtKPauZ/j/swhvw68ZRi9ATCfvGbk1QfydmcXBkIWecWKn/250UH7rahZ5OoDBaiAudJtPvLwzw85A==",
        "dependencies": {
          "System.Runtime.CompilerServices.Unsafe": "6.0.0"
        }
      },
      "System.Text.Encoding.Extensions": {
        "type": "Transitive",
        "resolved": "4.3.0",
        "contentHash": "YVMK0Bt/A43RmwizJoZ22ei2nmrhobgeiYwFzC4YAN+nue8RF6djXDMog0UCn+brerQoYVyaS+ghy9P/MUVcmw==",
        "dependencies": {
          "Microsoft.NETCore.Platforms": "1.1.0",
          "Microsoft.NETCore.Targets": "1.1.0",
          "System.Runtime": "4.3.0",
          "System.Text.Encoding": "4.3.0"
        }
      },
      "System.Text.Json": {
        "type": "Transitive",
        "resolved": "4.7.0",
        "contentHash": "IPq/x/d5nAcnD3vIyM3AbPOaTgcqrh0AqPSx7U53UFu3M6k1TH1u/eXc9/h4jm/3mpP1WRUpevlPY4PACd7AWw=="
      },
      "System.Text.RegularExpressions": {
        "type": "Transitive",
        "resolved": "4.1.0",
        "contentHash": "i88YCXpRTjCnoSQZtdlHkAOx4KNNik4hMy83n0+Ftlb7jvV6ZiZWMpnEZHhjBp6hQVh8gWd/iKNPzlPF7iyA2g==",
        "dependencies": {
          "System.Collections": "4.0.11",
          "System.Globalization": "4.0.11",
          "System.Resources.ResourceManager": "4.0.1",
          "System.Runtime": "4.1.0",
          "System.Runtime.Extensions": "4.1.0",
          "System.Threading": "4.0.11"
        }
      },
      "System.Threading": {
        "type": "Transitive",
        "resolved": "4.3.0",
        "contentHash": "VkUS0kOBcUf3Wwm0TSbrevDDZ6BlM+b/HRiapRFWjM5O0NS0LviG0glKmFK+hhPDd1XFeSdU1GmlLhb2CoVpIw==",
        "dependencies": {
          "System.Runtime": "4.3.0",
          "System.Threading.Tasks": "4.3.0"
        }
      },
      "System.Threading.Tasks": {
        "type": "Transitive",
        "resolved": "4.3.0",
        "contentHash": "LbSxKEdOUhVe8BezB/9uOGGppt+nZf6e1VFyw6v3DN6lqitm0OSn2uXMOdtP0M3W4iMcqcivm2J6UgqiwwnXiA==",
        "dependencies": {
          "Microsoft.NETCore.Platforms": "1.1.0",
          "Microsoft.NETCore.Targets": "1.1.0",
          "System.Runtime": "4.3.0"
        }
      },
      "System.Threading.Tasks.Dataflow": {
        "type": "Transitive",
        "resolved": "4.9.0",
        "contentHash": "dTS+3D/GtG2/Pvc3E5YzVvAa7aQJgLDlZDIzukMOJjYudVOQOUXEU68y6Zi3Nn/jqIeB5kOCwrGbQFAKHVzXEQ=="
      },
      "System.Threading.Tasks.Extensions": {
        "type": "Transitive",
        "resolved": "4.5.4",
        "contentHash": "zteT+G8xuGu6mS+mzDzYXbzS7rd3K6Fjb9RiZlYlJPam2/hU7JCBZBVEcywNuR+oZ1ncTvc/cq0faRr3P01OVg=="
      },
      "System.Threading.Tasks.Parallel": {
        "type": "Transitive",
        "resolved": "4.3.0",
        "contentHash": "cbjBNZHf/vQCfcdhzx7knsiygoCKgxL8mZOeocXZn5gWhCdzHIq6bYNKWX0LAJCWYP7bds4yBK8p06YkP0oa0g==",
        "dependencies": {
          "System.Collections.Concurrent": "4.3.0",
          "System.Diagnostics.Debug": "4.3.0",
          "System.Diagnostics.Tracing": "4.3.0",
          "System.Resources.ResourceManager": "4.3.0",
          "System.Runtime": "4.3.0",
          "System.Runtime.Extensions": "4.3.0",
          "System.Threading": "4.3.0",
          "System.Threading.Tasks": "4.3.0"
        }
      },
      "System.Threading.Thread": {
        "type": "Transitive",
        "resolved": "4.3.0",
        "contentHash": "OHmbT+Zz065NKII/ZHcH9XO1dEuLGI1L2k7uYss+9C1jLxTC9kTZZuzUOyXHayRk+dft9CiDf3I/QZ0t8JKyBQ==",
        "dependencies": {
          "System.Runtime": "4.3.0"
        }
      },
      "System.Threading.ThreadPool": {
        "type": "Transitive",
        "resolved": "4.3.0",
        "contentHash": "k/+g4b7vjdd4aix83sTgC9VG6oXYKAktSfNIJUNGxPEj7ryEOfzHHhfnmsZvjxawwcD9HyWXKCXmPjX8U4zeSw==",
        "dependencies": {
          "System.Runtime": "4.3.0",
          "System.Runtime.Handles": "4.3.0"
        }
      },
      "System.Threading.Timer": {
        "type": "Transitive",
        "resolved": "4.0.1",
        "contentHash": "saGfUV8uqVW6LeURiqxcGhZ24PzuRNaUBtbhVeuUAvky1naH395A/1nY0P2bWvrw/BreRtIB/EzTDkGBpqCwEw==",
        "dependencies": {
          "Microsoft.NETCore.Platforms": "1.0.1",
          "Microsoft.NETCore.Targets": "1.0.1",
          "System.Runtime": "4.1.0"
        }
      },
      "System.Windows.Extensions": {
        "type": "Transitive",
        "resolved": "4.7.0",
        "contentHash": "CeWTdRNfRaSh0pm2gDTJFwVaXfTq6Xwv/sA887iwPTneW7oMtMlpvDIO+U60+3GWTB7Aom6oQwv5VZVUhQRdPQ==",
        "dependencies": {
          "System.Drawing.Common": "4.7.0"
        }
      },
      "System.Xml.ReaderWriter": {
        "type": "Transitive",
        "resolved": "4.0.11",
        "contentHash": "ZIiLPsf67YZ9zgr31vzrFaYQqxRPX9cVHjtPSnmx4eN6lbS/yEyYNr2vs1doGDEscF0tjCZFsk9yUg1sC9e8tg==",
        "dependencies": {
          "System.Collections": "4.0.11",
          "System.Diagnostics.Debug": "4.0.11",
          "System.Globalization": "4.0.11",
          "System.IO": "4.1.0",
          "System.IO.FileSystem": "4.0.1",
          "System.IO.FileSystem.Primitives": "4.0.1",
          "System.Resources.ResourceManager": "4.0.1",
          "System.Runtime": "4.1.0",
          "System.Runtime.Extensions": "4.1.0",
          "System.Runtime.InteropServices": "4.1.0",
          "System.Text.Encoding": "4.0.11",
          "System.Text.Encoding.Extensions": "4.0.11",
          "System.Text.RegularExpressions": "4.1.0",
          "System.Threading.Tasks": "4.0.11",
          "System.Threading.Tasks.Extensions": "4.0.0"
        }
      },
      "System.Xml.XDocument": {
        "type": "Transitive",
        "resolved": "4.0.11",
        "contentHash": "Mk2mKmPi0nWaoiYeotq1dgeNK1fqWh61+EK+w4Wu8SWuTYLzpUnschb59bJtGywaPq7SmTuPf44wrXRwbIrukg==",
        "dependencies": {
          "System.Collections": "4.0.11",
          "System.Diagnostics.Debug": "4.0.11",
          "System.Diagnostics.Tools": "4.0.1",
          "System.Globalization": "4.0.11",
          "System.IO": "4.1.0",
          "System.Reflection": "4.1.0",
          "System.Resources.ResourceManager": "4.0.1",
          "System.Runtime": "4.1.0",
          "System.Runtime.Extensions": "4.1.0",
          "System.Text.Encoding": "4.0.11",
          "System.Threading": "4.0.11",
          "System.Xml.ReaderWriter": "4.0.11"
        }
      },
      "TestableIO.System.IO.Abstractions": {
        "type": "Transitive",
        "resolved": "19.1.5",
        "contentHash": "jBsuhMdPQ51kbPrXbSPL8R38ARpTlxvUZNBo2XwelTu5XM0P3xEfjwjkTEfUx3EOHIkM1rEHi/Jg0sjt7hpekA=="
<<<<<<< HEAD
=======
      },
      "TestableIO.System.IO.Abstractions.TestingHelpers": {
        "type": "Transitive",
        "resolved": "19.1.5",
        "contentHash": "a7LLIcLnn1dn8GmJedo3sjPU713EMmGeFg4Bor9YZtyppNedOGKyoDN4TiNa5Pj9w7p3U9N8mh4pgNCwEMsE8Q==",
        "dependencies": {
          "TestableIO.System.IO.Abstractions": "19.1.5",
          "TestableIO.System.IO.Abstractions.Wrappers": "19.1.5"
        }
>>>>>>> 8b7ef0f3
      },
      "TestableIO.System.IO.Abstractions.Wrappers": {
        "type": "Transitive",
        "resolved": "19.1.5",
        "contentHash": "hFJ3IYSMw9B6do5uYQSzlbvFVNFS7iS3H5nej8h/9QY468Z1rFWjgNK4aqInYO4Yvft1GpLnzcpsZbqX+TraeA==",
        "dependencies": {
          "TestableIO.System.IO.Abstractions": "19.1.5"
        }
      },
      "Validation": {
        "type": "Transitive",
        "resolved": "2.4.18",
        "contentHash": "NfvWJ1QeuZ1FQCkqgXTu1cOkRkbNCfxs4Tat+abXLwom6OXbULVhRGp34BTvVB4XPxj6VIAl7KfLfStXMt/Ehw=="
      },
      "xunit.abstractions": {
        "type": "Transitive",
        "resolved": "2.0.3",
        "contentHash": "pot1I4YOxlWjIb5jmwvvQNbTrZ3lJQ+jUGkGjWE3hEFM0l5gOnBWS+H3qsex68s5cO52g+44vpGzhAt+42vwKg=="
      },
      "xunit.analyzers": {
        "type": "Transitive",
        "resolved": "1.0.0",
        "contentHash": "BeO8hEgs/c8Ls2647fPfieMngncvf0D0xYNDfIO59MolxtCtVjFRd6SRc+7tj8VMqkVOuJcnc9eh4ngI2cAmLQ=="
      },
      "xunit.assert": {
        "type": "Transitive",
        "resolved": "2.4.2",
        "contentHash": "pxJISOFjn2XTTi1mcDCkRZrTFb9OtRRCtx2kZFNF51GdReLr1ls2rnyxvAS4JO247K3aNtflvh5Q0346K5BROA==",
        "dependencies": {
          "NETStandard.Library": "1.6.1"
        }
      },
      "xunit.core": {
        "type": "Transitive",
        "resolved": "2.4.2",
        "contentHash": "KB4yGCxNqIVyekhJLXtKSEq6BaXVp/JO3mbGVE1hxypZTLEe7h+sTbAhpA+yZW2dPtXTuiW+C1B2oxxHEkrmOw==",
        "dependencies": {
          "xunit.extensibility.core": "[2.4.2]",
          "xunit.extensibility.execution": "[2.4.2]"
        }
      },
      "xunit.extensibility.core": {
        "type": "Transitive",
        "resolved": "2.4.2",
        "contentHash": "W1BoXTIN1C6kpVSMw25huSet25ky6IAQUNovu3zGOGN/jWnbgSoTyCrlIhmXSg0tH5nEf8q7h3OjNHOjyu5PfA==",
        "dependencies": {
          "NETStandard.Library": "1.6.1",
          "xunit.abstractions": "2.0.3"
        }
      },
      "xunit.extensibility.execution": {
        "type": "Transitive",
        "resolved": "2.4.2",
        "contentHash": "CZmgcKkwpyo8FlupZdWpJCryrAOWLh1FBPG6gmVZuPQkGQsim/oL4PcP4nfrC2hHgXUFtluvaJ0Sp9PQKUMNpg==",
        "dependencies": {
          "NETStandard.Library": "1.6.1",
          "xunit.extensibility.core": "[2.4.2]"
        }
      },
      "stryker": {
        "type": "Project",
        "dependencies": {
          "Buildalyzer": "[5.0.0, )",
          "DotNet.Glob": "[3.1.3, )",
          "FSharp.Compiler.Service": "[41.0.7, )",
          "Grynwald.MarkdownGenerator": "[2.5.34, )",
          "LibGit2Sharp": "[0.27.0-preview-0182, )",
          "Microsoft.CodeAnalysis.CSharp": "[4.4.0, )",
          "Microsoft.Extensions.Logging": "[7.0.0, )",
          "Microsoft.TestPlatform": "[17.2.0, )",
          "Microsoft.TestPlatform.ObjectModel": "[17.2.0, )",
          "Microsoft.TestPlatform.Portable": "[17.2.0, )",
          "Microsoft.TestPlatform.TranslationLayer": "[17.2.0, )",
          "Microsoft.Web.LibraryManager.Build": "[2.1.175, )",
          "Mono.Cecil": "[0.11.4, )",
          "NuGet.Frameworks": "[6.4.0, )",
          "Serilog": "[2.12.0, )",
          "Serilog.Extensions.Logging": "[3.1.0, )",
          "Serilog.Extensions.Logging.File": "[3.0.0, )",
          "Serilog.Sinks.Console": "[4.1.0, )",
          "ShellProgressBar": "[5.2.0, )",
          "Spectre.Console": "[0.45.0, )",
          "Spectre.Console.Analyzer": "[0.45.0, )",
          "Stryker.DataCollector": "[3.3.0, )",
          "Stryker.RegexMutators": "[3.3.0, )",
          "System.IO.Abstractions": "[19.1.5, )"
        }
      },
      "stryker.datacollector": {
        "type": "Project",
        "dependencies": {
          "Microsoft.TestPlatform.ObjectModel": "[17.2.0, )"
        }
      },
      "stryker.regexmutators": {
        "type": "Project",
        "dependencies": {
          "RegexParser": "[0.5.1, )"
        }
      },
      "Buildalyzer": {
        "type": "CentralTransitive",
        "requested": "[5.0.0, )",
        "resolved": "5.0.0",
        "contentHash": "iyqVWGyn/hyI/21o6fN0Mp9TYDUKOvzPlIoly4PztyJYDvbX9RgKu1XDTYYlC2CHWrViSgz/FSF9uxee7dxJPg==",
        "dependencies": {
          "Buildalyzer.Logger": "5.0.0",
          "MSBuild.StructuredLogger": "2.1.507",
          "Microsoft.Build": "16.9.0",
          "Microsoft.Build.Framework": "16.9.0",
          "Microsoft.Build.Tasks.Core": "16.9.0",
          "Microsoft.Build.Utilities.Core": "16.9.0",
          "Microsoft.Extensions.DependencyModel": "2.1.0",
          "Microsoft.Extensions.Logging": "2.1.1",
          "Microsoft.Extensions.Logging.Abstractions": "2.1.1",
          "MsBuildPipeLogger.Server": "1.1.6",
          "NuGet.Frameworks": "6.0.0",
          "System.Reflection.TypeExtensions": "4.7.0"
        }
      },
      "DotNet.Glob": {
        "type": "CentralTransitive",
        "requested": "[3.1.3, )",
        "resolved": "3.1.3",
        "contentHash": "hOfHw7MLJw/tbXaFwR1oiDb+dIXDp8URTxp5Pco42OOhiw77wrUNx6v6syNygHZbWwYdXQocL2Mo1l5FnfDVjg=="
      },
      "FSharp.Compiler.Service": {
        "type": "CentralTransitive",
        "requested": "[41.0.7, )",
        "resolved": "41.0.7",
        "contentHash": "9hnZKKutBr96xpu16gbdo8RTdPhjTG8FTtH8p/DPhVOoEoELBEl1bZiodiqdDLP+XDXHstZJo398XCVk7ohp+w==",
        "dependencies": {
          "FSharp.Core": "[6.0.7]",
          "Microsoft.Build.Framework": "17.0.0",
          "Microsoft.Build.Tasks.Core": "17.0.0",
          "Microsoft.Build.Utilities.Core": "17.0.0",
          "System.Buffers": "4.5.1",
          "System.Collections.Immutable": "5.0.0",
          "System.Diagnostics.Process": "4.3.0",
          "System.Diagnostics.TraceSource": "4.3.0",
          "System.Linq.Expressions": "4.3.0",
          "System.Linq.Queryable": "4.3.0",
          "System.Memory": "4.5.4",
          "System.Net.Requests": "4.3.0",
          "System.Net.Security": "4.3.1",
          "System.Reflection.Emit": "4.3.0",
          "System.Reflection.Metadata": "5.0.0",
          "System.Reflection.TypeExtensions": "4.3.0",
          "System.Runtime": "4.3.0",
          "System.Runtime.CompilerServices.Unsafe": "6.0.0",
          "System.Runtime.InteropServices": "4.3.0",
          "System.Runtime.Loader": "4.3.0",
          "System.Security.Claims": "4.3.0",
          "System.Security.Cryptography.Algorithms": "4.3.0",
          "System.Security.Principal": "4.3.0",
          "System.Threading.Tasks.Parallel": "4.3.0",
          "System.Threading.Thread": "4.3.0",
          "System.Threading.ThreadPool": "4.3.0"
        }
      },
      "Grynwald.MarkdownGenerator": {
        "type": "CentralTransitive",
        "requested": "[2.5.34, )",
        "resolved": "2.5.34",
        "contentHash": "2esww+F8jCv2bfFkQJ7lAUfk7adbjI70i4cXdsd6TQIKIUIVgLNbLw0sZuvjbXpRfjrKu3nOTYiehS5Ua1l0Mw=="
      },
      "LibGit2Sharp": {
        "type": "CentralTransitive",
        "requested": "[0.27.0-preview-0182, )",
        "resolved": "0.27.0-preview-0182",
        "contentHash": "YgSFGX7q+KwzkjiD04sZ6Zr8GVrG4o7dHUwM9eDsliT350HxX83smtJc8kyMBiBLyjX4X3qB7aIs2KJL3Uh1og==",
        "dependencies": {
          "LibGit2Sharp.NativeBinaries": "[2.0.315-alpha.0.9]"
        }
      },
      "Microsoft.CodeAnalysis.CSharp": {
        "type": "CentralTransitive",
        "requested": "[4.4.0, )",
        "resolved": "4.4.0",
        "contentHash": "eD2w0xHRoaqK07hjlOKGR9eLNy3nimiGNeCClNax1NDgS/+DBtBqCjXelOa+TNy99kIB3nHhUqDmr46nDXy/RQ==",
        "dependencies": {
          "Microsoft.CodeAnalysis.Common": "[4.4.0]"
        }
      },
      "Microsoft.Extensions.Logging": {
        "type": "CentralTransitive",
        "requested": "[7.0.0, )",
        "resolved": "7.0.0",
        "contentHash": "Nw2muoNrOG5U5qa2ZekXwudUn2BJcD41e65zwmDHb1fQegTX66UokLWZkJRpqSSHXDOWZ5V0iqhbxOEky91atA==",
        "dependencies": {
          "Microsoft.Extensions.DependencyInjection": "7.0.0",
          "Microsoft.Extensions.DependencyInjection.Abstractions": "7.0.0",
          "Microsoft.Extensions.Logging.Abstractions": "7.0.0",
          "Microsoft.Extensions.Options": "7.0.0"
        }
      },
      "Microsoft.TestPlatform": {
        "type": "CentralTransitive",
        "requested": "[17.2.0, )",
        "resolved": "17.2.0",
        "contentHash": "07JXcVilkJdhSk4moz11UinymHjER7NWw63BooO4UVhqSf/rq9bjCXZxU/EEK/zRubbdJGyQgj+8QdqgWn/WzQ=="
      },
      "Microsoft.TestPlatform.ObjectModel": {
        "type": "CentralTransitive",
        "requested": "[17.2.0, )",
        "resolved": "17.3.2",
        "contentHash": "DJEIfSA2GDC+2m42vKGNR2hm+Uhta4SpCsLZVVvYIiYMjxtk7GzNnv82qvE4SCW3kIYllMg2D0rr8juuj/f7AA==",
        "dependencies": {
          "NuGet.Frameworks": "5.11.0",
          "System.Reflection.Metadata": "1.6.0"
        }
      },
      "Microsoft.TestPlatform.Portable": {
        "type": "CentralTransitive",
        "requested": "[17.2.0, )",
        "resolved": "17.2.0",
        "contentHash": "ocTh0BzMX01TLrk9jhMv2TY5Irx4ZZTk3Z8UtUT595G1IRt1G2L2yfTQ1WXIv6rnqOsj+ZYOLjExmVAZgFHi4w=="
      },
      "Microsoft.TestPlatform.TranslationLayer": {
        "type": "CentralTransitive",
        "requested": "[17.2.0, )",
        "resolved": "17.2.0",
        "contentHash": "dLud1eTmH8aADD3YPTn90lNdEYCZ8iHZS3aVXhsVejTvUTXJc5ISw+OvaI/aa0bi6u03y+TisNKUswAbhHTucQ==",
        "dependencies": {
          "NETStandard.Library": "2.0.0"
        }
      },
      "Microsoft.Web.LibraryManager.Build": {
        "type": "CentralTransitive",
        "requested": "[2.1.175, )",
        "resolved": "2.1.175",
        "contentHash": "OhJ8cfzvX/rxCuEezniBQCaCqKuQtU2tNr3m3Qryu+V30lZcUrjtsg39DGZWLw6EzbJA+TUdZPfuLeEDuz3cXA==",
        "dependencies": {
          "System.Runtime.Loader": "4.3.0"
        }
      },
      "Mono.Cecil": {
        "type": "CentralTransitive",
        "requested": "[0.11.4, )",
        "resolved": "0.11.4",
        "contentHash": "IC1h5g0NeJGHIUgzM1P82ld57knhP0IcQfrYITDPXlNpMYGUrsG5TxuaWTjaeqDNQMBDNZkB8L0rBnwsY6JHuQ=="
      },
      "NuGet.Frameworks": {
        "type": "CentralTransitive",
        "requested": "[6.4.0, )",
        "resolved": "6.4.0",
        "contentHash": "qcufbjJIDtyY/Hah7JJfcRVpRYM3scgPqYBnukjO9kfADCFGr2azvVBozuwzljA6w/cR3w8bXLq6vW5xGrsmHw=="
      },
      "RegexParser": {
        "type": "CentralTransitive",
        "requested": "[0.5.1, )",
        "resolved": "0.5.1",
        "contentHash": "cFqI0vxy4E7C83ijq1uFIkIOEnG3kezH+xBkBaQX9FvJKikrt+riQRDC4J4NQ5QXh/p6R3DC8qBVGXloC58zEQ=="
      },
      "Serilog": {
        "type": "CentralTransitive",
        "requested": "[2.12.0, )",
        "resolved": "2.12.0",
        "contentHash": "xaiJLIdu6rYMKfQMYUZgTy8YK7SMZjB4Yk50C/u//Z4OsvxkUfSPJy4nknfvwAC34yr13q7kcyh4grbwhSxyZg=="
      },
      "Serilog.Extensions.Logging": {
        "type": "CentralTransitive",
        "requested": "[3.1.0, )",
        "resolved": "3.1.0",
        "contentHash": "IWfem7wfrFbB3iw1OikqPFNPEzfayvDuN4WP7Ue1AVFskalMByeWk3QbtUXQR34SBkv1EbZ3AySHda/ErDgpcg==",
        "dependencies": {
          "Microsoft.Extensions.Logging": "2.0.0",
          "Serilog": "2.9.0"
        }
      },
      "Serilog.Extensions.Logging.File": {
        "type": "CentralTransitive",
        "requested": "[3.0.0, )",
        "resolved": "3.0.0",
        "contentHash": "bUYjMHn7NhpK+/8HDftG7+G5hpWzD49XTSvLoUFZGgappDa6FoseqFOsLrjLRjwe1zM+igH5mySFJv3ntb+qcg==",
        "dependencies": {
          "Microsoft.Extensions.Configuration.Abstractions": "6.0.0",
          "Microsoft.Extensions.Configuration.Binder": "6.0.0",
          "Serilog": "2.10.0",
          "Serilog.Extensions.Logging": "3.1.0",
          "Serilog.Formatting.Compact": "1.1.0",
          "Serilog.Sinks.Async": "1.5.0",
          "Serilog.Sinks.RollingFile": "3.3.0"
        }
      },
      "Serilog.Sinks.Console": {
        "type": "CentralTransitive",
        "requested": "[4.1.0, )",
        "resolved": "4.1.0",
        "contentHash": "K6N5q+5fetjnJPvCmkWOpJ/V8IEIoMIB1s86OzBrbxwTyHxdx3pmz4H+8+O/Dc/ftUX12DM1aynx/dDowkwzqg==",
        "dependencies": {
          "Serilog": "2.10.0"
        }
      },
      "ShellProgressBar": {
        "type": "CentralTransitive",
        "requested": "[5.2.0, )",
        "resolved": "5.2.0",
        "contentHash": "XwR9OG00J837mtAXlHIeaJX93di6ZqPUwQLRXTLxyjDiAsytuZDKWELjeDXpWTQCzKsq+oZVhIeK8SN3ubYTwg==",
        "dependencies": {
          "System.Runtime.InteropServices.RuntimeInformation": "4.3.0",
          "System.Text.Encoding.CodePages": "4.0.1"
        }
      },
      "Spectre.Console": {
        "type": "CentralTransitive",
        "requested": "[0.45.0, )",
        "resolved": "0.45.0",
        "contentHash": "e//13o8/BCrWmwN26eJ4zCzD2iq7iUlqQd+nDI9nJUdnJ/rYAanYiNFZZ7YHwlv48IKuKtRYYP6/wPt1DG67ww==",
        "dependencies": {
          "System.Memory": "4.5.5"
        }
      },
      "Spectre.Console.Analyzer": {
        "type": "CentralTransitive",
        "requested": "[0.45.0, )",
        "resolved": "0.45.0",
        "contentHash": "0OiLWW4sSUB3p/eAufk8AV998LxKR1ztquxzGfPKq1EBO1dS44M40kIaQXdwux+vWiVqfHnfDYdo9Lt5OjPshg=="
      },
      "System.IO.Abstractions": {
        "type": "CentralTransitive",
        "requested": "[19.1.5, )",
        "resolved": "19.1.5",
        "contentHash": "tOS9FtA8fb/IAVjyaUc4+osF8IpK3i4dsOYJ4R2hoLyLS9D3qKR8nEVb/Y+nDQW5KEbTmLVpC6vEm2UnAZi/HQ==",
        "dependencies": {
          "TestableIO.System.IO.Abstractions": "19.1.5",
          "TestableIO.System.IO.Abstractions.Wrappers": "19.1.5"
        }
      }
    }
  }
}<|MERGE_RESOLUTION|>--- conflicted
+++ resolved
@@ -1611,8 +1611,6 @@
         "type": "Transitive",
         "resolved": "19.1.5",
         "contentHash": "jBsuhMdPQ51kbPrXbSPL8R38ARpTlxvUZNBo2XwelTu5XM0P3xEfjwjkTEfUx3EOHIkM1rEHi/Jg0sjt7hpekA=="
-<<<<<<< HEAD
-=======
       },
       "TestableIO.System.IO.Abstractions.TestingHelpers": {
         "type": "Transitive",
@@ -1622,7 +1620,6 @@
           "TestableIO.System.IO.Abstractions": "19.1.5",
           "TestableIO.System.IO.Abstractions.Wrappers": "19.1.5"
         }
->>>>>>> 8b7ef0f3
       },
       "TestableIO.System.IO.Abstractions.Wrappers": {
         "type": "Transitive",
