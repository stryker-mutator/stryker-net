{
  "version": 1,
  "dependencies": {
    ".NETCoreApp,Version=v3.1": {
      "Microsoft.Build": {
        "type": "Direct",
        "requested": "[16.5.0, )",
        "resolved": "16.5.0",
        "contentHash": "617wsdkrRXuBGv0151zLF2ydeAlTIDUMiUFvkNbOfqIuQVvs16zvs/dXylOLUiHGeCCzQTbHhJW4p5I2sb2ZQw==",
        "dependencies": {
          "Microsoft.Build.Framework": "16.5.0",
          "Microsoft.Win32.Registry": "4.3.0",
          "System.Collections.Immutable": "1.5.0",
          "System.Diagnostics.TraceSource": "4.0.0",
          "System.Memory": "4.5.3",
          "System.Reflection.Metadata": "1.6.0",
          "System.Reflection.TypeExtensions": "4.1.0",
          "System.Runtime.Loader": "4.0.0",
          "System.Security.Principal.Windows": "4.3.0",
          "System.Text.Encoding.CodePages": "4.0.1",
          "System.Threading.Tasks.Dataflow": "4.9.0"
        }
      },
      "Microsoft.CodeCoverage": {
        "type": "Direct",
        "requested": "[16.8.3, )",
        "resolved": "16.8.3",
        "contentHash": "pFZAEvmIEkEIKl6WD1wCZ2qkc3f6PLdc2kAjCsUJfaMxVtgq3qxcQd4eZq+ZMt9eSX12VfxtFav2vPy1yiu8bw=="
      },
      "Microsoft.Extensions.DependencyModel": {
        "type": "Direct",
        "requested": "[2.1.0, )",
        "resolved": "2.1.0",
        "contentHash": "nS2XKqi+1A1umnYNLX2Fbm/XnzCxs5i+zXVJ3VC6r9t2z0NZr9FLnJN4VQpKigdcWH/iFTbMuX6M6WQJcTjVIg==",
        "dependencies": {
          "Microsoft.DotNet.PlatformAbstractions": "2.1.0",
          "Newtonsoft.Json": "9.0.1",
          "System.Diagnostics.Debug": "4.0.11",
          "System.Dynamic.Runtime": "4.0.11",
          "System.Linq": "4.1.0"
        }
      },
      "Microsoft.Extensions.Logging": {
        "type": "Direct",
        "requested": "[2.1.1, )",
        "resolved": "2.1.1",
        "contentHash": "hh+mkOAQDTp6XH80xJt3+wwYVzkbwYQl9XZRCz4Um0JjP/o7N9vHM3rZ6wwwtr+BBe/L6iBO2sz0px6OWBzqZQ==",
        "dependencies": {
          "Microsoft.Extensions.Configuration.Binder": "2.1.1",
          "Microsoft.Extensions.DependencyInjection.Abstractions": "2.1.1",
          "Microsoft.Extensions.Logging.Abstractions": "2.1.1",
          "Microsoft.Extensions.Options": "2.1.1"
        }
      },
      "Microsoft.Extensions.Logging.Abstractions": {
        "type": "Direct",
        "requested": "[2.1.1, )",
        "resolved": "2.1.1",
        "contentHash": "XRzK7ZF+O6FzdfWrlFTi1Rgj2080ZDsd46vzOjadHUB0Cz5kOvDG8vI7caa5YFrsHQpcfn0DxtjS4E46N4FZsA=="
      },
      "Microsoft.NET.Test.Sdk": {
        "type": "Direct",
        "requested": "[16.8.3, )",
        "resolved": "16.8.3",
        "contentHash": "E2hDEEHIUmDpGm0LIjVenWhXWWd5lWylzuujz0iPwwxPYUA2Ua6jrxfMNdoKombDSk9hpDDA0M3xnFz6TLh/KQ==",
        "dependencies": {
          "Microsoft.CodeCoverage": "16.8.3",
          "Microsoft.TestPlatform.TestHost": "16.8.3"
        }
      },
      "Moq": {
        "type": "Direct",
        "requested": "[4.16.0, )",
        "resolved": "4.16.0",
        "contentHash": "YomI39ySpUBi0wX05+orpdO3pyj+2NykmUJdY1vglhm58I+acV4QaGf9FG2JnZ6DTs1tbnv7vsfeAAkYwiSvYQ==",
        "dependencies": {
          "Castle.Core": "4.4.0",
          "System.Threading.Tasks.Extensions": "4.5.4"
        }
      },
      "MSBuild.StructuredLogger": {
        "type": "Direct",
        "requested": "[2.1.133, )",
        "resolved": "2.1.133",
        "contentHash": "QVD52JKjcpYZN9yEEivswGK3aqn0ZnxX8kT0wB5V4Grq88ucgBBVe3GOsrHY4vwyPl9cit4RKoKaq42DIgobtw==",
        "dependencies": {
          "Microsoft.Build": "16.4.0",
          "Microsoft.Build.Framework": "16.4.0",
          "Microsoft.Build.Tasks.Core": "16.4.0",
          "Microsoft.Build.Utilities.Core": "16.4.0",
          "System.IO.Compression": "4.3.0"
        }
      },
      "MsBuildPipeLogger.Logger": {
        "type": "Direct",
        "requested": "[1.1.3, )",
        "resolved": "1.1.3",
        "contentHash": "g83/MNbHwbPWGkR3kl8PEVjAN1QMpxYlFMgNqKUx7pDQuKInh24fFr1uG/GIi9m9rm7Tjb1Rp0zHLjjV4uUn1g==",
        "dependencies": {
          "NETStandard.Library": "1.6.1",
          "System.IO.Pipes": "4.3.0",
          "System.Threading.Thread": "4.3.0"
        }
      },
      "MsBuildPipeLogger.Server": {
        "type": "Direct",
        "requested": "[1.1.3, )",
        "resolved": "1.1.3",
        "contentHash": "kASNZDxdZNJi4UARMMh49F1DczgivmEyuYIpTbnO4h/wnMJQrtFe7N55cp6fqkYjDJFvYCjai6WwR/U7qSaEXw==",
        "dependencies": {
          "Microsoft.Build": "15.3.409",
          "NETStandard.Library": "1.6.1"
        }
      },
      "Shouldly": {
        "type": "Direct",
        "requested": "[4.0.3, )",
        "resolved": "4.0.3",
        "contentHash": "wrUt6lohfSPcAFBRwdDZiUNh67//xZjaOO3oYU7K9p7KshV7M72JWpFw+A/RJF3GgzZa03qH/kuC8iragWi3Dg==",
        "dependencies": {
          "DiffEngine": "6.4.9",
          "EmptyFiles": "2.3.3",
          "Microsoft.CSharp": "4.7.0",
          "System.Memory": "4.5.4"
        }
      },
      "System.IO.Abstractions.TestingHelpers": {
        "type": "Direct",
        "requested": "[13.2.9, )",
        "resolved": "13.2.9",
        "contentHash": "R5ATxnRqYV9aFknnp3WIdTbyM7bObrkcG6njl0CM9plrlImPr1T/VgHQRwdHyjnuMdnFVl4G3XuXkgrSd6Bxuw==",
        "dependencies": {
          "System.IO.Abstractions": "13.2.9"
        }
      },
      "System.Reflection.TypeExtensions": {
        "type": "Direct",
        "requested": "[4.6.0, )",
        "resolved": "4.6.0",
        "contentHash": "QdTazwZFwrbACRQz1nV2PBqQCDAG+Wfat3dNBiuDp3JjIZo+SsKGLkSK0hc3+pdprRNKZl59HP3LM4DwDdt0LA=="
      },
      "xunit": {
        "type": "Direct",
        "requested": "[2.4.1, )",
        "resolved": "2.4.1",
        "contentHash": "XNR3Yz9QTtec16O0aKcO6+baVNpXmOnPUxDkCY97J+8krUYxPvXT1szYYEUdKk4sB8GOI2YbAjRIOm8ZnXRfzQ==",
        "dependencies": {
          "xunit.analyzers": "0.10.0",
          "xunit.assert": "[2.4.1]",
          "xunit.core": "[2.4.1]"
        }
      },
      "xunit.runner.visualstudio": {
        "type": "Direct",
        "requested": "[2.4.1, )",
        "resolved": "2.4.1",
        "contentHash": "mBXd1lp1TQr4to2nFv+c4Tf+RnPoQPKglzwLdbdirOUxRaJsCUNDUx2y7E6j9ajgISlTTp1CydFBZCRCUIrwDg==",
        "dependencies": {
          "Microsoft.NET.Test.Sdk": "15.0.0"
        }
      },
      "Xunit.SkippableFact": {
        "type": "Direct",
        "requested": "[1.4.13, )",
        "resolved": "1.4.13",
        "contentHash": "IyzZNvJEtXGlXrzxDiSbtH5Lyxf4iJdRQADuyjGdDf00LjXRLJwIoezQNFhFGKTMtvk8IIgaSHxW4mAV4O7b8A==",
        "dependencies": {
          "Validation": "2.4.18",
          "xunit.extensibility.execution": "2.4.0"
        }
      },
<<<<<<< HEAD
=======
      "Buildalyzer": {
        "type": "Transitive",
        "resolved": "3.2.0",
        "contentHash": "clK8nODLS0tuvhXi8tLAPsC4dZn2LLpCjmXh8xjDKsNc53JRCNff/KX0gjFtFUCxNfLdqAe4zY5JCREqtgfYiA==",
        "dependencies": {
          "Buildalyzer.Logger": "3.2.0",
          "MSBuild.StructuredLogger": "2.1.133",
          "Microsoft.Build": "16.5.0",
          "Microsoft.Build.Framework": "16.5.0",
          "Microsoft.Build.Tasks.Core": "16.5.0",
          "Microsoft.Build.Utilities.Core": "16.5.0",
          "Microsoft.Extensions.DependencyModel": "2.1.0",
          "Microsoft.Extensions.Logging": "2.1.1",
          "Microsoft.Extensions.Logging.Abstractions": "2.1.1",
          "MsBuildPipeLogger.Server": "1.1.3",
          "System.Reflection.TypeExtensions": "4.6.0"
        }
      },
      "Buildalyzer.Logger": {
        "type": "Transitive",
        "resolved": "3.2.0",
        "contentHash": "ag6y+Tu5nOg0U0g1LOwdvV3AXNqu40k0C0qPk5MYlnqP99PEL9+7ypHntJ+jyj25Aps1E0X+B6uAtGEm1qkJ0g==",
        "dependencies": {
          "NETStandard.Library": "1.6.1"
        }
      },
>>>>>>> 64a1fb64
      "Castle.Core": {
        "type": "Transitive",
        "resolved": "4.4.0",
        "contentHash": "b5rRL5zeaau1y/5hIbI+6mGw3cwun16YjkHZnV9RRT5UyUIFsgLmNXJ0YnIN9p8Hw7K7AbG1q1UclQVU3DinAQ==",
        "dependencies": {
          "NETStandard.Library": "1.6.1",
          "System.Collections.Specialized": "4.3.0",
          "System.ComponentModel": "4.3.0",
          "System.ComponentModel.TypeConverter": "4.3.0",
          "System.Diagnostics.TraceSource": "4.3.0",
          "System.Dynamic.Runtime": "4.3.0",
          "System.Reflection": "4.3.0",
          "System.Reflection.Emit": "4.3.0",
          "System.Reflection.TypeExtensions": "4.3.0",
          "System.Xml.XmlDocument": "4.3.0"
        }
      },
      "Crayon": {
        "type": "Transitive",
        "resolved": "1.2.48",
        "contentHash": "Sq1a/HBICkK5TMU/KFznncnT0DL27qlWuFfgugFGy53wR6HtbQf5hbJFIUH03yShi6MbrZrg8TIdC0KAs1o1zw=="
      },
      "DiffEngine": {
        "type": "Transitive",
        "resolved": "6.4.9",
        "contentHash": "VSZM6KtGMTtbHCYK5nXvkp7ZlholzzDtjJ0Z8lbL8zEQAsmSqodZvJfYWDbGU/SNUaNqa9OzA38T4wgga6TMpA==",
        "dependencies": {
          "EmptyFiles": "2.3.3",
          "Microsoft.Windows.Compatibility": "5.0.0"
        }
      },
      "DotNet.Glob": {
        "type": "Transitive",
        "resolved": "3.1.2",
        "contentHash": "U3iLJ1jRmnJ4n/LUkpX3iz1XD2us40v720qoaHVkn0souR5rspvPB7TTKUeGUz438vl6MkfynrGCnKMtAwmZnQ=="
      },
      "EmptyFiles": {
        "type": "Transitive",
        "resolved": "2.3.3",
        "contentHash": "I7L5UMvHYms1KAJr2lSeuC11p+rfAewSCwTAmxsR/LMKi4i9ld9s/91LuvJ1+FJnz9EaWvnOr8XX78M9Xo5H7Q=="
      },
      "FSharp.Compiler.Service": {
        "type": "Transitive",
        "resolved": "38.0.0",
        "contentHash": "yS5FphrcFOIKcpa/R59U6iRmjkxHE4pVXOu5x/I/skbFe0MmzWPdYgo/4ysWBhxLVcj+G25LKfc5jWojXMZ3yg==",
        "dependencies": {
          "FSharp.Core": "[5.0.0]"
        }
      },
      "FSharp.Core": {
        "type": "Transitive",
        "resolved": "5.0.0",
        "contentHash": "iHoYXA0VaSQUONGENB1aVafjDDZDZpwu39MtaRCTrmwFW/cTcK0b2yKNVYneFHJMc3ChtsSoM9lNtJ1dYXkHfA=="
      },
      "LibGit2Sharp": {
        "type": "Transitive",
        "resolved": "0.26.2",
        "contentHash": "qHLhuI8VEtMf7jiurT/Ypquh37S6ngllCx+aq9uqOY2evok7Fb2AzhJgvNctsXOzHaJwveBs+30sPQJFn/pISg==",
        "dependencies": {
          "LibGit2Sharp.NativeBinaries": "[2.0.306]"
        }
      },
      "LibGit2Sharp.NativeBinaries": {
        "type": "Transitive",
        "resolved": "2.0.306",
        "contentHash": "LY9nyPE2X/eLl69ttuDPFFlKR8b5KXlqYej1YR1YmqmhF8Izo+vPX90q5ouOO5YGCf5d4lDUOC0x2yMWw00P7Q=="
      },
      "Microsoft.Build.Framework": {
        "type": "Transitive",
        "resolved": "16.5.0",
        "contentHash": "K0hfdWy+0p8DJXxzpNc4T5zHm4hf9QONAvyzvw3utKExmxRBShtV/+uHVYTblZWk+rIHNEHeglyXMmqfSshdFA==",
        "dependencies": {
          "System.Runtime.Serialization.Primitives": "4.1.1",
          "System.Threading.Thread": "4.0.0"
        }
      },
      "Microsoft.Build.Tasks.Core": {
        "type": "Transitive",
        "resolved": "16.4.0",
        "contentHash": "k01e14oTOYVEvm1UU3Tql0ZrWwQPf3sa/Pfq6R+hPH19JR5yX9DWNQm1b56WqekYMgcqxZeWEM9vwbTN18TPhA==",
        "dependencies": {
          "Microsoft.Build.Framework": "16.4.0",
          "Microsoft.Build.Utilities.Core": "16.4.0",
          "Microsoft.Win32.Registry": "4.3.0",
          "System.CodeDom": "4.4.0",
          "System.Collections.Immutable": "1.5.0",
          "System.Linq.Parallel": "4.0.1",
          "System.Net.Http": "4.3.4",
          "System.Reflection.Metadata": "1.6.0",
          "System.Reflection.TypeExtensions": "4.1.0",
          "System.Resources.Extensions": "4.6.0",
          "System.Resources.Writer": "4.0.0",
          "System.Threading.Tasks.Dataflow": "4.9.0"
        }
      },
      "Microsoft.Build.Utilities.Core": {
        "type": "Transitive",
        "resolved": "16.4.0",
        "contentHash": "FGQo1P4nKuGvMP1QIxXIPRfT0m4AfKbXmDzxSK2LbMV1f6XTiCaE+BvyiWauKSJWDLW/S4OmZ02f3tJkSXNxkA==",
        "dependencies": {
          "Microsoft.Build.Framework": "16.4.0",
          "Microsoft.Win32.Registry": "4.3.0",
          "System.Collections.Immutable": "1.5.0",
          "System.Text.Encoding.CodePages": "4.0.1"
        }
      },
      "Microsoft.CodeAnalysis.Analyzers": {
        "type": "Transitive",
        "resolved": "3.0.0",
        "contentHash": "ojG5pGAhTPmjxRGTNvuszO3H8XPZqksDwr9xLd4Ae/JBjZZdl6GuoLk7uLMf+o7yl5wO0TAqoWcEKkEWqrZE5g=="
      },
      "Microsoft.CodeAnalysis.Common": {
        "type": "Transitive",
        "resolved": "3.8.0",
        "contentHash": "8YTZ7GpsbTdC08DITx7/kwV0k4SC6cbBAFqc13cOm5vKJZcEIAh51tNSyGSkWisMgYCr96B2wb5Zri1bsla3+g==",
        "dependencies": {
          "Microsoft.CodeAnalysis.Analyzers": "3.0.0",
          "System.Collections.Immutable": "5.0.0",
          "System.Memory": "4.5.4",
          "System.Reflection.Metadata": "5.0.0",
          "System.Runtime.CompilerServices.Unsafe": "4.7.1",
          "System.Text.Encoding.CodePages": "4.5.1",
          "System.Threading.Tasks.Extensions": "4.5.4"
        }
      },
      "Microsoft.CodeAnalysis.CSharp": {
        "type": "Transitive",
        "resolved": "3.8.0",
        "contentHash": "hKqFCUSk9TIMBDjiYMF8/ZfK9p9mzpU+slM73CaCHu4ctfkoqJGHLQhyT8wvrYsIg+ufrUWBF8hcJYmyr5rc5Q==",
        "dependencies": {
          "Microsoft.CodeAnalysis.Common": "[3.8.0]"
        }
      },
      "Microsoft.CSharp": {
        "type": "Transitive",
        "resolved": "4.7.0",
        "contentHash": "pTj+D3uJWyN3My70i2Hqo+OXixq3Os2D1nJ2x92FFo6sk8fYS1m1WLNTs0Dc1uPaViH0YvEEwvzddQ7y4rhXmA=="
      },
      "Microsoft.DotNet.PlatformAbstractions": {
        "type": "Transitive",
        "resolved": "2.1.0",
        "contentHash": "9KPDwvb/hLEVXYruVHVZ8BkebC8j17DmPb56LnqRF74HqSPLjCkrlFUjOtFpQPA2DeADBRTI/e69aCfRBfrhxw==",
        "dependencies": {
          "System.AppContext": "4.1.0",
          "System.Collections": "4.0.11",
          "System.IO": "4.1.0",
          "System.IO.FileSystem": "4.0.1",
          "System.Reflection.TypeExtensions": "4.1.0",
          "System.Runtime.Extensions": "4.1.0",
          "System.Runtime.InteropServices": "4.1.0",
          "System.Runtime.InteropServices.RuntimeInformation": "4.0.0"
        }
      },
      "Microsoft.Extensions.Configuration": {
        "type": "Transitive",
        "resolved": "5.0.0",
        "contentHash": "LN322qEKHjuVEhhXueTUe7RNePooZmS8aGid5aK2woX3NPjSnONFyKUc6+JknOS6ce6h2tCLfKPTBXE3mN/6Ag==",
        "dependencies": {
          "Microsoft.Extensions.Configuration.Abstractions": "5.0.0",
          "Microsoft.Extensions.Primitives": "5.0.0"
        }
      },
      "Microsoft.Extensions.Configuration.Abstractions": {
        "type": "Transitive",
        "resolved": "5.0.0",
        "contentHash": "ETjSBHMp3OAZ4HxGQYpwyGsD8Sw5FegQXphi0rpoGMT74S4+I2mm7XJEswwn59XAaKOzC15oDSOWEE8SzDCd6Q==",
        "dependencies": {
          "Microsoft.Extensions.Primitives": "5.0.0"
        }
      },
      "Microsoft.Extensions.Configuration.Binder": {
        "type": "Transitive",
        "resolved": "2.1.1",
        "contentHash": "fcLCTS03poWE4v9tSNBr3pWn0QwGgAn1vzqHXlXgvqZeOc7LvQNzaWcKRQZTdEc3+YhQKwMsOtm3VKSA2aWQ8w==",
        "dependencies": {
          "Microsoft.Extensions.Configuration": "2.1.1"
        }
      },
      "Microsoft.Extensions.Configuration.FileExtensions": {
        "type": "Transitive",
        "resolved": "5.0.0",
        "contentHash": "rRdspYKA18ViPOISwAihhCMbusHsARCOtDMwa23f+BGEdIjpKPlhs3LLjmKlxfhpGXBjIsS0JpXcChjRUN+PAw==",
        "dependencies": {
          "Microsoft.Extensions.Configuration": "5.0.0",
          "Microsoft.Extensions.Configuration.Abstractions": "5.0.0",
          "Microsoft.Extensions.FileProviders.Abstractions": "5.0.0",
          "Microsoft.Extensions.FileProviders.Physical": "5.0.0",
          "Microsoft.Extensions.Primitives": "5.0.0"
        }
      },
      "Microsoft.Extensions.Configuration.Json": {
        "type": "Transitive",
        "resolved": "5.0.0",
        "contentHash": "Pak8ymSUfdzPfBTLHxeOwcR32YDbuVfhnH2hkfOLnJNQd19ItlBdpMjIDY9C5O/nS2Sn9bzDMai0ZrvF7KyY/Q==",
        "dependencies": {
          "Microsoft.Extensions.Configuration": "5.0.0",
          "Microsoft.Extensions.Configuration.Abstractions": "5.0.0",
          "Microsoft.Extensions.Configuration.FileExtensions": "5.0.0",
          "Microsoft.Extensions.FileProviders.Abstractions": "5.0.0",
          "System.Text.Json": "5.0.0"
        }
      },
      "Microsoft.Extensions.DependencyInjection.Abstractions": {
        "type": "Transitive",
        "resolved": "2.1.1",
        "contentHash": "MgYpU5cwZohUMKKg3sbPhvGG+eAZ/59E9UwPwlrUkyXU+PGzqwZg9yyQNjhxuAWmoNoFReoemeCku50prYSGzA=="
      },
      "Microsoft.Extensions.FileProviders.Abstractions": {
        "type": "Transitive",
        "resolved": "5.0.0",
        "contentHash": "iuZIiZ3mteEb+nsUqpGXKx2cGF+cv6gWPd5jqQI4hzqdiJ6I94ddLjKhQOuRW1lueHwocIw30xbSHGhQj0zjdQ==",
        "dependencies": {
          "Microsoft.Extensions.Primitives": "5.0.0"
        }
      },
      "Microsoft.Extensions.FileProviders.Physical": {
        "type": "Transitive",
        "resolved": "5.0.0",
        "contentHash": "1rkd8UO2qf21biwO7X0hL9uHP7vtfmdv/NLvKgCRHkdz1XnW8zVQJXyEYiN68WYpExgtVWn55QF0qBzgfh1mGg==",
        "dependencies": {
          "Microsoft.Extensions.FileProviders.Abstractions": "5.0.0",
          "Microsoft.Extensions.FileSystemGlobbing": "5.0.0",
          "Microsoft.Extensions.Primitives": "5.0.0"
        }
      },
      "Microsoft.Extensions.FileSystemGlobbing": {
        "type": "Transitive",
        "resolved": "5.0.0",
        "contentHash": "ArliS8lGk8sWRtrWpqI8yUVYJpRruPjCDT+EIjrgkA/AAPRctlAkRISVZ334chAKktTLzD1+PK8F5IZpGedSqA=="
      },
      "Microsoft.Extensions.Options": {
        "type": "Transitive",
        "resolved": "2.1.1",
        "contentHash": "V7lXCU78lAbzaulCGFKojcCyG8RTJicEbiBkPJjFqiqXwndEBBIehdXRMWEVU3UtzQ1yDvphiWUL9th6/4gJ7w==",
        "dependencies": {
          "Microsoft.Extensions.DependencyInjection.Abstractions": "2.1.1",
          "Microsoft.Extensions.Primitives": "2.1.1"
        }
      },
      "Microsoft.Extensions.Primitives": {
        "type": "Transitive",
        "resolved": "5.0.0",
        "contentHash": "cI/VWn9G1fghXrNDagX9nYaaB/nokkZn0HYAawGaELQrl8InSezfe9OnfPZLcJq3esXxygh3hkq2c3qoV3SDyQ=="
      },
      "Microsoft.NETCore.Platforms": {
        "type": "Transitive",
        "resolved": "5.0.0",
        "contentHash": "VyPlqzH2wavqquTcYpkIIAQ6WdenuKoFN0BdYBbCWsclXacSOHNQn66Gt4z5NBqEYW0FAPm5rlvki9ZiCij5xQ=="
      },
      "Microsoft.NETCore.Targets": {
        "type": "Transitive",
        "resolved": "1.1.0",
        "contentHash": "aOZA3BWfz9RXjpzt0sRJJMjAscAUm3Hoa4UWAfceV9UTYxgwZ1lZt5nO2myFf+/jetYQo4uTP7zS8sJY67BBxg=="
      },
      "Microsoft.TestPlatform": {
        "type": "Transitive",
        "resolved": "16.8.3",
        "contentHash": "I0kxMUMy7/6KCNgOM8Os9+JD4eHNmxcjXwaBsO/9bOUxBALdqZ+wMu5wE5dZHaVlySB36+IXdw8cZ+1azEjLng=="
      },
      "Microsoft.TestPlatform.ObjectModel": {
        "type": "Transitive",
        "resolved": "16.8.3",
        "contentHash": "dqHiRggyAbkjQO9926SzM11Pn0nKjH1wwM6ee3E9//y1WZsUgTSVCMS14qvlQlk9iUZJyj+iz3/1zplE4Ll+hw==",
        "dependencies": {
          "NuGet.Frameworks": "5.0.0",
          "System.Reflection.Metadata": "1.6.0",
          "System.Runtime.InteropServices.RuntimeInformation": "4.0.0"
        }
      },
      "Microsoft.TestPlatform.Portable": {
        "type": "Transitive",
        "resolved": "16.8.3",
        "contentHash": "fH7bwLmJDmzqXHF0DTtkWtC/xChxizmy2MjfFylo3Xw/5M9dRMk/1Zff4SqO/cSnBLbK66ZgQjFbNxVZBdg46g=="
      },
      "Microsoft.TestPlatform.TestHost": {
        "type": "Transitive",
        "resolved": "16.8.3",
        "contentHash": "lF3QPoq7NYs7Xr/j5a44jJvHakRQq5lKyjG9adGNqeN28JmhD2qEogzGOL4GVkofqX1FmmbyUali2jlSVval8A==",
        "dependencies": {
          "Microsoft.TestPlatform.ObjectModel": "16.8.3",
          "Newtonsoft.Json": "9.0.1"
        }
      },
      "Microsoft.TestPlatform.TranslationLayer": {
        "type": "Transitive",
        "resolved": "16.8.3",
        "contentHash": "7wRxz4cd20Yupw6qmXZW7ufCuElyv1Ip7M53PwGiWR4ILCsW3XK0tU0QMB2yayYTeZ064L+tJ3tdIQ/ikq128Q==",
        "dependencies": {
          "NETStandard.Library": "2.0.0"
        }
      },
      "Microsoft.Web.LibraryManager.Build": {
        "type": "Transitive",
        "resolved": "2.1.113",
        "contentHash": "sPbpMMMqcdvVL8dyugOY5o4APB2bY1I9ueBlrDTfMRMRHP+olcDoqCGnaCSluxoCnzRpz9H7TbT7G/mdWwKplw==",
        "dependencies": {
          "System.Runtime.Loader": "4.3.0"
        }
      },
      "Microsoft.Win32.Registry": {
        "type": "Transitive",
        "resolved": "5.0.0",
        "contentHash": "dDoKi0PnDz31yAyETfRntsLArTlVAVzUzCIvvEDsDsucrl33Dl8pIJG06ePTJTI3tGpeyHS9Cq7Foc/s4EeKcg==",
        "dependencies": {
          "System.Security.AccessControl": "5.0.0",
          "System.Security.Principal.Windows": "5.0.0"
        }
      },
      "Microsoft.Win32.Registry.AccessControl": {
        "type": "Transitive",
        "resolved": "5.0.0",
        "contentHash": "rwF501ZS/xKGWz5H3RLBvwta6E5kcMLB0UYGTgrZ8nL5bvrbGmtEcEObgMC/qRFhA3og/0Zh+eacrcA+0FBXJA==",
        "dependencies": {
          "Microsoft.Win32.Registry": "5.0.0",
          "System.Security.AccessControl": "5.0.0"
        }
      },
      "Microsoft.Win32.SystemEvents": {
        "type": "Transitive",
        "resolved": "5.0.0",
        "contentHash": "Bh6blKG8VAKvXiLe2L+sEsn62nc1Ij34MrNxepD2OCrS5cpCwQa9MeLyhVQPQ/R4Wlzwuy6wMK8hLb11QPDRsQ==",
        "dependencies": {
          "Microsoft.NETCore.Platforms": "5.0.0"
        }
      },
      "Microsoft.Windows.Compatibility": {
        "type": "Transitive",
        "resolved": "5.0.0",
        "contentHash": "HujVMtkV1WTVlzbPWNZjHVG8ro6mIS15ul0XRLwmCq8NnbuI3C8bAUP3KdPTypK2D/Zr+u0q3m3qk7iM7b3JPg==",
        "dependencies": {
          "Microsoft.Win32.Registry": "5.0.0",
          "Microsoft.Win32.Registry.AccessControl": "5.0.0",
          "Microsoft.Win32.SystemEvents": "5.0.0",
          "System.CodeDom": "5.0.0",
          "System.ComponentModel.Composition": "5.0.0",
          "System.ComponentModel.Composition.Registration": "5.0.0",
          "System.Configuration.ConfigurationManager": "5.0.0",
          "System.Data.DataSetExtensions": "4.5.0",
          "System.Data.Odbc": "5.0.0",
          "System.Data.OleDb": "5.0.0",
          "System.Data.SqlClient": "4.8.1",
          "System.Diagnostics.EventLog": "5.0.0",
          "System.Diagnostics.PerformanceCounter": "5.0.0",
          "System.DirectoryServices": "5.0.0",
          "System.DirectoryServices.AccountManagement": "5.0.0",
          "System.DirectoryServices.Protocols": "5.0.0",
          "System.Drawing.Common": "5.0.0",
          "System.IO.FileSystem.AccessControl": "5.0.0",
          "System.IO.Packaging": "5.0.0",
          "System.IO.Pipes.AccessControl": "5.0.0",
          "System.IO.Ports": "5.0.0",
          "System.Management": "5.0.0",
          "System.Reflection.Context": "5.0.0",
          "System.Reflection.Emit": "4.7.0",
          "System.Reflection.Emit.ILGeneration": "4.7.0",
          "System.Reflection.Emit.Lightweight": "4.7.0",
          "System.Runtime.Caching": "5.0.0",
          "System.Security.AccessControl": "5.0.0",
          "System.Security.Cryptography.Cng": "5.0.0",
          "System.Security.Cryptography.Pkcs": "5.0.0",
          "System.Security.Cryptography.ProtectedData": "5.0.0",
          "System.Security.Cryptography.Xml": "5.0.0",
          "System.Security.Permissions": "5.0.0",
          "System.Security.Principal.Windows": "5.0.0",
          "System.ServiceModel.Duplex": "4.7.0",
          "System.ServiceModel.Http": "4.7.0",
          "System.ServiceModel.NetTcp": "4.7.0",
          "System.ServiceModel.Primitives": "4.7.0",
          "System.ServiceModel.Security": "4.7.0",
          "System.ServiceModel.Syndication": "5.0.0",
          "System.ServiceProcess.ServiceController": "5.0.0",
          "System.Text.Encoding.CodePages": "5.0.0",
          "System.Threading.AccessControl": "5.0.0"
        }
      },
      "Mono.Cecil": {
        "type": "Transitive",
        "resolved": "0.11.3",
        "contentHash": "DNYE+io5XfEE8+E+5padThTPHJARJHbz1mhbhMPNrrWGKVKKqj/KEeLvbawAmbIcT73NuxLV7itHZaYCZcVWGg=="
      },
      "NETStandard.Library": {
        "type": "Transitive",
        "resolved": "2.0.0",
        "contentHash": "7jnbRU+L08FXKMxqUflxEXtVymWvNOrS8yHgu9s6EM8Anr6T/wIX4nZ08j/u3Asz+tCufp3YVwFSEvFTPYmBPA==",
        "dependencies": {
          "Microsoft.NETCore.Platforms": "1.1.0"
        }
      },
      "Newtonsoft.Json": {
        "type": "Transitive",
        "resolved": "12.0.3",
        "contentHash": "6mgjfnRB4jKMlzHSl+VD+oUc1IebOZabkbyWj2RiTgWwYPPuaK1H97G1sHqGwPlS5npiF5Q0OrxN1wni2n5QWg=="
      },
      "NuGet.Frameworks": {
        "type": "Transitive",
        "resolved": "5.0.0",
        "contentHash": "c5JVjuVAm4f7E9Vj+v09Z9s2ZsqFDjBpcsyS3M9xRo0bEdm/LVZSzLxxNvfvAwRiiE8nwe1h2G4OwiwlzFKXlA=="
      },
      "RegexParser": {
        "type": "Transitive",
        "resolved": "0.5.1",
        "contentHash": "cFqI0vxy4E7C83ijq1uFIkIOEnG3kezH+xBkBaQX9FvJKikrt+riQRDC4J4NQ5QXh/p6R3DC8qBVGXloC58zEQ=="
      },
      "runtime.debian.8-x64.runtime.native.System.Security.Cryptography.OpenSsl": {
        "type": "Transitive",
        "resolved": "4.3.2",
        "contentHash": "7VSGO0URRKoMEAq0Sc9cRz8mb6zbyx/BZDEWhgPdzzpmFhkam3fJ1DAGWFXBI4nGlma+uPKpfuMQP5LXRnOH5g=="
      },
      "runtime.fedora.23-x64.runtime.native.System.Security.Cryptography.OpenSsl": {
        "type": "Transitive",
        "resolved": "4.3.2",
        "contentHash": "0oAaTAm6e2oVH+/Zttt0cuhGaePQYKII1dY8iaqP7CvOpVKgLybKRFvQjXR2LtxXOXTVPNv14j0ot8uV+HrUmw=="
      },
      "runtime.fedora.24-x64.runtime.native.System.Security.Cryptography.OpenSsl": {
        "type": "Transitive",
        "resolved": "4.3.2",
        "contentHash": "G24ibsCNi5Kbz0oXWynBoRgtGvsw5ZSVEWjv13/KiCAM8C6wz9zzcCniMeQFIkJ2tasjo2kXlvlBZhplL51kGg=="
      },
      "runtime.linux-arm.runtime.native.System.IO.Ports": {
        "type": "Transitive",
        "resolved": "5.0.0-rtm.20519.4",
        "contentHash": "Np6w3r1dSFB930GGZHIKCc5ZClRXZIqOrCAT0pzcd/zXnsZPvGqLZB1MnxAbVhvriJl71B0N0tJaaT1ICWXsyg=="
      },
      "runtime.linux-arm64.runtime.native.System.IO.Ports": {
        "type": "Transitive",
        "resolved": "5.0.0-rtm.20519.4",
        "contentHash": "VnGZmQ7pzMNkcTVdmGtXUQIbytK4Xk8F4/mxm0I+n7zbrsW/WNgLrWMTv9pb2Uyq09azXazNDQhZao4R4ebWcw=="
      },
      "runtime.linux-x64.runtime.native.System.IO.Ports": {
        "type": "Transitive",
        "resolved": "5.0.0-rtm.20519.4",
        "contentHash": "kvMZgZjtcC6cA8Y8imKpjCpiOJKDtwlNekS86GzUol4Jmzh0FWiRwAj4E9ZKO8R7rTBGIA4rkmra9Ko8j7l6AA=="
      },
      "runtime.native.System": {
        "type": "Transitive",
        "resolved": "4.3.0",
        "contentHash": "c/qWt2LieNZIj1jGnVNsE2Kl23Ya2aSTBuXMD6V7k9KWr6l16Tqdwq+hJScEpWER9753NWC8h96PaVNY5Ld7Jw==",
        "dependencies": {
          "Microsoft.NETCore.Platforms": "1.1.0",
          "Microsoft.NETCore.Targets": "1.1.0"
        }
      },
      "runtime.native.System.Data.SqlClient.sni": {
        "type": "Transitive",
        "resolved": "4.7.0",
        "contentHash": "9kyFSIdN3T0qjDQ2R0HRXYIhS3l5psBzQi6qqhdLz+SzFyEy4sVxNOke+yyYv8Cu8rPER12c3RDjLT8wF3WBYQ==",
        "dependencies": {
          "runtime.win-arm64.runtime.native.System.Data.SqlClient.sni": "4.4.0",
          "runtime.win-x64.runtime.native.System.Data.SqlClient.sni": "4.4.0",
          "runtime.win-x86.runtime.native.System.Data.SqlClient.sni": "4.4.0"
        }
      },
      "runtime.native.System.IO.Compression": {
        "type": "Transitive",
        "resolved": "4.3.0",
        "contentHash": "INBPonS5QPEgn7naufQFXJEp3zX6L4bwHgJ/ZH78aBTpeNfQMtf7C6VrAFhlq2xxWBveIOWyFzQjJ8XzHMhdOQ==",
        "dependencies": {
          "Microsoft.NETCore.Platforms": "1.1.0",
          "Microsoft.NETCore.Targets": "1.1.0"
        }
      },
      "runtime.native.System.IO.Ports": {
        "type": "Transitive",
        "resolved": "5.0.0",
        "contentHash": "ME+/evR+UxVlWyGHUlLBoNTnsTdaylMbnvVwOp0Nl6XIZGGyXdqJqjlEew7e6TcKkJAA0lljhjKi3Kie+vzQ7g==",
        "dependencies": {
          "runtime.linux-arm.runtime.native.System.IO.Ports": "5.0.0-rtm.20519.4",
          "runtime.linux-arm64.runtime.native.System.IO.Ports": "5.0.0-rtm.20519.4",
          "runtime.linux-x64.runtime.native.System.IO.Ports": "5.0.0-rtm.20519.4",
          "runtime.osx-x64.runtime.native.System.IO.Ports": "5.0.0-rtm.20519.4"
        }
      },
      "runtime.native.System.Net.Http": {
        "type": "Transitive",
        "resolved": "4.3.0",
        "contentHash": "ZVuZJqnnegJhd2k/PtAbbIcZ3aZeITq3sj06oKfMBSfphW3HDmk/t4ObvbOk/JA/swGR0LNqMksAh/f7gpTROg==",
        "dependencies": {
          "Microsoft.NETCore.Platforms": "1.1.0",
          "Microsoft.NETCore.Targets": "1.1.0"
        }
      },
      "runtime.native.System.Security.Cryptography.Apple": {
        "type": "Transitive",
        "resolved": "4.3.0",
        "contentHash": "DloMk88juo0OuOWr56QG7MNchmafTLYWvABy36izkrLI5VledI0rq28KGs1i9wbpeT9NPQrx/wTf8U2vazqQ3Q==",
        "dependencies": {
          "runtime.osx.10.10-x64.runtime.native.System.Security.Cryptography.Apple": "4.3.0"
        }
      },
      "runtime.native.System.Security.Cryptography.OpenSsl": {
        "type": "Transitive",
        "resolved": "4.3.2",
        "contentHash": "QR1OwtwehHxSeQvZKXe+iSd+d3XZNkEcuWMFYa2i0aG1l+lR739HPicKMlTbJst3spmeekDVBUS7SeS26s4U/g==",
        "dependencies": {
          "runtime.debian.8-x64.runtime.native.System.Security.Cryptography.OpenSsl": "4.3.2",
          "runtime.fedora.23-x64.runtime.native.System.Security.Cryptography.OpenSsl": "4.3.2",
          "runtime.fedora.24-x64.runtime.native.System.Security.Cryptography.OpenSsl": "4.3.2",
          "runtime.opensuse.13.2-x64.runtime.native.System.Security.Cryptography.OpenSsl": "4.3.2",
          "runtime.opensuse.42.1-x64.runtime.native.System.Security.Cryptography.OpenSsl": "4.3.2",
          "runtime.osx.10.10-x64.runtime.native.System.Security.Cryptography.OpenSsl": "4.3.2",
          "runtime.rhel.7-x64.runtime.native.System.Security.Cryptography.OpenSsl": "4.3.2",
          "runtime.ubuntu.14.04-x64.runtime.native.System.Security.Cryptography.OpenSsl": "4.3.2",
          "runtime.ubuntu.16.04-x64.runtime.native.System.Security.Cryptography.OpenSsl": "4.3.2",
          "runtime.ubuntu.16.10-x64.runtime.native.System.Security.Cryptography.OpenSsl": "4.3.2"
        }
      },
      "runtime.opensuse.13.2-x64.runtime.native.System.Security.Cryptography.OpenSsl": {
        "type": "Transitive",
        "resolved": "4.3.2",
        "contentHash": "I+GNKGg2xCHueRd1m9PzeEW7WLbNNLznmTuEi8/vZX71HudUbx1UTwlGkiwMri7JLl8hGaIAWnA/GONhu+LOyQ=="
      },
      "runtime.opensuse.42.1-x64.runtime.native.System.Security.Cryptography.OpenSsl": {
        "type": "Transitive",
        "resolved": "4.3.2",
        "contentHash": "1Z3TAq1ytS1IBRtPXJvEUZdVsfWfeNEhBkbiOCGEl9wwAfsjP2lz3ZFDx5tq8p60/EqbS0HItG5piHuB71RjoA=="
      },
      "runtime.osx-x64.runtime.native.System.IO.Ports": {
        "type": "Transitive",
        "resolved": "5.0.0-rtm.20519.4",
        "contentHash": "N+dbbqhT7JBnPVHa7n2+Z5fHYO4a4UUhm7cQkbuQQoNkjbxLpxYnQ4lpRjr1RuQptqYkPmunKvN5etdFOObaiw=="
      },
      "runtime.osx.10.10-x64.runtime.native.System.Security.Cryptography.Apple": {
        "type": "Transitive",
        "resolved": "4.3.0",
        "contentHash": "kVXCuMTrTlxq4XOOMAysuNwsXWpYeboGddNGpIgNSZmv1b6r/s/DPk0fYMB7Q5Qo4bY68o48jt4T4y5BVecbCQ=="
      },
      "runtime.osx.10.10-x64.runtime.native.System.Security.Cryptography.OpenSsl": {
        "type": "Transitive",
        "resolved": "4.3.2",
        "contentHash": "6mU/cVmmHtQiDXhnzUImxIcDL48GbTk+TsptXyJA+MIOG9LRjPoAQC/qBFB7X+UNyK86bmvGwC8t+M66wsYC8w=="
      },
      "runtime.rhel.7-x64.runtime.native.System.Security.Cryptography.OpenSsl": {
        "type": "Transitive",
        "resolved": "4.3.2",
        "contentHash": "vjwG0GGcTW/PPg6KVud8F9GLWYuAV1rrw1BKAqY0oh4jcUqg15oYF1+qkGR2x2ZHM4DQnWKQ7cJgYbfncz/lYg=="
      },
      "runtime.ubuntu.14.04-x64.runtime.native.System.Security.Cryptography.OpenSsl": {
        "type": "Transitive",
        "resolved": "4.3.2",
        "contentHash": "7KMFpTkHC/zoExs+PwP8jDCWcrK9H6L7soowT80CUx3e+nxP/AFnq0AQAW5W76z2WYbLAYCRyPfwYFG6zkvQRw=="
      },
      "runtime.ubuntu.16.04-x64.runtime.native.System.Security.Cryptography.OpenSsl": {
        "type": "Transitive",
        "resolved": "4.3.2",
        "contentHash": "xrlmRCnKZJLHxyyLIqkZjNXqgxnKdZxfItrPkjI+6pkRo5lHX8YvSZlWrSI5AVwLMi4HbNWP7064hcAWeZKp5w=="
      },
      "runtime.ubuntu.16.10-x64.runtime.native.System.Security.Cryptography.OpenSsl": {
        "type": "Transitive",
        "resolved": "4.3.2",
        "contentHash": "leXiwfiIkW7Gmn7cgnNcdtNAU70SjmKW3jxGj1iKHOvdn0zRWsgv/l2OJUO5zdGdiv2VRFnAsxxhDgMzofPdWg=="
      },
      "runtime.win-arm64.runtime.native.System.Data.SqlClient.sni": {
        "type": "Transitive",
        "resolved": "4.4.0",
        "contentHash": "LbrynESTp3bm5O/+jGL8v0Qg5SJlTV08lpIpFesXjF6uGNMWqFnUQbYBJwZTeua6E/Y7FIM1C54Ey1btLWupdg=="
      },
      "runtime.win-x64.runtime.native.System.Data.SqlClient.sni": {
        "type": "Transitive",
        "resolved": "4.4.0",
        "contentHash": "38ugOfkYJqJoX9g6EYRlZB5U2ZJH51UP8ptxZgdpS07FgOEToV+lS11ouNK2PM12Pr6X/PpT5jK82G3DwH/SxQ=="
      },
      "runtime.win-x86.runtime.native.System.Data.SqlClient.sni": {
        "type": "Transitive",
        "resolved": "4.4.0",
        "contentHash": "YhEdSQUsTx+C8m8Bw7ar5/VesXvCFMItyZF7G1AUY+OM0VPZUOeAVpJ4Wl6fydBGUYZxojTDR3I6Bj/+BPkJNA=="
      },
      "Serilog": {
        "type": "Transitive",
        "resolved": "2.10.0",
        "contentHash": "+QX0hmf37a0/OZLxM3wL7V6/ADvC1XihXN4Kq/p6d8lCPfgkRdiuhbWlMaFjR9Av0dy5F0+MBeDmDdRZN/YwQA=="
      },
      "Serilog.Extensions.Logging": {
        "type": "Transitive",
        "resolved": "3.0.1",
        "contentHash": "U0xbGoZuxJRjE3C5vlCfrf9a4xHTmbrCXKmaA14cHAqiT1Qir0rkV7Xss9GpPJR3MRYH19DFUUqZ9hvWeJrzdQ==",
        "dependencies": {
          "Microsoft.Extensions.Logging": "2.0.0",
          "Serilog": "2.8.0"
        }
      },
      "Serilog.Extensions.Logging.File": {
        "type": "Transitive",
        "resolved": "2.0.0",
        "contentHash": "usO0qr4v9VCMBWiTJ1nQmAbPNCt40FrkDol6CpfCXbsxGZS/hH+YCueF7vvPQ32ATI0GWcMWiKRdjXEE7/HxTQ==",
        "dependencies": {
          "Microsoft.Extensions.Configuration.Abstractions": "2.0.0",
          "Microsoft.Extensions.Configuration.Binder": "2.0.0",
          "Serilog": "2.5.0",
          "Serilog.Extensions.Logging": "2.0.2",
          "Serilog.Formatting.Compact": "1.0.0",
          "Serilog.Sinks.Async": "1.1.0",
          "Serilog.Sinks.RollingFile": "3.3.0"
        }
      },
      "Serilog.Formatting.Compact": {
        "type": "Transitive",
        "resolved": "1.0.0",
        "contentHash": "r3QYz02y7+B7Ng30hyJM929OJhem7SsJ4XDUE0Zfptj2MRiQfpPUb5f58juAFjp/TnNeSX2QNzZEnHwLeoJfHQ==",
        "dependencies": {
          "Serilog": "2.0.0"
        }
      },
      "Serilog.Sinks.Async": {
        "type": "Transitive",
        "resolved": "1.1.0",
        "contentHash": "xll0Kanz2BkCxuv+F3p1WXr47jdsVM0GU1n1LZvK+18QiRZ/WGFNxSNw9EMKFV5ED5gr7MUpAe6PCMNL1HGUMA==",
        "dependencies": {
          "Serilog": "2.1.0",
          "System.Collections.Concurrent": "4.0.12"
        }
      },
      "Serilog.Sinks.Console": {
        "type": "Transitive",
        "resolved": "3.1.1",
        "contentHash": "56mI5AqvyF/i/c2451nvV71kq370XOCE4Uu5qiaJ295sOhMb9q3BWwG7mWLOVSnmpWiq0SBT3SXfgRXGNP6vzA==",
        "dependencies": {
          "Serilog": "2.5.0",
          "System.Console": "4.3.0",
          "System.Runtime.InteropServices": "4.3.0",
          "System.Runtime.InteropServices.RuntimeInformation": "4.3.0"
        }
      },
      "Serilog.Sinks.File": {
        "type": "Transitive",
        "resolved": "3.2.0",
        "contentHash": "VHbo68pMg5hwSWrzLEdZv5b/rYmIgHIRhd4d5rl8GnC5/a8Fr+RShT5kWyeJOXax1el6mNJ+dmHDOVgnNUQxaw==",
        "dependencies": {
          "Serilog": "2.3.0",
          "System.IO": "4.1.0",
          "System.IO.FileSystem": "4.0.1",
          "System.IO.FileSystem.Primitives": "4.0.1",
          "System.Text.Encoding.Extensions": "4.0.11",
          "System.Threading": "4.0.11",
          "System.Threading.Timer": "4.0.1"
        }
      },
      "Serilog.Sinks.RollingFile": {
        "type": "Transitive",
        "resolved": "3.3.0",
        "contentHash": "2lT5X1r3GH4P0bRWJfhA7etGl8Q2Ipw9AACvtAHWRUSpYZ42NGVyHoVs2ALBZ/cAkkS+tA4jl80Zie144eLQPg==",
        "dependencies": {
          "Serilog.Sinks.File": "3.2.0",
          "System.IO": "4.1.0",
          "System.IO.FileSystem.Primitives": "4.0.1",
          "System.Runtime.InteropServices": "4.1.0",
          "System.Text.Encoding.Extensions": "4.0.11"
        }
      },
      "System.AppContext": {
        "type": "Transitive",
        "resolved": "4.1.0",
        "contentHash": "3QjO4jNV7PdKkmQAVp9atA+usVnKRwI3Kx1nMwJ93T0LcQfx7pKAYk0nKz5wn1oP5iqlhZuy6RXOFdhr7rDwow==",
        "dependencies": {
          "System.Runtime": "4.1.0"
        }
      },
      "System.Buffers": {
        "type": "Transitive",
        "resolved": "4.3.0",
        "contentHash": "ratu44uTIHgeBeI0dE8DWvmXVBSo4u7ozRZZHOMmK/JPpYyo0dAfgSiHlpiObMQ5lEtEyIXA40sKRYg5J6A8uQ==",
        "dependencies": {
          "System.Diagnostics.Debug": "4.3.0",
          "System.Diagnostics.Tracing": "4.3.0",
          "System.Resources.ResourceManager": "4.3.0",
          "System.Runtime": "4.3.0",
          "System.Threading": "4.3.0"
        }
      },
      "System.CodeDom": {
        "type": "Transitive",
        "resolved": "5.0.0",
        "contentHash": "JPJArwA1kdj8qDAkY2XGjSWoYnqiM7q/3yRNkt6n28Mnn95MuEGkZXUbPBf7qc3IjwrGY5ttQon7yqHZyQJmOQ=="
      },
      "System.Collections": {
        "type": "Transitive",
        "resolved": "4.3.0",
        "contentHash": "3Dcj85/TBdVpL5Zr+gEEBUuFe2icOnLalmEh9hfck1PTYbbyWuZgh4fmm2ysCLTrqLQw6t3TgTyJ+VLp+Qb+Lw==",
        "dependencies": {
          "Microsoft.NETCore.Platforms": "1.1.0",
          "Microsoft.NETCore.Targets": "1.1.0",
          "System.Runtime": "4.3.0"
        }
      },
      "System.Collections.Concurrent": {
        "type": "Transitive",
        "resolved": "4.3.0",
        "contentHash": "ztl69Xp0Y/UXCL+3v3tEU+lIy+bvjKNUmopn1wep/a291pVPK7dxBd6T7WnlQqRog+d1a/hSsgRsmFnIBKTPLQ==",
        "dependencies": {
          "System.Collections": "4.3.0",
          "System.Diagnostics.Debug": "4.3.0",
          "System.Diagnostics.Tracing": "4.3.0",
          "System.Globalization": "4.3.0",
          "System.Reflection": "4.3.0",
          "System.Resources.ResourceManager": "4.3.0",
          "System.Runtime": "4.3.0",
          "System.Runtime.Extensions": "4.3.0",
          "System.Threading": "4.3.0",
          "System.Threading.Tasks": "4.3.0"
        }
      },
      "System.Collections.Immutable": {
        "type": "Transitive",
        "resolved": "5.0.0",
        "contentHash": "FXkLXiK0sVVewcso0imKQoOxjoPAj42R8HtjjbSjVPAzwDfzoyoznWxgA3c38LDbN9SJux1xXoXYAhz98j7r2g=="
      },
      "System.Collections.NonGeneric": {
        "type": "Transitive",
        "resolved": "4.3.0",
        "contentHash": "prtjIEMhGUnQq6RnPEYLpFt8AtLbp9yq2zxOSrY7KJJZrw25Fi97IzBqY7iqssbM61Ek5b8f3MG/sG1N2sN5KA==",
        "dependencies": {
          "System.Diagnostics.Debug": "4.3.0",
          "System.Globalization": "4.3.0",
          "System.Resources.ResourceManager": "4.3.0",
          "System.Runtime": "4.3.0",
          "System.Runtime.Extensions": "4.3.0",
          "System.Threading": "4.3.0"
        }
      },
      "System.Collections.Specialized": {
        "type": "Transitive",
        "resolved": "4.3.0",
        "contentHash": "Epx8PoVZR0iuOnJJDzp7pWvdfMMOAvpUo95pC4ScH2mJuXkKA2Y4aR3cG9qt2klHgSons1WFh4kcGW7cSXvrxg==",
        "dependencies": {
          "System.Collections.NonGeneric": "4.3.0",
          "System.Globalization": "4.3.0",
          "System.Globalization.Extensions": "4.3.0",
          "System.Resources.ResourceManager": "4.3.0",
          "System.Runtime": "4.3.0",
          "System.Runtime.Extensions": "4.3.0",
          "System.Threading": "4.3.0"
        }
      },
      "System.ComponentModel": {
        "type": "Transitive",
        "resolved": "4.3.0",
        "contentHash": "VyGn1jGRZVfxnh8EdvDCi71v3bMXrsu8aYJOwoV7SNDLVhiEqwP86pPMyRGsDsxhXAm2b3o9OIqeETfN5qfezw==",
        "dependencies": {
          "System.Runtime": "4.3.0"
        }
      },
      "System.ComponentModel.Composition": {
        "type": "Transitive",
        "resolved": "5.0.0",
        "contentHash": "YL8iA3VOFxhyomn7FxtBgh3F+8XG5jOfT5UcqYLtkafSa6g6alQfKZuRwlEIWe+tzH6OVnj0Ekg5tn/DmV7SkQ=="
      },
      "System.ComponentModel.Composition.Registration": {
        "type": "Transitive",
        "resolved": "5.0.0",
        "contentHash": "CTTPajoCKcXQ1NVTlazz6ned37MHVFf1qKfzsBIdHkaFJBnRVVh4hYsVkPP7z+RrMQU5iXdiTcsfxDb5DWOKOA==",
        "dependencies": {
          "System.ComponentModel.Composition": "5.0.0",
          "System.Reflection.Context": "5.0.0"
        }
      },
      "System.ComponentModel.Primitives": {
        "type": "Transitive",
        "resolved": "4.3.0",
        "contentHash": "j8GUkCpM8V4d4vhLIIoBLGey2Z5bCkMVNjEZseyAlm4n5arcsJOeI3zkUP+zvZgzsbLTYh4lYeP/ZD/gdIAPrw==",
        "dependencies": {
          "System.ComponentModel": "4.3.0",
          "System.Resources.ResourceManager": "4.3.0",
          "System.Runtime": "4.3.0"
        }
      },
      "System.ComponentModel.TypeConverter": {
        "type": "Transitive",
        "resolved": "4.3.0",
        "contentHash": "16pQ6P+EdhcXzPiEK4kbA953Fu0MNG2ovxTZU81/qsCd1zPRsKc3uif5NgvllCY598k6bI0KUyKW8fanlfaDQg==",
        "dependencies": {
          "System.Collections": "4.3.0",
          "System.Collections.NonGeneric": "4.3.0",
          "System.Collections.Specialized": "4.3.0",
          "System.ComponentModel": "4.3.0",
          "System.ComponentModel.Primitives": "4.3.0",
          "System.Globalization": "4.3.0",
          "System.Linq": "4.3.0",
          "System.Reflection": "4.3.0",
          "System.Reflection.Extensions": "4.3.0",
          "System.Reflection.Primitives": "4.3.0",
          "System.Reflection.TypeExtensions": "4.3.0",
          "System.Resources.ResourceManager": "4.3.0",
          "System.Runtime": "4.3.0",
          "System.Runtime.Extensions": "4.3.0",
          "System.Threading": "4.3.0"
        }
      },
      "System.Configuration.ConfigurationManager": {
        "type": "Transitive",
        "resolved": "5.0.0",
        "contentHash": "aM7cbfEfVNlEEOj3DsZP+2g9NRwbkyiAv2isQEzw7pnkDg9ekCU2m1cdJLM02Uq691OaCS91tooaxcEn8d0q5w==",
        "dependencies": {
          "System.Security.Cryptography.ProtectedData": "5.0.0",
          "System.Security.Permissions": "5.0.0"
        }
      },
      "System.Console": {
        "type": "Transitive",
        "resolved": "4.3.0",
        "contentHash": "DHDrIxiqk1h03m6khKWV2X8p/uvN79rgSqpilL6uzpmSfxfU5ng8VcPtW4qsDsQDHiTv6IPV9TmD5M/vElPNLg==",
        "dependencies": {
          "Microsoft.NETCore.Platforms": "1.1.0",
          "Microsoft.NETCore.Targets": "1.1.0",
          "System.IO": "4.3.0",
          "System.Runtime": "4.3.0",
          "System.Text.Encoding": "4.3.0"
        }
      },
      "System.Data.DataSetExtensions": {
        "type": "Transitive",
        "resolved": "4.5.0",
        "contentHash": "221clPs1445HkTBZPL+K9sDBdJRB8UN8rgjO3ztB0CQ26z//fmJXtlsr6whGatscsKGBrhJl5bwJuKSA8mwFOw=="
      },
      "System.Data.Odbc": {
        "type": "Transitive",
        "resolved": "5.0.0",
        "contentHash": "j4WsYGmcD7m1D0Tc3N7HqWqcdUHNn9+kdXh9ODTWEsOGrAvALf+BgRStd7L0/O/zDS0R4Uu9vNM8UY6EnK+WYw==",
        "dependencies": {
          "Microsoft.NETCore.Platforms": "5.0.0"
        }
      },
      "System.Data.OleDb": {
        "type": "Transitive",
        "resolved": "5.0.0",
        "contentHash": "DHCZucsidgFtUr1w5OggQNjb7M6N722QpNbkG6TV+3hCvPSLXdrm1NjJqVZB5/OW067gzuZVj9W147hrkTF/Ig==",
        "dependencies": {
          "Microsoft.Win32.Registry": "5.0.0",
          "System.Configuration.ConfigurationManager": "5.0.0",
          "System.Diagnostics.PerformanceCounter": "5.0.0",
          "System.Security.Principal.Windows": "5.0.0"
        }
      },
      "System.Data.SqlClient": {
        "type": "Transitive",
        "resolved": "4.8.1",
        "contentHash": "HKLykcv6eZLbLnSMnlQ6Os4+UAmFE+AgYm92CTvJYeTOBtOYusX3qu8OoGhFrnKZax91UcLcDo5vPrqvJUTSNQ==",
        "dependencies": {
          "Microsoft.Win32.Registry": "4.7.0",
          "System.Security.Principal.Windows": "4.7.0",
          "runtime.native.System.Data.SqlClient.sni": "4.7.0"
        }
      },
      "System.Diagnostics.Debug": {
        "type": "Transitive",
        "resolved": "4.3.0",
        "contentHash": "ZUhUOdqmaG5Jk3Xdb8xi5kIyQYAA4PnTNlHx1mu9ZY3qv4ELIdKbnL/akbGaKi2RnNUWaZsAs31rvzFdewTj2g==",
        "dependencies": {
          "Microsoft.NETCore.Platforms": "1.1.0",
          "Microsoft.NETCore.Targets": "1.1.0",
          "System.Runtime": "4.3.0"
        }
      },
      "System.Diagnostics.DiagnosticSource": {
        "type": "Transitive",
        "resolved": "4.3.0",
        "contentHash": "tD6kosZnTAGdrEa0tZSuFyunMbt/5KYDnHdndJYGqZoNy00XVXyACd5d6KnE1YgYv3ne2CjtAfNXo/fwEhnKUA==",
        "dependencies": {
          "System.Collections": "4.3.0",
          "System.Diagnostics.Tracing": "4.3.0",
          "System.Reflection": "4.3.0",
          "System.Runtime": "4.3.0",
          "System.Threading": "4.3.0"
        }
      },
      "System.Diagnostics.EventLog": {
        "type": "Transitive",
        "resolved": "5.0.0",
        "contentHash": "FHkCwUfsTs+/5tsK+c0egLfacUgbhvcwi3wUFWSEEArSXao343mYqcpOVVFMlcCkdNtjU4YwAWaKYwal6f02og==",
        "dependencies": {
          "Microsoft.NETCore.Platforms": "5.0.0",
          "Microsoft.Win32.Registry": "5.0.0",
          "System.Security.Principal.Windows": "5.0.0"
        }
      },
      "System.Diagnostics.PerformanceCounter": {
        "type": "Transitive",
        "resolved": "5.0.0",
        "contentHash": "kcQWWtGVC3MWMNXdMDWfrmIlFZZ2OdoeT6pSNVRtk9+Sa7jwdPiMlNwb0ZQcS7NRlT92pCfmjRtkSWUW3RAKwg==",
        "dependencies": {
          "Microsoft.NETCore.Platforms": "5.0.0",
          "Microsoft.Win32.Registry": "5.0.0",
          "System.Configuration.ConfigurationManager": "5.0.0",
          "System.Security.Principal.Windows": "5.0.0"
        }
      },
      "System.Diagnostics.TraceSource": {
        "type": "Transitive",
        "resolved": "4.3.0",
        "contentHash": "VnYp1NxGx8Ww731y2LJ1vpfb/DKVNKEZ8Jsh5SgQTZREL/YpWRArgh9pI8CDLmgHspZmLL697CaLvH85qQpRiw==",
        "dependencies": {
          "Microsoft.NETCore.Platforms": "1.1.0",
          "System.Collections": "4.3.0",
          "System.Diagnostics.Debug": "4.3.0",
          "System.Globalization": "4.3.0",
          "System.Resources.ResourceManager": "4.3.0",
          "System.Runtime": "4.3.0",
          "System.Runtime.Extensions": "4.3.0",
          "System.Threading": "4.3.0",
          "runtime.native.System": "4.3.0"
        }
      },
      "System.Diagnostics.Tracing": {
        "type": "Transitive",
        "resolved": "4.3.0",
        "contentHash": "rswfv0f/Cqkh78rA5S8eN8Neocz234+emGCtTF3lxPY96F+mmmUen6tbn0glN6PMvlKQb9bPAY5e9u7fgPTkKw==",
        "dependencies": {
          "Microsoft.NETCore.Platforms": "1.1.0",
          "Microsoft.NETCore.Targets": "1.1.0",
          "System.Runtime": "4.3.0"
        }
      },
      "System.DirectoryServices": {
        "type": "Transitive",
        "resolved": "5.0.0",
        "contentHash": "lAS54Y3KO1XV68akGa0/GJeddkkuuiv2CtcSkMiTmLHQ6o6kFbKpw4DmJZADF7a6KjPwYxmZnH4D3eGicrJdcg==",
        "dependencies": {
          "Microsoft.NETCore.Platforms": "5.0.0",
          "System.IO.FileSystem.AccessControl": "5.0.0",
          "System.Security.AccessControl": "5.0.0",
          "System.Security.Permissions": "5.0.0",
          "System.Security.Principal.Windows": "5.0.0"
        }
      },
      "System.DirectoryServices.AccountManagement": {
        "type": "Transitive",
        "resolved": "5.0.0",
        "contentHash": "1WevH/8ULy0iixbsZW4k8ftV9fDqkeUJfeVMsJ7SySrHsnBISkRx1JuDRRV7QXfNTCQKrHeecfqcY5pevlDwog==",
        "dependencies": {
          "Microsoft.NETCore.Platforms": "5.0.0",
          "System.Configuration.ConfigurationManager": "5.0.0",
          "System.DirectoryServices": "5.0.0",
          "System.DirectoryServices.Protocols": "5.0.0",
          "System.IO.FileSystem.AccessControl": "5.0.0",
          "System.Security.AccessControl": "5.0.0",
          "System.Security.Principal.Windows": "5.0.0"
        }
      },
      "System.DirectoryServices.Protocols": {
        "type": "Transitive",
        "resolved": "5.0.0",
        "contentHash": "uQvO3kpXBDCoRQecbY8yXiQTVBT5t6ZMCZwBsyGFeCL0KUTlNJDsaIx+hsqCKF+bLglaYyz5nWLVRaxPKVeBBw==",
        "dependencies": {
          "Microsoft.NETCore.Platforms": "5.0.0",
          "System.Security.Principal.Windows": "5.0.0"
        }
      },
      "System.Drawing.Common": {
        "type": "Transitive",
        "resolved": "5.0.0",
        "contentHash": "SztFwAnpfKC8+sEKXAFxCBWhKQaEd97EiOL7oZJZP56zbqnLpmxACWA8aGseaUExciuEAUuR9dY8f7HkTRAdnw==",
        "dependencies": {
          "Microsoft.Win32.SystemEvents": "5.0.0"
        }
      },
      "System.Dynamic.Runtime": {
        "type": "Transitive",
        "resolved": "4.3.0",
        "contentHash": "SNVi1E/vfWUAs/WYKhE9+qlS6KqK0YVhnlT0HQtr8pMIA8YX3lwy3uPMownDwdYISBdmAF/2holEIldVp85Wag==",
        "dependencies": {
          "System.Collections": "4.3.0",
          "System.Diagnostics.Debug": "4.3.0",
          "System.Linq": "4.3.0",
          "System.Linq.Expressions": "4.3.0",
          "System.ObjectModel": "4.3.0",
          "System.Reflection": "4.3.0",
          "System.Reflection.Emit": "4.3.0",
          "System.Reflection.Emit.ILGeneration": "4.3.0",
          "System.Reflection.Primitives": "4.3.0",
          "System.Reflection.TypeExtensions": "4.3.0",
          "System.Resources.ResourceManager": "4.3.0",
          "System.Runtime": "4.3.0",
          "System.Runtime.Extensions": "4.3.0",
          "System.Threading": "4.3.0"
        }
      },
      "System.Formats.Asn1": {
        "type": "Transitive",
        "resolved": "5.0.0",
        "contentHash": "MTvUIktmemNB+El0Fgw9egyqT9AYSIk6DTJeoDSpc3GIHxHCMo8COqkWT1mptX5tZ1SlQ6HJZ0OsSvMth1c12w=="
      },
      "System.Globalization": {
        "type": "Transitive",
        "resolved": "4.3.0",
        "contentHash": "kYdVd2f2PAdFGblzFswE4hkNANJBKRmsfa2X5LG2AcWE1c7/4t0pYae1L8vfZ5xvE2nK/R9JprtToA61OSHWIg==",
        "dependencies": {
          "Microsoft.NETCore.Platforms": "1.1.0",
          "Microsoft.NETCore.Targets": "1.1.0",
          "System.Runtime": "4.3.0"
        }
      },
      "System.Globalization.Calendars": {
        "type": "Transitive",
        "resolved": "4.3.0",
        "contentHash": "GUlBtdOWT4LTV3I+9/PJW+56AnnChTaOqqTLFtdmype/L500M2LIyXgmtd9X2P2VOkmJd5c67H5SaC2QcL1bFA==",
        "dependencies": {
          "Microsoft.NETCore.Platforms": "1.1.0",
          "Microsoft.NETCore.Targets": "1.1.0",
          "System.Globalization": "4.3.0",
          "System.Runtime": "4.3.0"
        }
      },
      "System.Globalization.Extensions": {
        "type": "Transitive",
        "resolved": "4.3.0",
        "contentHash": "FhKmdR6MPG+pxow6wGtNAWdZh7noIOpdD5TwQ3CprzgIE1bBBoim0vbR1+AWsWjQmU7zXHgQo4TWSP6lCeiWcQ==",
        "dependencies": {
          "Microsoft.NETCore.Platforms": "1.1.0",
          "System.Globalization": "4.3.0",
          "System.Resources.ResourceManager": "4.3.0",
          "System.Runtime": "4.3.0",
          "System.Runtime.Extensions": "4.3.0",
          "System.Runtime.InteropServices": "4.3.0"
        }
      },
      "System.IO": {
        "type": "Transitive",
        "resolved": "4.3.0",
        "contentHash": "3qjaHvxQPDpSOYICjUoTsmoq5u6QJAFRUITgeT/4gqkF1bajbSmb1kwSxEA8AHlofqgcKJcM8udgieRNhaJ5Cg==",
        "dependencies": {
          "Microsoft.NETCore.Platforms": "1.1.0",
          "Microsoft.NETCore.Targets": "1.1.0",
          "System.Runtime": "4.3.0",
          "System.Text.Encoding": "4.3.0",
          "System.Threading.Tasks": "4.3.0"
        }
      },
      "System.IO.Abstractions": {
        "type": "Transitive",
        "resolved": "13.2.9",
        "contentHash": "eyucRaO1g5CSKXHgl8Mq35+QohhWuBp1vKjsXh1LE+udAaA3vuIHo5t9LqAd+hxURZWTzXZs1P6d++UxXUmxnQ==",
        "dependencies": {
          "System.IO.FileSystem.AccessControl": "4.7.0"
        }
      },
      "System.IO.Compression": {
        "type": "Transitive",
        "resolved": "4.3.0",
        "contentHash": "YHndyoiV90iu4iKG115ibkhrG+S3jBm8Ap9OwoUAzO5oPDAWcr0SFwQFm0HjM8WkEZWo0zvLTyLmbvTkW1bXgg==",
        "dependencies": {
          "Microsoft.NETCore.Platforms": "1.1.0",
          "System.Buffers": "4.3.0",
          "System.Collections": "4.3.0",
          "System.Diagnostics.Debug": "4.3.0",
          "System.IO": "4.3.0",
          "System.Resources.ResourceManager": "4.3.0",
          "System.Runtime": "4.3.0",
          "System.Runtime.Extensions": "4.3.0",
          "System.Runtime.Handles": "4.3.0",
          "System.Runtime.InteropServices": "4.3.0",
          "System.Text.Encoding": "4.3.0",
          "System.Threading": "4.3.0",
          "System.Threading.Tasks": "4.3.0",
          "runtime.native.System": "4.3.0",
          "runtime.native.System.IO.Compression": "4.3.0"
        }
      },
      "System.IO.FileSystem": {
        "type": "Transitive",
        "resolved": "4.3.0",
        "contentHash": "3wEMARTnuio+ulnvi+hkRNROYwa1kylvYahhcLk4HSoVdl+xxTFVeVlYOfLwrDPImGls0mDqbMhrza8qnWPTdA==",
        "dependencies": {
          "Microsoft.NETCore.Platforms": "1.1.0",
          "Microsoft.NETCore.Targets": "1.1.0",
          "System.IO": "4.3.0",
          "System.IO.FileSystem.Primitives": "4.3.0",
          "System.Runtime": "4.3.0",
          "System.Runtime.Handles": "4.3.0",
          "System.Text.Encoding": "4.3.0",
          "System.Threading.Tasks": "4.3.0"
        }
      },
      "System.IO.FileSystem.AccessControl": {
        "type": "Transitive",
        "resolved": "5.0.0",
        "contentHash": "SxHB3nuNrpptVk+vZ/F+7OHEpoHUIKKMl02bUmYHQr1r+glbZQxs7pRtsf4ENO29TVm2TH3AEeep2fJcy92oYw==",
        "dependencies": {
          "System.Security.AccessControl": "5.0.0",
          "System.Security.Principal.Windows": "5.0.0"
        }
      },
      "System.IO.FileSystem.Primitives": {
        "type": "Transitive",
        "resolved": "4.3.0",
        "contentHash": "6QOb2XFLch7bEc4lIcJH49nJN2HV+OC3fHDgsLVsBVBk3Y4hFAnOBGzJ2lUu7CyDDFo9IBWkSsnbkT6IBwwiMw==",
        "dependencies": {
          "System.Runtime": "4.3.0"
        }
      },
      "System.IO.Packaging": {
        "type": "Transitive",
        "resolved": "5.0.0",
        "contentHash": "ebfUwKsgZF4HTwaRUj67SrJdsM4O62Fxsd6u1bSk3MNgvU8yjyfEK0xQmUFUqOYJi1IcL4HENoccl4SKVPndYw=="
      },
      "System.IO.Pipes": {
        "type": "Transitive",
        "resolved": "4.3.0",
        "contentHash": "wpGJuACA6r8+KRckXoI6ghGTwgPRiICI6T7kgHI/m7S5eMqV/8jH37fzAUhTwIe9RwlH/j1sWwm2Q2zyXwZGHw==",
        "dependencies": {
          "Microsoft.NETCore.Platforms": "1.1.0",
          "System.Buffers": "4.3.0",
          "System.Diagnostics.Debug": "4.3.0",
          "System.IO": "4.3.0",
          "System.IO.FileSystem.Primitives": "4.3.0",
          "System.Net.Primitives": "4.3.0",
          "System.Net.Sockets": "4.3.0",
          "System.Reflection": "4.3.0",
          "System.Resources.ResourceManager": "4.3.0",
          "System.Runtime": "4.3.0",
          "System.Runtime.Extensions": "4.3.0",
          "System.Runtime.Handles": "4.3.0",
          "System.Runtime.InteropServices": "4.3.0",
          "System.Security.Principal": "4.3.0",
          "System.Text.Encoding": "4.3.0",
          "System.Threading": "4.3.0",
          "System.Threading.Overlapped": "4.3.0",
          "System.Threading.Tasks": "4.3.0",
          "runtime.native.System": "4.3.0"
        }
      },
      "System.IO.Pipes.AccessControl": {
        "type": "Transitive",
        "resolved": "5.0.0",
        "contentHash": "P0FIsXSFNL1AXlHO9zpJ9atRUzVyoPZCkcbkYGZfXXMx9xlGA2H3HOGBwIhpKhB+h0eL3hry/z0UcfJZ+yb2kQ==",
        "dependencies": {
          "Microsoft.NETCore.Platforms": "5.0.0",
          "System.Security.AccessControl": "5.0.0",
          "System.Security.Principal.Windows": "5.0.0"
        }
      },
      "System.IO.Ports": {
        "type": "Transitive",
        "resolved": "5.0.0",
        "contentHash": "MZY/0cgRg5bcuvHR4LKHqWnlxWV7GkoTgBaOdwIoWGZKsfSBC1twDz+BzG0o1Rk46WdRhhV30E2qzsBABHwGUA==",
        "dependencies": {
          "Microsoft.Win32.Registry": "5.0.0",
          "runtime.native.System.IO.Ports": "5.0.0"
        }
      },
      "System.Linq": {
        "type": "Transitive",
        "resolved": "4.3.0",
        "contentHash": "5DbqIUpsDp0dFftytzuMmc0oeMdQwjcP/EWxsksIz/w1TcFRkZ3yKKz0PqiYFMmEwPSWw+qNVqD7PJ889JzHbw==",
        "dependencies": {
          "System.Collections": "4.3.0",
          "System.Diagnostics.Debug": "4.3.0",
          "System.Resources.ResourceManager": "4.3.0",
          "System.Runtime": "4.3.0",
          "System.Runtime.Extensions": "4.3.0"
        }
      },
      "System.Linq.Expressions": {
        "type": "Transitive",
        "resolved": "4.3.0",
        "contentHash": "PGKkrd2khG4CnlyJwxwwaWWiSiWFNBGlgXvJpeO0xCXrZ89ODrQ6tjEWS/kOqZ8GwEOUATtKtzp1eRgmYNfclg==",
        "dependencies": {
          "System.Collections": "4.3.0",
          "System.Diagnostics.Debug": "4.3.0",
          "System.Globalization": "4.3.0",
          "System.IO": "4.3.0",
          "System.Linq": "4.3.0",
          "System.ObjectModel": "4.3.0",
          "System.Reflection": "4.3.0",
          "System.Reflection.Emit": "4.3.0",
          "System.Reflection.Emit.ILGeneration": "4.3.0",
          "System.Reflection.Emit.Lightweight": "4.3.0",
          "System.Reflection.Extensions": "4.3.0",
          "System.Reflection.Primitives": "4.3.0",
          "System.Reflection.TypeExtensions": "4.3.0",
          "System.Resources.ResourceManager": "4.3.0",
          "System.Runtime": "4.3.0",
          "System.Runtime.Extensions": "4.3.0",
          "System.Threading": "4.3.0"
        }
      },
      "System.Linq.Parallel": {
        "type": "Transitive",
        "resolved": "4.0.1",
        "contentHash": "J7XCa7n2cFn32uLbtceXfBFhgCk5M++50lylHKNbqTiJkw5y4Tglpi6amuJNPCvj9bLzNSI7rs1fi4joLMNRgg==",
        "dependencies": {
          "System.Collections": "4.0.11",
          "System.Collections.Concurrent": "4.0.12",
          "System.Diagnostics.Debug": "4.0.11",
          "System.Diagnostics.Tracing": "4.1.0",
          "System.Linq": "4.1.0",
          "System.Resources.ResourceManager": "4.0.1",
          "System.Runtime": "4.1.0",
          "System.Runtime.Extensions": "4.1.0",
          "System.Threading": "4.0.11",
          "System.Threading.Tasks": "4.0.11"
        }
      },
      "System.Management": {
        "type": "Transitive",
        "resolved": "5.0.0",
        "contentHash": "MF1CHaRcC+MLFdnDthv4/bKWBZnlnSpkGqa87pKukQefgEdwtb9zFW6zs0GjPp73qtpYYg4q6PEKbzJbxCpKfw==",
        "dependencies": {
          "Microsoft.NETCore.Platforms": "5.0.0",
          "Microsoft.Win32.Registry": "5.0.0",
          "System.CodeDom": "5.0.0"
        }
      },
      "System.Memory": {
        "type": "Transitive",
        "resolved": "4.5.4",
        "contentHash": "1MbJTHS1lZ4bS4FmsJjnuGJOu88ZzTT2rLvrhW7Ygic+pC0NWA+3hgAen0HRdsocuQXCkUTdFn9yHJJhsijDXw=="
      },
      "System.Net.Http": {
        "type": "Transitive",
        "resolved": "4.3.4",
        "contentHash": "aOa2d51SEbmM+H+Csw7yJOuNZoHkrP2XnAurye5HWYgGVVU54YZDvsLUYRv6h18X3sPnjNCANmN7ZhIPiqMcjA==",
        "dependencies": {
          "Microsoft.NETCore.Platforms": "1.1.1",
          "System.Collections": "4.3.0",
          "System.Diagnostics.Debug": "4.3.0",
          "System.Diagnostics.DiagnosticSource": "4.3.0",
          "System.Diagnostics.Tracing": "4.3.0",
          "System.Globalization": "4.3.0",
          "System.Globalization.Extensions": "4.3.0",
          "System.IO": "4.3.0",
          "System.IO.FileSystem": "4.3.0",
          "System.Net.Primitives": "4.3.0",
          "System.Resources.ResourceManager": "4.3.0",
          "System.Runtime": "4.3.0",
          "System.Runtime.Extensions": "4.3.0",
          "System.Runtime.Handles": "4.3.0",
          "System.Runtime.InteropServices": "4.3.0",
          "System.Security.Cryptography.Algorithms": "4.3.0",
          "System.Security.Cryptography.Encoding": "4.3.0",
          "System.Security.Cryptography.OpenSsl": "4.3.0",
          "System.Security.Cryptography.Primitives": "4.3.0",
          "System.Security.Cryptography.X509Certificates": "4.3.0",
          "System.Text.Encoding": "4.3.0",
          "System.Threading": "4.3.0",
          "System.Threading.Tasks": "4.3.0",
          "runtime.native.System": "4.3.0",
          "runtime.native.System.Net.Http": "4.3.0",
          "runtime.native.System.Security.Cryptography.OpenSsl": "4.3.2"
        }
      },
      "System.Net.Primitives": {
        "type": "Transitive",
        "resolved": "4.3.0",
        "contentHash": "qOu+hDwFwoZPbzPvwut2qATe3ygjeQBDQj91xlsaqGFQUI5i4ZnZb8yyQuLGpDGivEPIt8EJkd1BVzVoP31FXA==",
        "dependencies": {
          "Microsoft.NETCore.Platforms": "1.1.0",
          "Microsoft.NETCore.Targets": "1.1.0",
          "System.Runtime": "4.3.0",
          "System.Runtime.Handles": "4.3.0"
        }
      },
      "System.Net.Sockets": {
        "type": "Transitive",
        "resolved": "4.3.0",
        "contentHash": "m6icV6TqQOAdgt5N/9I5KNpjom/5NFtkmGseEH+AK/hny8XrytLH3+b5M8zL/Ycg3fhIocFpUMyl/wpFnVRvdw==",
        "dependencies": {
          "Microsoft.NETCore.Platforms": "1.1.0",
          "Microsoft.NETCore.Targets": "1.1.0",
          "System.IO": "4.3.0",
          "System.Net.Primitives": "4.3.0",
          "System.Runtime": "4.3.0",
          "System.Threading.Tasks": "4.3.0"
        }
      },
      "System.ObjectModel": {
        "type": "Transitive",
        "resolved": "4.3.0",
        "contentHash": "bdX+80eKv9bN6K4N+d77OankKHGn6CH711a6fcOpMQu2Fckp/Ft4L/kW9WznHpyR0NRAvJutzOMHNNlBGvxQzQ==",
        "dependencies": {
          "System.Collections": "4.3.0",
          "System.Diagnostics.Debug": "4.3.0",
          "System.Resources.ResourceManager": "4.3.0",
          "System.Runtime": "4.3.0",
          "System.Threading": "4.3.0"
        }
      },
      "System.Private.ServiceModel": {
        "type": "Transitive",
        "resolved": "4.7.0",
        "contentHash": "BItrYCkoTV3VzVPsrew+uc34fmLb+3ncgspa7vbO3vkfY9JQCea4u34pHE+Bcv1Iy16MgRs3n2jKVRCDg0rPfg==",
        "dependencies": {
          "System.Reflection.DispatchProxy": "4.5.0",
          "System.Security.Cryptography.Xml": "4.5.0",
          "System.Security.Principal.Windows": "4.5.0"
        }
      },
      "System.Reflection": {
        "type": "Transitive",
        "resolved": "4.3.0",
        "contentHash": "KMiAFoW7MfJGa9nDFNcfu+FpEdiHpWgTcS2HdMpDvt9saK3y/G4GwprPyzqjFH9NTaGPQeWNHU+iDlDILj96aQ==",
        "dependencies": {
          "Microsoft.NETCore.Platforms": "1.1.0",
          "Microsoft.NETCore.Targets": "1.1.0",
          "System.IO": "4.3.0",
          "System.Reflection.Primitives": "4.3.0",
          "System.Runtime": "4.3.0"
        }
      },
      "System.Reflection.Context": {
        "type": "Transitive",
        "resolved": "5.0.0",
        "contentHash": "gG1wxxJLcjQaUkd07K2l2MKVoW+e0w8jS8Jye7QLPXrXT7XXMmOcFV/Ek6XyTOy5Z4GVN0WY95BQNp/iHEs5mw=="
      },
      "System.Reflection.DispatchProxy": {
        "type": "Transitive",
        "resolved": "4.5.0",
        "contentHash": "+UW1hq11TNSeb+16rIk8hRQ02o339NFyzMc4ma/FqmxBzM30l1c2IherBB4ld1MNcenS48fz8tbt50OW4rVULA=="
      },
      "System.Reflection.Emit": {
        "type": "Transitive",
        "resolved": "4.7.0",
        "contentHash": "VR4kk8XLKebQ4MZuKuIni/7oh+QGFmZW3qORd1GvBq/8026OpW501SzT/oypwiQl4TvT8ErnReh/NzY9u+C6wQ=="
      },
      "System.Reflection.Emit.ILGeneration": {
        "type": "Transitive",
        "resolved": "4.7.0",
        "contentHash": "AucBYo3DSI0IDxdUjKksBcQJXPHyoPyrCXYURW1WDsLI4M65Ar/goSHjdnHOAY9MiYDNKqDlIgaYm+zL2hA1KA=="
      },
      "System.Reflection.Emit.Lightweight": {
        "type": "Transitive",
        "resolved": "4.7.0",
        "contentHash": "a4OLB4IITxAXJeV74MDx49Oq2+PsF6Sml54XAFv+2RyWwtDBcabzoxiiJRhdhx+gaohLh4hEGCLQyBozXoQPqA=="
      },
      "System.Reflection.Extensions": {
        "type": "Transitive",
        "resolved": "4.3.0",
        "contentHash": "rJkrJD3kBI5B712aRu4DpSIiHRtr6QlfZSQsb0hYHrDCZORXCFjQfoipo2LaMUHoT9i1B7j7MnfaEKWDFmFQNQ==",
        "dependencies": {
          "Microsoft.NETCore.Platforms": "1.1.0",
          "Microsoft.NETCore.Targets": "1.1.0",
          "System.Reflection": "4.3.0",
          "System.Runtime": "4.3.0"
        }
      },
      "System.Reflection.Metadata": {
        "type": "Transitive",
        "resolved": "5.0.0",
        "contentHash": "5NecZgXktdGg34rh1OenY1rFNDCI8xSjFr+Z4OU4cU06AQHUdRnIIEeWENu3Wl4YowbzkymAIMvi3WyK9U53pQ==",
        "dependencies": {
          "System.Collections.Immutable": "5.0.0"
        }
      },
      "System.Reflection.Primitives": {
        "type": "Transitive",
        "resolved": "4.3.0",
        "contentHash": "5RXItQz5As4xN2/YUDxdpsEkMhvw3e6aNveFXUn4Hl/udNTCNhnKp8lT9fnc3MhvGKh1baak5CovpuQUXHAlIA==",
        "dependencies": {
          "Microsoft.NETCore.Platforms": "1.1.0",
          "Microsoft.NETCore.Targets": "1.1.0",
          "System.Runtime": "4.3.0"
        }
      },
      "System.Resources.Extensions": {
        "type": "Transitive",
        "resolved": "4.6.0",
        "contentHash": "6aVCk8oTFZNT3Tx1jjiPi6+aipiJ3qMZYttAREKTRJidP50YvNeOn4PXrqzfA5qC23fLReq2JYp+nJwzj62HGw=="
      },
      "System.Resources.ResourceManager": {
        "type": "Transitive",
        "resolved": "4.3.0",
        "contentHash": "/zrcPkkWdZmI4F92gL/TPumP98AVDu/Wxr3CSJGQQ+XN6wbRZcyfSKVoPo17ilb3iOr0cCRqJInGwNMolqhS8A==",
        "dependencies": {
          "Microsoft.NETCore.Platforms": "1.1.0",
          "Microsoft.NETCore.Targets": "1.1.0",
          "System.Globalization": "4.3.0",
          "System.Reflection": "4.3.0",
          "System.Runtime": "4.3.0"
        }
      },
      "System.Resources.Writer": {
        "type": "Transitive",
        "resolved": "4.0.0",
        "contentHash": "Hz+ZS81dVSNy93YyJhhL3GwzmMhfcQ8FbUooAt9MO4joIe0vPM4gclv0C82ko1tuN/Kw6CvZFLYkgk6n9xvEkg==",
        "dependencies": {
          "System.Collections": "4.0.11",
          "System.IO": "4.1.0",
          "System.Resources.ResourceManager": "4.0.1",
          "System.Runtime": "4.1.0",
          "System.Runtime.Extensions": "4.1.0",
          "System.Text.Encoding": "4.0.11"
        }
      },
      "System.Runtime": {
        "type": "Transitive",
        "resolved": "4.3.0",
        "contentHash": "JufQi0vPQ0xGnAczR13AUFglDyVYt4Kqnz1AZaiKZ5+GICq0/1MH/mO/eAJHt/mHW1zjKBJd7kV26SrxddAhiw==",
        "dependencies": {
          "Microsoft.NETCore.Platforms": "1.1.0",
          "Microsoft.NETCore.Targets": "1.1.0"
        }
      },
      "System.Runtime.Caching": {
        "type": "Transitive",
        "resolved": "5.0.0",
        "contentHash": "30D6MkO8WF9jVGWZIP0hmCN8l9BTY4LCsAzLIe4xFSXzs+AjDotR7DpSmj27pFskDURzUvqYYY0ikModgBTxWw==",
        "dependencies": {
          "System.Configuration.ConfigurationManager": "5.0.0"
        }
      },
      "System.Runtime.CompilerServices.Unsafe": {
        "type": "Transitive",
        "resolved": "5.0.0",
        "contentHash": "ZD9TMpsmYJLrxbbmdvhwt9YEgG5WntEnZ/d1eH8JBX9LBp+Ju8BSBhUGbZMNVHHomWo2KVImJhTDl2hIgw/6MA=="
      },
      "System.Runtime.Extensions": {
        "type": "Transitive",
        "resolved": "4.3.0",
        "contentHash": "guW0uK0fn5fcJJ1tJVXYd7/1h5F+pea1r7FLSOz/f8vPEqbR2ZAknuRDvTQ8PzAilDveOxNjSfr0CHfIQfFk8g==",
        "dependencies": {
          "Microsoft.NETCore.Platforms": "1.1.0",
          "Microsoft.NETCore.Targets": "1.1.0",
          "System.Runtime": "4.3.0"
        }
      },
      "System.Runtime.Handles": {
        "type": "Transitive",
        "resolved": "4.3.0",
        "contentHash": "OKiSUN7DmTWeYb3l51A7EYaeNMnvxwE249YtZz7yooT4gOZhmTjIn48KgSsw2k2lYdLgTKNJw/ZIfSElwDRVgg==",
        "dependencies": {
          "Microsoft.NETCore.Platforms": "1.1.0",
          "Microsoft.NETCore.Targets": "1.1.0",
          "System.Runtime": "4.3.0"
        }
      },
      "System.Runtime.InteropServices": {
        "type": "Transitive",
        "resolved": "4.3.0",
        "contentHash": "uv1ynXqiMK8mp1GM3jDqPCFN66eJ5w5XNomaK2XD+TuCroNTLFGeZ+WCmBMcBDyTFKou3P6cR6J/QsaqDp7fGQ==",
        "dependencies": {
          "Microsoft.NETCore.Platforms": "1.1.0",
          "Microsoft.NETCore.Targets": "1.1.0",
          "System.Reflection": "4.3.0",
          "System.Reflection.Primitives": "4.3.0",
          "System.Runtime": "4.3.0",
          "System.Runtime.Handles": "4.3.0"
        }
      },
      "System.Runtime.InteropServices.RuntimeInformation": {
        "type": "Transitive",
        "resolved": "4.3.0",
        "contentHash": "cbz4YJMqRDR7oLeMRbdYv7mYzc++17lNhScCX0goO2XpGWdvAt60CGN+FHdePUEHCe/Jy9jUlvNAiNdM+7jsOw==",
        "dependencies": {
          "System.Reflection": "4.3.0",
          "System.Reflection.Extensions": "4.3.0",
          "System.Resources.ResourceManager": "4.3.0",
          "System.Runtime": "4.3.0",
          "System.Runtime.InteropServices": "4.3.0",
          "System.Threading": "4.3.0",
          "runtime.native.System": "4.3.0"
        }
      },
      "System.Runtime.Loader": {
        "type": "Transitive",
        "resolved": "4.3.0",
        "contentHash": "DHMaRn8D8YCK2GG2pw+UzNxn/OHVfaWx7OTLBD/hPegHZZgcZh3H6seWegrC4BYwsfuGrywIuT+MQs+rPqRLTQ==",
        "dependencies": {
          "System.IO": "4.3.0",
          "System.Reflection": "4.3.0",
          "System.Runtime": "4.3.0"
        }
      },
      "System.Runtime.Numerics": {
        "type": "Transitive",
        "resolved": "4.3.0",
        "contentHash": "yMH+MfdzHjy17l2KESnPiF2dwq7T+xLnSJar7slyimAkUh/gTrS9/UQOtv7xarskJ2/XDSNvfLGOBQPjL7PaHQ==",
        "dependencies": {
          "System.Globalization": "4.3.0",
          "System.Resources.ResourceManager": "4.3.0",
          "System.Runtime": "4.3.0",
          "System.Runtime.Extensions": "4.3.0"
        }
      },
      "System.Runtime.Serialization.Primitives": {
        "type": "Transitive",
        "resolved": "4.1.1",
        "contentHash": "HZ6Du5QrTG8MNJbf4e4qMO3JRAkIboGT5Fk804uZtg3Gq516S7hAqTm2UZKUHa7/6HUGdVy3AqMQKbns06G/cg==",
        "dependencies": {
          "System.Resources.ResourceManager": "4.0.1",
          "System.Runtime": "4.1.0"
        }
      },
      "System.Security.AccessControl": {
        "type": "Transitive",
        "resolved": "5.0.0",
        "contentHash": "dagJ1mHZO3Ani8GH0PHpPEe/oYO+rVdbQjvjJkBRNQkX4t0r1iaeGn8+/ybkSLEan3/slM0t59SVdHzuHf2jmw==",
        "dependencies": {
          "Microsoft.NETCore.Platforms": "5.0.0",
          "System.Security.Principal.Windows": "5.0.0"
        }
      },
      "System.Security.Cryptography.Algorithms": {
        "type": "Transitive",
        "resolved": "4.3.0",
        "contentHash": "W1kd2Y8mYSCgc3ULTAZ0hOP2dSdG5YauTb1089T0/kRcN2MpSAW1izOFROrJgxSlMn3ArsgHXagigyi+ibhevg==",
        "dependencies": {
          "Microsoft.NETCore.Platforms": "1.1.0",
          "System.Collections": "4.3.0",
          "System.IO": "4.3.0",
          "System.Resources.ResourceManager": "4.3.0",
          "System.Runtime": "4.3.0",
          "System.Runtime.Extensions": "4.3.0",
          "System.Runtime.Handles": "4.3.0",
          "System.Runtime.InteropServices": "4.3.0",
          "System.Runtime.Numerics": "4.3.0",
          "System.Security.Cryptography.Encoding": "4.3.0",
          "System.Security.Cryptography.Primitives": "4.3.0",
          "System.Text.Encoding": "4.3.0",
          "runtime.native.System.Security.Cryptography.Apple": "4.3.0",
          "runtime.native.System.Security.Cryptography.OpenSsl": "4.3.0"
        }
      },
      "System.Security.Cryptography.Cng": {
        "type": "Transitive",
        "resolved": "5.0.0",
        "contentHash": "jIMXsKn94T9JY7PvPq/tMfqa6GAaHpElRDpmG+SuL+D3+sTw2M8VhnibKnN8Tq+4JqbPJ/f+BwtLeDMEnzAvRg==",
        "dependencies": {
          "System.Formats.Asn1": "5.0.0"
        }
      },
      "System.Security.Cryptography.Csp": {
        "type": "Transitive",
        "resolved": "4.3.0",
        "contentHash": "X4s/FCkEUnRGnwR3aSfVIkldBmtURMhmexALNTwpjklzxWU7yjMk7GHLKOZTNkgnWnE0q7+BCf9N2LVRWxewaA==",
        "dependencies": {
          "Microsoft.NETCore.Platforms": "1.1.0",
          "System.IO": "4.3.0",
          "System.Reflection": "4.3.0",
          "System.Resources.ResourceManager": "4.3.0",
          "System.Runtime": "4.3.0",
          "System.Runtime.Extensions": "4.3.0",
          "System.Runtime.Handles": "4.3.0",
          "System.Runtime.InteropServices": "4.3.0",
          "System.Security.Cryptography.Algorithms": "4.3.0",
          "System.Security.Cryptography.Encoding": "4.3.0",
          "System.Security.Cryptography.Primitives": "4.3.0",
          "System.Text.Encoding": "4.3.0",
          "System.Threading": "4.3.0"
        }
      },
      "System.Security.Cryptography.Encoding": {
        "type": "Transitive",
        "resolved": "4.3.0",
        "contentHash": "1DEWjZZly9ae9C79vFwqaO5kaOlI5q+3/55ohmq/7dpDyDfc8lYe7YVxJUZ5MF/NtbkRjwFRo14yM4OEo9EmDw==",
        "dependencies": {
          "Microsoft.NETCore.Platforms": "1.1.0",
          "System.Collections": "4.3.0",
          "System.Collections.Concurrent": "4.3.0",
          "System.Linq": "4.3.0",
          "System.Resources.ResourceManager": "4.3.0",
          "System.Runtime": "4.3.0",
          "System.Runtime.Extensions": "4.3.0",
          "System.Runtime.Handles": "4.3.0",
          "System.Runtime.InteropServices": "4.3.0",
          "System.Security.Cryptography.Primitives": "4.3.0",
          "System.Text.Encoding": "4.3.0",
          "runtime.native.System.Security.Cryptography.OpenSsl": "4.3.0"
        }
      },
      "System.Security.Cryptography.OpenSsl": {
        "type": "Transitive",
        "resolved": "4.3.0",
        "contentHash": "h4CEgOgv5PKVF/HwaHzJRiVboL2THYCou97zpmhjghx5frc7fIvlkY1jL+lnIQyChrJDMNEXS6r7byGif8Cy4w==",
        "dependencies": {
          "System.Collections": "4.3.0",
          "System.IO": "4.3.0",
          "System.Resources.ResourceManager": "4.3.0",
          "System.Runtime": "4.3.0",
          "System.Runtime.Extensions": "4.3.0",
          "System.Runtime.Handles": "4.3.0",
          "System.Runtime.InteropServices": "4.3.0",
          "System.Runtime.Numerics": "4.3.0",
          "System.Security.Cryptography.Algorithms": "4.3.0",
          "System.Security.Cryptography.Encoding": "4.3.0",
          "System.Security.Cryptography.Primitives": "4.3.0",
          "System.Text.Encoding": "4.3.0",
          "runtime.native.System.Security.Cryptography.OpenSsl": "4.3.0"
        }
      },
      "System.Security.Cryptography.Pkcs": {
        "type": "Transitive",
        "resolved": "5.0.0",
        "contentHash": "9TPLGjBCGKmNvG8pjwPeuYy0SMVmGZRwlTZvyPHDbYv/DRkoeumJdfumaaDNQzVGMEmbWtg07zUpSW9q70IlDQ==",
        "dependencies": {
          "System.Formats.Asn1": "5.0.0",
          "System.Security.Cryptography.Cng": "5.0.0"
        }
      },
      "System.Security.Cryptography.Primitives": {
        "type": "Transitive",
        "resolved": "4.3.0",
        "contentHash": "7bDIyVFNL/xKeFHjhobUAQqSpJq9YTOpbEs6mR233Et01STBMXNAc/V+BM6dwYGc95gVh/Zf+iVXWzj3mE8DWg==",
        "dependencies": {
          "System.Diagnostics.Debug": "4.3.0",
          "System.Globalization": "4.3.0",
          "System.IO": "4.3.0",
          "System.Resources.ResourceManager": "4.3.0",
          "System.Runtime": "4.3.0",
          "System.Threading": "4.3.0",
          "System.Threading.Tasks": "4.3.0"
        }
      },
      "System.Security.Cryptography.ProtectedData": {
        "type": "Transitive",
        "resolved": "5.0.0",
        "contentHash": "HGxMSAFAPLNoxBvSfW08vHde0F9uh7BjASwu6JF9JnXuEPhCY3YUqURn0+bQV/4UWeaqymmrHWV+Aw9riQCtCA=="
      },
      "System.Security.Cryptography.X509Certificates": {
        "type": "Transitive",
        "resolved": "4.3.0",
        "contentHash": "t2Tmu6Y2NtJ2um0RtcuhP7ZdNNxXEgUm2JeoA/0NvlMjAhKCnM1NX07TDl3244mVp3QU6LPEhT3HTtH1uF7IYw==",
        "dependencies": {
          "Microsoft.NETCore.Platforms": "1.1.0",
          "System.Collections": "4.3.0",
          "System.Diagnostics.Debug": "4.3.0",
          "System.Globalization": "4.3.0",
          "System.Globalization.Calendars": "4.3.0",
          "System.IO": "4.3.0",
          "System.IO.FileSystem": "4.3.0",
          "System.IO.FileSystem.Primitives": "4.3.0",
          "System.Resources.ResourceManager": "4.3.0",
          "System.Runtime": "4.3.0",
          "System.Runtime.Extensions": "4.3.0",
          "System.Runtime.Handles": "4.3.0",
          "System.Runtime.InteropServices": "4.3.0",
          "System.Runtime.Numerics": "4.3.0",
          "System.Security.Cryptography.Algorithms": "4.3.0",
          "System.Security.Cryptography.Cng": "4.3.0",
          "System.Security.Cryptography.Csp": "4.3.0",
          "System.Security.Cryptography.Encoding": "4.3.0",
          "System.Security.Cryptography.OpenSsl": "4.3.0",
          "System.Security.Cryptography.Primitives": "4.3.0",
          "System.Text.Encoding": "4.3.0",
          "System.Threading": "4.3.0",
          "runtime.native.System": "4.3.0",
          "runtime.native.System.Net.Http": "4.3.0",
          "runtime.native.System.Security.Cryptography.OpenSsl": "4.3.0"
        }
      },
      "System.Security.Cryptography.Xml": {
        "type": "Transitive",
        "resolved": "5.0.0",
        "contentHash": "MYmkHtCW+paFmPGFDktnLdOeH3zUrNchbZNki87E1ejNSMm9enSRbJokmvFrsWUrDE4bRE1lVeAle01+t6SGhA==",
        "dependencies": {
          "System.Security.Cryptography.Pkcs": "5.0.0",
          "System.Security.Permissions": "5.0.0"
        }
      },
      "System.Security.Permissions": {
        "type": "Transitive",
        "resolved": "5.0.0",
        "contentHash": "uE8juAhEkp7KDBCdjDIE3H9R1HJuEHqeqX8nLX9gmYKWwsqk3T5qZlPx8qle5DPKimC/Fy3AFTdV7HamgCh9qQ==",
        "dependencies": {
          "System.Security.AccessControl": "5.0.0",
          "System.Windows.Extensions": "5.0.0"
        }
      },
      "System.Security.Principal": {
        "type": "Transitive",
        "resolved": "4.3.0",
        "contentHash": "I1tkfQlAoMM2URscUtpcRo/hX0jinXx6a/KUtEQoz3owaYwl3qwsO8cbzYVVnjxrzxjHo3nJC+62uolgeGIS9A==",
        "dependencies": {
          "System.Runtime": "4.3.0"
        }
      },
      "System.Security.Principal.Windows": {
        "type": "Transitive",
        "resolved": "5.0.0",
        "contentHash": "t0MGLukB5WAVU9bO3MGzvlGnyJPgUlcwerXn1kzBRjwLKixT96XV0Uza41W49gVd8zEMFu9vQEFlv0IOrytICA=="
      },
      "System.ServiceModel.Duplex": {
        "type": "Transitive",
        "resolved": "4.7.0",
        "contentHash": "7GBKQc2QWRxnEVQ49zMKq3z3RFKaHhhWjfMWhp+DP+dgfp0X4Szln/eL+UQumOKvv+sTU5bhOXjnJg5045liCA==",
        "dependencies": {
          "System.Private.ServiceModel": "4.7.0",
          "System.ServiceModel.Primitives": "4.7.0"
        }
      },
      "System.ServiceModel.Http": {
        "type": "Transitive",
        "resolved": "4.7.0",
        "contentHash": "+BB61ycl1cSlRbJDpABoqMa7bRE4boJfK1CfWfbNzTGeADFVmDkhylpfmC1bKloxtf95p2owj8/n7kilgRBAow==",
        "dependencies": {
          "System.Private.ServiceModel": "4.7.0",
          "System.ServiceModel.Primitives": "4.7.0"
        }
      },
      "System.ServiceModel.NetTcp": {
        "type": "Transitive",
        "resolved": "4.7.0",
        "contentHash": "snQgAc7kn4721eaus8nZ52eRu1QrdEnWGbru6I263hPWcISStntwHwSrT57Iwp1Z58b3Lz0J/hbjJhGP0yExOA==",
        "dependencies": {
          "System.Private.ServiceModel": "4.7.0",
          "System.ServiceModel.Primitives": "4.7.0"
        }
      },
      "System.ServiceModel.Primitives": {
        "type": "Transitive",
        "resolved": "4.7.0",
        "contentHash": "YUXIMO4kL1v6dUVptJGixAx/8Ai5trQzVn3gbk0mpwxh77kGAs+MyBRoHN/5ZoxtwNn4E1dq3N4rJCAgAUaiJA==",
        "dependencies": {
          "System.Private.ServiceModel": "4.7.0"
        }
      },
      "System.ServiceModel.Security": {
        "type": "Transitive",
        "resolved": "4.7.0",
        "contentHash": "LjYrQRrP1rw+s/wieB+QIv3p6/oG2ucTfVpg5iWmX8/7+nfUxcqmy9l8rsbtYE8X8BEQnSq42OhWap/Dlhlh9Q==",
        "dependencies": {
          "System.Private.ServiceModel": "4.7.0",
          "System.ServiceModel.Primitives": "4.7.0"
        }
      },
      "System.ServiceModel.Syndication": {
        "type": "Transitive",
        "resolved": "5.0.0",
        "contentHash": "xjwRFydlevI/DMLlBcDRbOmofJTZNoJ0FCkEPdMw9i+85lDbl8Pw001LJKQbRSeHSVJCEuPfAvEuC1TAumxcmw=="
      },
      "System.ServiceProcess.ServiceController": {
        "type": "Transitive",
        "resolved": "5.0.0",
        "contentHash": "p2yX167GW1pr2DCR6cW+cBKrvhli4thckXk108faFaTPHnoudb0AYPcIPq3nmrwn7IQj9FEmjpyJlXzcOmIjjw==",
        "dependencies": {
          "System.Diagnostics.EventLog": "5.0.0"
        }
      },
      "System.Text.Encoding": {
        "type": "Transitive",
        "resolved": "4.3.0",
        "contentHash": "BiIg+KWaSDOITze6jGQynxg64naAPtqGHBwDrLaCtixsa5bKiR8dpPOHA7ge3C0JJQizJE+sfkz1wV+BAKAYZw==",
        "dependencies": {
          "Microsoft.NETCore.Platforms": "1.1.0",
          "Microsoft.NETCore.Targets": "1.1.0",
          "System.Runtime": "4.3.0"
        }
      },
      "System.Text.Encoding.CodePages": {
        "type": "Transitive",
        "resolved": "5.0.0",
        "contentHash": "NyscU59xX6Uo91qvhOs2Ccho3AR2TnZPomo1Z0K6YpyztBPM/A5VbkzOO19sy3A3i1TtEnTxA7bCe3Us+r5MWg==",
        "dependencies": {
          "Microsoft.NETCore.Platforms": "5.0.0",
          "System.Runtime.CompilerServices.Unsafe": "5.0.0"
        }
      },
      "System.Text.Encoding.Extensions": {
        "type": "Transitive",
        "resolved": "4.3.0",
        "contentHash": "YVMK0Bt/A43RmwizJoZ22ei2nmrhobgeiYwFzC4YAN+nue8RF6djXDMog0UCn+brerQoYVyaS+ghy9P/MUVcmw==",
        "dependencies": {
          "Microsoft.NETCore.Platforms": "1.1.0",
          "Microsoft.NETCore.Targets": "1.1.0",
          "System.Runtime": "4.3.0",
          "System.Text.Encoding": "4.3.0"
        }
      },
      "System.Text.Json": {
        "type": "Transitive",
        "resolved": "5.0.0",
        "contentHash": "+luxMQNZ2WqeffBU7Ml6njIvxc8169NW2oU+ygNudXQGZiarjE7DOtN7bILiQjTZjkmwwRZGTtLzmdrSI/Ustw=="
      },
      "System.Text.RegularExpressions": {
        "type": "Transitive",
        "resolved": "4.3.0",
        "contentHash": "RpT2DA+L660cBt1FssIE9CAGpLFdFPuheB7pLpKpn6ZXNby7jDERe8Ua/Ne2xGiwLVG2JOqziiaVCGDon5sKFA==",
        "dependencies": {
          "System.Runtime": "4.3.0"
        }
      },
      "System.Threading": {
        "type": "Transitive",
        "resolved": "4.3.0",
        "contentHash": "VkUS0kOBcUf3Wwm0TSbrevDDZ6BlM+b/HRiapRFWjM5O0NS0LviG0glKmFK+hhPDd1XFeSdU1GmlLhb2CoVpIw==",
        "dependencies": {
          "System.Runtime": "4.3.0",
          "System.Threading.Tasks": "4.3.0"
        }
      },
      "System.Threading.AccessControl": {
        "type": "Transitive",
        "resolved": "5.0.0",
        "contentHash": "WJ9w9m4iHJVq0VoH7hZvYAccbRq95itYRhAAXd6M4kVCzLmT6NqTwmSXKwp3oQilWHhYTXgqaIXxBfg8YaqtmA==",
        "dependencies": {
          "System.Security.AccessControl": "5.0.0",
          "System.Security.Principal.Windows": "5.0.0"
        }
      },
      "System.Threading.Overlapped": {
        "type": "Transitive",
        "resolved": "4.3.0",
        "contentHash": "m3HQ2dPiX/DSTpf+yJt8B0c+SRvzfqAJKx+QDWi+VLhz8svLT23MVjEOHPF/KiSLeArKU/iHescrbLd3yVgyNg==",
        "dependencies": {
          "Microsoft.NETCore.Platforms": "1.1.0",
          "System.Resources.ResourceManager": "4.3.0",
          "System.Runtime": "4.3.0",
          "System.Runtime.Handles": "4.3.0"
        }
      },
      "System.Threading.Tasks": {
        "type": "Transitive",
        "resolved": "4.3.0",
        "contentHash": "LbSxKEdOUhVe8BezB/9uOGGppt+nZf6e1VFyw6v3DN6lqitm0OSn2uXMOdtP0M3W4iMcqcivm2J6UgqiwwnXiA==",
        "dependencies": {
          "Microsoft.NETCore.Platforms": "1.1.0",
          "Microsoft.NETCore.Targets": "1.1.0",
          "System.Runtime": "4.3.0"
        }
      },
      "System.Threading.Tasks.Dataflow": {
        "type": "Transitive",
        "resolved": "4.9.0",
        "contentHash": "dTS+3D/GtG2/Pvc3E5YzVvAa7aQJgLDlZDIzukMOJjYudVOQOUXEU68y6Zi3Nn/jqIeB5kOCwrGbQFAKHVzXEQ=="
      },
      "System.Threading.Tasks.Extensions": {
        "type": "Transitive",
        "resolved": "4.5.4",
        "contentHash": "zteT+G8xuGu6mS+mzDzYXbzS7rd3K6Fjb9RiZlYlJPam2/hU7JCBZBVEcywNuR+oZ1ncTvc/cq0faRr3P01OVg=="
      },
      "System.Threading.Thread": {
        "type": "Transitive",
        "resolved": "4.3.0",
        "contentHash": "OHmbT+Zz065NKII/ZHcH9XO1dEuLGI1L2k7uYss+9C1jLxTC9kTZZuzUOyXHayRk+dft9CiDf3I/QZ0t8JKyBQ==",
        "dependencies": {
          "System.Runtime": "4.3.0"
        }
      },
      "System.Threading.Timer": {
        "type": "Transitive",
        "resolved": "4.0.1",
        "contentHash": "saGfUV8uqVW6LeURiqxcGhZ24PzuRNaUBtbhVeuUAvky1naH395A/1nY0P2bWvrw/BreRtIB/EzTDkGBpqCwEw==",
        "dependencies": {
          "Microsoft.NETCore.Platforms": "1.0.1",
          "Microsoft.NETCore.Targets": "1.0.1",
          "System.Runtime": "4.1.0"
        }
      },
      "System.Windows.Extensions": {
        "type": "Transitive",
        "resolved": "5.0.0",
        "contentHash": "c1ho9WU9ZxMZawML+ssPKZfdnrg/OjR3pe0m9v8230z3acqphwvPJqzAkH54xRYm5ntZHGG1EPP3sux9H3qSPg==",
        "dependencies": {
          "System.Drawing.Common": "5.0.0"
        }
      },
      "System.Xml.ReaderWriter": {
        "type": "Transitive",
        "resolved": "4.3.0",
        "contentHash": "GrprA+Z0RUXaR4N7/eW71j1rgMnEnEVlgii49GZyAjTH7uliMnrOU3HNFBr6fEDBCJCIdlVNq9hHbaDR621XBA==",
        "dependencies": {
          "System.Collections": "4.3.0",
          "System.Diagnostics.Debug": "4.3.0",
          "System.Globalization": "4.3.0",
          "System.IO": "4.3.0",
          "System.IO.FileSystem": "4.3.0",
          "System.IO.FileSystem.Primitives": "4.3.0",
          "System.Resources.ResourceManager": "4.3.0",
          "System.Runtime": "4.3.0",
          "System.Runtime.Extensions": "4.3.0",
          "System.Runtime.InteropServices": "4.3.0",
          "System.Text.Encoding": "4.3.0",
          "System.Text.Encoding.Extensions": "4.3.0",
          "System.Text.RegularExpressions": "4.3.0",
          "System.Threading.Tasks": "4.3.0",
          "System.Threading.Tasks.Extensions": "4.3.0"
        }
      },
      "System.Xml.XmlDocument": {
        "type": "Transitive",
        "resolved": "4.3.0",
        "contentHash": "lJ8AxvkX7GQxpC6GFCeBj8ThYVyQczx2+f/cWHJU8tjS7YfI6Cv6bon70jVEgs2CiFbmmM8b9j1oZVx0dSI2Ww==",
        "dependencies": {
          "System.Collections": "4.3.0",
          "System.Diagnostics.Debug": "4.3.0",
          "System.Globalization": "4.3.0",
          "System.IO": "4.3.0",
          "System.Resources.ResourceManager": "4.3.0",
          "System.Runtime": "4.3.0",
          "System.Runtime.Extensions": "4.3.0",
          "System.Text.Encoding": "4.3.0",
          "System.Threading": "4.3.0",
          "System.Xml.ReaderWriter": "4.3.0"
        }
      },
      "Validation": {
        "type": "Transitive",
        "resolved": "2.4.18",
        "contentHash": "NfvWJ1QeuZ1FQCkqgXTu1cOkRkbNCfxs4Tat+abXLwom6OXbULVhRGp34BTvVB4XPxj6VIAl7KfLfStXMt/Ehw=="
      },
      "xunit.abstractions": {
        "type": "Transitive",
        "resolved": "2.0.3",
        "contentHash": "pot1I4YOxlWjIb5jmwvvQNbTrZ3lJQ+jUGkGjWE3hEFM0l5gOnBWS+H3qsex68s5cO52g+44vpGzhAt+42vwKg=="
      },
      "xunit.analyzers": {
        "type": "Transitive",
        "resolved": "0.10.0",
        "contentHash": "4/IDFCJfIeg6bix9apmUtIMwvOsiwqdEexeO/R2D4GReIGPLIRODTpId/l4LRSrAJk9lEO3Zx1H0Zx6uohJDNg=="
      },
      "xunit.assert": {
        "type": "Transitive",
        "resolved": "2.4.1",
        "contentHash": "O/Oe0BS5RmSsM+LQOb041TzuPo5MdH2Rov+qXGS37X+KFG1Hxz7kopYklM5+1Y+tRGeXrOx5+Xne1RuqLFQoyQ==",
        "dependencies": {
          "NETStandard.Library": "1.6.1"
        }
      },
      "xunit.core": {
        "type": "Transitive",
        "resolved": "2.4.1",
        "contentHash": "Zsj5OMU6JasNGERXZy8s72+pcheG6Q15atS5XpZXqAtULuyQiQ6XNnUsp1gyfC6WgqScqMvySiEHmHcOG6Eg0Q==",
        "dependencies": {
          "xunit.extensibility.core": "[2.4.1]",
          "xunit.extensibility.execution": "[2.4.1]"
        }
      },
      "xunit.extensibility.core": {
        "type": "Transitive",
        "resolved": "2.4.1",
        "contentHash": "yKZKm/8QNZnBnGZFD9SewkllHBiK0DThybQD/G4PiAmQjKtEZyHi6ET70QPU9KtSMJGRYS6Syk7EyR2EVDU4Kg==",
        "dependencies": {
          "NETStandard.Library": "1.6.1",
          "xunit.abstractions": "2.0.3"
        }
      },
      "xunit.extensibility.execution": {
        "type": "Transitive",
        "resolved": "2.4.1",
        "contentHash": "7e/1jqBpcb7frLkB6XDrHCGXAbKN4Rtdb88epYxCSRQuZDRW8UtTfdTEVpdTl8s4T56e07hOBVd4G0OdCxIY2A==",
        "dependencies": {
          "NETStandard.Library": "1.6.1",
          "xunit.extensibility.core": "[2.4.1]"
        }
      },
      "stryker": {
        "type": "Project",
        "dependencies": {
<<<<<<< HEAD
          "Crayon": "1.2.48",
          "DotNet.Glob": "3.1.0",
          "FSharp.Compiler.Service": "38.0.0",
=======
          "Buildalyzer": "3.2.0",
          "Crayon": "1.2.48",
          "DotNet.Glob": "3.1.2",
>>>>>>> 64a1fb64
          "LibGit2Sharp": "0.26.2",
          "MSBuild.StructuredLogger": "2.1.133",
          "Microsoft.Build": "16.5.0",
          "Microsoft.CodeAnalysis.CSharp": "3.8.0",
          "Microsoft.Extensions.Configuration": "5.0.0",
          "Microsoft.Extensions.Configuration.Json": "5.0.0",
          "Microsoft.Extensions.DependencyModel": "2.1.0",
          "Microsoft.Extensions.Logging": "2.1.1",
          "Microsoft.Extensions.Logging.Abstractions": "2.1.1",
          "Microsoft.TestPlatform": "16.8.3",
          "Microsoft.TestPlatform.ObjectModel": "16.8.0",
          "Microsoft.TestPlatform.Portable": "16.8.3",
          "Microsoft.TestPlatform.TranslationLayer": "16.8.3",
          "Microsoft.Web.LibraryManager.Build": "2.1.113",
          "Mono.Cecil": "0.11.3",
          "MsBuildPipeLogger.Logger": "1.1.3",
          "MsBuildPipeLogger.Server": "1.1.3",
          "Newtonsoft.Json": "12.0.3",
          "Serilog": "2.10.0",
          "Serilog.Extensions.Logging": "3.0.1",
          "Serilog.Extensions.Logging.File": "2.0.0",
          "Serilog.Sinks.Console": "3.1.1",
<<<<<<< HEAD
          "Stryker.DataCollector": "0.16.1",
          "Stryker.RegexMutators": "1.0.0",
          "System.IO.Abstractions": "13.2.5",
          "System.Reflection.TypeExtensions": "4.6.0"
=======
          "Stryker.DataCollector": "0.20.0",
          "Stryker.RegexMutators": "0.20.0",
          "System.IO.Abstractions": "13.2.9"
>>>>>>> 64a1fb64
        }
      },
      "stryker.datacollector": {
        "type": "Project",
        "dependencies": {
          "Microsoft.TestPlatform.ObjectModel": "16.8.0"
        }
      },
      "stryker.regexmutators": {
        "type": "Project",
        "dependencies": {
          "RegexParser": "0.5.1"
        }
      }
    }
  }
}<|MERGE_RESOLUTION|>--- conflicted
+++ resolved
@@ -169,8 +169,6 @@
           "xunit.extensibility.execution": "2.4.0"
         }
       },
-<<<<<<< HEAD
-=======
       "Buildalyzer": {
         "type": "Transitive",
         "resolved": "3.2.0",
@@ -197,7 +195,6 @@
           "NETStandard.Library": "1.6.1"
         }
       },
->>>>>>> 64a1fb64
       "Castle.Core": {
         "type": "Transitive",
         "resolved": "4.4.0",
@@ -2132,15 +2129,10 @@
       "stryker": {
         "type": "Project",
         "dependencies": {
-<<<<<<< HEAD
-          "Crayon": "1.2.48",
-          "DotNet.Glob": "3.1.0",
-          "FSharp.Compiler.Service": "38.0.0",
-=======
           "Buildalyzer": "3.2.0",
           "Crayon": "1.2.48",
+          "FSharp.Compiler.Service": "38.0.0",
           "DotNet.Glob": "3.1.2",
->>>>>>> 64a1fb64
           "LibGit2Sharp": "0.26.2",
           "MSBuild.StructuredLogger": "2.1.133",
           "Microsoft.Build": "16.5.0",
@@ -2163,16 +2155,9 @@
           "Serilog.Extensions.Logging": "3.0.1",
           "Serilog.Extensions.Logging.File": "2.0.0",
           "Serilog.Sinks.Console": "3.1.1",
-<<<<<<< HEAD
-          "Stryker.DataCollector": "0.16.1",
-          "Stryker.RegexMutators": "1.0.0",
-          "System.IO.Abstractions": "13.2.5",
-          "System.Reflection.TypeExtensions": "4.6.0"
-=======
           "Stryker.DataCollector": "0.20.0",
           "Stryker.RegexMutators": "0.20.0",
           "System.IO.Abstractions": "13.2.9"
->>>>>>> 64a1fb64
         }
       },
       "stryker.datacollector": {
