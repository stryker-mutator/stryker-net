--- conflicted
+++ resolved
@@ -1565,33 +1565,6 @@
       "stryker": {
         "type": "Project",
         "dependencies": {
-<<<<<<< HEAD
-          "Buildalyzer": "[5.0.0, )",
-          "DotNet.Glob": "[3.1.3, )",
-          "FSharp.Compiler.Service": "[41.0.7, )",
-          "Grynwald.MarkdownGenerator": "[3.0.106, )",
-          "LibGit2Sharp": "[0.27.2, )",
-          "Microsoft.CodeAnalysis.CSharp": "[4.5.0, )",
-          "Microsoft.Extensions.Logging": "[7.0.0, )",
-          "Microsoft.TestPlatform": "[17.5.0, )",
-          "Microsoft.TestPlatform.ObjectModel": "[17.5.0, )",
-          "Microsoft.TestPlatform.Portable": "[17.5.0, )",
-          "Microsoft.TestPlatform.TranslationLayer": "[17.5.0, )",
-          "Microsoft.Web.LibraryManager.Build": "[2.1.175, )",
-          "Mono.Cecil": "[0.11.4, )",
-          "NuGet.Frameworks": "[6.5.0, )",
-          "ResXResourceReader.NetStandard": "[1.1.0, )",
-          "Serilog": "[2.12.0, )",
-          "Serilog.Extensions.Logging": "[3.1.0, )",
-          "Serilog.Extensions.Logging.File": "[3.0.0, )",
-          "Serilog.Sinks.Console": "[4.1.0, )",
-          "ShellProgressBar": "[5.2.0, )",
-          "Spectre.Console": "[0.46.0, )",
-          "Spectre.Console.Analyzer": "[0.46.0, )",
-          "Stryker.DataCollector": "[1.0.0, )",
-          "Stryker.RegexMutators": "[1.0.0, )",
-          "TestableIO.System.IO.Abstractions.Wrappers": "[19.2.11, )"
-=======
           "Buildalyzer": "5.0.0",
           "DotNet.Glob": "3.1.3",
           "FSharp.Compiler.Service": "41.0.7",
@@ -1599,10 +1572,10 @@
           "LibGit2Sharp": "0.27.2",
           "Microsoft.CodeAnalysis.CSharp": "4.5.0",
           "Microsoft.Extensions.Logging": "7.0.0",
-          "Microsoft.TestPlatform": "17.2.0",
-          "Microsoft.TestPlatform.ObjectModel": "17.2.0",
-          "Microsoft.TestPlatform.Portable": "17.2.0",
-          "Microsoft.TestPlatform.TranslationLayer": "17.2.0",
+          "Microsoft.TestPlatform": "[17.5.0, )",
+          "Microsoft.TestPlatform.ObjectModel": "[17.5.0, )",
+          "Microsoft.TestPlatform.Portable": "[17.5.0, )",
+          "Microsoft.TestPlatform.TranslationLayer": "[17.5.0, )",
           "Microsoft.Web.LibraryManager.Build": "2.1.175",
           "Mono.Cecil": "0.11.4",
           "NuGet.Frameworks": "6.5.0",
@@ -1614,21 +1587,16 @@
           "ShellProgressBar": "5.2.0",
           "Spectre.Console": "0.46.0",
           "Spectre.Console.Analyzer": "0.46.0",
-          "Stryker.DataCollector": "1.0.0",
-          "Stryker.RegexMutators": "1.0.0",
+          "Stryker.DataCollector": "[3.7.1, )",
+          "Stryker.RegexMutators": "[3.7.1, )",
           "TestableIO.System.IO.Abstractions.Wrappers": "19.2.11"
->>>>>>> 98f4e97b
         }
       },
       "stryker.datacollector": {
         "type": "Project",
         "dependencies": {
-<<<<<<< HEAD
           "Microsoft.TestPlatform.ObjectModel": "[17.5.0, )",
           "Microsoft.TestPlatform.Portable": "[17.5.0, )"
-=======
-          "Microsoft.TestPlatform.ObjectModel": "17.2.0"
->>>>>>> 98f4e97b
         }
       },
       "stryker.regexmutators": {
