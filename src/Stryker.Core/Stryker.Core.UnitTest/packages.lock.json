--- conflicted
+++ resolved
@@ -10,12 +10,12 @@
       },
       "Microsoft.NET.Test.Sdk": {
         "type": "Direct",
-        "requested": "[16.4.0, )",
-        "resolved": "16.4.0",
-        "contentHash": "gjjqS3rCzg4DrSQq4YwJwUUvc49HtXpXrZkW9fu5VG+K4X+Ztn4+UzolyML7wPnl/EAIufk4hu628bJB4WtpFg==",
-        "dependencies": {
-          "Microsoft.CodeCoverage": "16.4.0",
-          "Microsoft.TestPlatform.TestHost": "16.4.0"
+        "requested": "[16.3.0, )",
+        "resolved": "16.3.0",
+        "contentHash": "Drk/adJoZYuMx3MuhcpEqfXDrAOwv56tjq9SlqeO20+oTlNfGEebw2dmMRTl17EwlUYctdmZv5VzTZVncU1aVw==",
+        "dependencies": {
+          "Microsoft.CodeCoverage": "16.3.0",
+          "Microsoft.TestPlatform.TestHost": "16.3.0"
         }
       },
       "Microsoft.NETCore.App": {
@@ -450,35 +450,35 @@
       },
       "Microsoft.TestPlatform": {
         "type": "Transitive",
-        "resolved": "16.4.0",
-        "contentHash": "hmrMMNZ8DftKOUmTdGxWq4G68ons/0o040Ur7fbk/4xutsm3BtRYtMiftRvLXCaKVzZZ8OwRd8689//sWuYlDg=="
+        "resolved": "16.3.0",
+        "contentHash": "1YDiy17mD8S/c/IqFX4hVLK8+KyqbWDTR3rVBciFC/QJCG7gBsYb3byGUDdTBSpKdBvUwGlt+lTK8Se++M65vQ=="
       },
       "Microsoft.TestPlatform.ObjectModel": {
         "type": "Transitive",
-        "resolved": "16.4.0",
-        "contentHash": "4geKywSUJHHrfBTr1wJXUVWP0Vx1X03oFQAdZdGa8jK8p5MSwsJ4Vd0/mqN0dB2YXaIXIhDT94ti5WQ1KZ4jdw==",
+        "resolved": "16.3.0",
+        "contentHash": "F4ZZ1c6J6VqeFhfPPBZNk+jr7VU5qYgxoClWK+VOJMRwGYc5edYY5q9CGtNgT93VcVGQ/ie6Gn8J9HDoST1fAg==",
         "dependencies": {
           "NuGet.Frameworks": "5.0.0"
         }
       },
       "Microsoft.TestPlatform.Portable": {
         "type": "Transitive",
-        "resolved": "16.4.0",
-        "contentHash": "uEXye88w8Go8xVa1LpDWK7+k0KFxuYjqE9m0XOGnIQcTHPVNvqmyh9Ry8DZxd0hqjj1zppJJe8kF9bqvH9AVTw=="
+        "resolved": "16.3.0",
+        "contentHash": "qAei4/DXfibz2W9WhBOhlrneJZW5JJYR3T6D3gAyvexViY6uEY13kwtAd4gA803MbjlsdMMoJskganuOdTSDrQ=="
       },
       "Microsoft.TestPlatform.TestHost": {
         "type": "Transitive",
-        "resolved": "16.4.0",
-        "contentHash": "tMlz3uc7VUZSYYslyVOVXH40KexTptZMAi8gIE+5w+SIt8I0qLPObpqX6QVLWszPr7sxX4WAKTiFgqgBB1MxjA==",
-        "dependencies": {
-          "Microsoft.TestPlatform.ObjectModel": "16.4.0",
+        "resolved": "16.3.0",
+        "contentHash": "N44oK5yrJw70tJh/f5XrDT9ibywsz/t9hm9f59DojtfJphYG55oXf/2ht9h0iNMyzpuh7lFAWPdRcZ9v0Oj82w==",
+        "dependencies": {
+          "Microsoft.TestPlatform.ObjectModel": "16.3.0",
           "Newtonsoft.Json": "9.0.1"
         }
       },
       "Microsoft.TestPlatform.TranslationLayer": {
         "type": "Transitive",
-        "resolved": "16.4.0",
-        "contentHash": "9VbtV9iVBw97xs7fCUh6rrmh43LWm0ZvYlZ461LAvLhcTNDQrW2nbr4JCdf4qnqEMqJ5MmjjgWktY0O3cXA80g==",
+        "resolved": "16.3.0",
+        "contentHash": "H5XAo+MkgyRm38jjXLSTvORV6viDnyEcuO8BJNppq/wxR1oXRqxSFx2i+S5wMNSZTsztU3v4nBwR/2mnGwvOdQ==",
         "dependencies": {
           "NETStandard.Library": "2.0.0"
         }
@@ -1720,17 +1720,6 @@
         "dependencies": {
           "Buildalyzer": "2.5.0",
           "DotNet.Glob": "3.0.5",
-<<<<<<< HEAD
-          "LibGit2Sharp": "0.26.1",
-          "Microsoft.CodeAnalysis.CSharp": "3.3.1",
-          "Microsoft.Extensions.Configuration": "3.0.1",
-          "Microsoft.Extensions.Configuration.Json": "3.0.1",
-          "Microsoft.Extensions.Logging": "3.0.1",
-          "Microsoft.TestPlatform": "16.4.0",
-          "Microsoft.TestPlatform.ObjectModel": "16.4.0",
-          "Microsoft.TestPlatform.Portable": "16.4.0",
-          "Microsoft.TestPlatform.TranslationLayer": "16.4.0",
-=======
           "LibGit2Sharp": "0.26.2",
           "Microsoft.CodeAnalysis.CSharp": "3.4.0",
           "Microsoft.Extensions.Configuration": "3.1.1",
@@ -1740,7 +1729,6 @@
           "Microsoft.TestPlatform.ObjectModel": "16.3.0",
           "Microsoft.TestPlatform.Portable": "16.3.0",
           "Microsoft.TestPlatform.TranslationLayer": "16.3.0",
->>>>>>> f2f219db
           "Microsoft.Web.LibraryManager.Build": "2.0.96",
           "Mono.Cecil": "0.11.1",
           "Newtonsoft.Json": "12.0.3",
@@ -1755,7 +1743,7 @@
       "stryker.datacollector": {
         "type": "Project",
         "dependencies": {
-          "Microsoft.TestPlatform.ObjectModel": "16.4.0"
+          "Microsoft.TestPlatform.ObjectModel": "16.3.0"
         }
       }
     }
