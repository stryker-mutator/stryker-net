--- conflicted
+++ resolved
@@ -41,19 +41,11 @@
       },
       "System.IO.Abstractions.TestingHelpers": {
         "type": "Direct",
-<<<<<<< HEAD
-        "requested": "[11.0.4, )",
-        "resolved": "11.0.4",
-        "contentHash": "xvQAfonkPaLuMIEbVUPxAQLVlQMORGb4rkANiJxFp7ai7VnXqBT3AF7hS8Cdm6+LNLJ+GMZ62Gm41eJKlVZE+g==",
-        "dependencies": {
-          "System.IO.Abstractions": "11.0.4"
-=======
         "requested": "[12.0.4, )",
         "resolved": "12.0.4",
         "contentHash": "R8qSe/brEJaTxpGLRg7ibphHIaz4UqMR4lmDxJZaShNxDWM5gm+j/a1kq/MTOn8eoS5lcWnHHhGR58qtQdpEww==",
         "dependencies": {
           "System.IO.Abstractions": "12.0.4"
->>>>>>> 1a7416b7
         }
       },
       "xunit": {
@@ -88,17 +80,6 @@
       },
       "Buildalyzer": {
         "type": "Transitive",
-<<<<<<< HEAD
-        "resolved": "2.6.0",
-        "contentHash": "adFkVGRlaoJe+ClaZzeS3yufcmsZb8+xEHXRWv2BTjJtD6ZvddmfsuvMOA+maqIlVuZZmea0KlFvkGyGkI+AGA==",
-        "dependencies": {
-          "Buildalyzer.Logger": "2.6.0",
-          "MSBuild.StructuredLogger": "2.0.11",
-          "Microsoft.Build": "15.8.166",
-          "Microsoft.Build.Framework": "15.8.166",
-          "Microsoft.Build.Tasks.Core": "15.8.166",
-          "Microsoft.Build.Utilities.Core": "15.8.166",
-=======
         "resolved": "3.0.1",
         "contentHash": "WxXxlfoF8O2El7AN4CWshL3+L7em7yAT/MiOX+eySG2dzsdLw1/5z75xEuSOt1kvJtQce3xpIzr+z4g02aJ3wQ==",
         "dependencies": {
@@ -108,7 +89,6 @@
           "Microsoft.Build.Framework": "16.5.0",
           "Microsoft.Build.Tasks.Core": "16.5.0",
           "Microsoft.Build.Utilities.Core": "16.5.0",
->>>>>>> 1a7416b7
           "Microsoft.Extensions.DependencyModel": "2.1.0",
           "Microsoft.Extensions.Logging": "2.1.1",
           "Microsoft.Extensions.Logging.Abstractions": "2.1.1",
@@ -118,13 +98,8 @@
       },
       "Buildalyzer.Logger": {
         "type": "Transitive",
-<<<<<<< HEAD
-        "resolved": "2.6.0",
-        "contentHash": "rxqJibzYqOpTnqPFRaJBgekfSyYUN3WQZ0xsnpkaPOAtZbW4nuMh3JSB5olsCzymjnBXkRY1bwAzARbJIIRZ1A==",
-=======
         "resolved": "3.0.1",
         "contentHash": "L6Y8hXDTGJUyNivg5DCgH36r/dwknJa5J05iT6IYyQZgOzQLDAWuXODUAaL7FPR2+43cSp0ioja0p/fhDF5Y+g==",
->>>>>>> 1a7416b7
         "dependencies": {
           "NETStandard.Library": "1.6.1"
         }
@@ -964,13 +939,8 @@
       },
       "System.IO.Abstractions": {
         "type": "Transitive",
-<<<<<<< HEAD
-        "resolved": "11.0.4",
-        "contentHash": "2+4FIADj6UVwHw4ZYengubPpBfBz1KgSU/+RBaTISuYpLi3ZDrWgviMmJdwJeVUNKwlpNNV0W/VEuVyH7azD5Q==",
-=======
         "resolved": "12.0.4",
         "contentHash": "CrfL6Lk9f2Ei4TO1CDfqIjXuRQw0DAM77r6pfd7akBLLRyG2NgIW+fVf79qehZL5UT2Aqf23ao2r+jVk//AtsA==",
->>>>>>> 1a7416b7
         "dependencies": {
           "System.IO.FileSystem.AccessControl": "4.7.0"
         }
@@ -1683,11 +1653,7 @@
       "stryker": {
         "type": "Project",
         "dependencies": {
-<<<<<<< HEAD
-          "Buildalyzer": "2.6.0",
-=======
           "Buildalyzer": "3.0.1",
->>>>>>> 1a7416b7
           "DotNet.Glob": "3.0.9",
           "LibGit2Sharp": "0.26.2",
           "Microsoft.CodeAnalysis.CSharp": "3.5.0",
@@ -1705,14 +1671,9 @@
           "Serilog.Extensions.Logging": "3.0.1",
           "Serilog.Extensions.Logging.File": "2.0.0",
           "Serilog.Sinks.Console": "3.1.1",
-<<<<<<< HEAD
-          "Stryker.DataCollector": "0.16.1",
-          "System.IO.Abstractions": "11.0.4"
-=======
           "Stryker.DataCollector": "0.18.0",
           "Stryker.RegexMutators": "1.0.0",
           "System.IO.Abstractions": "12.0.4"
->>>>>>> 1a7416b7
         }
       },
       "stryker.datacollector": {
