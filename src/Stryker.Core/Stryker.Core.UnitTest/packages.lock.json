{
  "version": 1,
  "dependencies": {
    ".NETCoreApp,Version=v2.1": {
      "Microsoft.CodeCoverage": {
        "type": "Direct",
        "requested": "[16.4.0, )",
        "resolved": "16.4.0",
        "contentHash": "qb7PMVZMAY5iUCvB/kDUEt9xqazWKZoKY/sGpAJO4VtwgN5IcEgipCu3n0i1GPCwGbWVL6k4a8a9F+FqmADJng=="
      },
      "Microsoft.NET.Test.Sdk": {
        "type": "Direct",
        "requested": "[16.3.0, )",
        "resolved": "16.3.0",
        "contentHash": "Drk/adJoZYuMx3MuhcpEqfXDrAOwv56tjq9SlqeO20+oTlNfGEebw2dmMRTl17EwlUYctdmZv5VzTZVncU1aVw==",
        "dependencies": {
          "Microsoft.CodeCoverage": "16.3.0",
          "Microsoft.TestPlatform.TestHost": "16.3.0"
        }
      },
      "Microsoft.NETCore.App": {
        "type": "Direct",
        "requested": "[2.1.0, )",
        "resolved": "2.1.0",
        "contentHash": "JNHhG+j5eIhG26+H721IDmwswGUznTwwSuJMFe/08h0X2YarHvA15sVAvUkA/2Sp3W0ENNm48t+J7KTPRqEpfA==",
        "dependencies": {
          "Microsoft.NETCore.DotNetHostPolicy": "2.1.0",
          "Microsoft.NETCore.Platforms": "2.1.0",
          "Microsoft.NETCore.Targets": "2.1.0",
          "NETStandard.Library": "2.0.3"
        }
      },
      "Moq": {
        "type": "Direct",
        "requested": "[4.13.1, )",
        "resolved": "4.13.1",
        "contentHash": "ic4m9/b10tz9oRB1Oi5bW7E/FS6Pd2SH5OJFhlmhUJkQhiV5FyrIRxVUEaG5KOpSpcfSPGAVW4rRZt6OzrS5zg==",
        "dependencies": {
          "Castle.Core": "4.4.0",
          "System.Threading.Tasks.Extensions": "4.5.1"
        }
      },
      "Shouldly": {
        "type": "Direct",
        "requested": "[3.0.2, )",
        "resolved": "3.0.2",
        "contentHash": "G3+8o4VlT1VsB6hs/ESSDqyLNNHVJuIKCfi/7Ix3mviuqNhOdHTdmJym+04+E3Pj//LmCEfJkOUDrAursHfYew==",
        "dependencies": {
          "Microsoft.CSharp": "4.3.0",
          "System.Dynamic.Runtime": "4.3.0",
          "System.Reflection.TypeExtensions": "4.3.0"
        }
      },
      "System.Collections": {
        "type": "Direct",
        "requested": "[4.3.0, )",
        "resolved": "4.3.0",
        "contentHash": "RclTL0p9D/HaXFW/FoVx6IoWMdXp6jtXXeaUE2kiRjHHGOghIcp/3YL2J1tG8r9cfHtMBCYeWau4DjpjN5aJNg==",
        "dependencies": {
          "Microsoft.NETCore.Platforms": "1.1.0",
          "Microsoft.NETCore.Targets": "1.1.0",
          "System.Runtime": "4.3.0"
        }
      },
      "System.IO.Abstractions.TestingHelpers": {
        "type": "Direct",
        "requested": "[7.0.15, )",
        "resolved": "7.0.15",
        "contentHash": "0W92uvV1T8AzKWW+IQP695Bk+o7ZKQ+qN+Y2XCBOf8cYANZAiVmADam4T3wGL7m7AyBU0/IGp3V/9oIifuuZKQ==",
        "dependencies": {
          "System.IO.Abstractions": "7.0.15",
          "System.IO.FileSystem.AccessControl": "4.7.0"
        }
      },
      "xunit": {
        "type": "Direct",
        "requested": "[2.4.1, )",
        "resolved": "2.4.1",
        "contentHash": "XNR3Yz9QTtec16O0aKcO6+baVNpXmOnPUxDkCY97J+8krUYxPvXT1szYYEUdKk4sB8GOI2YbAjRIOm8ZnXRfzQ==",
        "dependencies": {
          "xunit.analyzers": "0.10.0",
          "xunit.assert": "[2.4.1]",
          "xunit.core": "[2.4.1]"
        }
      },
      "xunit.runner.visualstudio": {
        "type": "Direct",
        "requested": "[2.4.1, )",
        "resolved": "2.4.1",
        "contentHash": "mBXd1lp1TQr4to2nFv+c4Tf+RnPoQPKglzwLdbdirOUxRaJsCUNDUx2y7E6j9ajgISlTTp1CydFBZCRCUIrwDg==",
        "dependencies": {
          "Microsoft.NET.Test.Sdk": "15.0.0"
        }
      },
      "Xunit.SkippableFact": {
        "type": "Direct",
        "requested": "[1.3.12, )",
        "resolved": "1.3.12",
        "contentHash": "CQETcfKyEq6Uki9pExNZI5sEHeKqdt9Fc4pdLHu1mgaboQp0aI4W45M+UUnG6Zc2hxWTDmbD2AFVKA1wjU19YA==",
        "dependencies": {
          "Validation": "2.4.18",
          "xunit.extensibility.execution": "2.4.0"
        }
      },
      "Buildalyzer": {
        "type": "Transitive",
        "resolved": "2.4.0",
        "contentHash": "ThvNN9SYFj6tpVC/yk/UH1v78yhHbGhBxUuSpfCbR4Gqov8yJpf4VRzSnSatTxGUMFKU8aHG10ObLwBIBJxV6Q==",
        "dependencies": {
          "Buildalyzer.Logger": "2.4.0",
          "MSBuild.StructuredLogger": "2.0.11",
          "Microsoft.Build": "15.8.166",
          "Microsoft.Build.Framework": "15.8.166",
          "Microsoft.Build.Tasks.Core": "15.8.166",
          "Microsoft.Build.Utilities.Core": "15.8.166",
          "Microsoft.Extensions.DependencyModel": "2.1.0",
          "Microsoft.Extensions.Logging": "2.1.1",
          "Microsoft.Extensions.Logging.Abstractions": "2.1.1",
          "MsBuildPipeLogger.Server": "1.1.2",
          "System.Reflection.TypeExtensions": "4.6.0"
        }
      },
      "Buildalyzer.Logger": {
        "type": "Transitive",
        "resolved": "2.4.0",
        "contentHash": "tTRPRPvXoWF/pg+RKb8hzA13nc9WjobymET7U7UjzX+Dq22KKw3yjCnDrfj95vvrMKu3UJeUdrNCT1i5POwIxA==",
        "dependencies": {
          "NETStandard.Library": "1.6.1"
        }
      },
      "Castle.Core": {
        "type": "Transitive",
        "resolved": "4.4.0",
        "contentHash": "b5rRL5zeaau1y/5hIbI+6mGw3cwun16YjkHZnV9RRT5UyUIFsgLmNXJ0YnIN9p8Hw7K7AbG1q1UclQVU3DinAQ==",
        "dependencies": {
          "NETStandard.Library": "1.6.1",
          "System.Collections.Specialized": "4.3.0",
          "System.ComponentModel": "4.3.0",
          "System.ComponentModel.TypeConverter": "4.3.0",
          "System.Diagnostics.TraceSource": "4.3.0",
          "System.Dynamic.Runtime": "4.3.0",
          "System.Reflection": "4.3.0",
          "System.Reflection.Emit": "4.3.0",
          "System.Reflection.TypeExtensions": "4.3.0",
          "System.Xml.XmlDocument": "4.3.0"
        }
      },
      "DotNet.Glob": {
        "type": "Transitive",
        "resolved": "3.0.5",
        "contentHash": "YyRz7scXLFgGv7KfYDeHvFcJIC+rHdDuB6z5hSf5JcUDD9Mgg/MhnpS4VMtXkYTR7OdAXChnojUFZ1Xef8xWGg=="
      },
      "LibGit2Sharp": {
        "type": "Transitive",
        "resolved": "0.26.1",
        "contentHash": "CGEI8n5QjuQ05KsDYY6+utD1Ovcia1IFIbzA2Z3KjZkybVP9JeftSwCnAuRvVKsL9EPsOU0Eew2QiUfdeyhFYg==",
        "dependencies": {
          "LibGit2Sharp.NativeBinaries": "[2.0.289]"
        }
      },
      "LibGit2Sharp.NativeBinaries": {
        "type": "Transitive",
        "resolved": "2.0.289",
        "contentHash": "/bHaWrS2qcviCKnr+98DIKGfPCQByqwU/KzWrOsQnCQaz7DNVs4xMpkrGEhgc2O0aTKCXUb1np8nCl8qrxIuag=="
      },
      "Microsoft.Bcl.AsyncInterfaces": {
        "type": "Transitive",
        "resolved": "1.1.0",
        "contentHash": "1Am6l4Vpn3/K32daEqZI+FFr96OlZkgwK2LcT3pZ2zWubR5zTPW3/FkO1Rat9kb7oQOa4rxgl9LJHc5tspCWfg=="
      },
      "Microsoft.Build": {
        "type": "Transitive",
        "resolved": "15.8.166",
        "contentHash": "h9dzE7bLEFVeY1fVOdbh3dQOtbWqe3jKzvV6JE9JnpmfLptP3gwp/rOLfWmpFJfcNEqetMYMfbcAwipyp/3DfQ==",
        "dependencies": {
          "Microsoft.Build.Framework": "15.8.166",
          "Microsoft.Win32.Registry": "4.3.0",
          "System.Collections.Immutable": "1.5.0",
          "System.Diagnostics.TraceSource": "4.0.0",
          "System.IO.Compression": "4.3.0",
          "System.Reflection.Metadata": "1.6.0",
          "System.Reflection.TypeExtensions": "4.1.0",
          "System.Runtime.InteropServices.RuntimeInformation": "4.3.0",
          "System.Runtime.Loader": "4.0.0",
          "System.Security.Principal.Windows": "4.3.0",
          "System.Text.Encoding.CodePages": "4.0.1",
          "System.Threading.Tasks.Dataflow": "4.6.0"
        }
      },
      "Microsoft.Build.Framework": {
        "type": "Transitive",
        "resolved": "15.8.166",
        "contentHash": "UxQvO36HtZTHJCRCbglZNU5D2M+x2Fs27O0ZvIOrZZo6m83S6ZynCzLW5BjQ9RxAlH/pH2iHiEU+w03OOmAw6Q==",
        "dependencies": {
          "System.Runtime.Serialization.Primitives": "4.1.1",
          "System.Threading.Thread": "4.0.0"
        }
      },
      "Microsoft.Build.Tasks.Core": {
        "type": "Transitive",
        "resolved": "15.8.166",
        "contentHash": "EOCh8vvBJvxI9egq70lySDZAdeteKmaVl3cUQCCmhBmHfIVuDVf7vnfwe0pDGZp95yo0Rf5WtSguiyX7R+xJ5w==",
        "dependencies": {
          "Microsoft.Build.Framework": "15.8.166",
          "Microsoft.Build.Utilities.Core": "15.8.166",
          "Microsoft.Win32.Registry": "4.3.0",
          "System.CodeDom": "4.4.0",
          "System.Collections.Immutable": "1.5.0",
          "System.Linq.Parallel": "4.0.1",
          "System.Net.Http": "4.3.0",
          "System.Reflection.Metadata": "1.6.0",
          "System.Reflection.TypeExtensions": "4.1.0",
          "System.Resources.Writer": "4.0.0",
          "System.Threading.Tasks.Dataflow": "4.6.0"
        }
      },
      "Microsoft.Build.Utilities.Core": {
        "type": "Transitive",
        "resolved": "15.8.166",
        "contentHash": "xtTrXMOlrH5GXObxN5G3ZVNhC1F9Cagje4ks9qC3btMokNoe/ryl5ncJaS5WshBtB76UPho5MZ8wN1meij2BKA==",
        "dependencies": {
          "Microsoft.Build.Framework": "15.8.166",
          "Microsoft.Win32.Registry": "4.3.0",
          "System.Collections.Immutable": "1.5.0",
          "System.Runtime.InteropServices.RuntimeInformation": "4.3.0",
          "System.Text.Encoding.CodePages": "4.4.0"
        }
      },
      "Microsoft.CodeAnalysis.Analyzers": {
        "type": "Transitive",
        "resolved": "2.9.6",
        "contentHash": "Kmms3TxGQMNb95Cu/3K+0bIcMnV4qf/phZBLAB0HUi65rBPxP4JO3aM2LoAcb+DFS600RQJMZ7ZLyYDTbLwJOQ=="
      },
      "Microsoft.CodeAnalysis.Common": {
        "type": "Transitive",
        "resolved": "3.4.0",
        "contentHash": "3ncA7cV+iXGA1VYwe2UEZXcvWyZSlbexWjM9AvocP7sik5UD93qt9Hq0fMRGk0jFRmvmE4T2g+bGfXiBVZEhLw==",
        "dependencies": {
          "Microsoft.CodeAnalysis.Analyzers": "2.9.6",
          "System.Collections.Immutable": "1.5.0",
          "System.Memory": "4.5.3",
          "System.Reflection.Metadata": "1.6.0",
          "System.Runtime.CompilerServices.Unsafe": "4.5.2",
          "System.Text.Encoding.CodePages": "4.5.1",
          "System.Threading.Tasks.Extensions": "4.5.3"
        }
      },
      "Microsoft.CodeAnalysis.CSharp": {
        "type": "Transitive",
        "resolved": "3.4.0",
        "contentHash": "/LsTtgcMN6Tu1oo7/WYbRAHL4/ubXC/miEakwTpcZKJKtFo7D0AK95Hw0dbGxul6C8WJu60v6NP2435TDYZM+Q==",
        "dependencies": {
          "Microsoft.CodeAnalysis.Common": "[3.4.0]"
        }
      },
      "Microsoft.CSharp": {
        "type": "Transitive",
        "resolved": "4.3.0",
        "contentHash": "8HJAsefGyg6YWGcPmbjTVlnEdtK5QS6Ypm+P/pzWTY1b5QBr5TsHcn4zibeEs64KD3BgeXCYhIFMlPt4Wjpkcw==",
        "dependencies": {
          "System.Collections": "4.3.0",
          "System.Diagnostics.Debug": "4.3.0",
          "System.Dynamic.Runtime": "4.3.0",
          "System.Globalization": "4.3.0",
          "System.Linq": "4.3.0",
          "System.Linq.Expressions": "4.3.0",
          "System.ObjectModel": "4.3.0",
          "System.Reflection": "4.3.0",
          "System.Reflection.Extensions": "4.3.0",
          "System.Reflection.Primitives": "4.3.0",
          "System.Reflection.TypeExtensions": "4.3.0",
          "System.Resources.ResourceManager": "4.3.0",
          "System.Runtime": "4.3.0",
          "System.Runtime.Extensions": "4.3.0",
          "System.Runtime.InteropServices": "4.3.0",
          "System.Threading": "4.3.0"
        }
      },
      "Microsoft.DotNet.PlatformAbstractions": {
        "type": "Transitive",
        "resolved": "2.1.0",
        "contentHash": "q+TyFERUxSGkT4w2f4Su/5b1jisHcJq/29Jq2QwBty8AXPX1PyMd0/xMaG/EYkER6u+x3Adm7bBB0P4gu7E4LQ==",
        "dependencies": {
          "System.AppContext": "4.1.0",
          "System.Collections": "4.0.11",
          "System.IO": "4.1.0",
          "System.IO.FileSystem": "4.0.1",
          "System.Reflection.TypeExtensions": "4.1.0",
          "System.Runtime.Extensions": "4.1.0",
          "System.Runtime.InteropServices": "4.1.0",
          "System.Runtime.InteropServices.RuntimeInformation": "4.0.0"
        }
      },
      "Microsoft.Extensions.Configuration": {
        "type": "Transitive",
        "resolved": "3.1.0",
        "contentHash": "Lu41BWNmwhKr6LgyQvcYBOge0pPvmiaK8R5UHXX4//wBhonJyWcT2OK1mqYfEM5G7pTf31fPrpIHOT6sN7EGOA==",
        "dependencies": {
          "Microsoft.Extensions.Configuration.Abstractions": "3.1.0"
        }
      },
      "Microsoft.Extensions.Configuration.Abstractions": {
        "type": "Transitive",
        "resolved": "3.1.0",
        "contentHash": "ESz6bVoDQX7sgWdKHF6G9Pq672T8k+19AFb/txDXwdz7MoqaNQj2/in3agm/3qae9V+WvQZH86LLTNVo0it8vQ==",
        "dependencies": {
          "Microsoft.Extensions.Primitives": "3.1.0"
        }
      },
      "Microsoft.Extensions.Configuration.Binder": {
        "type": "Transitive",
        "resolved": "3.1.0",
        "contentHash": "o9eELDBfNkR7sUtYysFZ1Q7BQ1mYt27DMkups/3vu7xgPyOpMD+iAfrBZFzUXT2iw0fmFb8s1gfNBZS+IgjKdQ==",
        "dependencies": {
          "Microsoft.Extensions.Configuration": "3.1.0"
        }
      },
      "Microsoft.Extensions.Configuration.FileExtensions": {
        "type": "Transitive",
        "resolved": "3.1.0",
        "contentHash": "OjRJIkVxUFiVkr9a39AqVThft9QHoef4But5pDCydJOXJ4D/SkmzuW1tm6J2IXynxj6qfeAz9QTnzQAvOcGvzg==",
        "dependencies": {
          "Microsoft.Extensions.Configuration": "3.1.0",
          "Microsoft.Extensions.FileProviders.Physical": "3.1.0"
        }
      },
      "Microsoft.Extensions.Configuration.Json": {
        "type": "Transitive",
        "resolved": "3.1.0",
        "contentHash": "gBpBE1GoaCf1PKYC7u0Bd4mVZ/eR2bnOvn7u8GBXEy3JGar6sC3UVpVfTB9w+biLPtzcukZynBG9uchSBbLTNQ==",
        "dependencies": {
          "Microsoft.Extensions.Configuration": "3.1.0",
          "Microsoft.Extensions.Configuration.FileExtensions": "3.1.0",
          "System.Text.Json": "4.7.0",
          "System.Threading.Tasks.Extensions": "4.5.2"
        }
      },
      "Microsoft.Extensions.DependencyInjection": {
        "type": "Transitive",
        "resolved": "3.1.0",
        "contentHash": "KVkv3aF2MQpmGFRh4xRx2CNbc2sjDFk+lH4ySrjWSOS+XoY1Xc+sJphw3N0iYOpoeCCq8976ceVYDH8sdx2qIQ==",
        "dependencies": {
          "Microsoft.Bcl.AsyncInterfaces": "1.1.0",
          "Microsoft.Extensions.DependencyInjection.Abstractions": "3.1.0"
        }
      },
      "Microsoft.Extensions.DependencyInjection.Abstractions": {
        "type": "Transitive",
        "resolved": "3.1.0",
        "contentHash": "44rDtOf1JXXAFpNT2EXMExaDm/4OJ2RXOL9i9lE4bK427nzC7Exphv+beB6IgluyE2GIoo8zezTStMXI7MQ8WA=="
      },
      "Microsoft.Extensions.DependencyModel": {
        "type": "Transitive",
        "resolved": "2.1.0",
        "contentHash": "axtNqMrprXD2vFAs0LjWT/HDWt5AeSkoAbO91y/5seZQQtxNRS/j4PX6HF4MZvGQelxwm0CyepmJY8wUF2QWyA==",
        "dependencies": {
          "Microsoft.DotNet.PlatformAbstractions": "2.1.0",
          "Newtonsoft.Json": "9.0.1",
          "System.Diagnostics.Debug": "4.0.11",
          "System.Dynamic.Runtime": "4.0.11",
          "System.Linq": "4.1.0"
        }
      },
      "Microsoft.Extensions.FileProviders.Abstractions": {
        "type": "Transitive",
        "resolved": "3.1.0",
        "contentHash": "G3iBMOnn3tETEUvkE9J3a23wQpRkiXZp73zR0XNlicjLFhkeWW1FCaC2bTjrgHhPi2KO6x0BXnHvVuJPIlygBQ==",
        "dependencies": {
          "Microsoft.Extensions.Primitives": "3.1.0"
        }
      },
      "Microsoft.Extensions.FileProviders.Physical": {
        "type": "Transitive",
        "resolved": "3.1.0",
        "contentHash": "KsvgrYp2fhNXoD9gqSu8jPK9Sbvaa7SqNtsLqHugJkCwFmgRvdz76z6Jz2tlFlC7wyMTZxwwtRF8WAorRQWTEA==",
        "dependencies": {
          "Microsoft.Extensions.FileProviders.Abstractions": "3.1.0",
          "Microsoft.Extensions.FileSystemGlobbing": "3.1.0"
        }
      },
      "Microsoft.Extensions.FileSystemGlobbing": {
        "type": "Transitive",
        "resolved": "3.1.0",
        "contentHash": "tK5HZOmVv0kUYkonMjuSsxR0CBk+Rd/69QU3eOMv9FvODGZ2d0SR+7R+n8XIgBcCCoCHJBSsI4GPRaoN3Le4rA=="
      },
      "Microsoft.Extensions.Logging": {
        "type": "Transitive",
        "resolved": "3.1.0",
        "contentHash": "P+8sKQ8L4ooL79sxxqwFPxGGC3aBrUDLB/dZqhs4J0XjTyrkeeyJQ4D4nzJB6OnAhy78HIIgQ/RbD6upOXLynw==",
        "dependencies": {
          "Microsoft.Extensions.Configuration.Binder": "3.1.0",
          "Microsoft.Extensions.DependencyInjection": "3.1.0",
          "Microsoft.Extensions.Logging.Abstractions": "3.1.0",
          "Microsoft.Extensions.Options": "3.1.0"
        }
      },
      "Microsoft.Extensions.Logging.Abstractions": {
        "type": "Transitive",
        "resolved": "3.1.0",
        "contentHash": "jjo4YXRx6MIpv6DiRxJjSpl+sPP0+5VW0clMEdLyIAz44PPwrDTFrd5PZckIxIXl1kKZ2KK6IL2nkt0+ug2MQg=="
      },
      "Microsoft.Extensions.Options": {
        "type": "Transitive",
        "resolved": "3.1.0",
        "contentHash": "9b6JHY7TAXrSfZ6EEGf+j8XnqKIiMPErfmaNXhJYSCb+BUW2H4RtzkNJvwLJzwgzqBP0wtTjyA6Uw4BPPdmkMw==",
        "dependencies": {
          "Microsoft.Extensions.DependencyInjection.Abstractions": "3.1.0",
          "Microsoft.Extensions.Primitives": "3.1.0",
          "System.ComponentModel.Annotations": "4.7.0"
        }
      },
      "Microsoft.Extensions.Primitives": {
        "type": "Transitive",
        "resolved": "3.1.0",
        "contentHash": "LEKAnX7lhUhSoIc2XraCTK3M4IU/LdVUzCe464Sa4+7F4ZJuXHHRzZli2mDbiT4xzAZhgqXbvfnb5+CNDcQFfg==",
        "dependencies": {
          "System.Memory": "4.5.2",
          "System.Runtime.CompilerServices.Unsafe": "4.7.0"
        }
      },
      "Microsoft.NETCore.DotNetAppHost": {
        "type": "Transitive",
        "resolved": "2.1.0",
        "contentHash": "vMn8V3GOp/SPOG2oE8WxswzAWZ/GZmc8EPiB3vc2EZ6us14ehXhsvUFXndYopGNSjCa9OdqC6L6xStF1KyUZnw=="
      },
      "Microsoft.NETCore.DotNetHostPolicy": {
        "type": "Transitive",
        "resolved": "2.1.0",
        "contentHash": "vBUwNihtLUVS2HhO6WocYfAktRmfFihm6JB8/sJ53caVW+AelvbnYpfiGzaZDpkWjN6vA3xzOKPu9Vu8Zz3p8Q==",
        "dependencies": {
          "Microsoft.NETCore.DotNetHostResolver": "2.1.0"
        }
      },
      "Microsoft.NETCore.DotNetHostResolver": {
        "type": "Transitive",
        "resolved": "2.1.0",
        "contentHash": "o0PRql5qOHFEY3d1WvzE+T7cMFKtOsWLMg8L1oTeGNnI4u5AzOj8o6AdZT3y2GxFA1DAx7AQ9qZjpCO2/bgZRw==",
        "dependencies": {
          "Microsoft.NETCore.DotNetAppHost": "2.1.0"
        }
      },
      "Microsoft.NETCore.Platforms": {
        "type": "Transitive",
        "resolved": "3.1.0",
        "contentHash": "z7aeg8oHln2CuNulfhiLYxCVMPEwBl3rzicjvIX+4sUuCwvXw5oXQEtbiU2c0z4qYL5L3Kmx0mMA/+t/SbY67w=="
      },
      "Microsoft.NETCore.Targets": {
        "type": "Transitive",
        "resolved": "2.1.0",
        "contentHash": "x188gIZXOwFXkPXyGavEcPGcR6RGvjFOES2QzskN4gERZjWPN34qhRsZVMC0CLJfQLGSButarcgWxPPM4vmg0w=="
      },
      "Microsoft.TestPlatform": {
        "type": "Transitive",
        "resolved": "16.3.0",
        "contentHash": "1YDiy17mD8S/c/IqFX4hVLK8+KyqbWDTR3rVBciFC/QJCG7gBsYb3byGUDdTBSpKdBvUwGlt+lTK8Se++M65vQ=="
      },
      "Microsoft.TestPlatform.ObjectModel": {
        "type": "Transitive",
        "resolved": "16.3.0",
        "contentHash": "F4ZZ1c6J6VqeFhfPPBZNk+jr7VU5qYgxoClWK+VOJMRwGYc5edYY5q9CGtNgT93VcVGQ/ie6Gn8J9HDoST1fAg==",
        "dependencies": {
          "NuGet.Frameworks": "5.0.0"
        }
      },
      "Microsoft.TestPlatform.Portable": {
        "type": "Transitive",
        "resolved": "16.3.0",
        "contentHash": "qAei4/DXfibz2W9WhBOhlrneJZW5JJYR3T6D3gAyvexViY6uEY13kwtAd4gA803MbjlsdMMoJskganuOdTSDrQ=="
      },
      "Microsoft.TestPlatform.TestHost": {
        "type": "Transitive",
        "resolved": "16.3.0",
        "contentHash": "N44oK5yrJw70tJh/f5XrDT9ibywsz/t9hm9f59DojtfJphYG55oXf/2ht9h0iNMyzpuh7lFAWPdRcZ9v0Oj82w==",
        "dependencies": {
          "Microsoft.TestPlatform.ObjectModel": "16.3.0",
          "Newtonsoft.Json": "9.0.1"
        }
      },
      "Microsoft.TestPlatform.TranslationLayer": {
        "type": "Transitive",
        "resolved": "16.3.0",
        "contentHash": "H5XAo+MkgyRm38jjXLSTvORV6viDnyEcuO8BJNppq/wxR1oXRqxSFx2i+S5wMNSZTsztU3v4nBwR/2mnGwvOdQ==",
        "dependencies": {
          "NETStandard.Library": "2.0.0"
        }
      },
      "Microsoft.Web.LibraryManager.Build": {
        "type": "Transitive",
        "resolved": "2.0.96",
        "contentHash": "E6673JBzjfwoe3HlVAAxRchfUYloRsCwO/uWyjHswb0PZeFdRjYUJsLU3v4o3l2RQ596bGrLKv6rCWfbVDy0iQ==",
        "dependencies": {
          "System.Runtime.Loader": "4.3.0"
        }
      },
      "Microsoft.Win32.Registry": {
        "type": "Transitive",
        "resolved": "4.3.0",
        "contentHash": "7N21kxZSiwdrsXgPV49vcRP9mK1oqW7eyzUxiPeRRK/YyuK1P8uNsokNQj04RlIg3L8AOmEpz/yezUl2RbWXQw==",
        "dependencies": {
          "Microsoft.NETCore.Platforms": "1.1.0",
          "System.Collections": "4.3.0",
          "System.Globalization": "4.3.0",
          "System.Resources.ResourceManager": "4.3.0",
          "System.Runtime": "4.3.0",
          "System.Runtime.Extensions": "4.3.0",
          "System.Runtime.Handles": "4.3.0",
          "System.Runtime.InteropServices": "4.3.0"
        }
      },
      "Mono.Cecil": {
        "type": "Transitive",
        "resolved": "0.11.1",
        "contentHash": "RWBcccuMn8gxAasJxBBAb848qkt3S2t/7bEaEXtxQU6ROv1v0p7kk3+Xga4G+k+bKbLBla1bsrUt+8pAccaDwQ=="
      },
      "MSBuild.StructuredLogger": {
        "type": "Transitive",
        "resolved": "2.0.11",
        "contentHash": "youJH/f03XEYwre6DWT+a8Fjb6Vs/UfioczhKYohHK24ljUSLBCRaopXX2+VzeA/7aQjmRmr4HYpzD9cCCJM9w==",
        "dependencies": {
          "Microsoft.Build": "15.8.166",
          "Microsoft.Build.Framework": "15.8.166",
          "Microsoft.Build.Tasks.Core": "15.8.166",
          "Microsoft.Build.Utilities.Core": "15.8.166"
        }
      },
      "MsBuildPipeLogger.Server": {
        "type": "Transitive",
        "resolved": "1.1.2",
        "contentHash": "3kIOap0qKW+/+Cd9o6tUM420ibgzCVuhTvLXVRv7M6EOmkH1iEiUsUTkFeQ+SqH5JuLHZfXmEZieDiWvRFtq1Q==",
        "dependencies": {
          "Microsoft.Build": "15.3.409",
          "NETStandard.Library": "1.6.1"
        }
      },
      "NETStandard.Library": {
        "type": "Transitive",
        "resolved": "2.0.3",
        "contentHash": "st47PosZSHrjECdjeIzZQbzivYBJFv6P2nv4cj2ypdI204DO+vZ7l5raGMiX4eXMJ53RfOIg+/s4DHVZ54Nu2A==",
        "dependencies": {
          "Microsoft.NETCore.Platforms": "1.1.0"
        }
      },
      "Newtonsoft.Json": {
        "type": "Transitive",
        "resolved": "12.0.3",
        "contentHash": "6mgjfnRB4jKMlzHSl+VD+oUc1IebOZabkbyWj2RiTgWwYPPuaK1H97G1sHqGwPlS5npiF5Q0OrxN1wni2n5QWg=="
      },
      "NuGet.Frameworks": {
        "type": "Transitive",
        "resolved": "5.0.0",
        "contentHash": "c5JVjuVAm4f7E9Vj+v09Z9s2ZsqFDjBpcsyS3M9xRo0bEdm/LVZSzLxxNvfvAwRiiE8nwe1h2G4OwiwlzFKXlA=="
      },
      "runtime.debian.8-x64.runtime.native.System.Security.Cryptography.OpenSsl": {
        "type": "Transitive",
        "resolved": "4.3.0",
        "contentHash": "YyySbopnqyGWwg8DozwpsaxNaomcok+FMLemrOVpiX0d7bKt6t2CBqLLPDNtEhV1bmIr6CuBNqgyF+0/dkNTMw=="
      },
      "runtime.fedora.23-x64.runtime.native.System.Security.Cryptography.OpenSsl": {
        "type": "Transitive",
        "resolved": "4.3.0",
        "contentHash": "CUDfX9lnx4RMB+RG/WVprucouFOx2kkp111707O/Ec7qeoZz2e0Q929u/gsV+R4oNMPtW2XeLUV2k2uvZF4GnQ=="
      },
      "runtime.fedora.24-x64.runtime.native.System.Security.Cryptography.OpenSsl": {
        "type": "Transitive",
        "resolved": "4.3.0",
        "contentHash": "cFlxKpSD8s9nb/3eRwBvH7FIfBlDh6Ecs+pgLnSxXnM7+Lhn1+V8DNlSwWxPWuyeNbPPH3JZygOOJsutdsbubw=="
      },
      "runtime.native.System": {
        "type": "Transitive",
        "resolved": "4.3.0",
        "contentHash": "li9m1dvCzEV4ZaPSBqTuHR6UC7CmsrHrVTtnJcDYlBhLI0j9esl7J49gvKTl9u0+8zCDo4Bn9vrL31RPCGlb+Q==",
        "dependencies": {
          "Microsoft.NETCore.Platforms": "1.1.0",
          "Microsoft.NETCore.Targets": "1.1.0"
        }
      },
      "runtime.native.System.IO.Compression": {
        "type": "Transitive",
        "resolved": "4.3.0",
        "contentHash": "t9ZuxyZf/6q8pwhqGrJUNSfP/Yrv4/2LY67m1FlXyjZF9kg39uaGRGiEplFg/gFMwlGVUUgzO3r552qZw81QPw==",
        "dependencies": {
          "Microsoft.NETCore.Platforms": "1.1.0",
          "Microsoft.NETCore.Targets": "1.1.0"
        }
      },
      "runtime.native.System.Net.Http": {
        "type": "Transitive",
        "resolved": "4.3.0",
        "contentHash": "2UxCb5hzrt1UYjIT77DBPA+2h4NEyXmW1qSonXU5iTWsng6AwepS7ecjDnpLW/MF7e+wfeATSkxnClDdvbhxPw==",
        "dependencies": {
          "Microsoft.NETCore.Platforms": "1.1.0",
          "Microsoft.NETCore.Targets": "1.1.0"
        }
      },
      "runtime.native.System.Security.Cryptography.Apple": {
        "type": "Transitive",
        "resolved": "4.3.0",
        "contentHash": "naG8t3Fcd8OHGRkhngSeSkVVuKrf+zklQHPONeJsB8CTFhRndIP3HRvA9ji3r0N9jOTdvbKaqzOt6nxh323fig==",
        "dependencies": {
          "runtime.osx.10.10-x64.runtime.native.System.Security.Cryptography.Apple": "4.3.0"
        }
      },
      "runtime.native.System.Security.Cryptography.OpenSsl": {
        "type": "Transitive",
        "resolved": "4.3.0",
        "contentHash": "1vrwBMdxA+bPWGxzmXg3wkXTLyCgBt3d9FrQIBs4TT8iJpf7inNXAF9SaV31/FP4LviPXYAXlM0oeFAoD0GDkQ==",
        "dependencies": {
          "runtime.debian.8-x64.runtime.native.System.Security.Cryptography.OpenSsl": "4.3.0",
          "runtime.fedora.23-x64.runtime.native.System.Security.Cryptography.OpenSsl": "4.3.0",
          "runtime.fedora.24-x64.runtime.native.System.Security.Cryptography.OpenSsl": "4.3.0",
          "runtime.opensuse.13.2-x64.runtime.native.System.Security.Cryptography.OpenSsl": "4.3.0",
          "runtime.opensuse.42.1-x64.runtime.native.System.Security.Cryptography.OpenSsl": "4.3.0",
          "runtime.osx.10.10-x64.runtime.native.System.Security.Cryptography.OpenSsl": "4.3.0",
          "runtime.rhel.7-x64.runtime.native.System.Security.Cryptography.OpenSsl": "4.3.0",
          "runtime.ubuntu.14.04-x64.runtime.native.System.Security.Cryptography.OpenSsl": "4.3.0",
          "runtime.ubuntu.16.04-x64.runtime.native.System.Security.Cryptography.OpenSsl": "4.3.0",
          "runtime.ubuntu.16.10-x64.runtime.native.System.Security.Cryptography.OpenSsl": "4.3.0"
        }
      },
      "runtime.opensuse.13.2-x64.runtime.native.System.Security.Cryptography.OpenSsl": {
        "type": "Transitive",
        "resolved": "4.3.0",
        "contentHash": "3DXPOXZDZnXVGqFVVBptOcZiI3u4fwrF51a84K90mpHtiUcEy4XTLs0mGRv4jS+RTnWK+5UrL0LU7ksdcOpn/Q=="
      },
      "runtime.opensuse.42.1-x64.runtime.native.System.Security.Cryptography.OpenSsl": {
        "type": "Transitive",
        "resolved": "4.3.0",
        "contentHash": "PS+nyX3xtv7w5wkJhHU0F6+VwwPWlPEXPG5VnkPettPQC97YylAraavJVLR8sMqwblorUJJD4LkWxAzvE8XaYg=="
      },
      "runtime.osx.10.10-x64.runtime.native.System.Security.Cryptography.Apple": {
        "type": "Transitive",
        "resolved": "4.3.0",
        "contentHash": "dX2IK4g8bt6ZBupIZxnMRGpMp7RaclR5oS3AVJCdBHksiI9RHKX2ddQh9thWTiPSW0hQiMhQohLp7REx01KgZA=="
      },
      "runtime.osx.10.10-x64.runtime.native.System.Security.Cryptography.OpenSsl": {
        "type": "Transitive",
        "resolved": "4.3.0",
        "contentHash": "k6LZkYqyp+RXgrhUmXLRZnyymy0hcv/FTCG81A6oEfiVzHb7Whp+yNEn6wtiWmftzqSY9mc2jL9R7dopKXlvog=="
      },
      "runtime.rhel.7-x64.runtime.native.System.Security.Cryptography.OpenSsl": {
        "type": "Transitive",
        "resolved": "4.3.0",
        "contentHash": "EDY69cIylNX0w4W8nNWUbC7vYA+jBsplTMPs89oCsK945zolk+BvAhrRRVL0yy6jhea05+hhqrP+CsoA/gyUIA=="
      },
      "runtime.ubuntu.14.04-x64.runtime.native.System.Security.Cryptography.OpenSsl": {
        "type": "Transitive",
        "resolved": "4.3.0",
        "contentHash": "npFdV690uVZ9kYw96w+V1M2eTeX+xLELm1cttFckRs12mECtlZuk0AkWTb3CzA3zfHMQFDWMbHH3l2M3vLygSg=="
      },
      "runtime.ubuntu.16.04-x64.runtime.native.System.Security.Cryptography.OpenSsl": {
        "type": "Transitive",
        "resolved": "4.3.0",
        "contentHash": "xtIA5NqoEG055u1w/c2rH2FoJacvRBX8u79SWDFSi0qYqFQ2ZDKAVz94NLGseMV0naVSahG7EnOYVidpDNNltA=="
      },
      "runtime.ubuntu.16.10-x64.runtime.native.System.Security.Cryptography.OpenSsl": {
        "type": "Transitive",
        "resolved": "4.3.0",
        "contentHash": "YbxtxrnhbQYPgTu2kCdSn3ZWKTtc8pbhHUN2SxAAvk1fnabu7CFKHueCFFu74XAP+GaygbWo6H2YYIUHRRQR2g=="
      },
      "Serilog": {
        "type": "Transitive",
        "resolved": "2.9.0",
        "contentHash": "QzcrD33A3+CsVvwi1I5CSei67ikQnkGrw7SscgL+vZTghaC2aNYg8fiUcedXHzKJFNjgje9rBjzwYGQTKEaXaA=="
      },
      "Serilog.Extensions.Logging": {
        "type": "Transitive",
        "resolved": "3.0.1",
        "contentHash": "U0xbGoZuxJRjE3C5vlCfrf9a4xHTmbrCXKmaA14cHAqiT1Qir0rkV7Xss9GpPJR3MRYH19DFUUqZ9hvWeJrzdQ==",
        "dependencies": {
          "Microsoft.Extensions.Logging": "2.0.0",
          "Serilog": "2.8.0"
        }
      },
      "Serilog.Extensions.Logging.File": {
        "type": "Transitive",
        "resolved": "1.1.0",
        "contentHash": "Y6twiu+BC1z99v7EEisOVLOppG/GTr8PusAzRXNY0R/RzcledjSRfOfp7jRfXj/VJEyx0nlrQtY8QxBtiVFsCg==",
        "dependencies": {
          "Microsoft.Extensions.Configuration.Abstractions": "1.0.2",
          "NETStandard.Library": "1.6.1",
          "Serilog": "2.5.0",
          "Serilog.Extensions.Logging": "1.4.0",
          "Serilog.Formatting.Compact": "1.0.0",
          "Serilog.Sinks.Async": "1.1.0",
          "Serilog.Sinks.RollingFile": "3.3.0"
        }
      },
      "Serilog.Formatting.Compact": {
        "type": "Transitive",
        "resolved": "1.0.0",
        "contentHash": "r3QYz02y7+B7Ng30hyJM929OJhem7SsJ4XDUE0Zfptj2MRiQfpPUb5f58juAFjp/TnNeSX2QNzZEnHwLeoJfHQ==",
        "dependencies": {
          "Serilog": "2.0.0"
        }
      },
      "Serilog.Sinks.Async": {
        "type": "Transitive",
        "resolved": "1.1.0",
        "contentHash": "xll0Kanz2BkCxuv+F3p1WXr47jdsVM0GU1n1LZvK+18QiRZ/WGFNxSNw9EMKFV5ED5gr7MUpAe6PCMNL1HGUMA==",
        "dependencies": {
          "Serilog": "2.1.0",
          "System.Collections.Concurrent": "4.0.12"
        }
      },
      "Serilog.Sinks.Console": {
        "type": "Transitive",
        "resolved": "3.1.1",
        "contentHash": "56mI5AqvyF/i/c2451nvV71kq370XOCE4Uu5qiaJ295sOhMb9q3BWwG7mWLOVSnmpWiq0SBT3SXfgRXGNP6vzA==",
        "dependencies": {
          "Serilog": "2.5.0",
          "System.Console": "4.3.0",
          "System.Runtime.InteropServices": "4.3.0",
          "System.Runtime.InteropServices.RuntimeInformation": "4.3.0"
        }
      },
      "Serilog.Sinks.File": {
        "type": "Transitive",
        "resolved": "3.2.0",
        "contentHash": "VHbo68pMg5hwSWrzLEdZv5b/rYmIgHIRhd4d5rl8GnC5/a8Fr+RShT5kWyeJOXax1el6mNJ+dmHDOVgnNUQxaw==",
        "dependencies": {
          "Serilog": "2.3.0",
          "System.IO": "4.1.0",
          "System.IO.FileSystem": "4.0.1",
          "System.IO.FileSystem.Primitives": "4.0.1",
          "System.Text.Encoding.Extensions": "4.0.11",
          "System.Threading": "4.0.11",
          "System.Threading.Timer": "4.0.1"
        }
      },
      "Serilog.Sinks.RollingFile": {
        "type": "Transitive",
        "resolved": "3.3.0",
        "contentHash": "2lT5X1r3GH4P0bRWJfhA7etGl8Q2Ipw9AACvtAHWRUSpYZ42NGVyHoVs2ALBZ/cAkkS+tA4jl80Zie144eLQPg==",
        "dependencies": {
          "Serilog.Sinks.File": "3.2.0",
          "System.IO": "4.1.0",
          "System.IO.FileSystem.Primitives": "4.0.1",
          "System.Runtime.InteropServices": "4.1.0",
          "System.Text.Encoding.Extensions": "4.0.11"
        }
      },
      "System.AppContext": {
        "type": "Transitive",
        "resolved": "4.1.0",
        "contentHash": "ZEVQkQLubKoe+5b776Iej/u2s1ELhTejM9bG7X+uCml/AGbipqADp/Kzx1HcCzdj9V9HHKBCGzkXGCRrtMmRAw==",
        "dependencies": {
          "System.Runtime": "4.1.0"
        }
      },
      "System.Buffers": {
        "type": "Transitive",
        "resolved": "4.3.0",
        "contentHash": "nmcIinT/bwxqlukL/qtPLgNxpWU2bhDBEC0mH1wfq6gfHW5svSrn9YAu7I7CXdaHAqACD2C89EbdlNoMEdou+g==",
        "dependencies": {
          "System.Diagnostics.Debug": "4.3.0",
          "System.Diagnostics.Tracing": "4.3.0",
          "System.Resources.ResourceManager": "4.3.0",
          "System.Runtime": "4.3.0",
          "System.Threading": "4.3.0"
        }
      },
      "System.CodeDom": {
        "type": "Transitive",
        "resolved": "4.4.0",
        "contentHash": "2sCCb7doXEwtYAbqzbF/8UAeDRMNmPaQbU2q50Psg1J9KzumyVVCgKQY8s53WIPTufNT0DpSe9QRvVjOzfDWBA=="
      },
      "System.Collections.Concurrent": {
        "type": "Transitive",
        "resolved": "4.3.0",
        "contentHash": "XAbmggwZjhOgDdNkQG23OU0EQy4aRRjTLy2hELeXv52T0g+CBiXwLYyIO3tmaoREJSOrN7tYM42OxTEVteLYtQ==",
        "dependencies": {
          "System.Collections": "4.3.0",
          "System.Diagnostics.Debug": "4.3.0",
          "System.Diagnostics.Tracing": "4.3.0",
          "System.Globalization": "4.3.0",
          "System.Reflection": "4.3.0",
          "System.Resources.ResourceManager": "4.3.0",
          "System.Runtime": "4.3.0",
          "System.Runtime.Extensions": "4.3.0",
          "System.Threading": "4.3.0",
          "System.Threading.Tasks": "4.3.0"
        }
      },
      "System.Collections.Immutable": {
        "type": "Transitive",
        "resolved": "1.5.0",
        "contentHash": "EXKiDFsChZW0RjrZ4FYHu9aW6+P4MCgEDCklsVseRfhoO0F+dXeMSsMRAlVXIo06kGJ/zv+2w1a2uc2+kxxSaQ=="
      },
      "System.Collections.NonGeneric": {
        "type": "Transitive",
        "resolved": "4.3.0",
        "contentHash": "j2WG3fj3w0HFDF4IGQwQ9EkV8pKo4Ro1ENPtkhpmGvTc+Jlhl2iVCAR7MZNRtjrECsJbDM/3zgdqOUIcf5MiPA==",
        "dependencies": {
          "System.Diagnostics.Debug": "4.3.0",
          "System.Globalization": "4.3.0",
          "System.Resources.ResourceManager": "4.3.0",
          "System.Runtime": "4.3.0",
          "System.Runtime.Extensions": "4.3.0",
          "System.Threading": "4.3.0"
        }
      },
      "System.Collections.Specialized": {
        "type": "Transitive",
        "resolved": "4.3.0",
        "contentHash": "gXAAQzPL+pNy2NPVXS7iNcdocmzZb7p4CwJEQHfLYBz5IaFm6yXGgkNbuYL+vjk8BRuNa0LA4ty2fTG7zc05Kw==",
        "dependencies": {
          "System.Collections.NonGeneric": "4.3.0",
          "System.Globalization": "4.3.0",
          "System.Globalization.Extensions": "4.3.0",
          "System.Resources.ResourceManager": "4.3.0",
          "System.Runtime": "4.3.0",
          "System.Runtime.Extensions": "4.3.0",
          "System.Threading": "4.3.0"
        }
      },
      "System.ComponentModel": {
        "type": "Transitive",
        "resolved": "4.3.0",
        "contentHash": "YCEfj3eucTGfsuTiM5+FeyiCwmwwK300/4WEC+Qh7CnU+6AK1rd4Fu3AcsfjTQyKB2kcesc3irNGJrWetaOUrA==",
        "dependencies": {
          "System.Runtime": "4.3.0"
        }
      },
      "System.ComponentModel.Annotations": {
        "type": "Transitive",
        "resolved": "4.7.0",
        "contentHash": "0YFqjhp/mYkDGpU0Ye1GjE53HMp9UVfGN7seGpAMttAC0C40v5gw598jCgpbBLMmCo0E5YRLBv5Z2doypO49ZQ=="
      },
      "System.ComponentModel.Primitives": {
        "type": "Transitive",
        "resolved": "4.3.0",
        "contentHash": "8+wNJ6jRJ0yqmbIQl+p2QUakqQ6qcQB/x1nIJRrycosp1MrCprSO8Vb97M1wddEe9q7z/b+vg0FCo6j2FVjnmA==",
        "dependencies": {
          "System.ComponentModel": "4.3.0",
          "System.Resources.ResourceManager": "4.3.0",
          "System.Runtime": "4.3.0"
        }
      },
      "System.ComponentModel.TypeConverter": {
        "type": "Transitive",
        "resolved": "4.3.0",
        "contentHash": "X61w/Yuik+Gsu0VIXzK6w12amFRmNg9nTdrhrjQdoL9H0FGfFEaCOB+OvpOrOZgK92wYYPNFzLsY/LvNjBgY1Q==",
        "dependencies": {
          "System.Collections": "4.3.0",
          "System.Collections.NonGeneric": "4.3.0",
          "System.Collections.Specialized": "4.3.0",
          "System.ComponentModel": "4.3.0",
          "System.ComponentModel.Primitives": "4.3.0",
          "System.Globalization": "4.3.0",
          "System.Linq": "4.3.0",
          "System.Reflection": "4.3.0",
          "System.Reflection.Extensions": "4.3.0",
          "System.Reflection.Primitives": "4.3.0",
          "System.Reflection.TypeExtensions": "4.3.0",
          "System.Resources.ResourceManager": "4.3.0",
          "System.Runtime": "4.3.0",
          "System.Runtime.Extensions": "4.3.0",
          "System.Threading": "4.3.0"
        }
      },
      "System.Console": {
        "type": "Transitive",
        "resolved": "4.3.0",
        "contentHash": "73xPYtUHeiURkepSaaHKG7iXmLJVIqV+2kG5s+4ODcaCW9HUU5l2IP6St6w5L5Wd3+y/ZCISk6RGK6IAgvRYUg==",
        "dependencies": {
          "Microsoft.NETCore.Platforms": "1.1.0",
          "Microsoft.NETCore.Targets": "1.1.0",
          "System.IO": "4.3.0",
          "System.Runtime": "4.3.0",
          "System.Text.Encoding": "4.3.0"
        }
      },
      "System.Diagnostics.Debug": {
        "type": "Transitive",
        "resolved": "4.3.0",
        "contentHash": "ukukE5hyq4D58s4jkDonAsX2VUGs2oOJmxX8Z/Q82iDdWkYGT0GQKz0Xm5ebkcXU6TQYnhKm9JMXxXAaLU3IiA==",
        "dependencies": {
          "Microsoft.NETCore.Platforms": "1.1.0",
          "Microsoft.NETCore.Targets": "1.1.0",
          "System.Runtime": "4.3.0"
        }
      },
      "System.Diagnostics.DiagnosticSource": {
        "type": "Transitive",
        "resolved": "4.3.0",
        "contentHash": "FiodYPg2RPGJlR5hKzaD8PfkcnOVN6chJb3ZuvxHvflxJq9eu98kNcngRz4LwTWzYLgulsiv0URYDcMMDOv7Gw==",
        "dependencies": {
          "System.Collections": "4.3.0",
          "System.Diagnostics.Tracing": "4.3.0",
          "System.Reflection": "4.3.0",
          "System.Runtime": "4.3.0",
          "System.Threading": "4.3.0"
        }
      },
      "System.Diagnostics.TraceSource": {
        "type": "Transitive",
        "resolved": "4.3.0",
        "contentHash": "VnYp1NxGx8Ww731y2LJ1vpfb/DKVNKEZ8Jsh5SgQTZREL/YpWRArgh9pI8CDLmgHspZmLL697CaLvH85qQpRiw==",
        "dependencies": {
          "Microsoft.NETCore.Platforms": "1.1.0",
          "System.Collections": "4.3.0",
          "System.Diagnostics.Debug": "4.3.0",
          "System.Globalization": "4.3.0",
          "System.Resources.ResourceManager": "4.3.0",
          "System.Runtime": "4.3.0",
          "System.Runtime.Extensions": "4.3.0",
          "System.Threading": "4.3.0",
          "runtime.native.System": "4.3.0"
        }
      },
      "System.Diagnostics.Tracing": {
        "type": "Transitive",
        "resolved": "4.3.0",
        "contentHash": "Q1AY2a5bqdTI1X1iWZFZQyAireyZa4+R6dS5fMxhJ8l2MfXW3K54Z4XnXfOPe4bjut93qOim2TTwiJQBgJdNdA==",
        "dependencies": {
          "Microsoft.NETCore.Platforms": "1.1.0",
          "Microsoft.NETCore.Targets": "1.1.0",
          "System.Runtime": "4.3.0"
        }
      },
      "System.Dynamic.Runtime": {
        "type": "Transitive",
        "resolved": "4.3.0",
        "contentHash": "cULXakd/c0gZ0jOrdfLLaNzTHhH2uOIV1y0aKGeokSPhSKBrJiXPjfehpaIXV49FB7E8OTuJCeqtQk5FPOwbgw==",
        "dependencies": {
          "System.Collections": "4.3.0",
          "System.Diagnostics.Debug": "4.3.0",
          "System.Linq": "4.3.0",
          "System.Linq.Expressions": "4.3.0",
          "System.ObjectModel": "4.3.0",
          "System.Reflection": "4.3.0",
          "System.Reflection.Emit": "4.3.0",
          "System.Reflection.Emit.ILGeneration": "4.3.0",
          "System.Reflection.Primitives": "4.3.0",
          "System.Reflection.TypeExtensions": "4.3.0",
          "System.Resources.ResourceManager": "4.3.0",
          "System.Runtime": "4.3.0",
          "System.Runtime.Extensions": "4.3.0",
          "System.Threading": "4.3.0"
        }
      },
      "System.Globalization": {
        "type": "Transitive",
        "resolved": "4.3.0",
        "contentHash": "HBVXVw1txQb2z14u/28BxNE8kdoetruL94Wv67Szx8hMxF8uOgLUvH29+3wrSUfYDsebl5Usexux+md9UDdJCw==",
        "dependencies": {
          "Microsoft.NETCore.Platforms": "1.1.0",
          "Microsoft.NETCore.Targets": "1.1.0",
          "System.Runtime": "4.3.0"
        }
      },
      "System.Globalization.Calendars": {
        "type": "Transitive",
        "resolved": "4.3.0",
        "contentHash": "UELU0FC8n+4bQuLD9YfaAfZ0kqPPb7UY6IvWkeFLYfSs46vF4mIDbPza2hO6JzYqg759hGeM/y63rL6dL+KUMg==",
        "dependencies": {
          "Microsoft.NETCore.Platforms": "1.1.0",
          "Microsoft.NETCore.Targets": "1.1.0",
          "System.Globalization": "4.3.0",
          "System.Runtime": "4.3.0"
        }
      },
      "System.Globalization.Extensions": {
        "type": "Transitive",
        "resolved": "4.3.0",
        "contentHash": "0Z8Se+CZBKUgbuvWgnNeXhhjPJzVsQXuQaZVq17aryARl2ZiHXcHldHAZjfTX1oIO2F+Nw/4lM+hU/TDrwCvxA==",
        "dependencies": {
          "Microsoft.NETCore.Platforms": "1.1.0",
          "System.Globalization": "4.3.0",
          "System.Resources.ResourceManager": "4.3.0",
          "System.Runtime": "4.3.0",
          "System.Runtime.Extensions": "4.3.0",
          "System.Runtime.InteropServices": "4.3.0"
        }
      },
      "System.IO": {
        "type": "Transitive",
        "resolved": "4.3.0",
        "contentHash": "iL2BndnutmUNEXqHPObMIuXYyQ2MF9xrPKwcqK4+Mpep3zNkkZmnuP07gS3nsVkT0xVPhzNQ6BKzUrlKrGqHhA==",
        "dependencies": {
          "Microsoft.NETCore.Platforms": "1.1.0",
          "Microsoft.NETCore.Targets": "1.1.0",
          "System.Runtime": "4.3.0",
          "System.Text.Encoding": "4.3.0",
          "System.Threading.Tasks": "4.3.0"
        }
      },
      "System.IO.Abstractions": {
        "type": "Transitive",
        "resolved": "7.0.15",
        "contentHash": "hf1GAD/mRZF729tvoA5t0E9M+8DRXcDkOF6U7K62Zt+ybA9nznrovzki9moI8A+Ns+UZaT+9kB48CmRbZNELuw==",
        "dependencies": {
          "System.IO.FileSystem.AccessControl": "4.7.0"
        }
      },
      "System.IO.Compression": {
        "type": "Transitive",
        "resolved": "4.3.0",
        "contentHash": "ziG5b5N+uYXAKEOjCLTJTTjCceWmAQZbg8m0XGSGoR4wWL71jCBf+BUAJ+tr0CaA6GidNZyRzX1m3K4cUwwoSw==",
        "dependencies": {
          "Microsoft.NETCore.Platforms": "1.1.0",
          "System.Buffers": "4.3.0",
          "System.Collections": "4.3.0",
          "System.Diagnostics.Debug": "4.3.0",
          "System.IO": "4.3.0",
          "System.Resources.ResourceManager": "4.3.0",
          "System.Runtime": "4.3.0",
          "System.Runtime.Extensions": "4.3.0",
          "System.Runtime.Handles": "4.3.0",
          "System.Runtime.InteropServices": "4.3.0",
          "System.Text.Encoding": "4.3.0",
          "System.Threading": "4.3.0",
          "System.Threading.Tasks": "4.3.0",
          "runtime.native.System": "4.3.0",
          "runtime.native.System.IO.Compression": "4.3.0"
        }
      },
      "System.IO.FileSystem": {
        "type": "Transitive",
        "resolved": "4.3.0",
        "contentHash": "23LWIlC8Jm0/FkUTTOJkwOFlCBcwBcyLyVxGid1pb1KoqX5KMYoewVDUQxbNMgIiEpEUKzUHxCkFbuBfDavAKw==",
        "dependencies": {
          "Microsoft.NETCore.Platforms": "1.1.0",
          "Microsoft.NETCore.Targets": "1.1.0",
          "System.IO": "4.3.0",
          "System.IO.FileSystem.Primitives": "4.3.0",
          "System.Runtime": "4.3.0",
          "System.Runtime.Handles": "4.3.0",
          "System.Text.Encoding": "4.3.0",
          "System.Threading.Tasks": "4.3.0"
        }
      },
      "System.IO.FileSystem.AccessControl": {
        "type": "Transitive",
        "resolved": "4.7.0",
        "contentHash": "vMToiarpU81LR1/KZtnT7VDPvqAZfw9oOS5nY6pPP78nGYz3COLsQH3OfzbR+SjTgltd31R6KmKklz/zDpTmzw==",
        "dependencies": {
          "System.Security.AccessControl": "4.7.0",
          "System.Security.Principal.Windows": "4.7.0"
        }
      },
      "System.IO.FileSystem.Primitives": {
        "type": "Transitive",
        "resolved": "4.3.0",
        "contentHash": "oGBkpCcPQtSKCGkSf19Y7eKRUjbkk8e4lHfb+FG1XrsK/m6y4ybC7r3GuSs/nwvkZUQUKmw8guB3axy2hVG2ZA==",
        "dependencies": {
          "System.Runtime": "4.3.0"
        }
      },
      "System.Linq": {
        "type": "Transitive",
        "resolved": "4.3.0",
        "contentHash": "DZLBTQD796lBuekuvpP4vvxhHjLSO6xCtfXiGsh6wuxKkFtbAwXG8k6b61bNMaUNGsKO0JGxjIFELAMeTe8eiw==",
        "dependencies": {
          "System.Collections": "4.3.0",
          "System.Diagnostics.Debug": "4.3.0",
          "System.Resources.ResourceManager": "4.3.0",
          "System.Runtime": "4.3.0",
          "System.Runtime.Extensions": "4.3.0"
        }
      },
      "System.Linq.Expressions": {
        "type": "Transitive",
        "resolved": "4.3.0",
        "contentHash": "e8IuhW5X11XUMqXM+BUmkKjs1UzGpKhXVd/P7twJIr7ecGO4vUj81hY12Brsezsuss6sMvoxS706Mgrrank6Uw==",
        "dependencies": {
          "System.Collections": "4.3.0",
          "System.Diagnostics.Debug": "4.3.0",
          "System.Globalization": "4.3.0",
          "System.IO": "4.3.0",
          "System.Linq": "4.3.0",
          "System.ObjectModel": "4.3.0",
          "System.Reflection": "4.3.0",
          "System.Reflection.Emit": "4.3.0",
          "System.Reflection.Emit.ILGeneration": "4.3.0",
          "System.Reflection.Emit.Lightweight": "4.3.0",
          "System.Reflection.Extensions": "4.3.0",
          "System.Reflection.Primitives": "4.3.0",
          "System.Reflection.TypeExtensions": "4.3.0",
          "System.Resources.ResourceManager": "4.3.0",
          "System.Runtime": "4.3.0",
          "System.Runtime.Extensions": "4.3.0",
          "System.Threading": "4.3.0"
        }
      },
      "System.Linq.Parallel": {
        "type": "Transitive",
        "resolved": "4.0.1",
        "contentHash": "J7XCa7n2cFn32uLbtceXfBFhgCk5M++50lylHKNbqTiJkw5y4Tglpi6amuJNPCvj9bLzNSI7rs1fi4joLMNRgg==",
        "dependencies": {
          "System.Collections": "4.0.11",
          "System.Collections.Concurrent": "4.0.12",
          "System.Diagnostics.Debug": "4.0.11",
          "System.Diagnostics.Tracing": "4.1.0",
          "System.Linq": "4.1.0",
          "System.Resources.ResourceManager": "4.0.1",
          "System.Runtime": "4.1.0",
          "System.Runtime.Extensions": "4.1.0",
          "System.Threading": "4.0.11",
          "System.Threading.Tasks": "4.0.11"
        }
      },
      "System.Memory": {
        "type": "Transitive",
        "resolved": "4.5.3",
        "contentHash": "3oDzvc/zzetpTKWMShs1AADwZjQ/36HnsufHRPcOjyRAAMLDlu2iD33MBI2opxnezcVUtXyqDXXjoFMOU9c7SA=="
      },
      "System.Net.Http": {
        "type": "Transitive",
        "resolved": "4.3.0",
        "contentHash": "SJpZ2pqmdi2TjYctEkfTYwkS6LRJFQ07ZO3ZxmA2V+E8vh5O+V5vlcAn0jDH62xmpytKmLxOsTzMYlDNAUAJpQ==",
        "dependencies": {
          "Microsoft.NETCore.Platforms": "1.1.0",
          "System.Collections": "4.3.0",
          "System.Diagnostics.Debug": "4.3.0",
          "System.Diagnostics.DiagnosticSource": "4.3.0",
          "System.Diagnostics.Tracing": "4.3.0",
          "System.Globalization": "4.3.0",
          "System.Globalization.Extensions": "4.3.0",
          "System.IO": "4.3.0",
          "System.IO.FileSystem": "4.3.0",
          "System.Net.Primitives": "4.3.0",
          "System.Resources.ResourceManager": "4.3.0",
          "System.Runtime": "4.3.0",
          "System.Runtime.Extensions": "4.3.0",
          "System.Runtime.Handles": "4.3.0",
          "System.Runtime.InteropServices": "4.3.0",
          "System.Security.Cryptography.Algorithms": "4.3.0",
          "System.Security.Cryptography.Encoding": "4.3.0",
          "System.Security.Cryptography.OpenSsl": "4.3.0",
          "System.Security.Cryptography.Primitives": "4.3.0",
          "System.Security.Cryptography.X509Certificates": "4.3.0",
          "System.Text.Encoding": "4.3.0",
          "System.Threading": "4.3.0",
          "System.Threading.Tasks": "4.3.0",
          "runtime.native.System": "4.3.0",
          "runtime.native.System.Net.Http": "4.3.0",
          "runtime.native.System.Security.Cryptography.OpenSsl": "4.3.0"
        }
      },
      "System.Net.Primitives": {
        "type": "Transitive",
        "resolved": "4.3.0",
        "contentHash": "+ztmDb7wK5Zbcb1iBDwegg9gKpoWeCEZFVtIIyxVmmfPSISvapqFjGCzXNcLpvFrh+FzBnq+VZH6f9buPS7ong==",
        "dependencies": {
          "Microsoft.NETCore.Platforms": "1.1.0",
          "Microsoft.NETCore.Targets": "1.1.0",
          "System.Runtime": "4.3.0",
          "System.Runtime.Handles": "4.3.0"
        }
      },
      "System.ObjectModel": {
        "type": "Transitive",
        "resolved": "4.3.0",
        "contentHash": "el9JkX16uDbaIQfb+I5dSRKWKXp8ecETXWN7VQ6LrcSXgop7NgLLSKot79nxwDQZlprGYznMo3UJBqOKWoovmQ==",
        "dependencies": {
          "System.Collections": "4.3.0",
          "System.Diagnostics.Debug": "4.3.0",
          "System.Resources.ResourceManager": "4.3.0",
          "System.Runtime": "4.3.0",
          "System.Threading": "4.3.0"
        }
      },
      "System.Reflection": {
        "type": "Transitive",
        "resolved": "4.3.0",
        "contentHash": "9DQyPLUZEhIHHVXamYqQav7OHrRk3OlVDGQ3Mv6HkIKAzsMYNcaDQvZyXAtn1vCmNF1xbFous35mYXI7g2Yhdg==",
        "dependencies": {
          "Microsoft.NETCore.Platforms": "1.1.0",
          "Microsoft.NETCore.Targets": "1.1.0",
          "System.IO": "4.3.0",
          "System.Reflection.Primitives": "4.3.0",
          "System.Runtime": "4.3.0"
        }
      },
      "System.Reflection.Emit": {
        "type": "Transitive",
        "resolved": "4.3.0",
        "contentHash": "TT5+o0uRRLubfBU0e8+nC4om9jc99ioON6xbQzuvL9hSbfEYUWYLIx5CDOPZOCTe7XY600+kuUTWwOuU2naqhA==",
        "dependencies": {
          "System.IO": "4.3.0",
          "System.Reflection": "4.3.0",
          "System.Reflection.Emit.ILGeneration": "4.3.0",
          "System.Reflection.Primitives": "4.3.0",
          "System.Runtime": "4.3.0"
        }
      },
      "System.Reflection.Emit.ILGeneration": {
        "type": "Transitive",
        "resolved": "4.3.0",
        "contentHash": "8r6nqvyfsjfOl8LKTA8Z6/D36TUP003BKavBUNJ+yZdzNS4v+uCOau3Pp9U+utRml5xjDTBTQdoHhzN4Enp9bw==",
        "dependencies": {
          "System.Reflection": "4.3.0",
          "System.Reflection.Primitives": "4.3.0",
          "System.Runtime": "4.3.0"
        }
      },
      "System.Reflection.Emit.Lightweight": {
        "type": "Transitive",
        "resolved": "4.3.0",
        "contentHash": "oSVhTvYXnvCpu2laTRHaE1uTAk6KLQHmCfBPakbDI11WcvhKileJXwbz8aAS1uy0K+zJ/EzscHo1yBHKZdt/9Q==",
        "dependencies": {
          "System.Reflection": "4.3.0",
          "System.Reflection.Emit.ILGeneration": "4.3.0",
          "System.Reflection.Primitives": "4.3.0",
          "System.Runtime": "4.3.0"
        }
      },
      "System.Reflection.Extensions": {
        "type": "Transitive",
        "resolved": "4.3.0",
        "contentHash": "Ld30nKIPyGx1Nzc0SojGgmIkVSifmI7522r4dOr678A5IQdcyyhaJjYiR8AdGcTlBDKgxmtnh51IOYmd/JmGAQ==",
        "dependencies": {
          "Microsoft.NETCore.Platforms": "1.1.0",
          "Microsoft.NETCore.Targets": "1.1.0",
          "System.Reflection": "4.3.0",
          "System.Runtime": "4.3.0"
        }
      },
      "System.Reflection.Metadata": {
        "type": "Transitive",
        "resolved": "1.6.0",
        "contentHash": "COC1aiAJjCoA5GBF+QKL2uLqEBew4JsCkQmoHKbN3TlOZKa2fKLz5CpiRQKDz0RsAOEGsVKqOD5bomsXq/4STQ=="
      },
      "System.Reflection.Primitives": {
        "type": "Transitive",
        "resolved": "4.3.0",
        "contentHash": "qV7cfCxYMyYbv0IYoxRhCsaHsvLTyBqOQnrP25FeePo5YOF1X8TaqW87DPDWkw6lWYPCNCr88Ze61jsFbpUTrQ==",
        "dependencies": {
          "Microsoft.NETCore.Platforms": "1.1.0",
          "Microsoft.NETCore.Targets": "1.1.0",
          "System.Runtime": "4.3.0"
        }
      },
      "System.Reflection.TypeExtensions": {
        "type": "Transitive",
        "resolved": "4.6.0",
        "contentHash": "QdTazwZFwrbACRQz1nV2PBqQCDAG+Wfat3dNBiuDp3JjIZo+SsKGLkSK0hc3+pdprRNKZl59HP3LM4DwDdt0LA=="
      },
      "System.Resources.ResourceManager": {
        "type": "Transitive",
        "resolved": "4.3.0",
        "contentHash": "HeY1+MxZmkKo2BQp1vCYEPY5VkGQh3GrwXTmFsZ4mT5KUYxNOIub2yRzCr4hpK9eRXjhWJreEg66Hurhg/1Tww==",
        "dependencies": {
          "Microsoft.NETCore.Platforms": "1.1.0",
          "Microsoft.NETCore.Targets": "1.1.0",
          "System.Globalization": "4.3.0",
          "System.Reflection": "4.3.0",
          "System.Runtime": "4.3.0"
        }
      },
      "System.Resources.Writer": {
        "type": "Transitive",
        "resolved": "4.0.0",
        "contentHash": "Hz+ZS81dVSNy93YyJhhL3GwzmMhfcQ8FbUooAt9MO4joIe0vPM4gclv0C82ko1tuN/Kw6CvZFLYkgk6n9xvEkg==",
        "dependencies": {
          "System.Collections": "4.0.11",
          "System.IO": "4.1.0",
          "System.Resources.ResourceManager": "4.0.1",
          "System.Runtime": "4.1.0",
          "System.Runtime.Extensions": "4.1.0",
          "System.Text.Encoding": "4.0.11"
        }
      },
      "System.Runtime": {
        "type": "Transitive",
        "resolved": "4.3.0",
        "contentHash": "M7rqYMdcsqDaFE5L6maOpxxON0mGflzM7WZ9opKXAL3rvjMv/SUL+3/DpW3/HZl27OsctpvQdEgLqDoOsFTCRg==",
        "dependencies": {
          "Microsoft.NETCore.Platforms": "1.1.0",
          "Microsoft.NETCore.Targets": "1.1.0"
        }
      },
      "System.Runtime.CompilerServices.Unsafe": {
        "type": "Transitive",
        "resolved": "4.7.0",
        "contentHash": "IpU1lcHz8/09yDr9N+Juc7SCgNUz+RohkCQI+KsWKR67XxpFr8Z6c8t1iENCXZuRuNCc4HBwme/MDHNVCwyAKg=="
      },
      "System.Runtime.Extensions": {
        "type": "Transitive",
        "resolved": "4.3.0",
        "contentHash": "3GSkHwrxaUT7KZz7rs3oVkMhjb4Y15gfLiaprDE6qdlxtXM+XrgymLooV0sROcEFtcCk5HoMMQ/0XMRhwBDGAw==",
        "dependencies": {
          "Microsoft.NETCore.Platforms": "1.1.0",
          "Microsoft.NETCore.Targets": "1.1.0",
          "System.Runtime": "4.3.0"
        }
      },
      "System.Runtime.Handles": {
        "type": "Transitive",
        "resolved": "4.3.0",
        "contentHash": "NVMjcwGvkC55xIg5jFk0qOMI6fFgxDqTKpFLpKMgb/vzSapyhukcTAZgUaQ9to2INzRVgAOW+mRypIXkhH2Naw==",
        "dependencies": {
          "Microsoft.NETCore.Platforms": "1.1.0",
          "Microsoft.NETCore.Targets": "1.1.0",
          "System.Runtime": "4.3.0"
        }
      },
      "System.Runtime.InteropServices": {
        "type": "Transitive",
        "resolved": "4.3.0",
        "contentHash": "obM5R5BTZr76jZQ2HZIiJsvcDKQ0BgkRb1v578ZIyCREX35M/C4pky2/rl1F5CEnHELt+yqkUTyT6a8AJ3z6yQ==",
        "dependencies": {
          "Microsoft.NETCore.Platforms": "1.1.0",
          "Microsoft.NETCore.Targets": "1.1.0",
          "System.Reflection": "4.3.0",
          "System.Reflection.Primitives": "4.3.0",
          "System.Runtime": "4.3.0",
          "System.Runtime.Handles": "4.3.0"
        }
      },
      "System.Runtime.InteropServices.RuntimeInformation": {
        "type": "Transitive",
        "resolved": "4.3.0",
        "contentHash": "Q4TC3WJGn6nvTw6y641zPZc4vbKnfpG1Vvf1XcRasaYzT/f6waeqiSJUDqERwzFfrx8aEyRwyKYrJIoAb6QDkA==",
        "dependencies": {
          "System.Reflection": "4.3.0",
          "System.Reflection.Extensions": "4.3.0",
          "System.Resources.ResourceManager": "4.3.0",
          "System.Runtime": "4.3.0",
          "System.Runtime.InteropServices": "4.3.0",
          "System.Threading": "4.3.0",
          "runtime.native.System": "4.3.0"
        }
      },
      "System.Runtime.Loader": {
        "type": "Transitive",
        "resolved": "4.3.0",
        "contentHash": "DHMaRn8D8YCK2GG2pw+UzNxn/OHVfaWx7OTLBD/hPegHZZgcZh3H6seWegrC4BYwsfuGrywIuT+MQs+rPqRLTQ==",
        "dependencies": {
          "System.IO": "4.3.0",
          "System.Reflection": "4.3.0",
          "System.Runtime": "4.3.0"
        }
      },
      "System.Runtime.Numerics": {
        "type": "Transitive",
        "resolved": "4.3.0",
        "contentHash": "0QKGH8ZQSoH1ARPgKT3awYOjE4VV/aSGJX+DHR98bla0ykpXQ5zI5VoO9p7+JhayJcGZPlr0atOikx0KpdCEmA==",
        "dependencies": {
          "System.Globalization": "4.3.0",
          "System.Resources.ResourceManager": "4.3.0",
          "System.Runtime": "4.3.0",
          "System.Runtime.Extensions": "4.3.0"
        }
      },
      "System.Runtime.Serialization.Primitives": {
        "type": "Transitive",
        "resolved": "4.1.1",
        "contentHash": "ewUqtX2UQl1bazArIG/16kV9MRCIKEvuVdNrq5C0IQ9mVDeIcwAfYzRH1h4EQBtS3RhMlv/ftIiuDSAuXmZw6Q==",
        "dependencies": {
          "System.Resources.ResourceManager": "4.0.1",
          "System.Runtime": "4.1.0"
        }
      },
      "System.Security.AccessControl": {
        "type": "Transitive",
        "resolved": "4.7.0",
        "contentHash": "JECvTt5aFF3WT3gHpfofL2MNNP6v84sxtXxpqhLBCcDRzqsPBmHhQ6shv4DwwN2tRlzsUxtb3G9M3763rbXKDg==",
        "dependencies": {
          "Microsoft.NETCore.Platforms": "3.1.0",
          "System.Security.Principal.Windows": "4.7.0"
        }
      },
      "System.Security.Cryptography.Algorithms": {
        "type": "Transitive",
        "resolved": "4.3.0",
        "contentHash": "iPN1ZDYiP8cbs7OWp5su8XBCvP8HtwDnJdK8XQnjsdNP+SXWnVIlLS5mTGmgLOaqniKKt9eNlP2zjs7li3aMOA==",
        "dependencies": {
          "Microsoft.NETCore.Platforms": "1.1.0",
          "System.Collections": "4.3.0",
          "System.IO": "4.3.0",
          "System.Resources.ResourceManager": "4.3.0",
          "System.Runtime": "4.3.0",
          "System.Runtime.Extensions": "4.3.0",
          "System.Runtime.Handles": "4.3.0",
          "System.Runtime.InteropServices": "4.3.0",
          "System.Runtime.Numerics": "4.3.0",
          "System.Security.Cryptography.Encoding": "4.3.0",
          "System.Security.Cryptography.Primitives": "4.3.0",
          "System.Text.Encoding": "4.3.0",
          "runtime.native.System.Security.Cryptography.Apple": "4.3.0",
          "runtime.native.System.Security.Cryptography.OpenSsl": "4.3.0"
        }
      },
      "System.Security.Cryptography.Cng": {
        "type": "Transitive",
        "resolved": "4.3.0",
        "contentHash": "GiojBh+8jd7AxkubbgJ3poP2GIe1uecbLHjMSpRtQPZ7jVQPhL4Qdul7bKoXneyBf5zr5p6iZlRyA1gjdsxO6Q==",
        "dependencies": {
          "Microsoft.NETCore.Platforms": "1.1.0",
          "System.IO": "4.3.0",
          "System.Resources.ResourceManager": "4.3.0",
          "System.Runtime": "4.3.0",
          "System.Runtime.Extensions": "4.3.0",
          "System.Runtime.Handles": "4.3.0",
          "System.Runtime.InteropServices": "4.3.0",
          "System.Security.Cryptography.Algorithms": "4.3.0",
          "System.Security.Cryptography.Encoding": "4.3.0",
          "System.Security.Cryptography.Primitives": "4.3.0",
          "System.Text.Encoding": "4.3.0"
        }
      },
      "System.Security.Cryptography.Csp": {
        "type": "Transitive",
        "resolved": "4.3.0",
        "contentHash": "YCJuvAMzuQ4BvIWFkxu7ryAqQdmAdD8ZbNpdLcZOsv7lmt8OCD9jibYAs1g4BuV/fpndkANY145e3fAXZVCGxg==",
        "dependencies": {
          "Microsoft.NETCore.Platforms": "1.1.0",
          "System.IO": "4.3.0",
          "System.Reflection": "4.3.0",
          "System.Resources.ResourceManager": "4.3.0",
          "System.Runtime": "4.3.0",
          "System.Runtime.Extensions": "4.3.0",
          "System.Runtime.Handles": "4.3.0",
          "System.Runtime.InteropServices": "4.3.0",
          "System.Security.Cryptography.Algorithms": "4.3.0",
          "System.Security.Cryptography.Encoding": "4.3.0",
          "System.Security.Cryptography.Primitives": "4.3.0",
          "System.Text.Encoding": "4.3.0",
          "System.Threading": "4.3.0"
        }
      },
      "System.Security.Cryptography.Encoding": {
        "type": "Transitive",
        "resolved": "4.3.0",
        "contentHash": "U31yfJGOtt1qrid2LvxUtAIBlzRvz/F5o9TzsQTAbd7g8R43NbHHw0yV4o/RgZ7dZww/gBV7fHdqDsQpbDQxdw==",
        "dependencies": {
          "Microsoft.NETCore.Platforms": "1.1.0",
          "System.Collections": "4.3.0",
          "System.Collections.Concurrent": "4.3.0",
          "System.Linq": "4.3.0",
          "System.Resources.ResourceManager": "4.3.0",
          "System.Runtime": "4.3.0",
          "System.Runtime.Extensions": "4.3.0",
          "System.Runtime.Handles": "4.3.0",
          "System.Runtime.InteropServices": "4.3.0",
          "System.Security.Cryptography.Primitives": "4.3.0",
          "System.Text.Encoding": "4.3.0",
          "runtime.native.System.Security.Cryptography.OpenSsl": "4.3.0"
        }
      },
      "System.Security.Cryptography.OpenSsl": {
        "type": "Transitive",
        "resolved": "4.3.0",
        "contentHash": "aVQruHa/qPBgLROz9pNR4R40B3TOZXszTD+y6JPp3gouLLw5rCuOsRNS2ZBiWK9IcOPysJ80hMZqzpruR3HOrA==",
        "dependencies": {
          "System.Collections": "4.3.0",
          "System.IO": "4.3.0",
          "System.Resources.ResourceManager": "4.3.0",
          "System.Runtime": "4.3.0",
          "System.Runtime.Extensions": "4.3.0",
          "System.Runtime.Handles": "4.3.0",
          "System.Runtime.InteropServices": "4.3.0",
          "System.Runtime.Numerics": "4.3.0",
          "System.Security.Cryptography.Algorithms": "4.3.0",
          "System.Security.Cryptography.Encoding": "4.3.0",
          "System.Security.Cryptography.Primitives": "4.3.0",
          "System.Text.Encoding": "4.3.0",
          "runtime.native.System.Security.Cryptography.OpenSsl": "4.3.0"
        }
      },
      "System.Security.Cryptography.Primitives": {
        "type": "Transitive",
        "resolved": "4.3.0",
        "contentHash": "CCcCDGAaxgvzRJT1B0frXmo58d6yvHE59sf+BwvjkS0/EjfefqwFaw/XxmRivb9p8p4kgOEEOQ9cBylhK12Slg==",
        "dependencies": {
          "System.Diagnostics.Debug": "4.3.0",
          "System.Globalization": "4.3.0",
          "System.IO": "4.3.0",
          "System.Resources.ResourceManager": "4.3.0",
          "System.Runtime": "4.3.0",
          "System.Threading": "4.3.0",
          "System.Threading.Tasks": "4.3.0"
        }
      },
      "System.Security.Cryptography.X509Certificates": {
        "type": "Transitive",
        "resolved": "4.3.0",
        "contentHash": "b14oKPJZalA5L37AY0xn6sikzbP8eeBfvJfOBGDe421eY23JUWBqHqoUMxtO/IOsDIA2P1K7ib/baPTClcuOPg==",
        "dependencies": {
          "Microsoft.NETCore.Platforms": "1.1.0",
          "System.Collections": "4.3.0",
          "System.Diagnostics.Debug": "4.3.0",
          "System.Globalization": "4.3.0",
          "System.Globalization.Calendars": "4.3.0",
          "System.IO": "4.3.0",
          "System.IO.FileSystem": "4.3.0",
          "System.IO.FileSystem.Primitives": "4.3.0",
          "System.Resources.ResourceManager": "4.3.0",
          "System.Runtime": "4.3.0",
          "System.Runtime.Extensions": "4.3.0",
          "System.Runtime.Handles": "4.3.0",
          "System.Runtime.InteropServices": "4.3.0",
          "System.Runtime.Numerics": "4.3.0",
          "System.Security.Cryptography.Algorithms": "4.3.0",
          "System.Security.Cryptography.Cng": "4.3.0",
          "System.Security.Cryptography.Csp": "4.3.0",
          "System.Security.Cryptography.Encoding": "4.3.0",
          "System.Security.Cryptography.OpenSsl": "4.3.0",
          "System.Security.Cryptography.Primitives": "4.3.0",
          "System.Text.Encoding": "4.3.0",
          "System.Threading": "4.3.0",
          "runtime.native.System": "4.3.0",
          "runtime.native.System.Net.Http": "4.3.0",
          "runtime.native.System.Security.Cryptography.OpenSsl": "4.3.0"
        }
      },
      "System.Security.Principal.Windows": {
        "type": "Transitive",
        "resolved": "4.7.0",
        "contentHash": "ojD0PX0XhneCsUbAZVKdb7h/70vyYMDYs85lwEI+LngEONe/17A0cFaRFqZU+sOEidcVswYWikYOQ9PPfjlbtQ==",
        "dependencies": {
          "Microsoft.NETCore.Platforms": "3.1.0"
        }
      },
      "System.Text.Encoding": {
        "type": "Transitive",
        "resolved": "4.3.0",
        "contentHash": "5sDJ4E5eR7UnWmhdPZNKGSH6IT+zcpfLR+6eq3LCKdcmteOpErCev8GtIgemW2Cr/VHRuo4NwgOAqK5qrx10/w==",
        "dependencies": {
          "Microsoft.NETCore.Platforms": "1.1.0",
          "Microsoft.NETCore.Targets": "1.1.0",
          "System.Runtime": "4.3.0"
        }
      },
      "System.Text.Encoding.CodePages": {
        "type": "Transitive",
        "resolved": "4.5.1",
        "contentHash": "4J2JQXbftjPMppIHJ7IC+VXQ9XfEagN92vZZNoG12i+zReYlim5dMoXFC1Zzg7tsnKDM7JPo5bYfFK4Jheq44w==",
        "dependencies": {
          "Microsoft.NETCore.Platforms": "2.1.2",
          "System.Runtime.CompilerServices.Unsafe": "4.5.2"
        }
      },
      "System.Text.Encoding.Extensions": {
        "type": "Transitive",
        "resolved": "4.3.0",
        "contentHash": "28kL9Hyo3gJuRH63h+QE+6VlB5SUJ616b4mXQgtQGuuiMmWYKMhSRdwcYXPMM9YFIY4/+9g/DWHM77I63CHPJQ==",
        "dependencies": {
          "Microsoft.NETCore.Platforms": "1.1.0",
          "Microsoft.NETCore.Targets": "1.1.0",
          "System.Runtime": "4.3.0",
          "System.Text.Encoding": "4.3.0"
        }
      },
      "System.Text.Encodings.Web": {
        "type": "Transitive",
        "resolved": "4.7.0",
        "contentHash": "IJanJWPQvya2sbGStt3Fkdy4IaomUBSadAfYWeJDQw0zclMk9ixSvMeei6cSmTTQ6ZkGIIAbhHZVCoLR7GgX7Q=="
      },
      "System.Text.Json": {
        "type": "Transitive",
        "resolved": "4.7.0",
        "contentHash": "IPq/x/d5nAcnD3vIyM3AbPOaTgcqrh0AqPSx7U53UFu3M6k1TH1u/eXc9/h4jm/3mpP1WRUpevlPY4PACd7AWw==",
        "dependencies": {
          "Microsoft.Bcl.AsyncInterfaces": "1.1.0",
          "System.Runtime.CompilerServices.Unsafe": "4.7.0",
          "System.Text.Encodings.Web": "4.7.0"
        }
      },
      "System.Text.RegularExpressions": {
        "type": "Transitive",
        "resolved": "4.3.0",
        "contentHash": "PZgVf+naZdnsMMcPE+8itd2LJ/iB5iUfAUOW/LV2nRizWWguSxc69e5E5TT9pVPbG5Sb4vUUy5282FMY2OZ7GA==",
        "dependencies": {
          "System.Runtime": "4.3.0"
        }
      },
      "System.Threading": {
        "type": "Transitive",
        "resolved": "4.3.0",
        "contentHash": "drPXimr24i5wEBRKnuHXf318QuxAZxytcynLy2ygs2YkPC4TH7cXm68NoCnRO2+G1T3GPpbCc3R8VJWbCr/4AQ==",
        "dependencies": {
          "System.Runtime": "4.3.0",
          "System.Threading.Tasks": "4.3.0"
        }
      },
      "System.Threading.Tasks": {
        "type": "Transitive",
        "resolved": "4.3.0",
        "contentHash": "wk8cyC9SIUvHO+VbmmYA1DwuAKYlF5az16fYU9pGd8LchH1EmiJSvyC4dEF1fyWYxanvghnZ3JG2h7Bt/tncmg==",
        "dependencies": {
          "Microsoft.NETCore.Platforms": "1.1.0",
          "Microsoft.NETCore.Targets": "1.1.0",
          "System.Runtime": "4.3.0"
        }
      },
      "System.Threading.Tasks.Dataflow": {
        "type": "Transitive",
        "resolved": "4.6.0",
        "contentHash": "2hRjGu2r2jxRZ55wmcHO/WbdX+YAOz9x6FE8xqkHZgPaoFMKQZRe9dk8xTZIas8fRjxRmzawnTEWIrhlM+Un7w==",
        "dependencies": {
          "System.Collections": "4.0.11",
          "System.Collections.Concurrent": "4.0.12",
          "System.Diagnostics.Debug": "4.0.11",
          "System.Diagnostics.Tracing": "4.1.0",
          "System.Dynamic.Runtime": "4.0.11",
          "System.Linq": "4.1.0",
          "System.Resources.ResourceManager": "4.0.1",
          "System.Runtime": "4.1.0",
          "System.Runtime.Extensions": "4.1.0",
          "System.Threading": "4.0.11",
          "System.Threading.Tasks": "4.0.11"
        }
      },
      "System.Threading.Tasks.Extensions": {
        "type": "Transitive",
        "resolved": "4.5.3",
        "contentHash": "+MvhNtcvIbqmhANyKu91jQnvIRVSTiaOiFNfKWwXGHG48YAb4I/TyH8spsySiPYla7gKal5ZnF3teJqZAximyQ=="
      },
      "System.Threading.Thread": {
        "type": "Transitive",
        "resolved": "4.0.0",
        "contentHash": "gIdJqDXlOr5W9zeqFErLw3dsOsiShSCYtF9SEHitACycmvNvY8odf9kiKvp6V7aibc8C4HzzNBkWXjyfn7plbQ==",
        "dependencies": {
          "System.Runtime": "4.1.0"
        }
      },
      "System.Threading.Timer": {
        "type": "Transitive",
        "resolved": "4.0.1",
        "contentHash": "Xxn2rdDQqUCmvKcHznZJ9BGC9bE7V0lNIqKMLsvvhqe330hVyQu81AobpWK1m+xTGhjLfR3uO1PBFsVVszgD6A==",
        "dependencies": {
          "Microsoft.NETCore.Platforms": "1.0.1",
          "Microsoft.NETCore.Targets": "1.0.1",
          "System.Runtime": "4.1.0"
        }
      },
      "System.Xml.ReaderWriter": {
        "type": "Transitive",
        "resolved": "4.3.0",
        "contentHash": "jJFZI6aqJz1JbItnQa5Aj0RJx5VpFciXS2ETr/Q+A4OKqytJAbvZzsiyCE+TQfbNSL2rq9QWT6r6SCebjxD0mg==",
        "dependencies": {
          "System.Collections": "4.3.0",
          "System.Diagnostics.Debug": "4.3.0",
          "System.Globalization": "4.3.0",
          "System.IO": "4.3.0",
          "System.IO.FileSystem": "4.3.0",
          "System.IO.FileSystem.Primitives": "4.3.0",
          "System.Resources.ResourceManager": "4.3.0",
          "System.Runtime": "4.3.0",
          "System.Runtime.Extensions": "4.3.0",
          "System.Runtime.InteropServices": "4.3.0",
          "System.Text.Encoding": "4.3.0",
          "System.Text.Encoding.Extensions": "4.3.0",
          "System.Text.RegularExpressions": "4.3.0",
          "System.Threading.Tasks": "4.3.0",
          "System.Threading.Tasks.Extensions": "4.3.0"
        }
      },
      "System.Xml.XmlDocument": {
        "type": "Transitive",
        "resolved": "4.3.0",
        "contentHash": "2ePVlK73yu4GQdAg4lY2AVxGe7sD8LHN8y146t+3Pk8toDtfxc5P+xaoTxOZxC5ZNeDVwlSLyZ1PiCj/vJ3GdA==",
        "dependencies": {
          "System.Collections": "4.3.0",
          "System.Diagnostics.Debug": "4.3.0",
          "System.Globalization": "4.3.0",
          "System.IO": "4.3.0",
          "System.Resources.ResourceManager": "4.3.0",
          "System.Runtime": "4.3.0",
          "System.Runtime.Extensions": "4.3.0",
          "System.Text.Encoding": "4.3.0",
          "System.Threading": "4.3.0",
          "System.Xml.ReaderWriter": "4.3.0"
        }
      },
      "Validation": {
        "type": "Transitive",
        "resolved": "2.4.18",
        "contentHash": "NfvWJ1QeuZ1FQCkqgXTu1cOkRkbNCfxs4Tat+abXLwom6OXbULVhRGp34BTvVB4XPxj6VIAl7KfLfStXMt/Ehw=="
      },
      "xunit.abstractions": {
        "type": "Transitive",
        "resolved": "2.0.3",
        "contentHash": "pot1I4YOxlWjIb5jmwvvQNbTrZ3lJQ+jUGkGjWE3hEFM0l5gOnBWS+H3qsex68s5cO52g+44vpGzhAt+42vwKg=="
      },
      "xunit.analyzers": {
        "type": "Transitive",
        "resolved": "0.10.0",
        "contentHash": "4/IDFCJfIeg6bix9apmUtIMwvOsiwqdEexeO/R2D4GReIGPLIRODTpId/l4LRSrAJk9lEO3Zx1H0Zx6uohJDNg=="
      },
      "xunit.assert": {
        "type": "Transitive",
        "resolved": "2.4.1",
        "contentHash": "O/Oe0BS5RmSsM+LQOb041TzuPo5MdH2Rov+qXGS37X+KFG1Hxz7kopYklM5+1Y+tRGeXrOx5+Xne1RuqLFQoyQ==",
        "dependencies": {
          "NETStandard.Library": "1.6.1"
        }
      },
      "xunit.core": {
        "type": "Transitive",
        "resolved": "2.4.1",
        "contentHash": "Zsj5OMU6JasNGERXZy8s72+pcheG6Q15atS5XpZXqAtULuyQiQ6XNnUsp1gyfC6WgqScqMvySiEHmHcOG6Eg0Q==",
        "dependencies": {
          "xunit.extensibility.core": "[2.4.1]",
          "xunit.extensibility.execution": "[2.4.1]"
        }
      },
      "xunit.extensibility.core": {
        "type": "Transitive",
        "resolved": "2.4.1",
        "contentHash": "yKZKm/8QNZnBnGZFD9SewkllHBiK0DThybQD/G4PiAmQjKtEZyHi6ET70QPU9KtSMJGRYS6Syk7EyR2EVDU4Kg==",
        "dependencies": {
          "NETStandard.Library": "1.6.1",
          "xunit.abstractions": "2.0.3"
        }
      },
      "xunit.extensibility.execution": {
        "type": "Transitive",
        "resolved": "2.4.1",
        "contentHash": "7e/1jqBpcb7frLkB6XDrHCGXAbKN4Rtdb88epYxCSRQuZDRW8UtTfdTEVpdTl8s4T56e07hOBVd4G0OdCxIY2A==",
        "dependencies": {
          "NETStandard.Library": "1.6.1",
          "xunit.extensibility.core": "[2.4.1]"
        }
      },
      "stryker": {
        "type": "Project",
        "dependencies": {
          "Buildalyzer": "2.4.0",
          "DotNet.Glob": "3.0.5",
          "LibGit2Sharp": "0.26.1",
          "Microsoft.CodeAnalysis.CSharp": "3.4.0",
          "Microsoft.Extensions.Configuration": "3.1.0",
          "Microsoft.Extensions.Configuration.Json": "3.1.0",
          "Microsoft.Extensions.Logging": "3.1.0",
          "Microsoft.TestPlatform": "16.3.0",
          "Microsoft.TestPlatform.ObjectModel": "16.3.0",
          "Microsoft.TestPlatform.Portable": "16.3.0",
          "Microsoft.TestPlatform.TranslationLayer": "16.3.0",
          "Microsoft.Web.LibraryManager.Build": "2.0.96",
          "Mono.Cecil": "0.11.1",
          "Newtonsoft.Json": "12.0.3",
          "Serilog": "2.9.0",
          "Serilog.Extensions.Logging": "3.0.1",
          "Serilog.Extensions.Logging.File": "1.1.0",
          "Serilog.Sinks.Console": "3.1.1",
<<<<<<< HEAD
          "Stryker.DataCollector": "1.0.0",
          "System.IO.Abstractions": "7.0.7"
=======
          "Stryker.DataCollector": "0.14.2",
          "System.IO.Abstractions": "7.0.15"
>>>>>>> 1fa7d484
        }
      },
      "stryker.datacollector": {
        "type": "Project",
        "dependencies": {
          "Microsoft.TestPlatform.ObjectModel": "16.2.0"
        }
      }
    }
  }
}<|MERGE_RESOLUTION|>--- conflicted
+++ resolved
@@ -1737,13 +1737,8 @@
           "Serilog.Extensions.Logging": "3.0.1",
           "Serilog.Extensions.Logging.File": "1.1.0",
           "Serilog.Sinks.Console": "3.1.1",
-<<<<<<< HEAD
           "Stryker.DataCollector": "1.0.0",
-          "System.IO.Abstractions": "7.0.7"
-=======
-          "Stryker.DataCollector": "0.14.2",
           "System.IO.Abstractions": "7.0.15"
->>>>>>> 1fa7d484
         }
       },
       "stryker.datacollector": {
