--- conflicted
+++ resolved
@@ -1667,11 +1667,7 @@
           "Serilog.Extensions.Logging.File": "2.0.0",
           "Serilog.Sinks.Console": "3.1.1",
           "Stryker.DataCollector": "0.16.1",
-<<<<<<< HEAD
-          "System.IO.Abstractions": "10.0.8"
-=======
           "System.IO.Abstractions": "10.0.10"
->>>>>>> 863b56a0
         }
       },
       "stryker.datacollector": {
