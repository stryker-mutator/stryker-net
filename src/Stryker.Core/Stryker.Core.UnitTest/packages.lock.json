--- conflicted
+++ resolved
@@ -1737,13 +1737,8 @@
           "Serilog.Extensions.Logging": "3.0.1",
           "Serilog.Extensions.Logging.File": "1.1.0",
           "Serilog.Sinks.Console": "3.1.1",
-<<<<<<< HEAD
-          "Stryker.DataCollector": "1.0.0",
-          "System.IO.Abstractions": "7.1.1"
-=======
           "Stryker.DataCollector": "0.15.0",
           "System.IO.Abstractions": "7.1.3"
->>>>>>> 4f055334
         }
       },
       "stryker.datacollector": {
