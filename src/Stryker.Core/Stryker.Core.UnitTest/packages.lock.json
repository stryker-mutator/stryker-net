{
  "version": 1,
  "dependencies": {
    ".NETCoreApp,Version=v3.1": {
      "Microsoft.Build": {
        "type": "Direct",
        "requested": "[16.6.0, )",
        "resolved": "16.6.0",
        "contentHash": "Rpi2ZU/Og1MVa9gsJshujAzPZk7JwivbCJPS9pvPg5h/QZ7RnhJcGPhRixjFQhfAUHzQMEJEgsEdIiWkj5qfMg==",
        "dependencies": {
          "Microsoft.Build.Framework": "16.6.0",
          "Microsoft.Win32.Registry": "4.3.0",
          "System.Collections.Immutable": "1.5.0",
          "System.Memory": "4.5.3",
          "System.Reflection.Metadata": "1.6.0",
          "System.Security.Principal.Windows": "4.7.0",
          "System.Text.Encoding.CodePages": "4.0.1",
          "System.Threading.Tasks.Dataflow": "4.9.0"
        }
      },
      "Microsoft.Build.Framework": {
        "type": "Direct",
        "requested": "[16.6.0, )",
        "resolved": "16.6.0",
        "contentHash": "3tuTjESQmPyH8qcg2HEWEKinY0rflmCoDmnpaBHTM146j/ilQN08q8hAPHJNS6vDTtKDR/JWnbv16XtSL6F4qw==",
        "dependencies": {
          "System.Security.Permissions": "4.7.0"
        }
      },
      "Microsoft.Build.Tasks.Core": {
        "type": "Direct",
        "requested": "[16.6.0, )",
        "resolved": "16.6.0",
        "contentHash": "xJuTzVVpHnVt24RlpTyS07mdRbCOxVjjyikXFroeLDRRzgT7E8pV68mtK4B3Nfd2ygp9VV4LrpLd/rA9+YabYQ==",
        "dependencies": {
          "Microsoft.Build.Framework": "16.6.0",
          "Microsoft.Build.Utilities.Core": "16.6.0",
          "Microsoft.Win32.Registry": "4.3.0",
          "System.CodeDom": "4.4.0",
          "System.Collections.Immutable": "1.5.0",
          "System.Reflection.Metadata": "1.6.0",
          "System.Reflection.TypeExtensions": "4.1.0",
          "System.Resources.Extensions": "4.6.0",
          "System.Security.Permissions": "4.7.0",
          "System.Threading.Tasks.Dataflow": "4.9.0"
        }
      },
      "Microsoft.Build.Utilities.Core": {
        "type": "Direct",
        "requested": "[16.6.0, )",
        "resolved": "16.6.0",
        "contentHash": "4msoF3z88/p7N6GzNZOiTnuBy+q47Bv5miOoEEzvq3Nu5GHGA57O/yQfrHnfKEIa0uqh4GRtzggPYj3h6FdYeA==",
        "dependencies": {
          "Microsoft.Build.Framework": "16.6.0",
          "Microsoft.Win32.Registry": "4.3.0",
          "System.Collections.Immutable": "1.5.0",
          "System.Security.Permissions": "4.7.0",
          "System.Text.Encoding.CodePages": "4.0.1"
        }
      },
      "Microsoft.CodeCoverage": {
        "type": "Direct",
        "requested": "[16.7.1, )",
        "resolved": "16.7.1",
        "contentHash": "PhSppbk+kvAyD9yGJIcBRJ/XYwY+21YK88l22PGTtixaxNdjnx1idVKh88LCGwKaTL8HhlnQ41VmBiBdZJzIQw=="
      },
      "Microsoft.Extensions.DependencyModel": {
        "type": "Direct",
        "requested": "[2.1.0, )",
        "resolved": "2.1.0",
        "contentHash": "nS2XKqi+1A1umnYNLX2Fbm/XnzCxs5i+zXVJ3VC6r9t2z0NZr9FLnJN4VQpKigdcWH/iFTbMuX6M6WQJcTjVIg==",
        "dependencies": {
          "Microsoft.DotNet.PlatformAbstractions": "2.1.0",
          "Newtonsoft.Json": "9.0.1",
          "System.Diagnostics.Debug": "4.0.11",
          "System.Dynamic.Runtime": "4.0.11",
          "System.Linq": "4.1.0"
        }
      },
      "Microsoft.Extensions.Logging": {
        "type": "Direct",
        "requested": "[2.1.1, )",
        "resolved": "2.1.1",
        "contentHash": "hh+mkOAQDTp6XH80xJt3+wwYVzkbwYQl9XZRCz4Um0JjP/o7N9vHM3rZ6wwwtr+BBe/L6iBO2sz0px6OWBzqZQ==",
        "dependencies": {
          "Microsoft.Extensions.Configuration.Binder": "2.1.1",
          "Microsoft.Extensions.DependencyInjection.Abstractions": "2.1.1",
          "Microsoft.Extensions.Logging.Abstractions": "2.1.1",
          "Microsoft.Extensions.Options": "2.1.1"
        }
      },
      "Microsoft.Extensions.Logging.Abstractions": {
        "type": "Direct",
        "requested": "[2.1.1, )",
        "resolved": "2.1.1",
        "contentHash": "XRzK7ZF+O6FzdfWrlFTi1Rgj2080ZDsd46vzOjadHUB0Cz5kOvDG8vI7caa5YFrsHQpcfn0DxtjS4E46N4FZsA=="
      },
      "Microsoft.NET.Test.Sdk": {
        "type": "Direct",
        "requested": "[16.7.1, )",
        "resolved": "16.7.1",
        "contentHash": "7T3XYuLT2CRMZXwlp8p4cEEf6y7VifxTdKwYNzCYp31CN4iyrcDKneIJvNTo0YVnTxJn+CSlGVlUnZHUlAwt9A==",
        "dependencies": {
          "Microsoft.CodeCoverage": "16.7.1",
          "Microsoft.TestPlatform.TestHost": "16.7.1"
        }
      },
      "Moq": {
        "type": "Direct",
        "requested": "[4.14.7, )",
        "resolved": "4.14.7",
        "contentHash": "z1jwY3lL3d4l+92cdSnhRDUUco68HiRNfLKB9r9/PLP5lrN+ZL1Qtt3brVGVB8iY+ioBXhlFue2JtycBczE8Pw==",
        "dependencies": {
          "Castle.Core": "4.4.0",
          "System.Threading.Tasks.Extensions": "4.5.1"
        }
      },
      "MSBuild.StructuredLogger": {
        "type": "Direct",
        "requested": "[2.1.133, )",
        "resolved": "2.1.133",
        "contentHash": "QVD52JKjcpYZN9yEEivswGK3aqn0ZnxX8kT0wB5V4Grq88ucgBBVe3GOsrHY4vwyPl9cit4RKoKaq42DIgobtw==",
        "dependencies": {
          "Microsoft.Build": "16.4.0",
          "Microsoft.Build.Framework": "16.4.0",
          "Microsoft.Build.Tasks.Core": "16.4.0",
          "Microsoft.Build.Utilities.Core": "16.4.0",
          "System.IO.Compression": "4.3.0"
        }
      },
      "MsBuildPipeLogger.Logger": {
        "type": "Direct",
        "requested": "[1.1.3, )",
        "resolved": "1.1.3",
        "contentHash": "g83/MNbHwbPWGkR3kl8PEVjAN1QMpxYlFMgNqKUx7pDQuKInh24fFr1uG/GIi9m9rm7Tjb1Rp0zHLjjV4uUn1g==",
        "dependencies": {
          "NETStandard.Library": "1.6.1",
          "System.IO.Pipes": "4.3.0",
          "System.Threading.Thread": "4.3.0"
        }
      },
      "MsBuildPipeLogger.Server": {
        "type": "Direct",
        "requested": "[1.1.3, )",
        "resolved": "1.1.3",
        "contentHash": "kASNZDxdZNJi4UARMMh49F1DczgivmEyuYIpTbnO4h/wnMJQrtFe7N55cp6fqkYjDJFvYCjai6WwR/U7qSaEXw==",
        "dependencies": {
          "Microsoft.Build": "15.3.409",
          "NETStandard.Library": "1.6.1"
        }
      },
      "Shouldly": {
        "type": "Direct",
        "requested": "[3.0.2, )",
        "resolved": "3.0.2",
        "contentHash": "G3+8o4VlT1VsB6hs/ESSDqyLNNHVJuIKCfi/7Ix3mviuqNhOdHTdmJym+04+E3Pj//LmCEfJkOUDrAursHfYew==",
        "dependencies": {
          "Microsoft.CSharp": "4.3.0",
          "System.Dynamic.Runtime": "4.3.0",
          "System.Reflection.TypeExtensions": "4.3.0"
        }
      },
      "System.IO.Abstractions.TestingHelpers": {
        "type": "Direct",
        "requested": "[12.2.7, )",
        "resolved": "12.2.7",
        "contentHash": "azyCF7WTHU1lERL4FVr8nW+7H5r1hvR+pR26Hx5fZMJWqapSIr5+9/CjgtIS+AW+zkN2Zesn8sVW0/krdmfrmg==",
        "dependencies": {
          "System.IO.Abstractions": "12.2.7"
        }
      },
      "System.Reflection.TypeExtensions": {
        "type": "Direct",
        "requested": "[4.6.0, )",
        "resolved": "4.6.0",
        "contentHash": "QdTazwZFwrbACRQz1nV2PBqQCDAG+Wfat3dNBiuDp3JjIZo+SsKGLkSK0hc3+pdprRNKZl59HP3LM4DwDdt0LA=="
      },
      "xunit": {
        "type": "Direct",
        "requested": "[2.4.1, )",
        "resolved": "2.4.1",
        "contentHash": "XNR3Yz9QTtec16O0aKcO6+baVNpXmOnPUxDkCY97J+8krUYxPvXT1szYYEUdKk4sB8GOI2YbAjRIOm8ZnXRfzQ==",
        "dependencies": {
          "xunit.analyzers": "0.10.0",
          "xunit.assert": "[2.4.1]",
          "xunit.core": "[2.4.1]"
        }
      },
      "xunit.runner.visualstudio": {
        "type": "Direct",
        "requested": "[2.4.1, )",
        "resolved": "2.4.1",
        "contentHash": "mBXd1lp1TQr4to2nFv+c4Tf+RnPoQPKglzwLdbdirOUxRaJsCUNDUx2y7E6j9ajgISlTTp1CydFBZCRCUIrwDg==",
        "dependencies": {
          "Microsoft.NET.Test.Sdk": "15.0.0"
        }
      },
      "Xunit.SkippableFact": {
        "type": "Direct",
        "requested": "[1.4.13, )",
        "resolved": "1.4.13",
        "contentHash": "IyzZNvJEtXGlXrzxDiSbtH5Lyxf4iJdRQADuyjGdDf00LjXRLJwIoezQNFhFGKTMtvk8IIgaSHxW4mAV4O7b8A==",
        "dependencies": {
          "Validation": "2.4.18",
          "xunit.extensibility.execution": "2.4.0"
        }
      },
      "Castle.Core": {
        "type": "Transitive",
        "resolved": "4.4.0",
        "contentHash": "b5rRL5zeaau1y/5hIbI+6mGw3cwun16YjkHZnV9RRT5UyUIFsgLmNXJ0YnIN9p8Hw7K7AbG1q1UclQVU3DinAQ==",
        "dependencies": {
          "NETStandard.Library": "1.6.1",
          "System.Collections.Specialized": "4.3.0",
          "System.ComponentModel": "4.3.0",
          "System.ComponentModel.TypeConverter": "4.3.0",
          "System.Diagnostics.TraceSource": "4.3.0",
          "System.Dynamic.Runtime": "4.3.0",
          "System.Reflection": "4.3.0",
          "System.Reflection.Emit": "4.3.0",
          "System.Reflection.TypeExtensions": "4.3.0",
          "System.Xml.XmlDocument": "4.3.0"
        }
      },
      "DotNet.Glob": {
        "type": "Transitive",
        "resolved": "3.1.0",
        "contentHash": "i6x0hDsFWg6Ke2isaNAcHQ9ChxBvTJu2cSmBY+Jtjiv2W4q6y9QlA3JKYuZqJ573TAZmpAn65Qf3sRpjvZ1gmw=="
      },
      "FSharp.Compiler.Service": {
        "type": "Transitive",
        "resolved": "37.0.0",
        "contentHash": "NGDRALh9DFg/upN0+984aR7crjR0QctsJQeGpglfSckb+PJSAGnTqSQ1FGcvEPzVYcU2ioyl4dEJ+v2zqhAgXw==",
        "dependencies": {
          "FSharp.Core": "4.6.2",
          "Microsoft.Build.Framework": "16.6.0",
          "Microsoft.Build.Tasks.Core": "16.6.0",
          "Microsoft.Build.Utilities.Core": "16.6.0",
          "System.Buffers": "4.5.0",
          "System.Collections.Immutable": "1.5.0",
          "System.Memory": "4.5.3",
          "System.Reflection.Emit": "4.3.0",
          "System.Reflection.Metadata": "1.6.0",
          "System.Reflection.TypeExtensions": "4.3.0",
          "System.Runtime.Loader": "4.0.0"
        }
      },
      "FSharp.Core": {
        "type": "Transitive",
        "resolved": "4.6.2",
        "contentHash": "/waJ3a7u7MjFOGnXOfokbG1N1FH7VCmP3Fw1tJ8Q75kIj60LYBL3eYzab9hDimL5E21uhQ/1wf04M3dRAYemlw=="
      },
      "LibGit2Sharp": {
        "type": "Transitive",
        "resolved": "0.26.2",
        "contentHash": "qHLhuI8VEtMf7jiurT/Ypquh37S6ngllCx+aq9uqOY2evok7Fb2AzhJgvNctsXOzHaJwveBs+30sPQJFn/pISg==",
        "dependencies": {
          "LibGit2Sharp.NativeBinaries": "[2.0.306]"
        }
      },
      "LibGit2Sharp.NativeBinaries": {
        "type": "Transitive",
        "resolved": "2.0.306",
        "contentHash": "LY9nyPE2X/eLl69ttuDPFFlKR8b5KXlqYej1YR1YmqmhF8Izo+vPX90q5ouOO5YGCf5d4lDUOC0x2yMWw00P7Q=="
      },
      "Microsoft.CodeAnalysis.Analyzers": {
        "type": "Transitive",
        "resolved": "3.0.0",
        "contentHash": "ojG5pGAhTPmjxRGTNvuszO3H8XPZqksDwr9xLd4Ae/JBjZZdl6GuoLk7uLMf+o7yl5wO0TAqoWcEKkEWqrZE5g=="
      },
      "Microsoft.CodeAnalysis.Common": {
        "type": "Transitive",
        "resolved": "3.7.0",
        "contentHash": "SFEdnbw8204hTlde3JePYSIpNX58h/MMXa7LctUsUDigWMR8Ar9gE8LnsLqAIFM0O33JEuQbJ0G4Sat+cPGldw==",
        "dependencies": {
          "Microsoft.CodeAnalysis.Analyzers": "3.0.0",
          "System.Collections.Immutable": "1.5.0",
          "System.Memory": "4.5.4",
          "System.Reflection.Metadata": "1.6.0",
          "System.Runtime.CompilerServices.Unsafe": "4.7.0",
          "System.Text.Encoding.CodePages": "4.5.1",
          "System.Threading.Tasks.Extensions": "4.5.3"
        }
      },
      "Microsoft.CodeAnalysis.CSharp": {
        "type": "Transitive",
        "resolved": "3.7.0",
        "contentHash": "sKi5PIVy9nVDerkbplY6OQhJBNzEO4XJsMGrnmb6KFEa6K1ulGCHIv6NtDjdUQ/dGrouU3OExc3yzww0COD76w==",
        "dependencies": {
          "Microsoft.CodeAnalysis.Common": "[3.7.0]"
        }
      },
      "Microsoft.CSharp": {
        "type": "Transitive",
        "resolved": "4.3.0",
        "contentHash": "P+MBhIM0YX+JqROuf7i306ZLJEjQYA9uUyRDE+OqwUI5sh41e2ZbPQV3LfAPh+29cmceE1pUffXsGfR4eMY3KA==",
        "dependencies": {
          "System.Collections": "4.3.0",
          "System.Diagnostics.Debug": "4.3.0",
          "System.Dynamic.Runtime": "4.3.0",
          "System.Globalization": "4.3.0",
          "System.Linq": "4.3.0",
          "System.Linq.Expressions": "4.3.0",
          "System.ObjectModel": "4.3.0",
          "System.Reflection": "4.3.0",
          "System.Reflection.Extensions": "4.3.0",
          "System.Reflection.Primitives": "4.3.0",
          "System.Reflection.TypeExtensions": "4.3.0",
          "System.Resources.ResourceManager": "4.3.0",
          "System.Runtime": "4.3.0",
          "System.Runtime.Extensions": "4.3.0",
          "System.Runtime.InteropServices": "4.3.0",
          "System.Threading": "4.3.0"
        }
      },
      "Microsoft.DotNet.PlatformAbstractions": {
        "type": "Transitive",
        "resolved": "2.1.0",
        "contentHash": "9KPDwvb/hLEVXYruVHVZ8BkebC8j17DmPb56LnqRF74HqSPLjCkrlFUjOtFpQPA2DeADBRTI/e69aCfRBfrhxw==",
        "dependencies": {
          "System.AppContext": "4.1.0",
          "System.Collections": "4.0.11",
          "System.IO": "4.1.0",
          "System.IO.FileSystem": "4.0.1",
          "System.Reflection.TypeExtensions": "4.1.0",
          "System.Runtime.Extensions": "4.1.0",
          "System.Runtime.InteropServices": "4.1.0",
          "System.Runtime.InteropServices.RuntimeInformation": "4.0.0"
        }
      },
      "Microsoft.Extensions.Configuration": {
        "type": "Transitive",
        "resolved": "3.1.9",
        "contentHash": "lqdkOGNeTMKG981Q7yWGlRiFbIlsRwTlMMiybT+WOzUCFBS/wc25tZgh7Wm/uRoBbWefgvokzmnea7ZjmFedmA==",
        "dependencies": {
          "Microsoft.Extensions.Configuration.Abstractions": "3.1.9"
        }
      },
      "Microsoft.Extensions.Configuration.Abstractions": {
        "type": "Transitive",
        "resolved": "3.1.9",
        "contentHash": "vOJxPKczaHpXeZFrxARxYwsEulhEouXc5aZGgMdkhV/iEXX9/pfjqKk76rTG+4CsJjHV+G/4eMhvOIaQMHENNA==",
        "dependencies": {
          "Microsoft.Extensions.Primitives": "3.1.9"
        }
      },
      "Microsoft.Extensions.Configuration.Binder": {
        "type": "Transitive",
<<<<<<< HEAD
        "resolved": "2.1.1",
        "contentHash": "fcLCTS03poWE4v9tSNBr3pWn0QwGgAn1vzqHXlXgvqZeOc7LvQNzaWcKRQZTdEc3+YhQKwMsOtm3VKSA2aWQ8w==",
        "dependencies": {
          "Microsoft.Extensions.Configuration": "2.1.1"
=======
        "resolved": "3.1.9",
        "contentHash": "BG6HcT7tARYakftqfQu+cLksgIWG1NdxMY+igI12hdZrUK+WjS973NiRyuao/U9yyTeM9NPwRnC61hCmG3G3jg==",
        "dependencies": {
          "Microsoft.Extensions.Configuration": "3.1.9"
>>>>>>> 2f0543e9
        }
      },
      "Microsoft.Extensions.Configuration.FileExtensions": {
        "type": "Transitive",
        "resolved": "3.1.9",
        "contentHash": "OC07LdaPMEeKYt1a4DJAzjKXUmP5K2MS4Sg0FvLrJF+9yd3YNTWSDrb1MpBuZ3564cbJJfyldICkSwCwWQ8lIw==",
        "dependencies": {
          "Microsoft.Extensions.Configuration": "3.1.9",
          "Microsoft.Extensions.FileProviders.Physical": "3.1.9"
        }
      },
      "Microsoft.Extensions.Configuration.Json": {
        "type": "Transitive",
        "resolved": "3.1.9",
        "contentHash": "v1epO1J3qIqxwusz0gifp7hO+J2F/tBZOQAR9I1pLFDrX6NjQaYbZy4RGAU554Ntc0+lYAi0FA8CNMrQcTegYw==",
        "dependencies": {
          "Microsoft.Extensions.Configuration": "3.1.9",
          "Microsoft.Extensions.Configuration.FileExtensions": "3.1.9"
        }
      },
<<<<<<< HEAD
      "Microsoft.Extensions.DependencyInjection.Abstractions": {
        "type": "Transitive",
        "resolved": "2.1.1",
        "contentHash": "MgYpU5cwZohUMKKg3sbPhvGG+eAZ/59E9UwPwlrUkyXU+PGzqwZg9yyQNjhxuAWmoNoFReoemeCku50prYSGzA=="
=======
      "Microsoft.Extensions.DependencyInjection": {
        "type": "Transitive",
        "resolved": "3.1.9",
        "contentHash": "ORqfrAACcvTInie1oGola5uky344/PiNfgayTPuZWV4WnSfIQZJQm/ZLpGshJE3h7TqwYaYElGazK/yaM2bFLA==",
        "dependencies": {
          "Microsoft.Extensions.DependencyInjection.Abstractions": "3.1.9"
        }
      },
      "Microsoft.Extensions.DependencyInjection.Abstractions": {
        "type": "Transitive",
        "resolved": "3.1.9",
        "contentHash": "8PkcaPwiTPOhqshoY4+rQUbz86X6YpLDLUqXOezh7L2A3pgpBmeBBByYIffofBlvQxDdQ0zB2DkWjbZWyCxRWg=="
      },
      "Microsoft.Extensions.DependencyModel": {
        "type": "Transitive",
        "resolved": "2.1.0",
        "contentHash": "nS2XKqi+1A1umnYNLX2Fbm/XnzCxs5i+zXVJ3VC6r9t2z0NZr9FLnJN4VQpKigdcWH/iFTbMuX6M6WQJcTjVIg==",
        "dependencies": {
          "Microsoft.DotNet.PlatformAbstractions": "2.1.0",
          "Newtonsoft.Json": "9.0.1",
          "System.Diagnostics.Debug": "4.0.11",
          "System.Dynamic.Runtime": "4.0.11",
          "System.Linq": "4.1.0"
        }
>>>>>>> 2f0543e9
      },
      "Microsoft.Extensions.FileProviders.Abstractions": {
        "type": "Transitive",
        "resolved": "3.1.9",
        "contentHash": "Q4SGwEFZKiZbpzPgdGbQUULxtcH1zXMOwCPKSm6QwVcOCGshf3QLfBh+O/GyFH4B0RfZ16nKyeW1mMONlRyjUw==",
        "dependencies": {
          "Microsoft.Extensions.Primitives": "3.1.9"
        }
      },
      "Microsoft.Extensions.FileProviders.Physical": {
        "type": "Transitive",
        "resolved": "3.1.9",
        "contentHash": "HWDSsblTCQp7EEJJmnLzttIhFGzDu+DGqBbOvGCdFT0+pkCuBkn3EiWpEEcm5WMTO5njmsbLSK9ZuUUf2zPsFg==",
        "dependencies": {
          "Microsoft.Extensions.FileProviders.Abstractions": "3.1.9",
          "Microsoft.Extensions.FileSystemGlobbing": "3.1.9"
        }
      },
      "Microsoft.Extensions.FileSystemGlobbing": {
        "type": "Transitive",
        "resolved": "3.1.9",
        "contentHash": "5bnewG1aBiSESPNwcXGIxDDRN95uqdy+fqZZ8Z63Et5rRNlAwAfXHOrg+FTht7UjHobjvtjzquMCbAWhWEPHIw=="
      },
<<<<<<< HEAD
      "Microsoft.Extensions.Options": {
        "type": "Transitive",
        "resolved": "2.1.1",
        "contentHash": "V7lXCU78lAbzaulCGFKojcCyG8RTJicEbiBkPJjFqiqXwndEBBIehdXRMWEVU3UtzQ1yDvphiWUL9th6/4gJ7w==",
        "dependencies": {
          "Microsoft.Extensions.DependencyInjection.Abstractions": "2.1.1",
          "Microsoft.Extensions.Primitives": "2.1.1"
=======
      "Microsoft.Extensions.Logging": {
        "type": "Transitive",
        "resolved": "3.1.9",
        "contentHash": "+V3i0jCQCO6IIOf6e+fL0SqrZd2x/Krug9EEL1JHa9R03RsbEpltCtjVY5hxedyuyuQKwvLoR12sCfu/9XEUAw==",
        "dependencies": {
          "Microsoft.Extensions.Configuration.Binder": "3.1.9",
          "Microsoft.Extensions.DependencyInjection": "3.1.9",
          "Microsoft.Extensions.Logging.Abstractions": "3.1.9",
          "Microsoft.Extensions.Options": "3.1.9"
        }
      },
      "Microsoft.Extensions.Logging.Abstractions": {
        "type": "Transitive",
        "resolved": "3.1.9",
        "contentHash": "W5fbF8qVR9SMVVJqDQLIR7meWbev6Pu/lbrm7LDNr4Sp7HOotr4k2UULTdFSXOi5aoDdkQZpWnq0ZSpjrR3tjg=="
      },
      "Microsoft.Extensions.Options": {
        "type": "Transitive",
        "resolved": "3.1.9",
        "contentHash": "EIb3G1DL+Rl9MvJR7LjI1wCy2nfTN4y8MflbOftn1HLYQBj/Rwl8kUbGTrSFE01c99Wm4ETjWVsjqKcpFvhPng==",
        "dependencies": {
          "Microsoft.Extensions.DependencyInjection.Abstractions": "3.1.9",
          "Microsoft.Extensions.Primitives": "3.1.9"
>>>>>>> 2f0543e9
        }
      },
      "Microsoft.Extensions.Primitives": {
        "type": "Transitive",
        "resolved": "3.1.9",
        "contentHash": "IrHecH0eGG7/XoeEtv++oLg/sJHRNyeCqlA9RhAo6ig4GpOTjtDr32sBMYuuLtUq8ALahneWkrOzoBAwJ4L4iA=="
      },
      "Microsoft.NETCore.Platforms": {
        "type": "Transitive",
        "resolved": "3.1.0",
        "contentHash": "z7aeg8oHln2CuNulfhiLYxCVMPEwBl3rzicjvIX+4sUuCwvXw5oXQEtbiU2c0z4qYL5L3Kmx0mMA/+t/SbY67w=="
      },
      "Microsoft.NETCore.Targets": {
        "type": "Transitive",
        "resolved": "1.1.0",
        "contentHash": "aOZA3BWfz9RXjpzt0sRJJMjAscAUm3Hoa4UWAfceV9UTYxgwZ1lZt5nO2myFf+/jetYQo4uTP7zS8sJY67BBxg=="
      },
      "Microsoft.TestPlatform": {
        "type": "Transitive",
        "resolved": "16.7.1",
        "contentHash": "YmsvjckFsARpmi5Qpfp4WPya989FLDmtD353z6eDm2FEv/843jSrKT0fstSfzIYdpXZ8o5yarOA6MQX8mayP3A=="
      },
      "Microsoft.TestPlatform.ObjectModel": {
        "type": "Transitive",
        "resolved": "16.7.1",
        "contentHash": "FL+VpAC/nCCzj80MwX6L8gJD06u2m1SKcQQLAymDLFqNtgtI9h3J5n0mVN+s18qcMzybsmO9GK7rMuHYx11KMg==",
        "dependencies": {
          "NuGet.Frameworks": "5.0.0"
        }
      },
      "Microsoft.TestPlatform.Portable": {
        "type": "Transitive",
        "resolved": "16.7.1",
        "contentHash": "98dUZvN0ePwy6DH8Lj3e+LVoH5jo8j0bxV+Ybq5bv7JwW0k6x9nR5d9D3+JVpHo57QhoeTBbzBuQ+ZFoAmfQ1Q=="
      },
      "Microsoft.TestPlatform.TestHost": {
        "type": "Transitive",
        "resolved": "16.7.1",
        "contentHash": "mv7MnBDtqwQAjoH+AphE+Tu0dsF6x/c7Zs8umkb2McbvNALJdfBuWJQbiXGWqhNq7k8eMmnkNO6klJz4pkgekw==",
        "dependencies": {
          "Microsoft.TestPlatform.ObjectModel": "16.7.1",
          "Newtonsoft.Json": "9.0.1"
        }
      },
      "Microsoft.TestPlatform.TranslationLayer": {
        "type": "Transitive",
        "resolved": "16.7.1",
        "contentHash": "enqnyRWAnSnjppygEb69Bzw3GEtn9onITGW1202Enm1tLBFDTtEARC6vaVM7GFoRclE5CzgDS/Zb8XvDEJ6Z4Q==",
        "dependencies": {
          "NETStandard.Library": "2.0.0"
        }
      },
      "Microsoft.Web.LibraryManager.Build": {
        "type": "Transitive",
        "resolved": "2.1.76",
        "contentHash": "hrC3MLBsT2i4798p43Ng6Oq9SGaawxofz6WvbPI9vxtdGSSoHQ12PWem5kMyyvB7a12a1UImdgLGhq+0+vkiKw==",
        "dependencies": {
          "System.Runtime.Loader": "4.3.0"
        }
      },
      "Microsoft.Win32.Registry": {
        "type": "Transitive",
        "resolved": "4.3.0",
        "contentHash": "Lw1/VwLH1yxz6SfFEjVRCN0pnflLEsWgnV4qsdJ512/HhTwnKXUG+zDQ4yTO3K/EJQemGoNaBHX5InISNKTzUQ==",
        "dependencies": {
          "Microsoft.NETCore.Platforms": "1.1.0",
          "System.Collections": "4.3.0",
          "System.Globalization": "4.3.0",
          "System.Resources.ResourceManager": "4.3.0",
          "System.Runtime": "4.3.0",
          "System.Runtime.Extensions": "4.3.0",
          "System.Runtime.Handles": "4.3.0",
          "System.Runtime.InteropServices": "4.3.0"
        }
      },
      "Microsoft.Win32.SystemEvents": {
        "type": "Transitive",
        "resolved": "4.7.0",
        "contentHash": "mtVirZr++rq+XCDITMUdnETD59XoeMxSpLRIII7JRI6Yj0LEDiO1pPn0ktlnIj12Ix8bfvQqQDMMIF9wC98oCA==",
        "dependencies": {
          "Microsoft.NETCore.Platforms": "3.1.0"
        }
      },
      "Mono.Cecil": {
        "type": "Transitive",
        "resolved": "0.11.3",
        "contentHash": "DNYE+io5XfEE8+E+5padThTPHJARJHbz1mhbhMPNrrWGKVKKqj/KEeLvbawAmbIcT73NuxLV7itHZaYCZcVWGg=="
      },
      "NETStandard.Library": {
        "type": "Transitive",
        "resolved": "2.0.0",
        "contentHash": "7jnbRU+L08FXKMxqUflxEXtVymWvNOrS8yHgu9s6EM8Anr6T/wIX4nZ08j/u3Asz+tCufp3YVwFSEvFTPYmBPA==",
        "dependencies": {
          "Microsoft.NETCore.Platforms": "1.1.0"
        }
      },
      "Newtonsoft.Json": {
        "type": "Transitive",
        "resolved": "12.0.3",
        "contentHash": "6mgjfnRB4jKMlzHSl+VD+oUc1IebOZabkbyWj2RiTgWwYPPuaK1H97G1sHqGwPlS5npiF5Q0OrxN1wni2n5QWg=="
      },
      "NuGet.Frameworks": {
        "type": "Transitive",
        "resolved": "5.0.0",
        "contentHash": "c5JVjuVAm4f7E9Vj+v09Z9s2ZsqFDjBpcsyS3M9xRo0bEdm/LVZSzLxxNvfvAwRiiE8nwe1h2G4OwiwlzFKXlA=="
      },
      "RegexParser": {
        "type": "Transitive",
        "resolved": "0.5.1",
        "contentHash": "cFqI0vxy4E7C83ijq1uFIkIOEnG3kezH+xBkBaQX9FvJKikrt+riQRDC4J4NQ5QXh/p6R3DC8qBVGXloC58zEQ=="
      },
      "runtime.native.System": {
        "type": "Transitive",
        "resolved": "4.3.0",
        "contentHash": "c/qWt2LieNZIj1jGnVNsE2Kl23Ya2aSTBuXMD6V7k9KWr6l16Tqdwq+hJScEpWER9753NWC8h96PaVNY5Ld7Jw==",
        "dependencies": {
          "Microsoft.NETCore.Platforms": "1.1.0",
          "Microsoft.NETCore.Targets": "1.1.0"
        }
      },
      "runtime.native.System.IO.Compression": {
        "type": "Transitive",
        "resolved": "4.3.0",
        "contentHash": "INBPonS5QPEgn7naufQFXJEp3zX6L4bwHgJ/ZH78aBTpeNfQMtf7C6VrAFhlq2xxWBveIOWyFzQjJ8XzHMhdOQ==",
        "dependencies": {
          "Microsoft.NETCore.Platforms": "1.1.0",
          "Microsoft.NETCore.Targets": "1.1.0"
        }
      },
      "Serilog": {
        "type": "Transitive",
        "resolved": "2.10.0",
        "contentHash": "+QX0hmf37a0/OZLxM3wL7V6/ADvC1XihXN4Kq/p6d8lCPfgkRdiuhbWlMaFjR9Av0dy5F0+MBeDmDdRZN/YwQA=="
      },
      "Serilog.Extensions.Logging": {
        "type": "Transitive",
        "resolved": "3.0.1",
        "contentHash": "U0xbGoZuxJRjE3C5vlCfrf9a4xHTmbrCXKmaA14cHAqiT1Qir0rkV7Xss9GpPJR3MRYH19DFUUqZ9hvWeJrzdQ==",
        "dependencies": {
          "Microsoft.Extensions.Logging": "2.0.0",
          "Serilog": "2.8.0"
        }
      },
      "Serilog.Extensions.Logging.File": {
        "type": "Transitive",
        "resolved": "2.0.0",
        "contentHash": "usO0qr4v9VCMBWiTJ1nQmAbPNCt40FrkDol6CpfCXbsxGZS/hH+YCueF7vvPQ32ATI0GWcMWiKRdjXEE7/HxTQ==",
        "dependencies": {
          "Microsoft.Extensions.Configuration.Abstractions": "2.0.0",
          "Microsoft.Extensions.Configuration.Binder": "2.0.0",
          "Serilog": "2.5.0",
          "Serilog.Extensions.Logging": "2.0.2",
          "Serilog.Formatting.Compact": "1.0.0",
          "Serilog.Sinks.Async": "1.1.0",
          "Serilog.Sinks.RollingFile": "3.3.0"
        }
      },
      "Serilog.Formatting.Compact": {
        "type": "Transitive",
        "resolved": "1.0.0",
        "contentHash": "r3QYz02y7+B7Ng30hyJM929OJhem7SsJ4XDUE0Zfptj2MRiQfpPUb5f58juAFjp/TnNeSX2QNzZEnHwLeoJfHQ==",
        "dependencies": {
          "Serilog": "2.0.0"
        }
      },
      "Serilog.Sinks.Async": {
        "type": "Transitive",
        "resolved": "1.1.0",
        "contentHash": "xll0Kanz2BkCxuv+F3p1WXr47jdsVM0GU1n1LZvK+18QiRZ/WGFNxSNw9EMKFV5ED5gr7MUpAe6PCMNL1HGUMA==",
        "dependencies": {
          "Serilog": "2.1.0",
          "System.Collections.Concurrent": "4.0.12"
        }
      },
      "Serilog.Sinks.Console": {
        "type": "Transitive",
        "resolved": "3.1.1",
        "contentHash": "56mI5AqvyF/i/c2451nvV71kq370XOCE4Uu5qiaJ295sOhMb9q3BWwG7mWLOVSnmpWiq0SBT3SXfgRXGNP6vzA==",
        "dependencies": {
          "Serilog": "2.5.0",
          "System.Console": "4.3.0",
          "System.Runtime.InteropServices": "4.3.0",
          "System.Runtime.InteropServices.RuntimeInformation": "4.3.0"
        }
      },
      "Serilog.Sinks.File": {
        "type": "Transitive",
        "resolved": "3.2.0",
        "contentHash": "VHbo68pMg5hwSWrzLEdZv5b/rYmIgHIRhd4d5rl8GnC5/a8Fr+RShT5kWyeJOXax1el6mNJ+dmHDOVgnNUQxaw==",
        "dependencies": {
          "Serilog": "2.3.0",
          "System.IO": "4.1.0",
          "System.IO.FileSystem": "4.0.1",
          "System.IO.FileSystem.Primitives": "4.0.1",
          "System.Text.Encoding.Extensions": "4.0.11",
          "System.Threading": "4.0.11",
          "System.Threading.Timer": "4.0.1"
        }
      },
      "Serilog.Sinks.RollingFile": {
        "type": "Transitive",
        "resolved": "3.3.0",
        "contentHash": "2lT5X1r3GH4P0bRWJfhA7etGl8Q2Ipw9AACvtAHWRUSpYZ42NGVyHoVs2ALBZ/cAkkS+tA4jl80Zie144eLQPg==",
        "dependencies": {
          "Serilog.Sinks.File": "3.2.0",
          "System.IO": "4.1.0",
          "System.IO.FileSystem.Primitives": "4.0.1",
          "System.Runtime.InteropServices": "4.1.0",
          "System.Text.Encoding.Extensions": "4.0.11"
        }
      },
      "System.AppContext": {
        "type": "Transitive",
        "resolved": "4.1.0",
        "contentHash": "3QjO4jNV7PdKkmQAVp9atA+usVnKRwI3Kx1nMwJ93T0LcQfx7pKAYk0nKz5wn1oP5iqlhZuy6RXOFdhr7rDwow==",
        "dependencies": {
          "System.Runtime": "4.1.0"
        }
      },
      "System.Buffers": {
        "type": "Transitive",
        "resolved": "4.5.0",
        "contentHash": "pL2ChpaRRWI/p4LXyy4RgeWlYF2sgfj/pnVMvBqwNFr5cXg7CXNnWZWxrOONLg8VGdFB8oB+EG2Qw4MLgTOe+A=="
      },
      "System.CodeDom": {
        "type": "Transitive",
        "resolved": "4.4.0",
        "contentHash": "2sCCb7doXEwtYAbqzbF/8UAeDRMNmPaQbU2q50Psg1J9KzumyVVCgKQY8s53WIPTufNT0DpSe9QRvVjOzfDWBA=="
      },
      "System.Collections": {
        "type": "Transitive",
        "resolved": "4.3.0",
        "contentHash": "3Dcj85/TBdVpL5Zr+gEEBUuFe2icOnLalmEh9hfck1PTYbbyWuZgh4fmm2ysCLTrqLQw6t3TgTyJ+VLp+Qb+Lw==",
        "dependencies": {
          "Microsoft.NETCore.Platforms": "1.1.0",
          "Microsoft.NETCore.Targets": "1.1.0",
          "System.Runtime": "4.3.0"
        }
      },
      "System.Collections.Concurrent": {
        "type": "Transitive",
        "resolved": "4.0.12",
        "contentHash": "2gBcbb3drMLgxlI0fBfxMA31ec6AEyYCHygGse4vxceJan8mRIWeKJ24BFzN7+bi/NFTgdIgufzb94LWO5EERQ==",
        "dependencies": {
          "System.Collections": "4.0.11",
          "System.Diagnostics.Debug": "4.0.11",
          "System.Diagnostics.Tracing": "4.1.0",
          "System.Globalization": "4.0.11",
          "System.Reflection": "4.1.0",
          "System.Resources.ResourceManager": "4.0.1",
          "System.Runtime": "4.1.0",
          "System.Runtime.Extensions": "4.1.0",
          "System.Threading": "4.0.11",
          "System.Threading.Tasks": "4.0.11"
        }
      },
      "System.Collections.Immutable": {
        "type": "Transitive",
        "resolved": "1.5.0",
        "contentHash": "EXKiDFsChZW0RjrZ4FYHu9aW6+P4MCgEDCklsVseRfhoO0F+dXeMSsMRAlVXIo06kGJ/zv+2w1a2uc2+kxxSaQ=="
      },
      "System.Collections.NonGeneric": {
        "type": "Transitive",
        "resolved": "4.3.0",
        "contentHash": "prtjIEMhGUnQq6RnPEYLpFt8AtLbp9yq2zxOSrY7KJJZrw25Fi97IzBqY7iqssbM61Ek5b8f3MG/sG1N2sN5KA==",
        "dependencies": {
          "System.Diagnostics.Debug": "4.3.0",
          "System.Globalization": "4.3.0",
          "System.Resources.ResourceManager": "4.3.0",
          "System.Runtime": "4.3.0",
          "System.Runtime.Extensions": "4.3.0",
          "System.Threading": "4.3.0"
        }
      },
      "System.Collections.Specialized": {
        "type": "Transitive",
        "resolved": "4.3.0",
        "contentHash": "Epx8PoVZR0iuOnJJDzp7pWvdfMMOAvpUo95pC4ScH2mJuXkKA2Y4aR3cG9qt2klHgSons1WFh4kcGW7cSXvrxg==",
        "dependencies": {
          "System.Collections.NonGeneric": "4.3.0",
          "System.Globalization": "4.3.0",
          "System.Globalization.Extensions": "4.3.0",
          "System.Resources.ResourceManager": "4.3.0",
          "System.Runtime": "4.3.0",
          "System.Runtime.Extensions": "4.3.0",
          "System.Threading": "4.3.0"
        }
      },
      "System.ComponentModel": {
        "type": "Transitive",
        "resolved": "4.3.0",
        "contentHash": "VyGn1jGRZVfxnh8EdvDCi71v3bMXrsu8aYJOwoV7SNDLVhiEqwP86pPMyRGsDsxhXAm2b3o9OIqeETfN5qfezw==",
        "dependencies": {
          "System.Runtime": "4.3.0"
        }
      },
      "System.ComponentModel.Primitives": {
        "type": "Transitive",
        "resolved": "4.3.0",
        "contentHash": "j8GUkCpM8V4d4vhLIIoBLGey2Z5bCkMVNjEZseyAlm4n5arcsJOeI3zkUP+zvZgzsbLTYh4lYeP/ZD/gdIAPrw==",
        "dependencies": {
          "System.ComponentModel": "4.3.0",
          "System.Resources.ResourceManager": "4.3.0",
          "System.Runtime": "4.3.0"
        }
      },
      "System.ComponentModel.TypeConverter": {
        "type": "Transitive",
        "resolved": "4.3.0",
        "contentHash": "16pQ6P+EdhcXzPiEK4kbA953Fu0MNG2ovxTZU81/qsCd1zPRsKc3uif5NgvllCY598k6bI0KUyKW8fanlfaDQg==",
        "dependencies": {
          "System.Collections": "4.3.0",
          "System.Collections.NonGeneric": "4.3.0",
          "System.Collections.Specialized": "4.3.0",
          "System.ComponentModel": "4.3.0",
          "System.ComponentModel.Primitives": "4.3.0",
          "System.Globalization": "4.3.0",
          "System.Linq": "4.3.0",
          "System.Reflection": "4.3.0",
          "System.Reflection.Extensions": "4.3.0",
          "System.Reflection.Primitives": "4.3.0",
          "System.Reflection.TypeExtensions": "4.3.0",
          "System.Resources.ResourceManager": "4.3.0",
          "System.Runtime": "4.3.0",
          "System.Runtime.Extensions": "4.3.0",
          "System.Threading": "4.3.0"
        }
      },
      "System.Console": {
        "type": "Transitive",
        "resolved": "4.3.0",
        "contentHash": "DHDrIxiqk1h03m6khKWV2X8p/uvN79rgSqpilL6uzpmSfxfU5ng8VcPtW4qsDsQDHiTv6IPV9TmD5M/vElPNLg==",
        "dependencies": {
          "Microsoft.NETCore.Platforms": "1.1.0",
          "Microsoft.NETCore.Targets": "1.1.0",
          "System.IO": "4.3.0",
          "System.Runtime": "4.3.0",
          "System.Text.Encoding": "4.3.0"
        }
      },
      "System.Diagnostics.Debug": {
        "type": "Transitive",
        "resolved": "4.3.0",
        "contentHash": "ZUhUOdqmaG5Jk3Xdb8xi5kIyQYAA4PnTNlHx1mu9ZY3qv4ELIdKbnL/akbGaKi2RnNUWaZsAs31rvzFdewTj2g==",
        "dependencies": {
          "Microsoft.NETCore.Platforms": "1.1.0",
          "Microsoft.NETCore.Targets": "1.1.0",
          "System.Runtime": "4.3.0"
        }
      },
      "System.Diagnostics.TraceSource": {
        "type": "Transitive",
        "resolved": "4.3.0",
        "contentHash": "VnYp1NxGx8Ww731y2LJ1vpfb/DKVNKEZ8Jsh5SgQTZREL/YpWRArgh9pI8CDLmgHspZmLL697CaLvH85qQpRiw==",
        "dependencies": {
          "Microsoft.NETCore.Platforms": "1.1.0",
          "System.Collections": "4.3.0",
          "System.Diagnostics.Debug": "4.3.0",
          "System.Globalization": "4.3.0",
          "System.Resources.ResourceManager": "4.3.0",
          "System.Runtime": "4.3.0",
          "System.Runtime.Extensions": "4.3.0",
          "System.Threading": "4.3.0",
          "runtime.native.System": "4.3.0"
        }
      },
      "System.Diagnostics.Tracing": {
        "type": "Transitive",
        "resolved": "4.1.0",
        "contentHash": "vDN1PoMZCkkdNjvZLql592oYJZgS7URcJzJ7bxeBgGtx5UtR5leNm49VmfHGqIffX4FKacHbI3H6UyNSHQknBg==",
        "dependencies": {
          "Microsoft.NETCore.Platforms": "1.0.1",
          "Microsoft.NETCore.Targets": "1.0.1",
          "System.Runtime": "4.1.0"
        }
      },
      "System.Drawing.Common": {
        "type": "Transitive",
        "resolved": "4.7.0",
        "contentHash": "v+XbyYHaZjDfn0ENmJEV1VYLgGgCTx1gnfOBcppowbpOAriglYgGCvFCPr2EEZyBvXlpxbEsTwkOlInl107ahA==",
        "dependencies": {
          "Microsoft.NETCore.Platforms": "3.1.0",
          "Microsoft.Win32.SystemEvents": "4.7.0"
        }
      },
      "System.Dynamic.Runtime": {
        "type": "Transitive",
        "resolved": "4.3.0",
        "contentHash": "SNVi1E/vfWUAs/WYKhE9+qlS6KqK0YVhnlT0HQtr8pMIA8YX3lwy3uPMownDwdYISBdmAF/2holEIldVp85Wag==",
        "dependencies": {
          "System.Collections": "4.3.0",
          "System.Diagnostics.Debug": "4.3.0",
          "System.Linq": "4.3.0",
          "System.Linq.Expressions": "4.3.0",
          "System.ObjectModel": "4.3.0",
          "System.Reflection": "4.3.0",
          "System.Reflection.Emit": "4.3.0",
          "System.Reflection.Emit.ILGeneration": "4.3.0",
          "System.Reflection.Primitives": "4.3.0",
          "System.Reflection.TypeExtensions": "4.3.0",
          "System.Resources.ResourceManager": "4.3.0",
          "System.Runtime": "4.3.0",
          "System.Runtime.Extensions": "4.3.0",
          "System.Threading": "4.3.0"
        }
      },
      "System.Globalization": {
        "type": "Transitive",
        "resolved": "4.3.0",
        "contentHash": "kYdVd2f2PAdFGblzFswE4hkNANJBKRmsfa2X5LG2AcWE1c7/4t0pYae1L8vfZ5xvE2nK/R9JprtToA61OSHWIg==",
        "dependencies": {
          "Microsoft.NETCore.Platforms": "1.1.0",
          "Microsoft.NETCore.Targets": "1.1.0",
          "System.Runtime": "4.3.0"
        }
      },
      "System.Globalization.Extensions": {
        "type": "Transitive",
        "resolved": "4.3.0",
        "contentHash": "FhKmdR6MPG+pxow6wGtNAWdZh7noIOpdD5TwQ3CprzgIE1bBBoim0vbR1+AWsWjQmU7zXHgQo4TWSP6lCeiWcQ==",
        "dependencies": {
          "Microsoft.NETCore.Platforms": "1.1.0",
          "System.Globalization": "4.3.0",
          "System.Resources.ResourceManager": "4.3.0",
          "System.Runtime": "4.3.0",
          "System.Runtime.Extensions": "4.3.0",
          "System.Runtime.InteropServices": "4.3.0"
        }
      },
      "System.IO": {
        "type": "Transitive",
        "resolved": "4.3.0",
        "contentHash": "3qjaHvxQPDpSOYICjUoTsmoq5u6QJAFRUITgeT/4gqkF1bajbSmb1kwSxEA8AHlofqgcKJcM8udgieRNhaJ5Cg==",
        "dependencies": {
          "Microsoft.NETCore.Platforms": "1.1.0",
          "Microsoft.NETCore.Targets": "1.1.0",
          "System.Runtime": "4.3.0",
          "System.Text.Encoding": "4.3.0",
          "System.Threading.Tasks": "4.3.0"
        }
      },
      "System.IO.Abstractions": {
        "type": "Transitive",
        "resolved": "12.2.7",
        "contentHash": "Nv4IJBghQudIw+vIQOAs5w21j3OgcOh3UgtdT/XUbgc8gezxc9uchkSeMs4pWf+ym1JBYUZJkUc+mNveveGPsA==",
        "dependencies": {
          "System.IO.FileSystem.AccessControl": "4.7.0"
        }
      },
      "System.IO.Compression": {
        "type": "Transitive",
        "resolved": "4.3.0",
        "contentHash": "YHndyoiV90iu4iKG115ibkhrG+S3jBm8Ap9OwoUAzO5oPDAWcr0SFwQFm0HjM8WkEZWo0zvLTyLmbvTkW1bXgg==",
        "dependencies": {
          "Microsoft.NETCore.Platforms": "1.1.0",
          "System.Buffers": "4.3.0",
          "System.Collections": "4.3.0",
          "System.Diagnostics.Debug": "4.3.0",
          "System.IO": "4.3.0",
          "System.Resources.ResourceManager": "4.3.0",
          "System.Runtime": "4.3.0",
          "System.Runtime.Extensions": "4.3.0",
          "System.Runtime.Handles": "4.3.0",
          "System.Runtime.InteropServices": "4.3.0",
          "System.Text.Encoding": "4.3.0",
          "System.Threading": "4.3.0",
          "System.Threading.Tasks": "4.3.0",
          "runtime.native.System": "4.3.0",
          "runtime.native.System.IO.Compression": "4.3.0"
        }
      },
      "System.IO.FileSystem": {
        "type": "Transitive",
        "resolved": "4.3.0",
        "contentHash": "3wEMARTnuio+ulnvi+hkRNROYwa1kylvYahhcLk4HSoVdl+xxTFVeVlYOfLwrDPImGls0mDqbMhrza8qnWPTdA==",
        "dependencies": {
          "Microsoft.NETCore.Platforms": "1.1.0",
          "Microsoft.NETCore.Targets": "1.1.0",
          "System.IO": "4.3.0",
          "System.IO.FileSystem.Primitives": "4.3.0",
          "System.Runtime": "4.3.0",
          "System.Runtime.Handles": "4.3.0",
          "System.Text.Encoding": "4.3.0",
          "System.Threading.Tasks": "4.3.0"
        }
      },
      "System.IO.FileSystem.AccessControl": {
        "type": "Transitive",
        "resolved": "4.7.0",
        "contentHash": "vMToiarpU81LR1/KZtnT7VDPvqAZfw9oOS5nY6pPP78nGYz3COLsQH3OfzbR+SjTgltd31R6KmKklz/zDpTmzw==",
        "dependencies": {
          "System.Security.AccessControl": "4.7.0",
          "System.Security.Principal.Windows": "4.7.0"
        }
      },
      "System.IO.FileSystem.Primitives": {
        "type": "Transitive",
        "resolved": "4.3.0",
        "contentHash": "6QOb2XFLch7bEc4lIcJH49nJN2HV+OC3fHDgsLVsBVBk3Y4hFAnOBGzJ2lUu7CyDDFo9IBWkSsnbkT6IBwwiMw==",
        "dependencies": {
          "System.Runtime": "4.3.0"
        }
      },
      "System.IO.Pipes": {
        "type": "Transitive",
        "resolved": "4.3.0",
        "contentHash": "wpGJuACA6r8+KRckXoI6ghGTwgPRiICI6T7kgHI/m7S5eMqV/8jH37fzAUhTwIe9RwlH/j1sWwm2Q2zyXwZGHw==",
        "dependencies": {
          "Microsoft.NETCore.Platforms": "1.1.0",
          "System.Buffers": "4.3.0",
          "System.Diagnostics.Debug": "4.3.0",
          "System.IO": "4.3.0",
          "System.IO.FileSystem.Primitives": "4.3.0",
          "System.Net.Primitives": "4.3.0",
          "System.Net.Sockets": "4.3.0",
          "System.Reflection": "4.3.0",
          "System.Resources.ResourceManager": "4.3.0",
          "System.Runtime": "4.3.0",
          "System.Runtime.Extensions": "4.3.0",
          "System.Runtime.Handles": "4.3.0",
          "System.Runtime.InteropServices": "4.3.0",
          "System.Security.Principal": "4.3.0",
          "System.Text.Encoding": "4.3.0",
          "System.Threading": "4.3.0",
          "System.Threading.Overlapped": "4.3.0",
          "System.Threading.Tasks": "4.3.0",
          "runtime.native.System": "4.3.0"
        }
      },
      "System.Linq": {
        "type": "Transitive",
        "resolved": "4.3.0",
        "contentHash": "5DbqIUpsDp0dFftytzuMmc0oeMdQwjcP/EWxsksIz/w1TcFRkZ3yKKz0PqiYFMmEwPSWw+qNVqD7PJ889JzHbw==",
        "dependencies": {
          "System.Collections": "4.3.0",
          "System.Diagnostics.Debug": "4.3.0",
          "System.Resources.ResourceManager": "4.3.0",
          "System.Runtime": "4.3.0",
          "System.Runtime.Extensions": "4.3.0"
        }
      },
      "System.Linq.Expressions": {
        "type": "Transitive",
        "resolved": "4.3.0",
        "contentHash": "PGKkrd2khG4CnlyJwxwwaWWiSiWFNBGlgXvJpeO0xCXrZ89ODrQ6tjEWS/kOqZ8GwEOUATtKtzp1eRgmYNfclg==",
        "dependencies": {
          "System.Collections": "4.3.0",
          "System.Diagnostics.Debug": "4.3.0",
          "System.Globalization": "4.3.0",
          "System.IO": "4.3.0",
          "System.Linq": "4.3.0",
          "System.ObjectModel": "4.3.0",
          "System.Reflection": "4.3.0",
          "System.Reflection.Emit": "4.3.0",
          "System.Reflection.Emit.ILGeneration": "4.3.0",
          "System.Reflection.Emit.Lightweight": "4.3.0",
          "System.Reflection.Extensions": "4.3.0",
          "System.Reflection.Primitives": "4.3.0",
          "System.Reflection.TypeExtensions": "4.3.0",
          "System.Resources.ResourceManager": "4.3.0",
          "System.Runtime": "4.3.0",
          "System.Runtime.Extensions": "4.3.0",
          "System.Threading": "4.3.0"
        }
      },
      "System.Memory": {
        "type": "Transitive",
        "resolved": "4.5.4",
        "contentHash": "1MbJTHS1lZ4bS4FmsJjnuGJOu88ZzTT2rLvrhW7Ygic+pC0NWA+3hgAen0HRdsocuQXCkUTdFn9yHJJhsijDXw=="
      },
      "System.Net.Primitives": {
        "type": "Transitive",
        "resolved": "4.3.0",
        "contentHash": "qOu+hDwFwoZPbzPvwut2qATe3ygjeQBDQj91xlsaqGFQUI5i4ZnZb8yyQuLGpDGivEPIt8EJkd1BVzVoP31FXA==",
        "dependencies": {
          "Microsoft.NETCore.Platforms": "1.1.0",
          "Microsoft.NETCore.Targets": "1.1.0",
          "System.Runtime": "4.3.0",
          "System.Runtime.Handles": "4.3.0"
        }
      },
      "System.Net.Sockets": {
        "type": "Transitive",
        "resolved": "4.3.0",
        "contentHash": "m6icV6TqQOAdgt5N/9I5KNpjom/5NFtkmGseEH+AK/hny8XrytLH3+b5M8zL/Ycg3fhIocFpUMyl/wpFnVRvdw==",
        "dependencies": {
          "Microsoft.NETCore.Platforms": "1.1.0",
          "Microsoft.NETCore.Targets": "1.1.0",
          "System.IO": "4.3.0",
          "System.Net.Primitives": "4.3.0",
          "System.Runtime": "4.3.0",
          "System.Threading.Tasks": "4.3.0"
        }
      },
      "System.ObjectModel": {
        "type": "Transitive",
        "resolved": "4.3.0",
        "contentHash": "bdX+80eKv9bN6K4N+d77OankKHGn6CH711a6fcOpMQu2Fckp/Ft4L/kW9WznHpyR0NRAvJutzOMHNNlBGvxQzQ==",
        "dependencies": {
          "System.Collections": "4.3.0",
          "System.Diagnostics.Debug": "4.3.0",
          "System.Resources.ResourceManager": "4.3.0",
          "System.Runtime": "4.3.0",
          "System.Threading": "4.3.0"
        }
      },
      "System.Reflection": {
        "type": "Transitive",
        "resolved": "4.3.0",
        "contentHash": "KMiAFoW7MfJGa9nDFNcfu+FpEdiHpWgTcS2HdMpDvt9saK3y/G4GwprPyzqjFH9NTaGPQeWNHU+iDlDILj96aQ==",
        "dependencies": {
          "Microsoft.NETCore.Platforms": "1.1.0",
          "Microsoft.NETCore.Targets": "1.1.0",
          "System.IO": "4.3.0",
          "System.Reflection.Primitives": "4.3.0",
          "System.Runtime": "4.3.0"
        }
      },
      "System.Reflection.Emit": {
        "type": "Transitive",
        "resolved": "4.3.0",
        "contentHash": "228FG0jLcIwTVJyz8CLFKueVqQK36ANazUManGaJHkO0icjiIypKW7YLWLIWahyIkdh5M7mV2dJepllLyA1SKg==",
        "dependencies": {
          "System.IO": "4.3.0",
          "System.Reflection": "4.3.0",
          "System.Reflection.Emit.ILGeneration": "4.3.0",
          "System.Reflection.Primitives": "4.3.0",
          "System.Runtime": "4.3.0"
        }
      },
      "System.Reflection.Emit.ILGeneration": {
        "type": "Transitive",
        "resolved": "4.3.0",
        "contentHash": "59tBslAk9733NXLrUJrwNZEzbMAcu8k344OYo+wfSVygcgZ9lgBdGIzH/nrg3LYhXceynyvTc8t5/GD4Ri0/ng==",
        "dependencies": {
          "System.Reflection": "4.3.0",
          "System.Reflection.Primitives": "4.3.0",
          "System.Runtime": "4.3.0"
        }
      },
      "System.Reflection.Emit.Lightweight": {
        "type": "Transitive",
        "resolved": "4.3.0",
        "contentHash": "oadVHGSMsTmZsAF864QYN1t1QzZjIcuKU3l2S9cZOwDdDueNTrqq1yRj7koFfIGEnKpt6NjpL3rOzRhs4ryOgA==",
        "dependencies": {
          "System.Reflection": "4.3.0",
          "System.Reflection.Emit.ILGeneration": "4.3.0",
          "System.Reflection.Primitives": "4.3.0",
          "System.Runtime": "4.3.0"
        }
      },
      "System.Reflection.Extensions": {
        "type": "Transitive",
        "resolved": "4.3.0",
        "contentHash": "rJkrJD3kBI5B712aRu4DpSIiHRtr6QlfZSQsb0hYHrDCZORXCFjQfoipo2LaMUHoT9i1B7j7MnfaEKWDFmFQNQ==",
        "dependencies": {
          "Microsoft.NETCore.Platforms": "1.1.0",
          "Microsoft.NETCore.Targets": "1.1.0",
          "System.Reflection": "4.3.0",
          "System.Runtime": "4.3.0"
        }
      },
      "System.Reflection.Metadata": {
        "type": "Transitive",
        "resolved": "1.6.0",
        "contentHash": "COC1aiAJjCoA5GBF+QKL2uLqEBew4JsCkQmoHKbN3TlOZKa2fKLz5CpiRQKDz0RsAOEGsVKqOD5bomsXq/4STQ=="
      },
      "System.Reflection.Primitives": {
        "type": "Transitive",
        "resolved": "4.3.0",
        "contentHash": "5RXItQz5As4xN2/YUDxdpsEkMhvw3e6aNveFXUn4Hl/udNTCNhnKp8lT9fnc3MhvGKh1baak5CovpuQUXHAlIA==",
        "dependencies": {
          "Microsoft.NETCore.Platforms": "1.1.0",
          "Microsoft.NETCore.Targets": "1.1.0",
          "System.Runtime": "4.3.0"
        }
      },
      "System.Resources.Extensions": {
        "type": "Transitive",
        "resolved": "4.6.0",
        "contentHash": "6aVCk8oTFZNT3Tx1jjiPi6+aipiJ3qMZYttAREKTRJidP50YvNeOn4PXrqzfA5qC23fLReq2JYp+nJwzj62HGw=="
      },
      "System.Resources.ResourceManager": {
        "type": "Transitive",
        "resolved": "4.3.0",
        "contentHash": "/zrcPkkWdZmI4F92gL/TPumP98AVDu/Wxr3CSJGQQ+XN6wbRZcyfSKVoPo17ilb3iOr0cCRqJInGwNMolqhS8A==",
        "dependencies": {
          "Microsoft.NETCore.Platforms": "1.1.0",
          "Microsoft.NETCore.Targets": "1.1.0",
          "System.Globalization": "4.3.0",
          "System.Reflection": "4.3.0",
          "System.Runtime": "4.3.0"
        }
      },
      "System.Runtime": {
        "type": "Transitive",
        "resolved": "4.3.0",
        "contentHash": "JufQi0vPQ0xGnAczR13AUFglDyVYt4Kqnz1AZaiKZ5+GICq0/1MH/mO/eAJHt/mHW1zjKBJd7kV26SrxddAhiw==",
        "dependencies": {
          "Microsoft.NETCore.Platforms": "1.1.0",
          "Microsoft.NETCore.Targets": "1.1.0"
        }
      },
      "System.Runtime.CompilerServices.Unsafe": {
        "type": "Transitive",
        "resolved": "4.7.0",
        "contentHash": "IpU1lcHz8/09yDr9N+Juc7SCgNUz+RohkCQI+KsWKR67XxpFr8Z6c8t1iENCXZuRuNCc4HBwme/MDHNVCwyAKg=="
      },
      "System.Runtime.Extensions": {
        "type": "Transitive",
        "resolved": "4.3.0",
        "contentHash": "guW0uK0fn5fcJJ1tJVXYd7/1h5F+pea1r7FLSOz/f8vPEqbR2ZAknuRDvTQ8PzAilDveOxNjSfr0CHfIQfFk8g==",
        "dependencies": {
          "Microsoft.NETCore.Platforms": "1.1.0",
          "Microsoft.NETCore.Targets": "1.1.0",
          "System.Runtime": "4.3.0"
        }
      },
      "System.Runtime.Handles": {
        "type": "Transitive",
        "resolved": "4.3.0",
        "contentHash": "OKiSUN7DmTWeYb3l51A7EYaeNMnvxwE249YtZz7yooT4gOZhmTjIn48KgSsw2k2lYdLgTKNJw/ZIfSElwDRVgg==",
        "dependencies": {
          "Microsoft.NETCore.Platforms": "1.1.0",
          "Microsoft.NETCore.Targets": "1.1.0",
          "System.Runtime": "4.3.0"
        }
      },
      "System.Runtime.InteropServices": {
        "type": "Transitive",
        "resolved": "4.3.0",
        "contentHash": "uv1ynXqiMK8mp1GM3jDqPCFN66eJ5w5XNomaK2XD+TuCroNTLFGeZ+WCmBMcBDyTFKou3P6cR6J/QsaqDp7fGQ==",
        "dependencies": {
          "Microsoft.NETCore.Platforms": "1.1.0",
          "Microsoft.NETCore.Targets": "1.1.0",
          "System.Reflection": "4.3.0",
          "System.Reflection.Primitives": "4.3.0",
          "System.Runtime": "4.3.0",
          "System.Runtime.Handles": "4.3.0"
        }
      },
      "System.Runtime.InteropServices.RuntimeInformation": {
        "type": "Transitive",
        "resolved": "4.3.0",
        "contentHash": "cbz4YJMqRDR7oLeMRbdYv7mYzc++17lNhScCX0goO2XpGWdvAt60CGN+FHdePUEHCe/Jy9jUlvNAiNdM+7jsOw==",
        "dependencies": {
          "System.Reflection": "4.3.0",
          "System.Reflection.Extensions": "4.3.0",
          "System.Resources.ResourceManager": "4.3.0",
          "System.Runtime": "4.3.0",
          "System.Runtime.InteropServices": "4.3.0",
          "System.Threading": "4.3.0",
          "runtime.native.System": "4.3.0"
        }
      },
      "System.Runtime.Loader": {
        "type": "Transitive",
        "resolved": "4.3.0",
        "contentHash": "DHMaRn8D8YCK2GG2pw+UzNxn/OHVfaWx7OTLBD/hPegHZZgcZh3H6seWegrC4BYwsfuGrywIuT+MQs+rPqRLTQ==",
        "dependencies": {
          "System.IO": "4.3.0",
          "System.Reflection": "4.3.0",
          "System.Runtime": "4.3.0"
        }
      },
      "System.Security.AccessControl": {
        "type": "Transitive",
        "resolved": "4.7.0",
        "contentHash": "JECvTt5aFF3WT3gHpfofL2MNNP6v84sxtXxpqhLBCcDRzqsPBmHhQ6shv4DwwN2tRlzsUxtb3G9M3763rbXKDg==",
        "dependencies": {
          "Microsoft.NETCore.Platforms": "3.1.0",
          "System.Security.Principal.Windows": "4.7.0"
        }
      },
      "System.Security.Permissions": {
        "type": "Transitive",
        "resolved": "4.7.0",
        "contentHash": "dkOV6YYVBnYRa15/yv004eCGRBVADXw8qRbbNiCn/XpdJSUXkkUeIvdvFHkvnko4CdKMqG8yRHC4ox83LSlMsQ==",
        "dependencies": {
          "System.Security.AccessControl": "4.7.0",
          "System.Windows.Extensions": "4.7.0"
        }
      },
      "System.Security.Principal": {
        "type": "Transitive",
        "resolved": "4.3.0",
        "contentHash": "I1tkfQlAoMM2URscUtpcRo/hX0jinXx6a/KUtEQoz3owaYwl3qwsO8cbzYVVnjxrzxjHo3nJC+62uolgeGIS9A==",
        "dependencies": {
          "System.Runtime": "4.3.0"
        }
      },
      "System.Security.Principal.Windows": {
        "type": "Transitive",
        "resolved": "4.7.0",
        "contentHash": "ojD0PX0XhneCsUbAZVKdb7h/70vyYMDYs85lwEI+LngEONe/17A0cFaRFqZU+sOEidcVswYWikYOQ9PPfjlbtQ=="
      },
      "System.Text.Encoding": {
        "type": "Transitive",
        "resolved": "4.3.0",
        "contentHash": "BiIg+KWaSDOITze6jGQynxg64naAPtqGHBwDrLaCtixsa5bKiR8dpPOHA7ge3C0JJQizJE+sfkz1wV+BAKAYZw==",
        "dependencies": {
          "Microsoft.NETCore.Platforms": "1.1.0",
          "Microsoft.NETCore.Targets": "1.1.0",
          "System.Runtime": "4.3.0"
        }
      },
      "System.Text.Encoding.CodePages": {
        "type": "Transitive",
        "resolved": "4.5.1",
        "contentHash": "4J2JQXbftjPMppIHJ7IC+VXQ9XfEagN92vZZNoG12i+zReYlim5dMoXFC1Zzg7tsnKDM7JPo5bYfFK4Jheq44w==",
        "dependencies": {
          "Microsoft.NETCore.Platforms": "2.1.2",
          "System.Runtime.CompilerServices.Unsafe": "4.5.2"
        }
      },
      "System.Text.Encoding.Extensions": {
        "type": "Transitive",
        "resolved": "4.3.0",
        "contentHash": "YVMK0Bt/A43RmwizJoZ22ei2nmrhobgeiYwFzC4YAN+nue8RF6djXDMog0UCn+brerQoYVyaS+ghy9P/MUVcmw==",
        "dependencies": {
          "Microsoft.NETCore.Platforms": "1.1.0",
          "Microsoft.NETCore.Targets": "1.1.0",
          "System.Runtime": "4.3.0",
          "System.Text.Encoding": "4.3.0"
        }
      },
      "System.Text.RegularExpressions": {
        "type": "Transitive",
        "resolved": "4.3.0",
        "contentHash": "RpT2DA+L660cBt1FssIE9CAGpLFdFPuheB7pLpKpn6ZXNby7jDERe8Ua/Ne2xGiwLVG2JOqziiaVCGDon5sKFA==",
        "dependencies": {
          "System.Runtime": "4.3.0"
        }
      },
      "System.Threading": {
        "type": "Transitive",
        "resolved": "4.3.0",
        "contentHash": "VkUS0kOBcUf3Wwm0TSbrevDDZ6BlM+b/HRiapRFWjM5O0NS0LviG0glKmFK+hhPDd1XFeSdU1GmlLhb2CoVpIw==",
        "dependencies": {
          "System.Runtime": "4.3.0",
          "System.Threading.Tasks": "4.3.0"
        }
      },
      "System.Threading.Overlapped": {
        "type": "Transitive",
        "resolved": "4.3.0",
        "contentHash": "m3HQ2dPiX/DSTpf+yJt8B0c+SRvzfqAJKx+QDWi+VLhz8svLT23MVjEOHPF/KiSLeArKU/iHescrbLd3yVgyNg==",
        "dependencies": {
          "Microsoft.NETCore.Platforms": "1.1.0",
          "System.Resources.ResourceManager": "4.3.0",
          "System.Runtime": "4.3.0",
          "System.Runtime.Handles": "4.3.0"
        }
      },
      "System.Threading.Tasks": {
        "type": "Transitive",
        "resolved": "4.3.0",
        "contentHash": "LbSxKEdOUhVe8BezB/9uOGGppt+nZf6e1VFyw6v3DN6lqitm0OSn2uXMOdtP0M3W4iMcqcivm2J6UgqiwwnXiA==",
        "dependencies": {
          "Microsoft.NETCore.Platforms": "1.1.0",
          "Microsoft.NETCore.Targets": "1.1.0",
          "System.Runtime": "4.3.0"
        }
      },
      "System.Threading.Tasks.Dataflow": {
        "type": "Transitive",
        "resolved": "4.9.0",
        "contentHash": "dTS+3D/GtG2/Pvc3E5YzVvAa7aQJgLDlZDIzukMOJjYudVOQOUXEU68y6Zi3Nn/jqIeB5kOCwrGbQFAKHVzXEQ=="
      },
      "System.Threading.Tasks.Extensions": {
        "type": "Transitive",
        "resolved": "4.5.3",
        "contentHash": "+MvhNtcvIbqmhANyKu91jQnvIRVSTiaOiFNfKWwXGHG48YAb4I/TyH8spsySiPYla7gKal5ZnF3teJqZAximyQ=="
      },
      "System.Threading.Thread": {
        "type": "Transitive",
        "resolved": "4.3.0",
        "contentHash": "OHmbT+Zz065NKII/ZHcH9XO1dEuLGI1L2k7uYss+9C1jLxTC9kTZZuzUOyXHayRk+dft9CiDf3I/QZ0t8JKyBQ==",
        "dependencies": {
          "System.Runtime": "4.3.0"
        }
      },
      "System.Threading.Timer": {
        "type": "Transitive",
        "resolved": "4.0.1",
        "contentHash": "saGfUV8uqVW6LeURiqxcGhZ24PzuRNaUBtbhVeuUAvky1naH395A/1nY0P2bWvrw/BreRtIB/EzTDkGBpqCwEw==",
        "dependencies": {
          "Microsoft.NETCore.Platforms": "1.0.1",
          "Microsoft.NETCore.Targets": "1.0.1",
          "System.Runtime": "4.1.0"
        }
      },
      "System.Windows.Extensions": {
        "type": "Transitive",
        "resolved": "4.7.0",
        "contentHash": "CeWTdRNfRaSh0pm2gDTJFwVaXfTq6Xwv/sA887iwPTneW7oMtMlpvDIO+U60+3GWTB7Aom6oQwv5VZVUhQRdPQ==",
        "dependencies": {
          "System.Drawing.Common": "4.7.0"
        }
      },
      "System.Xml.ReaderWriter": {
        "type": "Transitive",
        "resolved": "4.3.0",
        "contentHash": "GrprA+Z0RUXaR4N7/eW71j1rgMnEnEVlgii49GZyAjTH7uliMnrOU3HNFBr6fEDBCJCIdlVNq9hHbaDR621XBA==",
        "dependencies": {
          "System.Collections": "4.3.0",
          "System.Diagnostics.Debug": "4.3.0",
          "System.Globalization": "4.3.0",
          "System.IO": "4.3.0",
          "System.IO.FileSystem": "4.3.0",
          "System.IO.FileSystem.Primitives": "4.3.0",
          "System.Resources.ResourceManager": "4.3.0",
          "System.Runtime": "4.3.0",
          "System.Runtime.Extensions": "4.3.0",
          "System.Runtime.InteropServices": "4.3.0",
          "System.Text.Encoding": "4.3.0",
          "System.Text.Encoding.Extensions": "4.3.0",
          "System.Text.RegularExpressions": "4.3.0",
          "System.Threading.Tasks": "4.3.0",
          "System.Threading.Tasks.Extensions": "4.3.0"
        }
      },
      "System.Xml.XmlDocument": {
        "type": "Transitive",
        "resolved": "4.3.0",
        "contentHash": "lJ8AxvkX7GQxpC6GFCeBj8ThYVyQczx2+f/cWHJU8tjS7YfI6Cv6bon70jVEgs2CiFbmmM8b9j1oZVx0dSI2Ww==",
        "dependencies": {
          "System.Collections": "4.3.0",
          "System.Diagnostics.Debug": "4.3.0",
          "System.Globalization": "4.3.0",
          "System.IO": "4.3.0",
          "System.Resources.ResourceManager": "4.3.0",
          "System.Runtime": "4.3.0",
          "System.Runtime.Extensions": "4.3.0",
          "System.Text.Encoding": "4.3.0",
          "System.Threading": "4.3.0",
          "System.Xml.ReaderWriter": "4.3.0"
        }
      },
      "Validation": {
        "type": "Transitive",
        "resolved": "2.4.18",
        "contentHash": "NfvWJ1QeuZ1FQCkqgXTu1cOkRkbNCfxs4Tat+abXLwom6OXbULVhRGp34BTvVB4XPxj6VIAl7KfLfStXMt/Ehw=="
      },
      "xunit.abstractions": {
        "type": "Transitive",
        "resolved": "2.0.3",
        "contentHash": "pot1I4YOxlWjIb5jmwvvQNbTrZ3lJQ+jUGkGjWE3hEFM0l5gOnBWS+H3qsex68s5cO52g+44vpGzhAt+42vwKg=="
      },
      "xunit.analyzers": {
        "type": "Transitive",
        "resolved": "0.10.0",
        "contentHash": "4/IDFCJfIeg6bix9apmUtIMwvOsiwqdEexeO/R2D4GReIGPLIRODTpId/l4LRSrAJk9lEO3Zx1H0Zx6uohJDNg=="
      },
      "xunit.assert": {
        "type": "Transitive",
        "resolved": "2.4.1",
        "contentHash": "O/Oe0BS5RmSsM+LQOb041TzuPo5MdH2Rov+qXGS37X+KFG1Hxz7kopYklM5+1Y+tRGeXrOx5+Xne1RuqLFQoyQ==",
        "dependencies": {
          "NETStandard.Library": "1.6.1"
        }
      },
      "xunit.core": {
        "type": "Transitive",
        "resolved": "2.4.1",
        "contentHash": "Zsj5OMU6JasNGERXZy8s72+pcheG6Q15atS5XpZXqAtULuyQiQ6XNnUsp1gyfC6WgqScqMvySiEHmHcOG6Eg0Q==",
        "dependencies": {
          "xunit.extensibility.core": "[2.4.1]",
          "xunit.extensibility.execution": "[2.4.1]"
        }
      },
      "xunit.extensibility.core": {
        "type": "Transitive",
        "resolved": "2.4.1",
        "contentHash": "yKZKm/8QNZnBnGZFD9SewkllHBiK0DThybQD/G4PiAmQjKtEZyHi6ET70QPU9KtSMJGRYS6Syk7EyR2EVDU4Kg==",
        "dependencies": {
          "NETStandard.Library": "1.6.1",
          "xunit.abstractions": "2.0.3"
        }
      },
      "xunit.extensibility.execution": {
        "type": "Transitive",
        "resolved": "2.4.1",
        "contentHash": "7e/1jqBpcb7frLkB6XDrHCGXAbKN4Rtdb88epYxCSRQuZDRW8UtTfdTEVpdTl8s4T56e07hOBVd4G0OdCxIY2A==",
        "dependencies": {
          "NETStandard.Library": "1.6.1",
          "xunit.extensibility.core": "[2.4.1]"
        }
      },
      "stryker": {
        "type": "Project",
        "dependencies": {
          "DotNet.Glob": "3.1.0",
          "FSharp.Compiler.Service": "37.0.0",
          "LibGit2Sharp": "0.26.2",
          "MSBuild.StructuredLogger": "2.1.133",
          "Microsoft.Build": "16.6.0",
          "Microsoft.Build.Framework": "16.6.0",
          "Microsoft.Build.Tasks.Core": "16.6.0",
          "Microsoft.Build.Utilities.Core": "16.6.0",
          "Microsoft.CodeAnalysis.CSharp": "3.7.0",
<<<<<<< HEAD
          "Microsoft.Extensions.Configuration": "3.1.8",
          "Microsoft.Extensions.Configuration.Json": "3.1.8",
          "Microsoft.Extensions.DependencyModel": "2.1.0",
          "Microsoft.Extensions.Logging": "2.1.1",
          "Microsoft.Extensions.Logging.Abstractions": "2.1.1",
=======
          "Microsoft.Extensions.Configuration": "3.1.9",
          "Microsoft.Extensions.Configuration.Json": "3.1.9",
          "Microsoft.Extensions.Logging": "3.1.9",
>>>>>>> 2f0543e9
          "Microsoft.TestPlatform": "16.7.1",
          "Microsoft.TestPlatform.ObjectModel": "16.7.1",
          "Microsoft.TestPlatform.Portable": "16.7.1",
          "Microsoft.TestPlatform.TranslationLayer": "16.7.1",
          "Microsoft.Web.LibraryManager.Build": "2.1.76",
          "Mono.Cecil": "0.11.3",
          "MsBuildPipeLogger.Logger": "1.1.3",
          "MsBuildPipeLogger.Server": "1.1.3",
          "Newtonsoft.Json": "12.0.3",
          "Serilog": "2.10.0",
          "Serilog.Extensions.Logging": "3.0.1",
          "Serilog.Extensions.Logging.File": "2.0.0",
          "Serilog.Sinks.Console": "3.1.1",
          "Stryker.DataCollector": "0.16.1",
          "Stryker.RegexMutators": "1.0.0",
<<<<<<< HEAD
          "System.IO.Abstractions": "12.2.1",
          "System.Reflection.TypeExtensions": "4.6.0"
=======
          "System.IO.Abstractions": "12.2.7"
>>>>>>> 2f0543e9
        }
      },
      "stryker.datacollector": {
        "type": "Project",
        "dependencies": {
          "Microsoft.TestPlatform.ObjectModel": "16.7.1"
        }
      },
      "stryker.regexmutators": {
        "type": "Project",
        "dependencies": {
          "RegexParser": "0.5.1"
        }
      }
    }
  }
}<|MERGE_RESOLUTION|>--- conflicted
+++ resolved
@@ -346,17 +346,10 @@
       },
       "Microsoft.Extensions.Configuration.Binder": {
         "type": "Transitive",
-<<<<<<< HEAD
         "resolved": "2.1.1",
         "contentHash": "fcLCTS03poWE4v9tSNBr3pWn0QwGgAn1vzqHXlXgvqZeOc7LvQNzaWcKRQZTdEc3+YhQKwMsOtm3VKSA2aWQ8w==",
         "dependencies": {
           "Microsoft.Extensions.Configuration": "2.1.1"
-=======
-        "resolved": "3.1.9",
-        "contentHash": "BG6HcT7tARYakftqfQu+cLksgIWG1NdxMY+igI12hdZrUK+WjS973NiRyuao/U9yyTeM9NPwRnC61hCmG3G3jg==",
-        "dependencies": {
-          "Microsoft.Extensions.Configuration": "3.1.9"
->>>>>>> 2f0543e9
         }
       },
       "Microsoft.Extensions.Configuration.FileExtensions": {
@@ -377,37 +370,10 @@
           "Microsoft.Extensions.Configuration.FileExtensions": "3.1.9"
         }
       },
-<<<<<<< HEAD
       "Microsoft.Extensions.DependencyInjection.Abstractions": {
         "type": "Transitive",
         "resolved": "2.1.1",
         "contentHash": "MgYpU5cwZohUMKKg3sbPhvGG+eAZ/59E9UwPwlrUkyXU+PGzqwZg9yyQNjhxuAWmoNoFReoemeCku50prYSGzA=="
-=======
-      "Microsoft.Extensions.DependencyInjection": {
-        "type": "Transitive",
-        "resolved": "3.1.9",
-        "contentHash": "ORqfrAACcvTInie1oGola5uky344/PiNfgayTPuZWV4WnSfIQZJQm/ZLpGshJE3h7TqwYaYElGazK/yaM2bFLA==",
-        "dependencies": {
-          "Microsoft.Extensions.DependencyInjection.Abstractions": "3.1.9"
-        }
-      },
-      "Microsoft.Extensions.DependencyInjection.Abstractions": {
-        "type": "Transitive",
-        "resolved": "3.1.9",
-        "contentHash": "8PkcaPwiTPOhqshoY4+rQUbz86X6YpLDLUqXOezh7L2A3pgpBmeBBByYIffofBlvQxDdQ0zB2DkWjbZWyCxRWg=="
-      },
-      "Microsoft.Extensions.DependencyModel": {
-        "type": "Transitive",
-        "resolved": "2.1.0",
-        "contentHash": "nS2XKqi+1A1umnYNLX2Fbm/XnzCxs5i+zXVJ3VC6r9t2z0NZr9FLnJN4VQpKigdcWH/iFTbMuX6M6WQJcTjVIg==",
-        "dependencies": {
-          "Microsoft.DotNet.PlatformAbstractions": "2.1.0",
-          "Newtonsoft.Json": "9.0.1",
-          "System.Diagnostics.Debug": "4.0.11",
-          "System.Dynamic.Runtime": "4.0.11",
-          "System.Linq": "4.1.0"
-        }
->>>>>>> 2f0543e9
       },
       "Microsoft.Extensions.FileProviders.Abstractions": {
         "type": "Transitive",
@@ -431,7 +397,6 @@
         "resolved": "3.1.9",
         "contentHash": "5bnewG1aBiSESPNwcXGIxDDRN95uqdy+fqZZ8Z63Et5rRNlAwAfXHOrg+FTht7UjHobjvtjzquMCbAWhWEPHIw=="
       },
-<<<<<<< HEAD
       "Microsoft.Extensions.Options": {
         "type": "Transitive",
         "resolved": "2.1.1",
@@ -439,31 +404,6 @@
         "dependencies": {
           "Microsoft.Extensions.DependencyInjection.Abstractions": "2.1.1",
           "Microsoft.Extensions.Primitives": "2.1.1"
-=======
-      "Microsoft.Extensions.Logging": {
-        "type": "Transitive",
-        "resolved": "3.1.9",
-        "contentHash": "+V3i0jCQCO6IIOf6e+fL0SqrZd2x/Krug9EEL1JHa9R03RsbEpltCtjVY5hxedyuyuQKwvLoR12sCfu/9XEUAw==",
-        "dependencies": {
-          "Microsoft.Extensions.Configuration.Binder": "3.1.9",
-          "Microsoft.Extensions.DependencyInjection": "3.1.9",
-          "Microsoft.Extensions.Logging.Abstractions": "3.1.9",
-          "Microsoft.Extensions.Options": "3.1.9"
-        }
-      },
-      "Microsoft.Extensions.Logging.Abstractions": {
-        "type": "Transitive",
-        "resolved": "3.1.9",
-        "contentHash": "W5fbF8qVR9SMVVJqDQLIR7meWbev6Pu/lbrm7LDNr4Sp7HOotr4k2UULTdFSXOi5aoDdkQZpWnq0ZSpjrR3tjg=="
-      },
-      "Microsoft.Extensions.Options": {
-        "type": "Transitive",
-        "resolved": "3.1.9",
-        "contentHash": "EIb3G1DL+Rl9MvJR7LjI1wCy2nfTN4y8MflbOftn1HLYQBj/Rwl8kUbGTrSFE01c99Wm4ETjWVsjqKcpFvhPng==",
-        "dependencies": {
-          "Microsoft.Extensions.DependencyInjection.Abstractions": "3.1.9",
-          "Microsoft.Extensions.Primitives": "3.1.9"
->>>>>>> 2f0543e9
         }
       },
       "Microsoft.Extensions.Primitives": {
@@ -1465,17 +1405,11 @@
           "Microsoft.Build.Tasks.Core": "16.6.0",
           "Microsoft.Build.Utilities.Core": "16.6.0",
           "Microsoft.CodeAnalysis.CSharp": "3.7.0",
-<<<<<<< HEAD
-          "Microsoft.Extensions.Configuration": "3.1.8",
-          "Microsoft.Extensions.Configuration.Json": "3.1.8",
+          "Microsoft.Extensions.Configuration": "3.1.9",
+          "Microsoft.Extensions.Configuration.Json": "3.1.9",
           "Microsoft.Extensions.DependencyModel": "2.1.0",
           "Microsoft.Extensions.Logging": "2.1.1",
           "Microsoft.Extensions.Logging.Abstractions": "2.1.1",
-=======
-          "Microsoft.Extensions.Configuration": "3.1.9",
-          "Microsoft.Extensions.Configuration.Json": "3.1.9",
-          "Microsoft.Extensions.Logging": "3.1.9",
->>>>>>> 2f0543e9
           "Microsoft.TestPlatform": "16.7.1",
           "Microsoft.TestPlatform.ObjectModel": "16.7.1",
           "Microsoft.TestPlatform.Portable": "16.7.1",
@@ -1491,12 +1425,8 @@
           "Serilog.Sinks.Console": "3.1.1",
           "Stryker.DataCollector": "0.16.1",
           "Stryker.RegexMutators": "1.0.0",
-<<<<<<< HEAD
-          "System.IO.Abstractions": "12.2.1",
+          "System.IO.Abstractions": "12.2.7",
           "System.Reflection.TypeExtensions": "4.6.0"
-=======
-          "System.IO.Abstractions": "12.2.7"
->>>>>>> 2f0543e9
         }
       },
       "stryker.datacollector": {
