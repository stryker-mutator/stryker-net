{
  "version": 1,
  "dependencies": {
    ".NETCoreApp,Version=v2.1": {
      "Microsoft.CodeCoverage": {
        "type": "Direct",
        "requested": "[16.5.0, )",
        "resolved": "16.5.0",
        "contentHash": "PM5YLtyN45EyUGePJpaNogndlaQPrMgQQXHKMhMESC6KfSVvt+j7+dxBi8NYC6X6dZVysf7ngwhSW3wwvPJRSQ=="
      },
      "Microsoft.NET.Test.Sdk": {
        "type": "Direct",
        "requested": "[16.5.0, )",
        "resolved": "16.5.0",
        "contentHash": "yHZOhVSPuGqgHi+KhHiAZqNY08avkQraXKvgKgDU8c/ztmGzw7gmukkv49EaTq6T3xmp4XroWk3gAlbJHMxl8w==",
        "dependencies": {
          "Microsoft.CodeCoverage": "16.5.0",
          "Microsoft.TestPlatform.TestHost": "16.5.0"
        }
      },
      "Microsoft.NETCore.App": {
        "type": "Direct",
        "requested": "[2.1.0, )",
        "resolved": "2.1.0",
        "contentHash": "JNHhG+j5eIhG26+H721IDmwswGUznTwwSuJMFe/08h0X2YarHvA15sVAvUkA/2Sp3W0ENNm48t+J7KTPRqEpfA==",
        "dependencies": {
          "Microsoft.NETCore.DotNetHostPolicy": "2.1.0",
          "Microsoft.NETCore.Platforms": "2.1.0",
          "Microsoft.NETCore.Targets": "2.1.0",
          "NETStandard.Library": "2.0.3"
        }
      },
      "Moq": {
        "type": "Direct",
        "requested": "[4.13.1, )",
        "resolved": "4.13.1",
        "contentHash": "ic4m9/b10tz9oRB1Oi5bW7E/FS6Pd2SH5OJFhlmhUJkQhiV5FyrIRxVUEaG5KOpSpcfSPGAVW4rRZt6OzrS5zg==",
        "dependencies": {
          "Castle.Core": "4.4.0",
          "System.Threading.Tasks.Extensions": "4.5.1"
        }
      },
      "Shouldly": {
        "type": "Direct",
        "requested": "[3.0.2, )",
        "resolved": "3.0.2",
        "contentHash": "G3+8o4VlT1VsB6hs/ESSDqyLNNHVJuIKCfi/7Ix3mviuqNhOdHTdmJym+04+E3Pj//LmCEfJkOUDrAursHfYew==",
        "dependencies": {
          "Microsoft.CSharp": "4.3.0",
          "System.Dynamic.Runtime": "4.3.0",
          "System.Reflection.TypeExtensions": "4.3.0"
        }
      },
      "System.IO.Abstractions.TestingHelpers": {
        "type": "Direct",
        "requested": "[9.0.4, )",
        "resolved": "9.0.4",
        "contentHash": "jygAL7t8okBFhnxzAP7gxDHKCrT2UZWcJCvXfFSf2M9QfOoryfvMyvRYIdu7B/+wYPrCbhSOJDQy5pwdy0bhQg==",
        "dependencies": {
          "System.IO.Abstractions": "9.0.4"
        }
      },
      "xunit": {
        "type": "Direct",
        "requested": "[2.4.1, )",
        "resolved": "2.4.1",
        "contentHash": "XNR3Yz9QTtec16O0aKcO6+baVNpXmOnPUxDkCY97J+8krUYxPvXT1szYYEUdKk4sB8GOI2YbAjRIOm8ZnXRfzQ==",
        "dependencies": {
          "xunit.analyzers": "0.10.0",
          "xunit.assert": "[2.4.1]",
          "xunit.core": "[2.4.1]"
        }
      },
      "xunit.runner.visualstudio": {
        "type": "Direct",
        "requested": "[2.4.1, )",
        "resolved": "2.4.1",
        "contentHash": "mBXd1lp1TQr4to2nFv+c4Tf+RnPoQPKglzwLdbdirOUxRaJsCUNDUx2y7E6j9ajgISlTTp1CydFBZCRCUIrwDg==",
        "dependencies": {
          "Microsoft.NET.Test.Sdk": "15.0.0"
        }
      },
      "Xunit.SkippableFact": {
        "type": "Direct",
        "requested": "[1.3.12, )",
        "resolved": "1.3.12",
        "contentHash": "CQETcfKyEq6Uki9pExNZI5sEHeKqdt9Fc4pdLHu1mgaboQp0aI4W45M+UUnG6Zc2hxWTDmbD2AFVKA1wjU19YA==",
        "dependencies": {
          "Validation": "2.4.18",
          "xunit.extensibility.execution": "2.4.0"
        }
      },
      "Buildalyzer": {
        "type": "Transitive",
        "resolved": "2.5.1",
        "contentHash": "bWlG1/7F2ssNAfLno+oYYUZKFhou44Hngq6LNp6ELf61+sZfvqhuBDKxIajv5e5i/kUqNUqg07NwUm/EVmeveA==",
        "dependencies": {
          "Buildalyzer.Logger": "2.5.1",
          "MSBuild.StructuredLogger": "2.0.11",
          "Microsoft.Build": "15.8.166",
          "Microsoft.Build.Framework": "15.8.166",
          "Microsoft.Build.Tasks.Core": "15.8.166",
          "Microsoft.Build.Utilities.Core": "15.8.166",
          "Microsoft.Extensions.DependencyModel": "2.1.0",
          "Microsoft.Extensions.Logging": "2.1.1",
          "Microsoft.Extensions.Logging.Abstractions": "2.1.1",
          "MsBuildPipeLogger.Server": "1.1.2",
          "System.Reflection.TypeExtensions": "4.6.0"
        }
      },
      "Buildalyzer.Logger": {
        "type": "Transitive",
        "resolved": "2.5.1",
        "contentHash": "R6EWqfHYH71unf3CDJtHUhOWcBAf1Qjw0NLZ4Qr5vv5lmn7DFGQ4kMUHD2w7HkkVTslQefxjnIybEn2DIDossA==",
        "dependencies": {
          "NETStandard.Library": "1.6.1"
        }
      },
      "Castle.Core": {
        "type": "Transitive",
        "resolved": "4.4.0",
        "contentHash": "b5rRL5zeaau1y/5hIbI+6mGw3cwun16YjkHZnV9RRT5UyUIFsgLmNXJ0YnIN9p8Hw7K7AbG1q1UclQVU3DinAQ==",
        "dependencies": {
          "NETStandard.Library": "1.6.1",
          "System.Collections.Specialized": "4.3.0",
          "System.ComponentModel": "4.3.0",
          "System.ComponentModel.TypeConverter": "4.3.0",
          "System.Diagnostics.TraceSource": "4.3.0",
          "System.Dynamic.Runtime": "4.3.0",
          "System.Reflection": "4.3.0",
          "System.Reflection.Emit": "4.3.0",
          "System.Reflection.TypeExtensions": "4.3.0",
          "System.Xml.XmlDocument": "4.3.0"
        }
      },
      "DotNet.Glob": {
        "type": "Transitive",
        "resolved": "3.0.9",
        "contentHash": "tfISNzB/4pmCCWFwaloMUaKddzLa0UJ6RxWSfVhY4a69smqhth3DlyM72/fFI2wsbHPbWQUFYan1F3YiOugkoA=="
      },
      "LibGit2Sharp": {
        "type": "Transitive",
        "resolved": "0.26.2",
        "contentHash": "qHLhuI8VEtMf7jiurT/Ypquh37S6ngllCx+aq9uqOY2evok7Fb2AzhJgvNctsXOzHaJwveBs+30sPQJFn/pISg==",
        "dependencies": {
          "LibGit2Sharp.NativeBinaries": "[2.0.306]"
        }
      },
      "LibGit2Sharp.NativeBinaries": {
        "type": "Transitive",
        "resolved": "2.0.306",
        "contentHash": "LY9nyPE2X/eLl69ttuDPFFlKR8b5KXlqYej1YR1YmqmhF8Izo+vPX90q5ouOO5YGCf5d4lDUOC0x2yMWw00P7Q=="
      },
      "Microsoft.Bcl.AsyncInterfaces": {
        "type": "Transitive",
        "resolved": "1.1.0",
        "contentHash": "1Am6l4Vpn3/K32daEqZI+FFr96OlZkgwK2LcT3pZ2zWubR5zTPW3/FkO1Rat9kb7oQOa4rxgl9LJHc5tspCWfg=="
      },
      "Microsoft.Build": {
        "type": "Transitive",
        "resolved": "15.8.166",
        "contentHash": "h9dzE7bLEFVeY1fVOdbh3dQOtbWqe3jKzvV6JE9JnpmfLptP3gwp/rOLfWmpFJfcNEqetMYMfbcAwipyp/3DfQ==",
        "dependencies": {
          "Microsoft.Build.Framework": "15.8.166",
          "Microsoft.Win32.Registry": "4.3.0",
          "System.Collections.Immutable": "1.5.0",
          "System.Diagnostics.TraceSource": "4.0.0",
          "System.IO.Compression": "4.3.0",
          "System.Reflection.Metadata": "1.6.0",
          "System.Reflection.TypeExtensions": "4.1.0",
          "System.Runtime.InteropServices.RuntimeInformation": "4.3.0",
          "System.Runtime.Loader": "4.0.0",
          "System.Security.Principal.Windows": "4.3.0",
          "System.Text.Encoding.CodePages": "4.0.1",
          "System.Threading.Tasks.Dataflow": "4.6.0"
        }
      },
      "Microsoft.Build.Framework": {
        "type": "Transitive",
        "resolved": "15.8.166",
        "contentHash": "UxQvO36HtZTHJCRCbglZNU5D2M+x2Fs27O0ZvIOrZZo6m83S6ZynCzLW5BjQ9RxAlH/pH2iHiEU+w03OOmAw6Q==",
        "dependencies": {
          "System.Runtime.Serialization.Primitives": "4.1.1",
          "System.Threading.Thread": "4.0.0"
        }
      },
      "Microsoft.Build.Tasks.Core": {
        "type": "Transitive",
        "resolved": "15.8.166",
        "contentHash": "EOCh8vvBJvxI9egq70lySDZAdeteKmaVl3cUQCCmhBmHfIVuDVf7vnfwe0pDGZp95yo0Rf5WtSguiyX7R+xJ5w==",
        "dependencies": {
          "Microsoft.Build.Framework": "15.8.166",
          "Microsoft.Build.Utilities.Core": "15.8.166",
          "Microsoft.Win32.Registry": "4.3.0",
          "System.CodeDom": "4.4.0",
          "System.Collections.Immutable": "1.5.0",
          "System.Linq.Parallel": "4.0.1",
          "System.Net.Http": "4.3.0",
          "System.Reflection.Metadata": "1.6.0",
          "System.Reflection.TypeExtensions": "4.1.0",
          "System.Resources.Writer": "4.0.0",
          "System.Threading.Tasks.Dataflow": "4.6.0"
        }
      },
      "Microsoft.Build.Utilities.Core": {
        "type": "Transitive",
        "resolved": "15.8.166",
        "contentHash": "xtTrXMOlrH5GXObxN5G3ZVNhC1F9Cagje4ks9qC3btMokNoe/ryl5ncJaS5WshBtB76UPho5MZ8wN1meij2BKA==",
        "dependencies": {
          "Microsoft.Build.Framework": "15.8.166",
          "Microsoft.Win32.Registry": "4.3.0",
          "System.Collections.Immutable": "1.5.0",
          "System.Runtime.InteropServices.RuntimeInformation": "4.3.0",
          "System.Text.Encoding.CodePages": "4.4.0"
        }
      },
      "Microsoft.CodeAnalysis.Analyzers": {
        "type": "Transitive",
        "resolved": "2.9.6",
        "contentHash": "Kmms3TxGQMNb95Cu/3K+0bIcMnV4qf/phZBLAB0HUi65rBPxP4JO3aM2LoAcb+DFS600RQJMZ7ZLyYDTbLwJOQ=="
      },
      "Microsoft.CodeAnalysis.Common": {
        "type": "Transitive",
        "resolved": "3.4.0",
        "contentHash": "3ncA7cV+iXGA1VYwe2UEZXcvWyZSlbexWjM9AvocP7sik5UD93qt9Hq0fMRGk0jFRmvmE4T2g+bGfXiBVZEhLw==",
        "dependencies": {
          "Microsoft.CodeAnalysis.Analyzers": "2.9.6",
          "System.Collections.Immutable": "1.5.0",
          "System.Memory": "4.5.3",
          "System.Reflection.Metadata": "1.6.0",
          "System.Runtime.CompilerServices.Unsafe": "4.5.2",
          "System.Text.Encoding.CodePages": "4.5.1",
          "System.Threading.Tasks.Extensions": "4.5.3"
        }
      },
      "Microsoft.CodeAnalysis.CSharp": {
        "type": "Transitive",
        "resolved": "3.4.0",
        "contentHash": "/LsTtgcMN6Tu1oo7/WYbRAHL4/ubXC/miEakwTpcZKJKtFo7D0AK95Hw0dbGxul6C8WJu60v6NP2435TDYZM+Q==",
        "dependencies": {
          "Microsoft.CodeAnalysis.Common": "[3.4.0]"
        }
      },
      "Microsoft.CSharp": {
        "type": "Transitive",
        "resolved": "4.3.0",
        "contentHash": "P+MBhIM0YX+JqROuf7i306ZLJEjQYA9uUyRDE+OqwUI5sh41e2ZbPQV3LfAPh+29cmceE1pUffXsGfR4eMY3KA==",
        "dependencies": {
          "System.Collections": "4.3.0",
          "System.Diagnostics.Debug": "4.3.0",
          "System.Dynamic.Runtime": "4.3.0",
          "System.Globalization": "4.3.0",
          "System.Linq": "4.3.0",
          "System.Linq.Expressions": "4.3.0",
          "System.ObjectModel": "4.3.0",
          "System.Reflection": "4.3.0",
          "System.Reflection.Extensions": "4.3.0",
          "System.Reflection.Primitives": "4.3.0",
          "System.Reflection.TypeExtensions": "4.3.0",
          "System.Resources.ResourceManager": "4.3.0",
          "System.Runtime": "4.3.0",
          "System.Runtime.Extensions": "4.3.0",
          "System.Runtime.InteropServices": "4.3.0",
          "System.Threading": "4.3.0"
        }
      },
      "Microsoft.DotNet.PlatformAbstractions": {
        "type": "Transitive",
        "resolved": "2.1.0",
        "contentHash": "9KPDwvb/hLEVXYruVHVZ8BkebC8j17DmPb56LnqRF74HqSPLjCkrlFUjOtFpQPA2DeADBRTI/e69aCfRBfrhxw==",
        "dependencies": {
          "System.AppContext": "4.1.0",
          "System.Collections": "4.0.11",
          "System.IO": "4.1.0",
          "System.IO.FileSystem": "4.0.1",
          "System.Reflection.TypeExtensions": "4.1.0",
          "System.Runtime.Extensions": "4.1.0",
          "System.Runtime.InteropServices": "4.1.0",
          "System.Runtime.InteropServices.RuntimeInformation": "4.0.0"
        }
      },
      "Microsoft.Extensions.Configuration": {
        "type": "Transitive",
        "resolved": "3.1.2",
        "contentHash": "BxwRSBab309SYMCDCFyB6eSc7FnX5m9kOJQHw2IQIyb5PEtpfslhscTw63Gwhl3dPnaM1VGFXIyI0BVgpiLgOw==",
        "dependencies": {
          "Microsoft.Extensions.Configuration.Abstractions": "3.1.2"
        }
      },
      "Microsoft.Extensions.Configuration.Abstractions": {
        "type": "Transitive",
        "resolved": "3.1.2",
        "contentHash": "xmfdVdazTslWJ8od7uNS9QSPqn1wBC84RLprPrFS20EdAqd3lV0g0IZAitYbCiiICpjktnhzbUb85aLHNZ3RQw==",
        "dependencies": {
          "Microsoft.Extensions.Primitives": "3.1.2"
        }
      },
      "Microsoft.Extensions.Configuration.Binder": {
        "type": "Transitive",
        "resolved": "3.1.2",
        "contentHash": "IWrc9/voGki2pc5g8bRXIqs+P50tXOjNf47qgFKSu/pL50InRuXxh/nj5AG9Po8YRpvT/bYIUk3XQqHH7yUg5w==",
        "dependencies": {
          "Microsoft.Extensions.Configuration": "3.1.2"
        }
      },
      "Microsoft.Extensions.Configuration.FileExtensions": {
        "type": "Transitive",
        "resolved": "3.1.2",
        "contentHash": "itZcJUf2IRa4e4NFTQgR4JUmwndEU5O0isQsKkZXHiHXwExgLkX9D09R7YIK272w3jpKaYw/DejntAC7zzsNWg==",
        "dependencies": {
          "Microsoft.Extensions.Configuration": "3.1.2",
          "Microsoft.Extensions.FileProviders.Physical": "3.1.2"
        }
      },
      "Microsoft.Extensions.Configuration.Json": {
        "type": "Transitive",
        "resolved": "3.1.2",
        "contentHash": "AQ64UCqGXP2UTfkVE1fdUJdlKEEiFZIOXpt6lkIz+tunuJWh1m+/eIppY+ITgjoKsfFc2W8ldNonIntHx5ybNQ==",
        "dependencies": {
          "Microsoft.Extensions.Configuration": "3.1.2",
          "Microsoft.Extensions.Configuration.FileExtensions": "3.1.2",
          "System.Text.Json": "4.7.1",
          "System.Threading.Tasks.Extensions": "4.5.2"
        }
      },
      "Microsoft.Extensions.DependencyInjection": {
        "type": "Transitive",
        "resolved": "3.1.2",
        "contentHash": "e+F6/wjQPOFHB/sGWTAqC8FX/C6+JZWWLpryXTAQYIS3tr+17lByADdP9Y6RtxfJ4kW/IPrU6RuxTNZNdAQz1A==",
        "dependencies": {
          "Microsoft.Bcl.AsyncInterfaces": "1.1.0",
          "Microsoft.Extensions.DependencyInjection.Abstractions": "3.1.2"
        }
      },
      "Microsoft.Extensions.DependencyInjection.Abstractions": {
        "type": "Transitive",
        "resolved": "3.1.2",
        "contentHash": "/CZzCSCIm/3FFoXHfUpsfov/Elo268dcvlz/MMINT0vPgphqg2pAgdEn/EjCDyoAT3NAmsRmjfGwBumC1uYJtA=="
      },
      "Microsoft.Extensions.DependencyModel": {
        "type": "Transitive",
        "resolved": "2.1.0",
        "contentHash": "nS2XKqi+1A1umnYNLX2Fbm/XnzCxs5i+zXVJ3VC6r9t2z0NZr9FLnJN4VQpKigdcWH/iFTbMuX6M6WQJcTjVIg==",
        "dependencies": {
          "Microsoft.DotNet.PlatformAbstractions": "2.1.0",
          "Newtonsoft.Json": "9.0.1",
          "System.Diagnostics.Debug": "4.0.11",
          "System.Dynamic.Runtime": "4.0.11",
          "System.Linq": "4.1.0"
        }
      },
      "Microsoft.Extensions.FileProviders.Abstractions": {
        "type": "Transitive",
        "resolved": "3.1.2",
        "contentHash": "O9+N6KuA7kiPIYpdgRFFveKRyI3X2hLgdqdEwQki0MOA5XtCVOkxz8O+6CK1+b1a7Y1TildGfx3i+h/652vyHg==",
        "dependencies": {
          "Microsoft.Extensions.Primitives": "3.1.2"
        }
      },
      "Microsoft.Extensions.FileProviders.Physical": {
        "type": "Transitive",
        "resolved": "3.1.2",
        "contentHash": "lAbbwKapBfwGLVcfNL7TG4o7zRqLOiVY7/ylUKgnh2D9TotJ2riXzNTmQldksIYrmcJcNrq/WBalTpawSSAkJg==",
        "dependencies": {
          "Microsoft.Extensions.FileProviders.Abstractions": "3.1.2",
          "Microsoft.Extensions.FileSystemGlobbing": "3.1.2"
        }
      },
      "Microsoft.Extensions.FileSystemGlobbing": {
        "type": "Transitive",
        "resolved": "3.1.2",
        "contentHash": "/EgWQ25z1RZgzAT6JSOJiuQ/PFm53Kl1H3kzAgs5JIh52UaD1RmxW1znv5VbQlTfgLzRSeQZ3aPPA9SNakuSzw=="
      },
      "Microsoft.Extensions.Logging": {
        "type": "Transitive",
        "resolved": "3.1.2",
        "contentHash": "AIIRgKamzEqJNLZsHd37VogFX9YpxgrBmf/b3dznD7S0qjxWQnAs498ulLV1n6AKJ8XVjTCBNzsvQiSwCa7dIw==",
        "dependencies": {
          "Microsoft.Extensions.Configuration.Binder": "3.1.2",
          "Microsoft.Extensions.DependencyInjection": "3.1.2",
          "Microsoft.Extensions.Logging.Abstractions": "3.1.2",
          "Microsoft.Extensions.Options": "3.1.2"
        }
      },
      "Microsoft.Extensions.Logging.Abstractions": {
        "type": "Transitive",
        "resolved": "3.1.2",
        "contentHash": "cIXPw7VVX3fON4uuHwJFmCi0qDl8uY75xZMKB2oM3In0ZDEB1Ee+p9Ti1DSw92AwRtJ2Zh+QG1joTBednJMzvA=="
      },
      "Microsoft.Extensions.Options": {
        "type": "Transitive",
        "resolved": "3.1.2",
        "contentHash": "6F4anwt9yMlnQckac2etjrasRFyqZNIp46p+i9qVps0DXNsOLZIKRkqq4AY4FlxXxKeGkEJC7M77RQEkvd3p8Q==",
        "dependencies": {
          "Microsoft.Extensions.DependencyInjection.Abstractions": "3.1.2",
          "Microsoft.Extensions.Primitives": "3.1.2",
          "System.ComponentModel.Annotations": "4.7.0"
        }
      },
      "Microsoft.Extensions.Primitives": {
        "type": "Transitive",
        "resolved": "3.1.2",
        "contentHash": "WGtoFWY9yc9HGMG6ObDNQPz9dBP+xz/GqFe2dKjdE/cSdXFEKxCFTyYCzL/e8kxVkc/Bq9qjOsXRWydvn0g9Uw==",
        "dependencies": {
          "System.Memory": "4.5.2",
          "System.Runtime.CompilerServices.Unsafe": "4.7.0"
        }
      },
      "Microsoft.NETCore.DotNetAppHost": {
        "type": "Transitive",
        "resolved": "2.1.0",
        "contentHash": "vMn8V3GOp/SPOG2oE8WxswzAWZ/GZmc8EPiB3vc2EZ6us14ehXhsvUFXndYopGNSjCa9OdqC6L6xStF1KyUZnw=="
      },
      "Microsoft.NETCore.DotNetHostPolicy": {
        "type": "Transitive",
        "resolved": "2.1.0",
        "contentHash": "vBUwNihtLUVS2HhO6WocYfAktRmfFihm6JB8/sJ53caVW+AelvbnYpfiGzaZDpkWjN6vA3xzOKPu9Vu8Zz3p8Q==",
        "dependencies": {
          "Microsoft.NETCore.DotNetHostResolver": "2.1.0"
        }
      },
      "Microsoft.NETCore.DotNetHostResolver": {
        "type": "Transitive",
        "resolved": "2.1.0",
        "contentHash": "o0PRql5qOHFEY3d1WvzE+T7cMFKtOsWLMg8L1oTeGNnI4u5AzOj8o6AdZT3y2GxFA1DAx7AQ9qZjpCO2/bgZRw==",
        "dependencies": {
          "Microsoft.NETCore.DotNetAppHost": "2.1.0"
        }
      },
      "Microsoft.NETCore.Platforms": {
        "type": "Transitive",
        "resolved": "3.1.0",
        "contentHash": "z7aeg8oHln2CuNulfhiLYxCVMPEwBl3rzicjvIX+4sUuCwvXw5oXQEtbiU2c0z4qYL5L3Kmx0mMA/+t/SbY67w=="
      },
      "Microsoft.NETCore.Targets": {
        "type": "Transitive",
        "resolved": "2.1.0",
        "contentHash": "x188gIZXOwFXkPXyGavEcPGcR6RGvjFOES2QzskN4gERZjWPN34qhRsZVMC0CLJfQLGSButarcgWxPPM4vmg0w=="
      },
      "Microsoft.TestPlatform": {
        "type": "Transitive",
        "resolved": "16.5.0",
        "contentHash": "6cHAcPNDf7itR729Mg+3N3Q3NfxRHgYYfrXTdct9obqUC6yoTiC/W2EdTkbqVC4fyeH7ZT7aoxiJgzi/O8OLvg=="
      },
      "Microsoft.TestPlatform.ObjectModel": {
        "type": "Transitive",
        "resolved": "16.5.0",
        "contentHash": "NnLFxmFBCAS6kye2JFszD5WKgj4Zve5KX/R0mhYwh6BVnSeybI2unRnjEPtLyY3CAVhwrY4bh/8LNFtslAcGZg==",
        "dependencies": {
          "NuGet.Frameworks": "5.0.0"
        }
      },
      "Microsoft.TestPlatform.Portable": {
        "type": "Transitive",
        "resolved": "16.5.0",
        "contentHash": "dB/OoM6LYrGYRBb2/WFruoQuq0KYcaIf5V9PxiZY1FQHkK+opq+TAuDAtyjeYVyTuEFNqdHfJdgmG6dngJFK6w=="
      },
      "Microsoft.TestPlatform.TestHost": {
        "type": "Transitive",
        "resolved": "16.5.0",
        "contentHash": "ytGymboQIvjNX5pLC0yp/Bz9sGDHqSnLQgBRtd4VrqOUgKmmcfxMYZ6p0TBZgAT1oijdC6xqUZ7rl8mbaaXTJw==",
        "dependencies": {
          "Microsoft.TestPlatform.ObjectModel": "16.5.0",
          "Newtonsoft.Json": "9.0.1"
        }
      },
      "Microsoft.TestPlatform.TranslationLayer": {
        "type": "Transitive",
        "resolved": "16.5.0",
        "contentHash": "swiVIKahahAp3Otj+0ovphZh2+mAWvnhfYl1J4dG/k1QcKb+PIMjfPE6BOTLfFDi8PyhZP9ChEN7wOYd7w3TrA==",
        "dependencies": {
          "NETStandard.Library": "2.0.0"
        }
      },
      "Microsoft.Web.LibraryManager.Build": {
        "type": "Transitive",
        "resolved": "2.0.96",
        "contentHash": "E6673JBzjfwoe3HlVAAxRchfUYloRsCwO/uWyjHswb0PZeFdRjYUJsLU3v4o3l2RQ596bGrLKv6rCWfbVDy0iQ==",
        "dependencies": {
          "System.Runtime.Loader": "4.3.0"
        }
      },
      "Microsoft.Win32.Registry": {
        "type": "Transitive",
        "resolved": "4.3.0",
        "contentHash": "Lw1/VwLH1yxz6SfFEjVRCN0pnflLEsWgnV4qsdJ512/HhTwnKXUG+zDQ4yTO3K/EJQemGoNaBHX5InISNKTzUQ==",
        "dependencies": {
          "Microsoft.NETCore.Platforms": "1.1.0",
          "System.Collections": "4.3.0",
          "System.Globalization": "4.3.0",
          "System.Resources.ResourceManager": "4.3.0",
          "System.Runtime": "4.3.0",
          "System.Runtime.Extensions": "4.3.0",
          "System.Runtime.Handles": "4.3.0",
          "System.Runtime.InteropServices": "4.3.0"
        }
      },
      "Mono.Cecil": {
        "type": "Transitive",
        "resolved": "0.11.2",
        "contentHash": "hZNAnXKQsOs/SZMFtT/e82/nA/iLgkeDy+sHD8xix4f0m9/3G0RNZplE1QHB+0n8QXq54jLqR/IPgVOkLapkyg=="
      },
      "MSBuild.StructuredLogger": {
        "type": "Transitive",
        "resolved": "2.0.11",
        "contentHash": "youJH/f03XEYwre6DWT+a8Fjb6Vs/UfioczhKYohHK24ljUSLBCRaopXX2+VzeA/7aQjmRmr4HYpzD9cCCJM9w==",
        "dependencies": {
          "Microsoft.Build": "15.8.166",
          "Microsoft.Build.Framework": "15.8.166",
          "Microsoft.Build.Tasks.Core": "15.8.166",
          "Microsoft.Build.Utilities.Core": "15.8.166"
        }
      },
      "MsBuildPipeLogger.Server": {
        "type": "Transitive",
        "resolved": "1.1.2",
        "contentHash": "3kIOap0qKW+/+Cd9o6tUM420ibgzCVuhTvLXVRv7M6EOmkH1iEiUsUTkFeQ+SqH5JuLHZfXmEZieDiWvRFtq1Q==",
        "dependencies": {
          "Microsoft.Build": "15.3.409",
          "NETStandard.Library": "1.6.1"
        }
      },
      "NETStandard.Library": {
        "type": "Transitive",
        "resolved": "2.0.3",
        "contentHash": "st47PosZSHrjECdjeIzZQbzivYBJFv6P2nv4cj2ypdI204DO+vZ7l5raGMiX4eXMJ53RfOIg+/s4DHVZ54Nu2A==",
        "dependencies": {
          "Microsoft.NETCore.Platforms": "1.1.0"
        }
      },
      "Newtonsoft.Json": {
        "type": "Transitive",
        "resolved": "12.0.3",
        "contentHash": "6mgjfnRB4jKMlzHSl+VD+oUc1IebOZabkbyWj2RiTgWwYPPuaK1H97G1sHqGwPlS5npiF5Q0OrxN1wni2n5QWg=="
      },
      "NuGet.Frameworks": {
        "type": "Transitive",
        "resolved": "5.0.0",
        "contentHash": "c5JVjuVAm4f7E9Vj+v09Z9s2ZsqFDjBpcsyS3M9xRo0bEdm/LVZSzLxxNvfvAwRiiE8nwe1h2G4OwiwlzFKXlA=="
      },
      "runtime.debian.8-x64.runtime.native.System.Security.Cryptography.OpenSsl": {
        "type": "Transitive",
        "resolved": "4.3.0",
        "contentHash": "HdSSp5MnJSsg08KMfZThpuLPJpPwE5hBXvHwoKWosyHHfe8Mh5WKT0ylEOf6yNzX6Ngjxe4Whkafh5q7Ymac4Q=="
      },
      "runtime.fedora.23-x64.runtime.native.System.Security.Cryptography.OpenSsl": {
        "type": "Transitive",
        "resolved": "4.3.0",
        "contentHash": "+yH1a49wJMy8Zt4yx5RhJrxO/DBDByAiCzNwiETI+1S4mPdCu0OY4djdciC7Vssk0l22wQaDLrXxXkp+3+7bVA=="
      },
      "runtime.fedora.24-x64.runtime.native.System.Security.Cryptography.OpenSsl": {
        "type": "Transitive",
        "resolved": "4.3.0",
        "contentHash": "c3YNH1GQJbfIPJeCnr4avseugSqPrxwIqzthYyZDN6EuOyNOzq+y2KSUfRcXauya1sF4foESTgwM5e1A8arAKw=="
      },
      "runtime.native.System": {
        "type": "Transitive",
        "resolved": "4.3.0",
        "contentHash": "c/qWt2LieNZIj1jGnVNsE2Kl23Ya2aSTBuXMD6V7k9KWr6l16Tqdwq+hJScEpWER9753NWC8h96PaVNY5Ld7Jw==",
        "dependencies": {
          "Microsoft.NETCore.Platforms": "1.1.0",
          "Microsoft.NETCore.Targets": "1.1.0"
        }
      },
      "runtime.native.System.IO.Compression": {
        "type": "Transitive",
        "resolved": "4.3.0",
        "contentHash": "INBPonS5QPEgn7naufQFXJEp3zX6L4bwHgJ/ZH78aBTpeNfQMtf7C6VrAFhlq2xxWBveIOWyFzQjJ8XzHMhdOQ==",
        "dependencies": {
          "Microsoft.NETCore.Platforms": "1.1.0",
          "Microsoft.NETCore.Targets": "1.1.0"
        }
      },
      "runtime.native.System.Net.Http": {
        "type": "Transitive",
        "resolved": "4.3.0",
        "contentHash": "ZVuZJqnnegJhd2k/PtAbbIcZ3aZeITq3sj06oKfMBSfphW3HDmk/t4ObvbOk/JA/swGR0LNqMksAh/f7gpTROg==",
        "dependencies": {
          "Microsoft.NETCore.Platforms": "1.1.0",
          "Microsoft.NETCore.Targets": "1.1.0"
        }
      },
      "runtime.native.System.Security.Cryptography.Apple": {
        "type": "Transitive",
        "resolved": "4.3.0",
        "contentHash": "DloMk88juo0OuOWr56QG7MNchmafTLYWvABy36izkrLI5VledI0rq28KGs1i9wbpeT9NPQrx/wTf8U2vazqQ3Q==",
        "dependencies": {
          "runtime.osx.10.10-x64.runtime.native.System.Security.Cryptography.Apple": "4.3.0"
        }
      },
      "runtime.native.System.Security.Cryptography.OpenSsl": {
        "type": "Transitive",
        "resolved": "4.3.0",
        "contentHash": "NS1U+700m4KFRHR5o4vo9DSlTmlCKu/u7dtE5sUHVIPB+xpXxYQvgBgA6wEIeCz6Yfn0Z52/72WYsToCEPJnrw==",
        "dependencies": {
          "runtime.debian.8-x64.runtime.native.System.Security.Cryptography.OpenSsl": "4.3.0",
          "runtime.fedora.23-x64.runtime.native.System.Security.Cryptography.OpenSsl": "4.3.0",
          "runtime.fedora.24-x64.runtime.native.System.Security.Cryptography.OpenSsl": "4.3.0",
          "runtime.opensuse.13.2-x64.runtime.native.System.Security.Cryptography.OpenSsl": "4.3.0",
          "runtime.opensuse.42.1-x64.runtime.native.System.Security.Cryptography.OpenSsl": "4.3.0",
          "runtime.osx.10.10-x64.runtime.native.System.Security.Cryptography.OpenSsl": "4.3.0",
          "runtime.rhel.7-x64.runtime.native.System.Security.Cryptography.OpenSsl": "4.3.0",
          "runtime.ubuntu.14.04-x64.runtime.native.System.Security.Cryptography.OpenSsl": "4.3.0",
          "runtime.ubuntu.16.04-x64.runtime.native.System.Security.Cryptography.OpenSsl": "4.3.0",
          "runtime.ubuntu.16.10-x64.runtime.native.System.Security.Cryptography.OpenSsl": "4.3.0"
        }
      },
      "runtime.opensuse.13.2-x64.runtime.native.System.Security.Cryptography.OpenSsl": {
        "type": "Transitive",
        "resolved": "4.3.0",
        "contentHash": "b3pthNgxxFcD+Pc0WSEoC0+md3MyhRS6aCEeenvNE3Fdw1HyJ18ZhRFVJJzIeR/O/jpxPboB805Ho0T3Ul7w8A=="
      },
      "runtime.opensuse.42.1-x64.runtime.native.System.Security.Cryptography.OpenSsl": {
        "type": "Transitive",
        "resolved": "4.3.0",
        "contentHash": "KeLz4HClKf+nFS7p/6Fi/CqyLXh81FpiGzcmuS8DGi9lUqSnZ6Es23/gv2O+1XVGfrbNmviF7CckBpavkBoIFQ=="
      },
      "runtime.osx.10.10-x64.runtime.native.System.Security.Cryptography.Apple": {
        "type": "Transitive",
        "resolved": "4.3.0",
        "contentHash": "kVXCuMTrTlxq4XOOMAysuNwsXWpYeboGddNGpIgNSZmv1b6r/s/DPk0fYMB7Q5Qo4bY68o48jt4T4y5BVecbCQ=="
      },
      "runtime.osx.10.10-x64.runtime.native.System.Security.Cryptography.OpenSsl": {
        "type": "Transitive",
        "resolved": "4.3.0",
        "contentHash": "X7IdhILzr4ROXd8mI1BUCQMSHSQwelUlBjF1JyTKCjXaOGn2fB4EKBxQbCK2VjO3WaWIdlXZL3W6TiIVnrhX4g=="
      },
      "runtime.rhel.7-x64.runtime.native.System.Security.Cryptography.OpenSsl": {
        "type": "Transitive",
        "resolved": "4.3.0",
        "contentHash": "nyFNiCk/r+VOiIqreLix8yN+q3Wga9+SE8BCgkf+2BwEKiNx6DyvFjCgkfV743/grxv8jHJ8gUK4XEQw7yzRYg=="
      },
      "runtime.ubuntu.14.04-x64.runtime.native.System.Security.Cryptography.OpenSsl": {
        "type": "Transitive",
        "resolved": "4.3.0",
        "contentHash": "ytoewC6wGorL7KoCAvRfsgoJPJbNq+64k2SqW6JcOAebWsFUvCCYgfzQMrnpvPiEl4OrblUlhF2ji+Q1+SVLrQ=="
      },
      "runtime.ubuntu.16.04-x64.runtime.native.System.Security.Cryptography.OpenSsl": {
        "type": "Transitive",
        "resolved": "4.3.0",
        "contentHash": "I8bKw2I8k58Wx7fMKQJn2R8lamboCAiHfHeV/pS65ScKWMMI0+wJkLYlEKvgW1D/XvSl/221clBoR2q9QNNM7A=="
      },
      "runtime.ubuntu.16.10-x64.runtime.native.System.Security.Cryptography.OpenSsl": {
        "type": "Transitive",
        "resolved": "4.3.0",
        "contentHash": "VB5cn/7OzUfzdnC8tqAIMQciVLiq2epm2NrAm1E9OjNRyG4lVhfR61SMcLizejzQP8R8Uf/0l5qOIbUEi+RdEg=="
      },
      "Serilog": {
        "type": "Transitive",
        "resolved": "2.9.0",
        "contentHash": "QzcrD33A3+CsVvwi1I5CSei67ikQnkGrw7SscgL+vZTghaC2aNYg8fiUcedXHzKJFNjgje9rBjzwYGQTKEaXaA=="
      },
      "Serilog.Extensions.Logging": {
        "type": "Transitive",
        "resolved": "3.0.1",
        "contentHash": "U0xbGoZuxJRjE3C5vlCfrf9a4xHTmbrCXKmaA14cHAqiT1Qir0rkV7Xss9GpPJR3MRYH19DFUUqZ9hvWeJrzdQ==",
        "dependencies": {
          "Microsoft.Extensions.Logging": "2.0.0",
          "Serilog": "2.8.0"
        }
      },
      "Serilog.Extensions.Logging.File": {
        "type": "Transitive",
        "resolved": "2.0.0",
        "contentHash": "usO0qr4v9VCMBWiTJ1nQmAbPNCt40FrkDol6CpfCXbsxGZS/hH+YCueF7vvPQ32ATI0GWcMWiKRdjXEE7/HxTQ==",
        "dependencies": {
          "Microsoft.Extensions.Configuration.Abstractions": "2.0.0",
          "Microsoft.Extensions.Configuration.Binder": "2.0.0",
          "Serilog": "2.5.0",
          "Serilog.Extensions.Logging": "2.0.2",
          "Serilog.Formatting.Compact": "1.0.0",
          "Serilog.Sinks.Async": "1.1.0",
          "Serilog.Sinks.RollingFile": "3.3.0"
        }
      },
      "Serilog.Formatting.Compact": {
        "type": "Transitive",
        "resolved": "1.0.0",
        "contentHash": "r3QYz02y7+B7Ng30hyJM929OJhem7SsJ4XDUE0Zfptj2MRiQfpPUb5f58juAFjp/TnNeSX2QNzZEnHwLeoJfHQ==",
        "dependencies": {
          "Serilog": "2.0.0"
        }
      },
      "Serilog.Sinks.Async": {
        "type": "Transitive",
        "resolved": "1.1.0",
        "contentHash": "xll0Kanz2BkCxuv+F3p1WXr47jdsVM0GU1n1LZvK+18QiRZ/WGFNxSNw9EMKFV5ED5gr7MUpAe6PCMNL1HGUMA==",
        "dependencies": {
          "Serilog": "2.1.0",
          "System.Collections.Concurrent": "4.0.12"
        }
      },
      "Serilog.Sinks.Console": {
        "type": "Transitive",
        "resolved": "3.1.1",
        "contentHash": "56mI5AqvyF/i/c2451nvV71kq370XOCE4Uu5qiaJ295sOhMb9q3BWwG7mWLOVSnmpWiq0SBT3SXfgRXGNP6vzA==",
        "dependencies": {
          "Serilog": "2.5.0",
          "System.Console": "4.3.0",
          "System.Runtime.InteropServices": "4.3.0",
          "System.Runtime.InteropServices.RuntimeInformation": "4.3.0"
        }
      },
      "Serilog.Sinks.File": {
        "type": "Transitive",
        "resolved": "3.2.0",
        "contentHash": "VHbo68pMg5hwSWrzLEdZv5b/rYmIgHIRhd4d5rl8GnC5/a8Fr+RShT5kWyeJOXax1el6mNJ+dmHDOVgnNUQxaw==",
        "dependencies": {
          "Serilog": "2.3.0",
          "System.IO": "4.1.0",
          "System.IO.FileSystem": "4.0.1",
          "System.IO.FileSystem.Primitives": "4.0.1",
          "System.Text.Encoding.Extensions": "4.0.11",
          "System.Threading": "4.0.11",
          "System.Threading.Timer": "4.0.1"
        }
      },
      "Serilog.Sinks.RollingFile": {
        "type": "Transitive",
        "resolved": "3.3.0",
        "contentHash": "2lT5X1r3GH4P0bRWJfhA7etGl8Q2Ipw9AACvtAHWRUSpYZ42NGVyHoVs2ALBZ/cAkkS+tA4jl80Zie144eLQPg==",
        "dependencies": {
          "Serilog.Sinks.File": "3.2.0",
          "System.IO": "4.1.0",
          "System.IO.FileSystem.Primitives": "4.0.1",
          "System.Runtime.InteropServices": "4.1.0",
          "System.Text.Encoding.Extensions": "4.0.11"
        }
      },
      "System.AppContext": {
        "type": "Transitive",
        "resolved": "4.1.0",
        "contentHash": "3QjO4jNV7PdKkmQAVp9atA+usVnKRwI3Kx1nMwJ93T0LcQfx7pKAYk0nKz5wn1oP5iqlhZuy6RXOFdhr7rDwow==",
        "dependencies": {
          "System.Runtime": "4.1.0"
        }
      },
      "System.Buffers": {
        "type": "Transitive",
        "resolved": "4.3.0",
        "contentHash": "ratu44uTIHgeBeI0dE8DWvmXVBSo4u7ozRZZHOMmK/JPpYyo0dAfgSiHlpiObMQ5lEtEyIXA40sKRYg5J6A8uQ==",
        "dependencies": {
          "System.Diagnostics.Debug": "4.3.0",
          "System.Diagnostics.Tracing": "4.3.0",
          "System.Resources.ResourceManager": "4.3.0",
          "System.Runtime": "4.3.0",
          "System.Threading": "4.3.0"
        }
      },
      "System.CodeDom": {
        "type": "Transitive",
        "resolved": "4.4.0",
        "contentHash": "2sCCb7doXEwtYAbqzbF/8UAeDRMNmPaQbU2q50Psg1J9KzumyVVCgKQY8s53WIPTufNT0DpSe9QRvVjOzfDWBA=="
      },
      "System.Collections": {
        "type": "Transitive",
        "resolved": "4.3.0",
        "contentHash": "3Dcj85/TBdVpL5Zr+gEEBUuFe2icOnLalmEh9hfck1PTYbbyWuZgh4fmm2ysCLTrqLQw6t3TgTyJ+VLp+Qb+Lw==",
        "dependencies": {
          "Microsoft.NETCore.Platforms": "1.1.0",
          "Microsoft.NETCore.Targets": "1.1.0",
          "System.Runtime": "4.3.0"
        }
      },
      "System.Collections.Concurrent": {
        "type": "Transitive",
        "resolved": "4.3.0",
        "contentHash": "ztl69Xp0Y/UXCL+3v3tEU+lIy+bvjKNUmopn1wep/a291pVPK7dxBd6T7WnlQqRog+d1a/hSsgRsmFnIBKTPLQ==",
        "dependencies": {
          "System.Collections": "4.3.0",
          "System.Diagnostics.Debug": "4.3.0",
          "System.Diagnostics.Tracing": "4.3.0",
          "System.Globalization": "4.3.0",
          "System.Reflection": "4.3.0",
          "System.Resources.ResourceManager": "4.3.0",
          "System.Runtime": "4.3.0",
          "System.Runtime.Extensions": "4.3.0",
          "System.Threading": "4.3.0",
          "System.Threading.Tasks": "4.3.0"
        }
      },
      "System.Collections.Immutable": {
        "type": "Transitive",
        "resolved": "1.5.0",
        "contentHash": "EXKiDFsChZW0RjrZ4FYHu9aW6+P4MCgEDCklsVseRfhoO0F+dXeMSsMRAlVXIo06kGJ/zv+2w1a2uc2+kxxSaQ=="
      },
      "System.Collections.NonGeneric": {
        "type": "Transitive",
        "resolved": "4.3.0",
        "contentHash": "prtjIEMhGUnQq6RnPEYLpFt8AtLbp9yq2zxOSrY7KJJZrw25Fi97IzBqY7iqssbM61Ek5b8f3MG/sG1N2sN5KA==",
        "dependencies": {
          "System.Diagnostics.Debug": "4.3.0",
          "System.Globalization": "4.3.0",
          "System.Resources.ResourceManager": "4.3.0",
          "System.Runtime": "4.3.0",
          "System.Runtime.Extensions": "4.3.0",
          "System.Threading": "4.3.0"
        }
      },
      "System.Collections.Specialized": {
        "type": "Transitive",
        "resolved": "4.3.0",
        "contentHash": "Epx8PoVZR0iuOnJJDzp7pWvdfMMOAvpUo95pC4ScH2mJuXkKA2Y4aR3cG9qt2klHgSons1WFh4kcGW7cSXvrxg==",
        "dependencies": {
          "System.Collections.NonGeneric": "4.3.0",
          "System.Globalization": "4.3.0",
          "System.Globalization.Extensions": "4.3.0",
          "System.Resources.ResourceManager": "4.3.0",
          "System.Runtime": "4.3.0",
          "System.Runtime.Extensions": "4.3.0",
          "System.Threading": "4.3.0"
        }
      },
      "System.ComponentModel": {
        "type": "Transitive",
        "resolved": "4.3.0",
        "contentHash": "VyGn1jGRZVfxnh8EdvDCi71v3bMXrsu8aYJOwoV7SNDLVhiEqwP86pPMyRGsDsxhXAm2b3o9OIqeETfN5qfezw==",
        "dependencies": {
          "System.Runtime": "4.3.0"
        }
      },
      "System.ComponentModel.Annotations": {
        "type": "Transitive",
        "resolved": "4.7.0",
        "contentHash": "0YFqjhp/mYkDGpU0Ye1GjE53HMp9UVfGN7seGpAMttAC0C40v5gw598jCgpbBLMmCo0E5YRLBv5Z2doypO49ZQ=="
      },
      "System.ComponentModel.Primitives": {
        "type": "Transitive",
        "resolved": "4.3.0",
        "contentHash": "j8GUkCpM8V4d4vhLIIoBLGey2Z5bCkMVNjEZseyAlm4n5arcsJOeI3zkUP+zvZgzsbLTYh4lYeP/ZD/gdIAPrw==",
        "dependencies": {
          "System.ComponentModel": "4.3.0",
          "System.Resources.ResourceManager": "4.3.0",
          "System.Runtime": "4.3.0"
        }
      },
      "System.ComponentModel.TypeConverter": {
        "type": "Transitive",
        "resolved": "4.3.0",
        "contentHash": "16pQ6P+EdhcXzPiEK4kbA953Fu0MNG2ovxTZU81/qsCd1zPRsKc3uif5NgvllCY598k6bI0KUyKW8fanlfaDQg==",
        "dependencies": {
          "System.Collections": "4.3.0",
          "System.Collections.NonGeneric": "4.3.0",
          "System.Collections.Specialized": "4.3.0",
          "System.ComponentModel": "4.3.0",
          "System.ComponentModel.Primitives": "4.3.0",
          "System.Globalization": "4.3.0",
          "System.Linq": "4.3.0",
          "System.Reflection": "4.3.0",
          "System.Reflection.Extensions": "4.3.0",
          "System.Reflection.Primitives": "4.3.0",
          "System.Reflection.TypeExtensions": "4.3.0",
          "System.Resources.ResourceManager": "4.3.0",
          "System.Runtime": "4.3.0",
          "System.Runtime.Extensions": "4.3.0",
          "System.Threading": "4.3.0"
        }
      },
      "System.Console": {
        "type": "Transitive",
        "resolved": "4.3.0",
        "contentHash": "DHDrIxiqk1h03m6khKWV2X8p/uvN79rgSqpilL6uzpmSfxfU5ng8VcPtW4qsDsQDHiTv6IPV9TmD5M/vElPNLg==",
        "dependencies": {
          "Microsoft.NETCore.Platforms": "1.1.0",
          "Microsoft.NETCore.Targets": "1.1.0",
          "System.IO": "4.3.0",
          "System.Runtime": "4.3.0",
          "System.Text.Encoding": "4.3.0"
        }
      },
      "System.Diagnostics.Debug": {
        "type": "Transitive",
        "resolved": "4.3.0",
        "contentHash": "ZUhUOdqmaG5Jk3Xdb8xi5kIyQYAA4PnTNlHx1mu9ZY3qv4ELIdKbnL/akbGaKi2RnNUWaZsAs31rvzFdewTj2g==",
        "dependencies": {
          "Microsoft.NETCore.Platforms": "1.1.0",
          "Microsoft.NETCore.Targets": "1.1.0",
          "System.Runtime": "4.3.0"
        }
      },
      "System.Diagnostics.DiagnosticSource": {
        "type": "Transitive",
        "resolved": "4.3.0",
        "contentHash": "tD6kosZnTAGdrEa0tZSuFyunMbt/5KYDnHdndJYGqZoNy00XVXyACd5d6KnE1YgYv3ne2CjtAfNXo/fwEhnKUA==",
        "dependencies": {
          "System.Collections": "4.3.0",
          "System.Diagnostics.Tracing": "4.3.0",
          "System.Reflection": "4.3.0",
          "System.Runtime": "4.3.0",
          "System.Threading": "4.3.0"
        }
      },
      "System.Diagnostics.TraceSource": {
        "type": "Transitive",
        "resolved": "4.3.0",
        "contentHash": "VnYp1NxGx8Ww731y2LJ1vpfb/DKVNKEZ8Jsh5SgQTZREL/YpWRArgh9pI8CDLmgHspZmLL697CaLvH85qQpRiw==",
        "dependencies": {
          "Microsoft.NETCore.Platforms": "1.1.0",
          "System.Collections": "4.3.0",
          "System.Diagnostics.Debug": "4.3.0",
          "System.Globalization": "4.3.0",
          "System.Resources.ResourceManager": "4.3.0",
          "System.Runtime": "4.3.0",
          "System.Runtime.Extensions": "4.3.0",
          "System.Threading": "4.3.0",
          "runtime.native.System": "4.3.0"
        }
      },
      "System.Diagnostics.Tracing": {
        "type": "Transitive",
        "resolved": "4.3.0",
        "contentHash": "rswfv0f/Cqkh78rA5S8eN8Neocz234+emGCtTF3lxPY96F+mmmUen6tbn0glN6PMvlKQb9bPAY5e9u7fgPTkKw==",
        "dependencies": {
          "Microsoft.NETCore.Platforms": "1.1.0",
          "Microsoft.NETCore.Targets": "1.1.0",
          "System.Runtime": "4.3.0"
        }
      },
      "System.Dynamic.Runtime": {
        "type": "Transitive",
        "resolved": "4.3.0",
        "contentHash": "SNVi1E/vfWUAs/WYKhE9+qlS6KqK0YVhnlT0HQtr8pMIA8YX3lwy3uPMownDwdYISBdmAF/2holEIldVp85Wag==",
        "dependencies": {
          "System.Collections": "4.3.0",
          "System.Diagnostics.Debug": "4.3.0",
          "System.Linq": "4.3.0",
          "System.Linq.Expressions": "4.3.0",
          "System.ObjectModel": "4.3.0",
          "System.Reflection": "4.3.0",
          "System.Reflection.Emit": "4.3.0",
          "System.Reflection.Emit.ILGeneration": "4.3.0",
          "System.Reflection.Primitives": "4.3.0",
          "System.Reflection.TypeExtensions": "4.3.0",
          "System.Resources.ResourceManager": "4.3.0",
          "System.Runtime": "4.3.0",
          "System.Runtime.Extensions": "4.3.0",
          "System.Threading": "4.3.0"
        }
      },
      "System.Globalization": {
        "type": "Transitive",
        "resolved": "4.3.0",
        "contentHash": "kYdVd2f2PAdFGblzFswE4hkNANJBKRmsfa2X5LG2AcWE1c7/4t0pYae1L8vfZ5xvE2nK/R9JprtToA61OSHWIg==",
        "dependencies": {
          "Microsoft.NETCore.Platforms": "1.1.0",
          "Microsoft.NETCore.Targets": "1.1.0",
          "System.Runtime": "4.3.0"
        }
      },
      "System.Globalization.Calendars": {
        "type": "Transitive",
        "resolved": "4.3.0",
        "contentHash": "GUlBtdOWT4LTV3I+9/PJW+56AnnChTaOqqTLFtdmype/L500M2LIyXgmtd9X2P2VOkmJd5c67H5SaC2QcL1bFA==",
        "dependencies": {
          "Microsoft.NETCore.Platforms": "1.1.0",
          "Microsoft.NETCore.Targets": "1.1.0",
          "System.Globalization": "4.3.0",
          "System.Runtime": "4.3.0"
        }
      },
      "System.Globalization.Extensions": {
        "type": "Transitive",
        "resolved": "4.3.0",
        "contentHash": "FhKmdR6MPG+pxow6wGtNAWdZh7noIOpdD5TwQ3CprzgIE1bBBoim0vbR1+AWsWjQmU7zXHgQo4TWSP6lCeiWcQ==",
        "dependencies": {
          "Microsoft.NETCore.Platforms": "1.1.0",
          "System.Globalization": "4.3.0",
          "System.Resources.ResourceManager": "4.3.0",
          "System.Runtime": "4.3.0",
          "System.Runtime.Extensions": "4.3.0",
          "System.Runtime.InteropServices": "4.3.0"
        }
      },
      "System.IO": {
        "type": "Transitive",
        "resolved": "4.3.0",
        "contentHash": "3qjaHvxQPDpSOYICjUoTsmoq5u6QJAFRUITgeT/4gqkF1bajbSmb1kwSxEA8AHlofqgcKJcM8udgieRNhaJ5Cg==",
        "dependencies": {
          "Microsoft.NETCore.Platforms": "1.1.0",
          "Microsoft.NETCore.Targets": "1.1.0",
          "System.Runtime": "4.3.0",
          "System.Text.Encoding": "4.3.0",
          "System.Threading.Tasks": "4.3.0"
        }
      },
      "System.IO.Abstractions": {
        "type": "Transitive",
        "resolved": "9.0.4",
        "contentHash": "1h4krG51ZiW/CGzM8gtqrRW2oeG6WZDfPaj27suexL8PxBVahsUlUKMJrqI4kkh6ggHLSDd7MFeU8orpk6COZg==",
        "dependencies": {
          "System.IO.FileSystem.AccessControl": "4.7.0"
        }
      },
      "System.IO.Compression": {
        "type": "Transitive",
        "resolved": "4.3.0",
        "contentHash": "YHndyoiV90iu4iKG115ibkhrG+S3jBm8Ap9OwoUAzO5oPDAWcr0SFwQFm0HjM8WkEZWo0zvLTyLmbvTkW1bXgg==",
        "dependencies": {
          "Microsoft.NETCore.Platforms": "1.1.0",
          "System.Buffers": "4.3.0",
          "System.Collections": "4.3.0",
          "System.Diagnostics.Debug": "4.3.0",
          "System.IO": "4.3.0",
          "System.Resources.ResourceManager": "4.3.0",
          "System.Runtime": "4.3.0",
          "System.Runtime.Extensions": "4.3.0",
          "System.Runtime.Handles": "4.3.0",
          "System.Runtime.InteropServices": "4.3.0",
          "System.Text.Encoding": "4.3.0",
          "System.Threading": "4.3.0",
          "System.Threading.Tasks": "4.3.0",
          "runtime.native.System": "4.3.0",
          "runtime.native.System.IO.Compression": "4.3.0"
        }
      },
      "System.IO.FileSystem": {
        "type": "Transitive",
        "resolved": "4.3.0",
        "contentHash": "3wEMARTnuio+ulnvi+hkRNROYwa1kylvYahhcLk4HSoVdl+xxTFVeVlYOfLwrDPImGls0mDqbMhrza8qnWPTdA==",
        "dependencies": {
          "Microsoft.NETCore.Platforms": "1.1.0",
          "Microsoft.NETCore.Targets": "1.1.0",
          "System.IO": "4.3.0",
          "System.IO.FileSystem.Primitives": "4.3.0",
          "System.Runtime": "4.3.0",
          "System.Runtime.Handles": "4.3.0",
          "System.Text.Encoding": "4.3.0",
          "System.Threading.Tasks": "4.3.0"
        }
      },
      "System.IO.FileSystem.AccessControl": {
        "type": "Transitive",
        "resolved": "4.7.0",
        "contentHash": "vMToiarpU81LR1/KZtnT7VDPvqAZfw9oOS5nY6pPP78nGYz3COLsQH3OfzbR+SjTgltd31R6KmKklz/zDpTmzw==",
        "dependencies": {
          "System.Security.AccessControl": "4.7.0",
          "System.Security.Principal.Windows": "4.7.0"
        }
      },
      "System.IO.FileSystem.Primitives": {
        "type": "Transitive",
        "resolved": "4.3.0",
        "contentHash": "6QOb2XFLch7bEc4lIcJH49nJN2HV+OC3fHDgsLVsBVBk3Y4hFAnOBGzJ2lUu7CyDDFo9IBWkSsnbkT6IBwwiMw==",
        "dependencies": {
          "System.Runtime": "4.3.0"
        }
      },
      "System.Linq": {
        "type": "Transitive",
        "resolved": "4.3.0",
        "contentHash": "5DbqIUpsDp0dFftytzuMmc0oeMdQwjcP/EWxsksIz/w1TcFRkZ3yKKz0PqiYFMmEwPSWw+qNVqD7PJ889JzHbw==",
        "dependencies": {
          "System.Collections": "4.3.0",
          "System.Diagnostics.Debug": "4.3.0",
          "System.Resources.ResourceManager": "4.3.0",
          "System.Runtime": "4.3.0",
          "System.Runtime.Extensions": "4.3.0"
        }
      },
      "System.Linq.Expressions": {
        "type": "Transitive",
        "resolved": "4.3.0",
        "contentHash": "PGKkrd2khG4CnlyJwxwwaWWiSiWFNBGlgXvJpeO0xCXrZ89ODrQ6tjEWS/kOqZ8GwEOUATtKtzp1eRgmYNfclg==",
        "dependencies": {
          "System.Collections": "4.3.0",
          "System.Diagnostics.Debug": "4.3.0",
          "System.Globalization": "4.3.0",
          "System.IO": "4.3.0",
          "System.Linq": "4.3.0",
          "System.ObjectModel": "4.3.0",
          "System.Reflection": "4.3.0",
          "System.Reflection.Emit": "4.3.0",
          "System.Reflection.Emit.ILGeneration": "4.3.0",
          "System.Reflection.Emit.Lightweight": "4.3.0",
          "System.Reflection.Extensions": "4.3.0",
          "System.Reflection.Primitives": "4.3.0",
          "System.Reflection.TypeExtensions": "4.3.0",
          "System.Resources.ResourceManager": "4.3.0",
          "System.Runtime": "4.3.0",
          "System.Runtime.Extensions": "4.3.0",
          "System.Threading": "4.3.0"
        }
      },
      "System.Linq.Parallel": {
        "type": "Transitive",
        "resolved": "4.0.1",
        "contentHash": "J7XCa7n2cFn32uLbtceXfBFhgCk5M++50lylHKNbqTiJkw5y4Tglpi6amuJNPCvj9bLzNSI7rs1fi4joLMNRgg==",
        "dependencies": {
          "System.Collections": "4.0.11",
          "System.Collections.Concurrent": "4.0.12",
          "System.Diagnostics.Debug": "4.0.11",
          "System.Diagnostics.Tracing": "4.1.0",
          "System.Linq": "4.1.0",
          "System.Resources.ResourceManager": "4.0.1",
          "System.Runtime": "4.1.0",
          "System.Runtime.Extensions": "4.1.0",
          "System.Threading": "4.0.11",
          "System.Threading.Tasks": "4.0.11"
        }
      },
      "System.Memory": {
        "type": "Transitive",
        "resolved": "4.5.3",
        "contentHash": "3oDzvc/zzetpTKWMShs1AADwZjQ/36HnsufHRPcOjyRAAMLDlu2iD33MBI2opxnezcVUtXyqDXXjoFMOU9c7SA=="
      },
      "System.Net.Http": {
        "type": "Transitive",
        "resolved": "4.3.0",
        "contentHash": "sYg+FtILtRQuYWSIAuNOELwVuVsxVyJGWQyOnlAzhV4xvhyFnON1bAzYYC+jjRW8JREM45R0R5Dgi8MTC5sEwA==",
        "dependencies": {
          "Microsoft.NETCore.Platforms": "1.1.0",
          "System.Collections": "4.3.0",
          "System.Diagnostics.Debug": "4.3.0",
          "System.Diagnostics.DiagnosticSource": "4.3.0",
          "System.Diagnostics.Tracing": "4.3.0",
          "System.Globalization": "4.3.0",
          "System.Globalization.Extensions": "4.3.0",
          "System.IO": "4.3.0",
          "System.IO.FileSystem": "4.3.0",
          "System.Net.Primitives": "4.3.0",
          "System.Resources.ResourceManager": "4.3.0",
          "System.Runtime": "4.3.0",
          "System.Runtime.Extensions": "4.3.0",
          "System.Runtime.Handles": "4.3.0",
          "System.Runtime.InteropServices": "4.3.0",
          "System.Security.Cryptography.Algorithms": "4.3.0",
          "System.Security.Cryptography.Encoding": "4.3.0",
          "System.Security.Cryptography.OpenSsl": "4.3.0",
          "System.Security.Cryptography.Primitives": "4.3.0",
          "System.Security.Cryptography.X509Certificates": "4.3.0",
          "System.Text.Encoding": "4.3.0",
          "System.Threading": "4.3.0",
          "System.Threading.Tasks": "4.3.0",
          "runtime.native.System": "4.3.0",
          "runtime.native.System.Net.Http": "4.3.0",
          "runtime.native.System.Security.Cryptography.OpenSsl": "4.3.0"
        }
      },
      "System.Net.Primitives": {
        "type": "Transitive",
        "resolved": "4.3.0",
        "contentHash": "qOu+hDwFwoZPbzPvwut2qATe3ygjeQBDQj91xlsaqGFQUI5i4ZnZb8yyQuLGpDGivEPIt8EJkd1BVzVoP31FXA==",
        "dependencies": {
          "Microsoft.NETCore.Platforms": "1.1.0",
          "Microsoft.NETCore.Targets": "1.1.0",
          "System.Runtime": "4.3.0",
          "System.Runtime.Handles": "4.3.0"
        }
      },
      "System.ObjectModel": {
        "type": "Transitive",
        "resolved": "4.3.0",
        "contentHash": "bdX+80eKv9bN6K4N+d77OankKHGn6CH711a6fcOpMQu2Fckp/Ft4L/kW9WznHpyR0NRAvJutzOMHNNlBGvxQzQ==",
        "dependencies": {
          "System.Collections": "4.3.0",
          "System.Diagnostics.Debug": "4.3.0",
          "System.Resources.ResourceManager": "4.3.0",
          "System.Runtime": "4.3.0",
          "System.Threading": "4.3.0"
        }
      },
      "System.Reflection": {
        "type": "Transitive",
        "resolved": "4.3.0",
        "contentHash": "KMiAFoW7MfJGa9nDFNcfu+FpEdiHpWgTcS2HdMpDvt9saK3y/G4GwprPyzqjFH9NTaGPQeWNHU+iDlDILj96aQ==",
        "dependencies": {
          "Microsoft.NETCore.Platforms": "1.1.0",
          "Microsoft.NETCore.Targets": "1.1.0",
          "System.IO": "4.3.0",
          "System.Reflection.Primitives": "4.3.0",
          "System.Runtime": "4.3.0"
        }
      },
      "System.Reflection.Emit": {
        "type": "Transitive",
        "resolved": "4.3.0",
        "contentHash": "228FG0jLcIwTVJyz8CLFKueVqQK36ANazUManGaJHkO0icjiIypKW7YLWLIWahyIkdh5M7mV2dJepllLyA1SKg==",
        "dependencies": {
          "System.IO": "4.3.0",
          "System.Reflection": "4.3.0",
          "System.Reflection.Emit.ILGeneration": "4.3.0",
          "System.Reflection.Primitives": "4.3.0",
          "System.Runtime": "4.3.0"
        }
      },
      "System.Reflection.Emit.ILGeneration": {
        "type": "Transitive",
        "resolved": "4.3.0",
        "contentHash": "59tBslAk9733NXLrUJrwNZEzbMAcu8k344OYo+wfSVygcgZ9lgBdGIzH/nrg3LYhXceynyvTc8t5/GD4Ri0/ng==",
        "dependencies": {
          "System.Reflection": "4.3.0",
          "System.Reflection.Primitives": "4.3.0",
          "System.Runtime": "4.3.0"
        }
      },
      "System.Reflection.Emit.Lightweight": {
        "type": "Transitive",
        "resolved": "4.3.0",
        "contentHash": "oadVHGSMsTmZsAF864QYN1t1QzZjIcuKU3l2S9cZOwDdDueNTrqq1yRj7koFfIGEnKpt6NjpL3rOzRhs4ryOgA==",
        "dependencies": {
          "System.Reflection": "4.3.0",
          "System.Reflection.Emit.ILGeneration": "4.3.0",
          "System.Reflection.Primitives": "4.3.0",
          "System.Runtime": "4.3.0"
        }
      },
      "System.Reflection.Extensions": {
        "type": "Transitive",
        "resolved": "4.3.0",
        "contentHash": "rJkrJD3kBI5B712aRu4DpSIiHRtr6QlfZSQsb0hYHrDCZORXCFjQfoipo2LaMUHoT9i1B7j7MnfaEKWDFmFQNQ==",
        "dependencies": {
          "Microsoft.NETCore.Platforms": "1.1.0",
          "Microsoft.NETCore.Targets": "1.1.0",
          "System.Reflection": "4.3.0",
          "System.Runtime": "4.3.0"
        }
      },
      "System.Reflection.Metadata": {
        "type": "Transitive",
        "resolved": "1.6.0",
        "contentHash": "COC1aiAJjCoA5GBF+QKL2uLqEBew4JsCkQmoHKbN3TlOZKa2fKLz5CpiRQKDz0RsAOEGsVKqOD5bomsXq/4STQ=="
      },
      "System.Reflection.Primitives": {
        "type": "Transitive",
        "resolved": "4.3.0",
        "contentHash": "5RXItQz5As4xN2/YUDxdpsEkMhvw3e6aNveFXUn4Hl/udNTCNhnKp8lT9fnc3MhvGKh1baak5CovpuQUXHAlIA==",
        "dependencies": {
          "Microsoft.NETCore.Platforms": "1.1.0",
          "Microsoft.NETCore.Targets": "1.1.0",
          "System.Runtime": "4.3.0"
        }
      },
      "System.Reflection.TypeExtensions": {
        "type": "Transitive",
        "resolved": "4.6.0",
        "contentHash": "QdTazwZFwrbACRQz1nV2PBqQCDAG+Wfat3dNBiuDp3JjIZo+SsKGLkSK0hc3+pdprRNKZl59HP3LM4DwDdt0LA=="
      },
      "System.Resources.ResourceManager": {
        "type": "Transitive",
        "resolved": "4.3.0",
        "contentHash": "/zrcPkkWdZmI4F92gL/TPumP98AVDu/Wxr3CSJGQQ+XN6wbRZcyfSKVoPo17ilb3iOr0cCRqJInGwNMolqhS8A==",
        "dependencies": {
          "Microsoft.NETCore.Platforms": "1.1.0",
          "Microsoft.NETCore.Targets": "1.1.0",
          "System.Globalization": "4.3.0",
          "System.Reflection": "4.3.0",
          "System.Runtime": "4.3.0"
        }
      },
      "System.Resources.Writer": {
        "type": "Transitive",
        "resolved": "4.0.0",
        "contentHash": "Hz+ZS81dVSNy93YyJhhL3GwzmMhfcQ8FbUooAt9MO4joIe0vPM4gclv0C82ko1tuN/Kw6CvZFLYkgk6n9xvEkg==",
        "dependencies": {
          "System.Collections": "4.0.11",
          "System.IO": "4.1.0",
          "System.Resources.ResourceManager": "4.0.1",
          "System.Runtime": "4.1.0",
          "System.Runtime.Extensions": "4.1.0",
          "System.Text.Encoding": "4.0.11"
        }
      },
      "System.Runtime": {
        "type": "Transitive",
        "resolved": "4.3.0",
        "contentHash": "JufQi0vPQ0xGnAczR13AUFglDyVYt4Kqnz1AZaiKZ5+GICq0/1MH/mO/eAJHt/mHW1zjKBJd7kV26SrxddAhiw==",
        "dependencies": {
          "Microsoft.NETCore.Platforms": "1.1.0",
          "Microsoft.NETCore.Targets": "1.1.0"
        }
      },
      "System.Runtime.CompilerServices.Unsafe": {
        "type": "Transitive",
        "resolved": "4.7.0",
        "contentHash": "IpU1lcHz8/09yDr9N+Juc7SCgNUz+RohkCQI+KsWKR67XxpFr8Z6c8t1iENCXZuRuNCc4HBwme/MDHNVCwyAKg=="
      },
      "System.Runtime.Extensions": {
        "type": "Transitive",
        "resolved": "4.3.0",
        "contentHash": "guW0uK0fn5fcJJ1tJVXYd7/1h5F+pea1r7FLSOz/f8vPEqbR2ZAknuRDvTQ8PzAilDveOxNjSfr0CHfIQfFk8g==",
        "dependencies": {
          "Microsoft.NETCore.Platforms": "1.1.0",
          "Microsoft.NETCore.Targets": "1.1.0",
          "System.Runtime": "4.3.0"
        }
      },
      "System.Runtime.Handles": {
        "type": "Transitive",
        "resolved": "4.3.0",
        "contentHash": "OKiSUN7DmTWeYb3l51A7EYaeNMnvxwE249YtZz7yooT4gOZhmTjIn48KgSsw2k2lYdLgTKNJw/ZIfSElwDRVgg==",
        "dependencies": {
          "Microsoft.NETCore.Platforms": "1.1.0",
          "Microsoft.NETCore.Targets": "1.1.0",
          "System.Runtime": "4.3.0"
        }
      },
      "System.Runtime.InteropServices": {
        "type": "Transitive",
        "resolved": "4.3.0",
        "contentHash": "uv1ynXqiMK8mp1GM3jDqPCFN66eJ5w5XNomaK2XD+TuCroNTLFGeZ+WCmBMcBDyTFKou3P6cR6J/QsaqDp7fGQ==",
        "dependencies": {
          "Microsoft.NETCore.Platforms": "1.1.0",
          "Microsoft.NETCore.Targets": "1.1.0",
          "System.Reflection": "4.3.0",
          "System.Reflection.Primitives": "4.3.0",
          "System.Runtime": "4.3.0",
          "System.Runtime.Handles": "4.3.0"
        }
      },
      "System.Runtime.InteropServices.RuntimeInformation": {
        "type": "Transitive",
        "resolved": "4.3.0",
        "contentHash": "cbz4YJMqRDR7oLeMRbdYv7mYzc++17lNhScCX0goO2XpGWdvAt60CGN+FHdePUEHCe/Jy9jUlvNAiNdM+7jsOw==",
        "dependencies": {
          "System.Reflection": "4.3.0",
          "System.Reflection.Extensions": "4.3.0",
          "System.Resources.ResourceManager": "4.3.0",
          "System.Runtime": "4.3.0",
          "System.Runtime.InteropServices": "4.3.0",
          "System.Threading": "4.3.0",
          "runtime.native.System": "4.3.0"
        }
      },
      "System.Runtime.Loader": {
        "type": "Transitive",
        "resolved": "4.3.0",
        "contentHash": "DHMaRn8D8YCK2GG2pw+UzNxn/OHVfaWx7OTLBD/hPegHZZgcZh3H6seWegrC4BYwsfuGrywIuT+MQs+rPqRLTQ==",
        "dependencies": {
          "System.IO": "4.3.0",
          "System.Reflection": "4.3.0",
          "System.Runtime": "4.3.0"
        }
      },
      "System.Runtime.Numerics": {
        "type": "Transitive",
        "resolved": "4.3.0",
        "contentHash": "yMH+MfdzHjy17l2KESnPiF2dwq7T+xLnSJar7slyimAkUh/gTrS9/UQOtv7xarskJ2/XDSNvfLGOBQPjL7PaHQ==",
        "dependencies": {
          "System.Globalization": "4.3.0",
          "System.Resources.ResourceManager": "4.3.0",
          "System.Runtime": "4.3.0",
          "System.Runtime.Extensions": "4.3.0"
        }
      },
      "System.Runtime.Serialization.Primitives": {
        "type": "Transitive",
        "resolved": "4.1.1",
        "contentHash": "HZ6Du5QrTG8MNJbf4e4qMO3JRAkIboGT5Fk804uZtg3Gq516S7hAqTm2UZKUHa7/6HUGdVy3AqMQKbns06G/cg==",
        "dependencies": {
          "System.Resources.ResourceManager": "4.0.1",
          "System.Runtime": "4.1.0"
        }
      },
      "System.Security.AccessControl": {
        "type": "Transitive",
        "resolved": "4.7.0",
        "contentHash": "JECvTt5aFF3WT3gHpfofL2MNNP6v84sxtXxpqhLBCcDRzqsPBmHhQ6shv4DwwN2tRlzsUxtb3G9M3763rbXKDg==",
        "dependencies": {
          "Microsoft.NETCore.Platforms": "3.1.0",
          "System.Security.Principal.Windows": "4.7.0"
        }
      },
      "System.Security.Cryptography.Algorithms": {
        "type": "Transitive",
        "resolved": "4.3.0",
        "contentHash": "W1kd2Y8mYSCgc3ULTAZ0hOP2dSdG5YauTb1089T0/kRcN2MpSAW1izOFROrJgxSlMn3ArsgHXagigyi+ibhevg==",
        "dependencies": {
          "Microsoft.NETCore.Platforms": "1.1.0",
          "System.Collections": "4.3.0",
          "System.IO": "4.3.0",
          "System.Resources.ResourceManager": "4.3.0",
          "System.Runtime": "4.3.0",
          "System.Runtime.Extensions": "4.3.0",
          "System.Runtime.Handles": "4.3.0",
          "System.Runtime.InteropServices": "4.3.0",
          "System.Runtime.Numerics": "4.3.0",
          "System.Security.Cryptography.Encoding": "4.3.0",
          "System.Security.Cryptography.Primitives": "4.3.0",
          "System.Text.Encoding": "4.3.0",
          "runtime.native.System.Security.Cryptography.Apple": "4.3.0",
          "runtime.native.System.Security.Cryptography.OpenSsl": "4.3.0"
        }
      },
      "System.Security.Cryptography.Cng": {
        "type": "Transitive",
        "resolved": "4.3.0",
        "contentHash": "03idZOqFlsKRL4W+LuCpJ6dBYDUWReug6lZjBa3uJWnk5sPCUXckocevTaUA8iT/MFSrY/2HXkOt753xQ/cf8g==",
        "dependencies": {
          "Microsoft.NETCore.Platforms": "1.1.0",
          "System.IO": "4.3.0",
          "System.Resources.ResourceManager": "4.3.0",
          "System.Runtime": "4.3.0",
          "System.Runtime.Extensions": "4.3.0",
          "System.Runtime.Handles": "4.3.0",
          "System.Runtime.InteropServices": "4.3.0",
          "System.Security.Cryptography.Algorithms": "4.3.0",
          "System.Security.Cryptography.Encoding": "4.3.0",
          "System.Security.Cryptography.Primitives": "4.3.0",
          "System.Text.Encoding": "4.3.0"
        }
      },
      "System.Security.Cryptography.Csp": {
        "type": "Transitive",
        "resolved": "4.3.0",
        "contentHash": "X4s/FCkEUnRGnwR3aSfVIkldBmtURMhmexALNTwpjklzxWU7yjMk7GHLKOZTNkgnWnE0q7+BCf9N2LVRWxewaA==",
        "dependencies": {
          "Microsoft.NETCore.Platforms": "1.1.0",
          "System.IO": "4.3.0",
          "System.Reflection": "4.3.0",
          "System.Resources.ResourceManager": "4.3.0",
          "System.Runtime": "4.3.0",
          "System.Runtime.Extensions": "4.3.0",
          "System.Runtime.Handles": "4.3.0",
          "System.Runtime.InteropServices": "4.3.0",
          "System.Security.Cryptography.Algorithms": "4.3.0",
          "System.Security.Cryptography.Encoding": "4.3.0",
          "System.Security.Cryptography.Primitives": "4.3.0",
          "System.Text.Encoding": "4.3.0",
          "System.Threading": "4.3.0"
        }
      },
      "System.Security.Cryptography.Encoding": {
        "type": "Transitive",
        "resolved": "4.3.0",
        "contentHash": "1DEWjZZly9ae9C79vFwqaO5kaOlI5q+3/55ohmq/7dpDyDfc8lYe7YVxJUZ5MF/NtbkRjwFRo14yM4OEo9EmDw==",
        "dependencies": {
          "Microsoft.NETCore.Platforms": "1.1.0",
          "System.Collections": "4.3.0",
          "System.Collections.Concurrent": "4.3.0",
          "System.Linq": "4.3.0",
          "System.Resources.ResourceManager": "4.3.0",
          "System.Runtime": "4.3.0",
          "System.Runtime.Extensions": "4.3.0",
          "System.Runtime.Handles": "4.3.0",
          "System.Runtime.InteropServices": "4.3.0",
          "System.Security.Cryptography.Primitives": "4.3.0",
          "System.Text.Encoding": "4.3.0",
          "runtime.native.System.Security.Cryptography.OpenSsl": "4.3.0"
        }
      },
      "System.Security.Cryptography.OpenSsl": {
        "type": "Transitive",
        "resolved": "4.3.0",
        "contentHash": "h4CEgOgv5PKVF/HwaHzJRiVboL2THYCou97zpmhjghx5frc7fIvlkY1jL+lnIQyChrJDMNEXS6r7byGif8Cy4w==",
        "dependencies": {
          "System.Collections": "4.3.0",
          "System.IO": "4.3.0",
          "System.Resources.ResourceManager": "4.3.0",
          "System.Runtime": "4.3.0",
          "System.Runtime.Extensions": "4.3.0",
          "System.Runtime.Handles": "4.3.0",
          "System.Runtime.InteropServices": "4.3.0",
          "System.Runtime.Numerics": "4.3.0",
          "System.Security.Cryptography.Algorithms": "4.3.0",
          "System.Security.Cryptography.Encoding": "4.3.0",
          "System.Security.Cryptography.Primitives": "4.3.0",
          "System.Text.Encoding": "4.3.0",
          "runtime.native.System.Security.Cryptography.OpenSsl": "4.3.0"
        }
      },
      "System.Security.Cryptography.Primitives": {
        "type": "Transitive",
        "resolved": "4.3.0",
        "contentHash": "7bDIyVFNL/xKeFHjhobUAQqSpJq9YTOpbEs6mR233Et01STBMXNAc/V+BM6dwYGc95gVh/Zf+iVXWzj3mE8DWg==",
        "dependencies": {
          "System.Diagnostics.Debug": "4.3.0",
          "System.Globalization": "4.3.0",
          "System.IO": "4.3.0",
          "System.Resources.ResourceManager": "4.3.0",
          "System.Runtime": "4.3.0",
          "System.Threading": "4.3.0",
          "System.Threading.Tasks": "4.3.0"
        }
      },
      "System.Security.Cryptography.X509Certificates": {
        "type": "Transitive",
        "resolved": "4.3.0",
        "contentHash": "t2Tmu6Y2NtJ2um0RtcuhP7ZdNNxXEgUm2JeoA/0NvlMjAhKCnM1NX07TDl3244mVp3QU6LPEhT3HTtH1uF7IYw==",
        "dependencies": {
          "Microsoft.NETCore.Platforms": "1.1.0",
          "System.Collections": "4.3.0",
          "System.Diagnostics.Debug": "4.3.0",
          "System.Globalization": "4.3.0",
          "System.Globalization.Calendars": "4.3.0",
          "System.IO": "4.3.0",
          "System.IO.FileSystem": "4.3.0",
          "System.IO.FileSystem.Primitives": "4.3.0",
          "System.Resources.ResourceManager": "4.3.0",
          "System.Runtime": "4.3.0",
          "System.Runtime.Extensions": "4.3.0",
          "System.Runtime.Handles": "4.3.0",
          "System.Runtime.InteropServices": "4.3.0",
          "System.Runtime.Numerics": "4.3.0",
          "System.Security.Cryptography.Algorithms": "4.3.0",
          "System.Security.Cryptography.Cng": "4.3.0",
          "System.Security.Cryptography.Csp": "4.3.0",
          "System.Security.Cryptography.Encoding": "4.3.0",
          "System.Security.Cryptography.OpenSsl": "4.3.0",
          "System.Security.Cryptography.Primitives": "4.3.0",
          "System.Text.Encoding": "4.3.0",
          "System.Threading": "4.3.0",
          "runtime.native.System": "4.3.0",
          "runtime.native.System.Net.Http": "4.3.0",
          "runtime.native.System.Security.Cryptography.OpenSsl": "4.3.0"
        }
      },
      "System.Security.Principal.Windows": {
        "type": "Transitive",
        "resolved": "4.7.0",
        "contentHash": "ojD0PX0XhneCsUbAZVKdb7h/70vyYMDYs85lwEI+LngEONe/17A0cFaRFqZU+sOEidcVswYWikYOQ9PPfjlbtQ==",
        "dependencies": {
          "Microsoft.NETCore.Platforms": "3.1.0"
        }
      },
      "System.Text.Encoding": {
        "type": "Transitive",
        "resolved": "4.3.0",
        "contentHash": "BiIg+KWaSDOITze6jGQynxg64naAPtqGHBwDrLaCtixsa5bKiR8dpPOHA7ge3C0JJQizJE+sfkz1wV+BAKAYZw==",
        "dependencies": {
          "Microsoft.NETCore.Platforms": "1.1.0",
          "Microsoft.NETCore.Targets": "1.1.0",
          "System.Runtime": "4.3.0"
        }
      },
      "System.Text.Encoding.CodePages": {
        "type": "Transitive",
        "resolved": "4.5.1",
        "contentHash": "4J2JQXbftjPMppIHJ7IC+VXQ9XfEagN92vZZNoG12i+zReYlim5dMoXFC1Zzg7tsnKDM7JPo5bYfFK4Jheq44w==",
        "dependencies": {
          "Microsoft.NETCore.Platforms": "2.1.2",
          "System.Runtime.CompilerServices.Unsafe": "4.5.2"
        }
      },
      "System.Text.Encoding.Extensions": {
        "type": "Transitive",
        "resolved": "4.3.0",
        "contentHash": "YVMK0Bt/A43RmwizJoZ22ei2nmrhobgeiYwFzC4YAN+nue8RF6djXDMog0UCn+brerQoYVyaS+ghy9P/MUVcmw==",
        "dependencies": {
          "Microsoft.NETCore.Platforms": "1.1.0",
          "Microsoft.NETCore.Targets": "1.1.0",
          "System.Runtime": "4.3.0",
          "System.Text.Encoding": "4.3.0"
        }
      },
      "System.Text.Encodings.Web": {
        "type": "Transitive",
        "resolved": "4.7.0",
        "contentHash": "IJanJWPQvya2sbGStt3Fkdy4IaomUBSadAfYWeJDQw0zclMk9ixSvMeei6cSmTTQ6ZkGIIAbhHZVCoLR7GgX7Q=="
      },
      "System.Text.Json": {
        "type": "Transitive",
        "resolved": "4.7.1",
        "contentHash": "XwzMbct3iNepJaFylN1+l8weWlFburEzXidqleSsLvSXdHSIJHEKtRVKHPlpWcFmJX6k3goPFfVgUfp40RR+bg==",
        "dependencies": {
          "Microsoft.Bcl.AsyncInterfaces": "1.1.0",
          "System.Runtime.CompilerServices.Unsafe": "4.7.0",
          "System.Text.Encodings.Web": "4.7.0"
        }
      },
      "System.Text.RegularExpressions": {
        "type": "Transitive",
        "resolved": "4.3.0",
        "contentHash": "RpT2DA+L660cBt1FssIE9CAGpLFdFPuheB7pLpKpn6ZXNby7jDERe8Ua/Ne2xGiwLVG2JOqziiaVCGDon5sKFA==",
        "dependencies": {
          "System.Runtime": "4.3.0"
        }
      },
      "System.Threading": {
        "type": "Transitive",
        "resolved": "4.3.0",
        "contentHash": "VkUS0kOBcUf3Wwm0TSbrevDDZ6BlM+b/HRiapRFWjM5O0NS0LviG0glKmFK+hhPDd1XFeSdU1GmlLhb2CoVpIw==",
        "dependencies": {
          "System.Runtime": "4.3.0",
          "System.Threading.Tasks": "4.3.0"
        }
      },
      "System.Threading.Tasks": {
        "type": "Transitive",
        "resolved": "4.3.0",
        "contentHash": "LbSxKEdOUhVe8BezB/9uOGGppt+nZf6e1VFyw6v3DN6lqitm0OSn2uXMOdtP0M3W4iMcqcivm2J6UgqiwwnXiA==",
        "dependencies": {
          "Microsoft.NETCore.Platforms": "1.1.0",
          "Microsoft.NETCore.Targets": "1.1.0",
          "System.Runtime": "4.3.0"
        }
      },
      "System.Threading.Tasks.Dataflow": {
        "type": "Transitive",
        "resolved": "4.6.0",
        "contentHash": "2hRjGu2r2jxRZ55wmcHO/WbdX+YAOz9x6FE8xqkHZgPaoFMKQZRe9dk8xTZIas8fRjxRmzawnTEWIrhlM+Un7w==",
        "dependencies": {
          "System.Collections": "4.0.11",
          "System.Collections.Concurrent": "4.0.12",
          "System.Diagnostics.Debug": "4.0.11",
          "System.Diagnostics.Tracing": "4.1.0",
          "System.Dynamic.Runtime": "4.0.11",
          "System.Linq": "4.1.0",
          "System.Resources.ResourceManager": "4.0.1",
          "System.Runtime": "4.1.0",
          "System.Runtime.Extensions": "4.1.0",
          "System.Threading": "4.0.11",
          "System.Threading.Tasks": "4.0.11"
        }
      },
      "System.Threading.Tasks.Extensions": {
        "type": "Transitive",
        "resolved": "4.5.3",
        "contentHash": "+MvhNtcvIbqmhANyKu91jQnvIRVSTiaOiFNfKWwXGHG48YAb4I/TyH8spsySiPYla7gKal5ZnF3teJqZAximyQ=="
      },
      "System.Threading.Thread": {
        "type": "Transitive",
        "resolved": "4.0.0",
        "contentHash": "gIdJqDXlOr5W9zeqFErLw3dsOsiShSCYtF9SEHitACycmvNvY8odf9kiKvp6V7aibc8C4HzzNBkWXjyfn7plbQ==",
        "dependencies": {
          "System.Runtime": "4.1.0"
        }
      },
      "System.Threading.Timer": {
        "type": "Transitive",
        "resolved": "4.0.1",
        "contentHash": "saGfUV8uqVW6LeURiqxcGhZ24PzuRNaUBtbhVeuUAvky1naH395A/1nY0P2bWvrw/BreRtIB/EzTDkGBpqCwEw==",
        "dependencies": {
          "Microsoft.NETCore.Platforms": "1.0.1",
          "Microsoft.NETCore.Targets": "1.0.1",
          "System.Runtime": "4.1.0"
        }
      },
      "System.Xml.ReaderWriter": {
        "type": "Transitive",
        "resolved": "4.3.0",
        "contentHash": "GrprA+Z0RUXaR4N7/eW71j1rgMnEnEVlgii49GZyAjTH7uliMnrOU3HNFBr6fEDBCJCIdlVNq9hHbaDR621XBA==",
        "dependencies": {
          "System.Collections": "4.3.0",
          "System.Diagnostics.Debug": "4.3.0",
          "System.Globalization": "4.3.0",
          "System.IO": "4.3.0",
          "System.IO.FileSystem": "4.3.0",
          "System.IO.FileSystem.Primitives": "4.3.0",
          "System.Resources.ResourceManager": "4.3.0",
          "System.Runtime": "4.3.0",
          "System.Runtime.Extensions": "4.3.0",
          "System.Runtime.InteropServices": "4.3.0",
          "System.Text.Encoding": "4.3.0",
          "System.Text.Encoding.Extensions": "4.3.0",
          "System.Text.RegularExpressions": "4.3.0",
          "System.Threading.Tasks": "4.3.0",
          "System.Threading.Tasks.Extensions": "4.3.0"
        }
      },
      "System.Xml.XmlDocument": {
        "type": "Transitive",
        "resolved": "4.3.0",
        "contentHash": "lJ8AxvkX7GQxpC6GFCeBj8ThYVyQczx2+f/cWHJU8tjS7YfI6Cv6bon70jVEgs2CiFbmmM8b9j1oZVx0dSI2Ww==",
        "dependencies": {
          "System.Collections": "4.3.0",
          "System.Diagnostics.Debug": "4.3.0",
          "System.Globalization": "4.3.0",
          "System.IO": "4.3.0",
          "System.Resources.ResourceManager": "4.3.0",
          "System.Runtime": "4.3.0",
          "System.Runtime.Extensions": "4.3.0",
          "System.Text.Encoding": "4.3.0",
          "System.Threading": "4.3.0",
          "System.Xml.ReaderWriter": "4.3.0"
        }
      },
      "Validation": {
        "type": "Transitive",
        "resolved": "2.4.18",
        "contentHash": "NfvWJ1QeuZ1FQCkqgXTu1cOkRkbNCfxs4Tat+abXLwom6OXbULVhRGp34BTvVB4XPxj6VIAl7KfLfStXMt/Ehw=="
      },
      "xunit.abstractions": {
        "type": "Transitive",
        "resolved": "2.0.3",
        "contentHash": "pot1I4YOxlWjIb5jmwvvQNbTrZ3lJQ+jUGkGjWE3hEFM0l5gOnBWS+H3qsex68s5cO52g+44vpGzhAt+42vwKg=="
      },
      "xunit.analyzers": {
        "type": "Transitive",
        "resolved": "0.10.0",
        "contentHash": "4/IDFCJfIeg6bix9apmUtIMwvOsiwqdEexeO/R2D4GReIGPLIRODTpId/l4LRSrAJk9lEO3Zx1H0Zx6uohJDNg=="
      },
      "xunit.assert": {
        "type": "Transitive",
        "resolved": "2.4.1",
        "contentHash": "O/Oe0BS5RmSsM+LQOb041TzuPo5MdH2Rov+qXGS37X+KFG1Hxz7kopYklM5+1Y+tRGeXrOx5+Xne1RuqLFQoyQ==",
        "dependencies": {
          "NETStandard.Library": "1.6.1"
        }
      },
      "xunit.core": {
        "type": "Transitive",
        "resolved": "2.4.1",
        "contentHash": "Zsj5OMU6JasNGERXZy8s72+pcheG6Q15atS5XpZXqAtULuyQiQ6XNnUsp1gyfC6WgqScqMvySiEHmHcOG6Eg0Q==",
        "dependencies": {
          "xunit.extensibility.core": "[2.4.1]",
          "xunit.extensibility.execution": "[2.4.1]"
        }
      },
      "xunit.extensibility.core": {
        "type": "Transitive",
        "resolved": "2.4.1",
        "contentHash": "yKZKm/8QNZnBnGZFD9SewkllHBiK0DThybQD/G4PiAmQjKtEZyHi6ET70QPU9KtSMJGRYS6Syk7EyR2EVDU4Kg==",
        "dependencies": {
          "NETStandard.Library": "1.6.1",
          "xunit.abstractions": "2.0.3"
        }
      },
      "xunit.extensibility.execution": {
        "type": "Transitive",
        "resolved": "2.4.1",
        "contentHash": "7e/1jqBpcb7frLkB6XDrHCGXAbKN4Rtdb88epYxCSRQuZDRW8UtTfdTEVpdTl8s4T56e07hOBVd4G0OdCxIY2A==",
        "dependencies": {
          "NETStandard.Library": "1.6.1",
          "xunit.extensibility.core": "[2.4.1]"
        }
      },
      "stryker": {
        "type": "Project",
        "dependencies": {
          "Buildalyzer": "2.5.1",
          "DotNet.Glob": "3.0.9",
          "LibGit2Sharp": "0.26.2",
          "Microsoft.CodeAnalysis.CSharp": "3.4.0",
          "Microsoft.Extensions.Configuration": "3.1.2",
          "Microsoft.Extensions.Configuration.Json": "3.1.2",
          "Microsoft.Extensions.Logging": "3.1.2",
          "Microsoft.TestPlatform": "16.5.0",
          "Microsoft.TestPlatform.ObjectModel": "16.5.0",
          "Microsoft.TestPlatform.Portable": "16.5.0",
          "Microsoft.TestPlatform.TranslationLayer": "16.5.0",
          "Microsoft.Web.LibraryManager.Build": "2.0.96",
          "Mono.Cecil": "0.11.2",
          "Newtonsoft.Json": "12.0.3",
          "Serilog": "2.9.0",
          "Serilog.Extensions.Logging": "3.0.1",
          "Serilog.Extensions.Logging.File": "2.0.0",
          "Serilog.Sinks.Console": "3.1.1",
<<<<<<< HEAD
          "Stryker.DataCollector": "0.15.0",
=======
          "Stryker.DataCollector": "0.16.1",
>>>>>>> fb712f2c
          "System.IO.Abstractions": "9.0.4"
        }
      },
      "stryker.datacollector": {
        "type": "Project",
        "dependencies": {
          "Microsoft.TestPlatform.ObjectModel": "16.5.0"
        }
      }
    }
  }
}<|MERGE_RESOLUTION|>--- conflicted
+++ resolved
@@ -1735,11 +1735,7 @@
           "Serilog.Extensions.Logging": "3.0.1",
           "Serilog.Extensions.Logging.File": "2.0.0",
           "Serilog.Sinks.Console": "3.1.1",
-<<<<<<< HEAD
-          "Stryker.DataCollector": "0.15.0",
-=======
           "Stryker.DataCollector": "0.16.1",
->>>>>>> fb712f2c
           "System.IO.Abstractions": "9.0.4"
         }
       },
