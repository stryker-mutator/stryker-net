--- conflicted
+++ resolved
@@ -2062,13 +2062,8 @@
           "Serilog.Extensions.Logging.File": "2.0.0",
           "Serilog.Sinks.Console": "3.1.1",
           "ShellProgressBar": "5.1.0",
-<<<<<<< HEAD
-          "Stryker.DataCollector": "0.22.3",
-          "Stryker.RegexMutators": "0.22.3",
-=======
           "Stryker.DataCollector": "0.16.1",
           "Stryker.RegexMutators": "1.0.0",
->>>>>>> e958b69c
           "System.IO.Abstractions": "13.2.31"
         }
       },
