{
  "version": 2,
  "dependencies": {
    "net8.0": {
      "DotNet.ReproducibleBuilds": {
        "type": "Direct",
        "requested": "[1.2.39, )",
        "resolved": "1.2.39",
        "contentHash": "fcFN01tDTIQqDuTwr1jUQK/geofiwjG5DycJQOnC72i1SsLAk1ELe+apBOuZ11UMQG8YKFZG1FgvjZPbqHyatg=="
      },
      "LaunchDarkly.EventSource": {
        "type": "Direct",
        "requested": "[5.2.1, )",
        "resolved": "5.2.1",
        "contentHash": "BHsoKW3TE0g+2FZSe8jaIBp2/RgHbjHJCKjQ7zSiOBK0V4JJaVYlmeVmhU0kXb2ru8QzLQ9ftEDITZ/ZSac/Gg==",
        "dependencies": {
          "LaunchDarkly.Logging": "[2.0.0, 3.0.0)"
        }
      },
      "Microsoft.CodeAnalysis.VisualBasic": {
        "type": "Direct",
        "requested": "[5.0.0, )",
        "resolved": "5.0.0",
        "contentHash": "sUBWvHs2HgHGA+b716dgjS7JiXGen5ntyohAurPLR1ZiZzFp3FlnVA7GrMTqVGdVJTVqiC3c4K8k1bk0gj6IPg==",
        "dependencies": {
          "Microsoft.CodeAnalysis.Analyzers": "3.11.0",
          "Microsoft.CodeAnalysis.Common": "[5.0.0]",
          "System.Collections.Immutable": "9.0.0",
          "System.Reflection.Metadata": "9.0.0"
        }
      },
      "Microsoft.NET.Test.Sdk": {
        "type": "Direct",
        "requested": "[18.0.1, )",
        "resolved": "18.0.1",
        "contentHash": "WNpu6vI2rA0pXY4r7NKxCN16XRWl5uHu6qjuyVLoDo6oYEggIQefrMjkRuibQHm/NslIUNCcKftvoWAN80MSAg==",
        "dependencies": {
          "Microsoft.CodeCoverage": "18.0.1",
          "Microsoft.TestPlatform.TestHost": "18.0.1"
        }
      },
      "Moq": {
        "type": "Direct",
        "requested": "[4.20.72, )",
        "resolved": "4.20.72",
        "contentHash": "EA55cjyNn8eTNWrgrdZJH5QLFp2L43oxl1tlkoYUKIE9pRwL784OWiTXeCV5ApS+AMYEAlt7Fo03A2XfouvHmQ==",
        "dependencies": {
          "Castle.Core": "5.1.1"
        }
      },
      "MSTest": {
        "type": "Direct",
        "requested": "[3.11.1, )",
        "resolved": "3.11.1",
        "contentHash": "MFRRUASELVVmWDYzO9hScQm7RNWhKYU2rcKbLBJBKywGBtf9mhcLN/ptQ3D6nDijVgh5Rha3IispEercNPuXig==",
        "dependencies": {
          "MSTest.TestAdapter": "3.11.1",
          "MSTest.TestFramework": "3.11.1",
          "Microsoft.NET.Test.Sdk": "17.13.0",
          "Microsoft.Testing.Extensions.CodeCoverage": "18.0.4",
          "Microsoft.Testing.Extensions.TrxReport": "1.9.1"
        }
      },
      "Shouldly": {
        "type": "Direct",
        "requested": "[4.3.0, )",
        "resolved": "4.3.0",
        "contentHash": "sDetrWXrl6YXZ4HeLsdBoNk3uIa7K+V4uvIJ+cqdRa5DrFxeTED7VkjoxCuU1kJWpUuBDZz2QXFzSxBtVXLwRQ==",
        "dependencies": {
          "DiffEngine": "11.3.0",
          "EmptyFiles": "4.4.0"
        }
      },
      "Spectre.Console.Testing": {
        "type": "Direct",
        "requested": "[0.54.0, )",
        "resolved": "0.54.0",
        "contentHash": "9QjSrRH+scy66ppmOLDiSno0Uh1ISJL18FqmTQDFNvK/oNI1DaI30cy2Uj6v0gxLZghtc/eKTwXtPpe0KKfHXw==",
        "dependencies": {
          "Spectre.Console": "0.54.0"
        }
      },
      "Stryker.Regex.Parser": {
        "type": "Direct",
        "requested": "[1.0.0, )",
        "resolved": "1.0.0",
        "contentHash": "39OYYkvF2KlMbhxLBM+GTJEzPLu0HfN1v4AOApDFt3+ivd5F8HXwV5yp2A2+i7a7F5Tv2zr/7faCIqZj9c7x4g=="
      },
      "TestableIO.System.IO.Abstractions.TestingHelpers": {
        "type": "Direct",
        "requested": "[22.1.0, )",
        "resolved": "22.1.0",
        "contentHash": "320o0GORJV6VDFyKL7e7At+CTBFciFKKwgFYthCAPNKnlZLqyY68NKGQ+h4xTVf5y6qBtIsV3ap+Qog7VzF65g==",
        "dependencies": {
          "TestableIO.System.IO.Abstractions.Wrappers": "22.1.0",
          "Testably.Abstractions.FileSystem.Interface": "10.0.0"
        }
      },
      "Azure.Core": {
        "type": "Transitive",
        "resolved": "1.47.3",
        "contentHash": "u/uCNtUWT+Q/Is7/PAMy3KP9kq5vY5klRnyAvRxO/kEa5OnV3/X5lHlCajNANC7vmej6jAqceqLBJNO/VyCKzg==",
        "dependencies": {
          "Microsoft.Bcl.AsyncInterfaces": "8.0.0",
          "System.ClientModel": "1.6.1",
          "System.Memory.Data": "8.0.1"
        }
      },
      "Azure.Storage.Common": {
        "type": "Transitive",
        "resolved": "12.25.0",
        "contentHash": "MHGWp4aLHRo0BdLj25U2qYdYK//Zz21k4bs3SVyNQEmJbBl3qZ8GuOmTSXJ+Zad93HnFXfvD8kyMr0gjA8Ftpw==",
        "dependencies": {
          "Azure.Core": "1.47.3",
          "System.IO.Hashing": "8.0.0"
        }
      },
      "Buildalyzer.Logger": {
        "type": "Transitive",
        "resolved": "7.1.0",
        "contentHash": "a0T+Se+HSCxOvP2s7kUbgHBVeeJghliN9CO3pSl8JfqPhKD9JaE7ZxS3iTEgKglDsRibcqbdIxhYvvvIdLOvuQ=="
      },
      "Castle.Core": {
        "type": "Transitive",
        "resolved": "5.1.1",
        "contentHash": "rpYtIczkzGpf+EkZgDr9CClTdemhsrwA/W5hMoPjLkRFnXzH44zDLoovXeKtmxb1ykXK9aJVODSpiJml8CTw2g==",
        "dependencies": {
          "System.Diagnostics.EventLog": "6.0.0"
        }
      },
      "DiffEngine": {
        "type": "Transitive",
        "resolved": "11.3.0",
        "contentHash": "k0ZgZqd09jLZQjR8FyQbSQE86Q7QZnjEzq1LPHtj1R2AoWO8sjV5x+jlSisL7NZAbUOI4y+7Bog8gkr9WIRBGw==",
        "dependencies": {
          "EmptyFiles": "4.4.0",
          "System.Management": "6.0.1"
        }
      },
      "EmptyFiles": {
        "type": "Transitive",
        "resolved": "4.4.0",
        "contentHash": "gwJEfIGS7FhykvtZoscwXj/XwW+mJY6UbAZk+qtLKFUGWC95kfKXnj8VkxsZQnWBxJemM/q664rGLN5nf+OHZw=="
      },
      "LaunchDarkly.Logging": {
        "type": "Transitive",
        "resolved": "2.0.0",
        "contentHash": "lsLKNqAZ7HIlkdTIrf4FetfRA1SUDE3WlaZQn79aSVkLjYWEhUhkDDK7hORGh4JoA3V2gXN+cIvJQax2uR/ijA==",
        "dependencies": {
          "Microsoft.Extensions.Logging.Abstractions": "6.0.0"
        }
      },
      "LibGit2Sharp.NativeBinaries": {
        "type": "Transitive",
        "resolved": "2.0.323",
        "contentHash": "Kg+fJGWhGj5qRXG0Ilj4ddhuodGXZg57yhfX6OVUDR0M2DKg/UR42/d74+qv5l1qotc1qJilo/ho7xQnULP6yA=="
      },
      "Microsoft.ApplicationInsights": {
        "type": "Transitive",
        "resolved": "2.23.0",
        "contentHash": "nWArUZTdU7iqZLycLKWe0TDms48KKGE6pONH2terYNa8REXiqixrMOkf1sk5DHGMaUTqONU2YkS4SAXBhLStgw==",
        "dependencies": {
          "System.Diagnostics.DiagnosticSource": "5.0.0"
        }
      },
      "Microsoft.Bcl.AsyncInterfaces": {
        "type": "Transitive",
        "resolved": "8.0.0",
        "contentHash": "3WA9q9yVqJp222P3x1wYIGDAkpjAku0TMUaaQV22g6L67AI0LdOIrVS7Ht2vJfLHGSPVuqN94vIr15qn+HEkHw=="
      },
      "Microsoft.Build": {
        "type": "Transitive",
        "resolved": "17.10.4",
        "contentHash": "ZmGA8vhVXFzC4oo48ybQKlEybVKd0Ntfdr+Enqrn5ES1R6e/krIK9hLk0W33xuT0/G6QYd3YdhJZh+Xle717Ag==",
        "dependencies": {
          "Microsoft.Build.Framework": "17.10.4",
          "Microsoft.NET.StringTools": "17.10.4",
          "System.Collections.Immutable": "8.0.0",
          "System.Configuration.ConfigurationManager": "8.0.0",
          "System.Reflection.Metadata": "8.0.0",
          "System.Reflection.MetadataLoadContext": "8.0.0",
          "System.Security.Principal.Windows": "5.0.0",
          "System.Threading.Tasks.Dataflow": "8.0.0"
        }
      },
      "Microsoft.Build.Framework": {
        "type": "Transitive",
        "resolved": "17.10.4",
        "contentHash": "4qXCwNOXBR1dyCzuks9SwTwFJQO/xmf2wcMislotDWJu7MN/r3xDNoU8Ae5QmKIHPaLG1xmfDkYS7qBVzxmeKw=="
      },
      "Microsoft.Build.Tasks.Core": {
        "type": "Transitive",
        "resolved": "17.10.4",
        "contentHash": "k1sefpk2VvJNwcexMjisH+TdzhspCVRtYvh4fAez5qRM20VvsNxcOIjfDe3h3StZRIGI2aiFKGxBZYkwM+WV+A==",
        "dependencies": {
          "Microsoft.Build.Framework": "17.10.4",
          "Microsoft.Build.Utilities.Core": "17.10.4",
          "Microsoft.NET.StringTools": "17.10.4",
          "System.CodeDom": "8.0.0",
          "System.Collections.Immutable": "8.0.0",
          "System.Configuration.ConfigurationManager": "8.0.0",
          "System.Resources.Extensions": "8.0.0",
          "System.Security.Cryptography.Pkcs": "8.0.0",
          "System.Security.Cryptography.Xml": "8.0.0"
        }
      },
      "Microsoft.Build.Utilities.Core": {
        "type": "Transitive",
        "resolved": "17.10.4",
        "contentHash": "eEB/tcXkSV+nQgvoa/l53UPtn+KVtKZ8zBceDZsXVTrfE4fA+4+/olrx9W8n2tq4XiESsL9UuGJgCKzqBwQCoQ==",
        "dependencies": {
          "Microsoft.Build.Framework": "17.10.4",
          "Microsoft.NET.StringTools": "17.10.4",
          "System.Collections.Immutable": "8.0.0",
          "System.Configuration.ConfigurationManager": "8.0.0"
        }
      },
      "Microsoft.CodeCoverage": {
        "type": "Transitive",
        "resolved": "18.0.1",
        "contentHash": "O+utSr97NAJowIQT/OVp3Lh9QgW/wALVTP4RG1m2AfFP4IyJmJz0ZBmFJUsRQiAPgq6IRC0t8AAzsiPIsaUDEA=="
      },
      "Microsoft.DiaSymReader": {
        "type": "Transitive",
        "resolved": "2.0.0",
        "contentHash": "QcZrCETsBJqy/vQpFtJc+jSXQ0K5sucQ6NUFbTNVHD4vfZZOwjZ/3sBzczkC4DityhD3AVO/+K/+9ioLs1AgRA=="
      },
      "Microsoft.Extensions.Configuration.Abstractions": {
        "type": "Transitive",
        "resolved": "6.0.0",
        "contentHash": "qWzV9o+ZRWq+pGm+1dF+R7qTgTYoXvbyowRoBxQJGfqTpqDun2eteerjRQhq5PQ/14S+lqto3Ft4gYaRyl4rdQ==",
        "dependencies": {
          "Microsoft.Extensions.Primitives": "6.0.0"
        }
      },
      "Microsoft.Extensions.Configuration.Binder": {
        "type": "Transitive",
        "resolved": "6.0.0",
        "contentHash": "b3ErKzND8LIC7o08QAVlKfaEIYEvLJbtmVbFZVBRXeu9YkKfSSzLZfR1SUfQPBIy9mKLhEtJgGYImkcMNaKE0A==",
        "dependencies": {
          "Microsoft.Extensions.Configuration.Abstractions": "6.0.0"
        }
      },
      "Microsoft.Extensions.DependencyInjection.Abstractions": {
        "type": "Transitive",
        "resolved": "10.0.0",
        "contentHash": "L3AdmZ1WOK4XXT5YFPEwyt0ep6l8lGIPs7F5OOBZc77Zqeo01Of7XXICy47628sdVl0v/owxYJTe86DTgFwKCA=="
      },
      "Microsoft.Extensions.DependencyModel": {
        "type": "Transitive",
        "resolved": "6.0.2",
        "contentHash": "HS5YsudCGSVoCVdsYJ5FAO9vx0z04qSAXgVzpDJSQ1/w/X9q8hrQVGU2p+Yfui+2KcXLL+Zjc0SX3yJWtBmYiw==",
        "dependencies": {
          "System.Buffers": "4.5.1",
          "System.Memory": "4.5.4",
          "System.Runtime.CompilerServices.Unsafe": "6.0.0",
          "System.Text.Encodings.Web": "6.0.1",
          "System.Text.Json": "6.0.11"
        }
      },
      "Microsoft.Extensions.Options": {
        "type": "Transitive",
        "resolved": "10.0.0",
        "contentHash": "8oCAgXOow5XDrY9HaXX1QmH3ORsyZO/ANVHBlhLyCeWTH5Sg4UuqZeOTWJi6484M+LqSx0RqQXDJtdYy2BNiLQ==",
        "dependencies": {
          "Microsoft.Extensions.DependencyInjection.Abstractions": "10.0.0",
          "Microsoft.Extensions.Primitives": "10.0.0"
        }
      },
      "Microsoft.Extensions.Primitives": {
        "type": "Transitive",
        "resolved": "10.0.0",
        "contentHash": "inRnbpCS0nwO/RuoZIAqxQUuyjaknOOnCEZB55KSMMjRhl0RQDttSmLSGsUJN3RQ3ocf5NDLFd2mOQViHqMK5w=="
      },
      "Microsoft.NET.StringTools": {
        "type": "Transitive",
        "resolved": "17.10.4",
        "contentHash": "wyABaqY+IHCMMSTQmcc3Ca6vbmg5BaEPgicnEgpll+4xyWZWlkQqUwafweUd9VAhBb4jqplMl6voUHQ6yfdUcg=="
      },
      "Microsoft.NETCore.Platforms": {
        "type": "Transitive",
        "resolved": "1.1.0",
        "contentHash": "kz0PEW2lhqygehI/d6XsPCQzD7ff7gUJaVGPVETX611eadGsA3A877GdSlU0LRVMCTH/+P3o2iDTak+S08V2+A=="
      },
      "Microsoft.NETCore.Targets": {
        "type": "Transitive",
        "resolved": "1.1.0",
        "contentHash": "aOZA3BWfz9RXjpzt0sRJJMjAscAUm3Hoa4UWAfceV9UTYxgwZ1lZt5nO2myFf+/jetYQo4uTP7zS8sJY67BBxg=="
      },
      "Microsoft.Testing.Extensions.CodeCoverage": {
        "type": "Transitive",
        "resolved": "18.0.4",
        "contentHash": "g4yWI018dft4DUwUgOFd9IPOezZyZc/IkDuewPBXdGZk+hr+6x1CNkEuYsknDVcB9O8/HK/rQzRR8xAaUAGjhg==",
        "dependencies": {
          "Microsoft.DiaSymReader": "2.0.0",
          "Microsoft.Extensions.DependencyModel": "6.0.2",
          "Microsoft.Testing.Platform": "1.8.4"
        }
      },
      "Microsoft.Testing.Extensions.Telemetry": {
        "type": "Transitive",
        "resolved": "1.9.1",
        "contentHash": "No5AudZMmSb+uNXjlgL2y3/stHD2IT4uxqc5yHwkE+/nNux9jbKcaJMvcp9SwgP4DVD8L9/P3OUz8mmmcvEIdQ==",
        "dependencies": {
          "Microsoft.ApplicationInsights": "2.23.0",
          "Microsoft.Testing.Platform": "1.9.1"
        }
      },
      "Microsoft.Testing.Extensions.TrxReport": {
        "type": "Transitive",
        "resolved": "1.9.1",
        "contentHash": "JssTbdxzI+uCUciUv7XbEtRHoJPNrIGZJ1p2nVPQHwVaFt3AClvDjHYyv81IYvYMVDtuIi+t+bjm2i8YnorZQA==",
        "dependencies": {
          "Microsoft.Testing.Extensions.TrxReport.Abstractions": "1.9.1",
          "Microsoft.Testing.Platform": "1.9.1"
        }
      },
      "Microsoft.Testing.Extensions.TrxReport.Abstractions": {
        "type": "Transitive",
        "resolved": "1.9.1",
        "contentHash": "AL46Xe1WBi85Ntd4mNPvat5ZSsZ2uejiVqoKCypr8J3wK0elA5xJ3AN4G/Q4GIwzUFnggZoH/DBjnr9J18IO/g==",
        "dependencies": {
          "Microsoft.Testing.Platform": "1.9.1"
        }
      },
      "Microsoft.Testing.Extensions.VSTestBridge": {
        "type": "Transitive",
        "resolved": "1.9.1",
        "contentHash": "k3sgJ6e6WeTS1lAR28SnsRP11IkhT4ymvWvoUM3xd++MNOyusR06bWaiC2iICeOGuiV/iO+Tr9q2XSvznwvQLw==",
        "dependencies": {
          "Microsoft.TestPlatform.AdapterUtilities": "17.13.0",
          "Microsoft.TestPlatform.ObjectModel": "17.13.0",
          "Microsoft.Testing.Extensions.Telemetry": "1.9.1",
          "Microsoft.Testing.Extensions.TrxReport.Abstractions": "1.9.1",
          "Microsoft.Testing.Platform": "1.9.1"
        }
      },
      "Microsoft.Testing.Platform": {
        "type": "Transitive",
        "resolved": "1.9.1",
        "contentHash": "QafNtNSmEI0zazdebnsIkDKmFtTSpmx/5PLOjURWwozcPb3tvRxzosQSL8xwYNM1iPhhKiBksXZyRSE2COisrA=="
      },
      "Microsoft.Testing.Platform.MSBuild": {
        "type": "Transitive",
        "resolved": "1.9.1",
        "contentHash": "oTUtyR4X/s9ytuiNA29FGsNCCH0rNmY5Wdm14NCKLjTM1cT9edVSlA+rGS/mVmusPqcP0l/x9qOnMXg16v87RQ==",
        "dependencies": {
          "Microsoft.Testing.Platform": "1.9.1"
        }
      },
      "Microsoft.TestPlatform.AdapterUtilities": {
        "type": "Transitive",
        "resolved": "17.13.0",
        "contentHash": "bFZ3uAhosdXjyXKURDQy37fPosCJQwedB5DG/SzsXL1QXsrfsIYty2kQMqCRRUqm8sBZBRHWRp4BT9SmpWXcKQ=="
      },
      "Microsoft.TestPlatform.TestHost": {
        "type": "Transitive",
        "resolved": "18.0.1",
        "contentHash": "uDJKAEjFTaa2wHdWlfo6ektyoh+WD4/Eesrwb4FpBFKsLGehhACVnwwTI4qD3FrIlIEPlxdXg3SyrYRIcO+RRQ==",
        "dependencies": {
          "Microsoft.TestPlatform.ObjectModel": "18.0.1",
          "Newtonsoft.Json": "13.0.3"
        }
      },
      "MSBuild.StructuredLogger": {
        "type": "Transitive",
        "resolved": "2.2.158",
        "contentHash": "A7hI65/MrDKdPpu4rsnqimDdAs42B05gpfOIyzWPJ+pqw6Q3p4r1I/AjWVe3joKGHIQSpL+0AX2tzLVVCaR0ug==",
        "dependencies": {
          "Microsoft.Build.Framework": "17.5.0",
          "Microsoft.Build.Utilities.Core": "17.5.0"
        }
      },
      "MsBuildPipeLogger.Server": {
        "type": "Transitive",
        "resolved": "1.1.6",
        "contentHash": "rls0hb7plSfVFCqScDxTqtGpIlMfoQEchqjmK/YtXDML11GU5jI+oCi9YsikGulJVUv/vLSY6Ktah0uXwv25EA==",
        "dependencies": {
          "Microsoft.Build": "15.3.409"
        }
      },
      "MSTest.Analyzers": {
        "type": "Transitive",
        "resolved": "3.11.1",
        "contentHash": "+oKXORtJ7W3W+/Y3vUbUmWMQbaFQSzqy9YbmRvE3Le8i31gI5Wwe3lrz9dMWuxHSuCEP7CRpnAuAoTI9wGadrA=="
      },
      "MSTest.TestAdapter": {
        "type": "Transitive",
        "resolved": "3.11.1",
        "contentHash": "kM19LBh8U9cVXM/Mf9opGPh9Caq5ke9i9UCmLoe0z7bA1C3iZcAk1uiUW4IPiPLm4Xl5QDgaMcrzosLGZh2Jrg==",
        "dependencies": {
          "Microsoft.Testing.Extensions.VSTestBridge": "1.9.1",
          "Microsoft.Testing.Platform.MSBuild": "1.9.1"
        }
      },
      "NETStandard.Library": {
        "type": "Transitive",
        "resolved": "2.0.0",
        "contentHash": "7jnbRU+L08FXKMxqUflxEXtVymWvNOrS8yHgu9s6EM8Anr6T/wIX4nZ08j/u3Asz+tCufp3YVwFSEvFTPYmBPA==",
        "dependencies": {
          "Microsoft.NETCore.Platforms": "1.1.0"
        }
      },
      "Newtonsoft.Json": {
        "type": "Transitive",
        "resolved": "13.0.3",
        "contentHash": "HrC5BXdl00IP9zeV+0Z848QWPAoCr9P3bDEZguI+gkLcBKAOxix/tLEAAHC+UvDNPv4a2d18lOReHMOagPa+zQ=="
      },
      "runtime.native.System": {
        "type": "Transitive",
        "resolved": "4.3.0",
        "contentHash": "c/qWt2LieNZIj1jGnVNsE2Kl23Ya2aSTBuXMD6V7k9KWr6l16Tqdwq+hJScEpWER9753NWC8h96PaVNY5Ld7Jw==",
        "dependencies": {
          "Microsoft.NETCore.Platforms": "1.1.0",
          "Microsoft.NETCore.Targets": "1.1.0"
        }
      },
      "Serilog.Formatting.Compact": {
        "type": "Transitive",
        "resolved": "1.1.0",
        "contentHash": "pNroKVjo+rDqlxNG5PXkRLpfSCuDOBY0ri6jp9PLe505ljqwhwZz8ospy2vWhQlFu5GkIesh3FcDs4n7sWZODA==",
        "dependencies": {
          "Serilog": "2.8.0"
        }
      },
      "Serilog.Sinks.Async": {
        "type": "Transitive",
        "resolved": "1.5.0",
        "contentHash": "csHYIqAwI4Gy9oAhXYRwxGrQEAtBg3Ep7WaCzsnA1cZuBZjVAU0n7hWaJhItjO7hbLHh/9gRVxALCUB4Dv+gZw==",
        "dependencies": {
          "Serilog": "2.9.0"
        }
      },
      "Serilog.Sinks.File": {
        "type": "Transitive",
        "resolved": "3.2.0",
        "contentHash": "VHbo68pMg5hwSWrzLEdZv5b/rYmIgHIRhd4d5rl8GnC5/a8Fr+RShT5kWyeJOXax1el6mNJ+dmHDOVgnNUQxaw==",
        "dependencies": {
          "Serilog": "2.3.0",
          "System.IO": "4.1.0",
          "System.IO.FileSystem": "4.0.1",
          "System.IO.FileSystem.Primitives": "4.0.1",
          "System.Text.Encoding.Extensions": "4.0.11",
          "System.Threading": "4.0.11",
          "System.Threading.Timer": "4.0.1"
        }
      },
      "Serilog.Sinks.RollingFile": {
        "type": "Transitive",
        "resolved": "3.3.0",
        "contentHash": "2lT5X1r3GH4P0bRWJfhA7etGl8Q2Ipw9AACvtAHWRUSpYZ42NGVyHoVs2ALBZ/cAkkS+tA4jl80Zie144eLQPg==",
        "dependencies": {
          "Serilog.Sinks.File": "3.2.0",
          "System.IO": "4.1.0",
          "System.IO.FileSystem.Primitives": "4.0.1",
          "System.Runtime.InteropServices": "4.1.0",
          "System.Text.Encoding.Extensions": "4.0.11"
        }
      },
      "System.Buffers": {
        "type": "Transitive",
        "resolved": "4.5.1",
        "contentHash": "Rw7ijyl1qqRS0YQD/WycNst8hUUMgrMH4FCn1nNm27M4VxchZ1js3fVjQaANHO5f3sN4isvP4a+Met9Y4YomAg=="
      },
      "System.ClientModel": {
        "type": "Transitive",
        "resolved": "1.6.1",
        "contentHash": "xcHHhDqB5MnOOY8yIn64Vzp6gtBEs6k5J1hluG04CrShSvQNXOx4PSDs7wJiXLDidlY/FZJmxJdKTKskyJwjvw==",
        "dependencies": {
          "Microsoft.Extensions.Logging.Abstractions": "8.0.3",
          "System.Memory.Data": "8.0.1"
        }
      },
      "System.CodeDom": {
        "type": "Transitive",
        "resolved": "8.0.0",
        "contentHash": "WTlRjL6KWIMr/pAaq3rYqh0TJlzpouaQ/W1eelssHgtlwHAH25jXTkUphTYx9HaIIf7XA6qs/0+YhtLEQRkJ+Q=="
      },
      "System.Collections": {
        "type": "Transitive",
        "resolved": "4.0.11",
        "contentHash": "YUJGz6eFKqS0V//mLt25vFGrrCvOnsXjlvFQs+KimpwNxug9x0Pzy4PlFMU3Q2IzqAa9G2L4LsK3+9vCBK7oTg==",
        "dependencies": {
          "Microsoft.NETCore.Platforms": "1.0.1",
          "Microsoft.NETCore.Targets": "1.0.1",
          "System.Runtime": "4.1.0"
        }
      },
      "System.Collections.Immutable": {
        "type": "Transitive",
        "resolved": "9.0.0",
        "contentHash": "QhkXUl2gNrQtvPmtBTQHb0YsUrDiDQ2QS09YbtTTiSjGcf7NBqtYbrG/BE06zcBPCKEwQGzIv13IVdXNOSub2w=="
      },
      "System.Configuration.ConfigurationManager": {
        "type": "Transitive",
        "resolved": "8.0.0",
        "contentHash": "JlYi9XVvIREURRUlGMr1F6vOFLk7YSY4p1vHo4kX3tQ0AGrjqlRWHDi66ImHhy6qwXBG3BJ6Y1QlYQ+Qz6Xgww==",
        "dependencies": {
          "System.Diagnostics.EventLog": "8.0.0",
          "System.Security.Cryptography.ProtectedData": "8.0.0"
        }
      },
      "System.Diagnostics.DiagnosticSource": {
        "type": "Transitive",
        "resolved": "10.0.0",
        "contentHash": "0KdBK+h7G13PuOSC2R/DalAoFMvdYMznvGRuICtkdcUMXgl/gYXsG6z4yUvTxHSMACorWgHCU1Faq0KUHU6yAQ=="
      },
      "System.Diagnostics.EventLog": {
        "type": "Transitive",
        "resolved": "8.0.0",
        "contentHash": "fdYxcRjQqTTacKId/2IECojlDSFvp7LP5N78+0z/xH7v/Tuw5ZAxu23Y6PTCRinqyu2ePx+Gn1098NC6jM6d+A=="
      },
      "System.Formats.Asn1": {
        "type": "Transitive",
        "resolved": "8.0.0",
        "contentHash": "AJukBuLoe3QeAF+mfaRKQb2dgyrvt340iMBHYv+VdBzCUM06IxGlvl0o/uPOS7lHnXPN6u8fFRHSHudx5aTi8w=="
      },
      "System.Globalization": {
        "type": "Transitive",
        "resolved": "4.3.0",
        "contentHash": "kYdVd2f2PAdFGblzFswE4hkNANJBKRmsfa2X5LG2AcWE1c7/4t0pYae1L8vfZ5xvE2nK/R9JprtToA61OSHWIg==",
        "dependencies": {
          "Microsoft.NETCore.Platforms": "1.1.0",
          "Microsoft.NETCore.Targets": "1.1.0",
          "System.Runtime": "4.3.0"
        }
      },
      "System.IO": {
        "type": "Transitive",
        "resolved": "4.3.0",
        "contentHash": "3qjaHvxQPDpSOYICjUoTsmoq5u6QJAFRUITgeT/4gqkF1bajbSmb1kwSxEA8AHlofqgcKJcM8udgieRNhaJ5Cg==",
        "dependencies": {
          "Microsoft.NETCore.Platforms": "1.1.0",
          "Microsoft.NETCore.Targets": "1.1.0",
          "System.Runtime": "4.3.0",
          "System.Text.Encoding": "4.3.0",
          "System.Threading.Tasks": "4.3.0"
        }
      },
      "System.IO.FileSystem": {
        "type": "Transitive",
        "resolved": "4.0.1",
        "contentHash": "IBErlVq5jOggAD69bg1t0pJcHaDbJbWNUZTPI96fkYWzwYbN6D9wRHMULLDd9dHsl7C2YsxXL31LMfPI1SWt8w==",
        "dependencies": {
          "Microsoft.NETCore.Platforms": "1.0.1",
          "Microsoft.NETCore.Targets": "1.0.1",
          "System.IO": "4.1.0",
          "System.IO.FileSystem.Primitives": "4.0.1",
          "System.Runtime": "4.1.0",
          "System.Runtime.Handles": "4.0.1",
          "System.Text.Encoding": "4.0.11",
          "System.Threading.Tasks": "4.0.11"
        }
      },
      "System.IO.FileSystem.Primitives": {
        "type": "Transitive",
        "resolved": "4.0.1",
        "contentHash": "kWkKD203JJKxJeE74p8aF8y4Qc9r9WQx4C0cHzHPrY3fv/L/IhWnyCHaFJ3H1QPOH6A93whlQ2vG5nHlBDvzWQ==",
        "dependencies": {
          "System.Runtime": "4.1.0"
        }
      },
      "System.IO.Hashing": {
        "type": "Transitive",
        "resolved": "8.0.0",
        "contentHash": "ne1843evDugl0md7Fjzy6QjJrzsjh46ZKbhf8GwBXb5f/gw97J4bxMs0NQKifDuThh/f0bZ0e62NPl1jzTuRqA=="
      },
      "System.Management": {
        "type": "Transitive",
        "resolved": "6.0.1",
        "contentHash": "10J1D0h/lioojphfJ4Fuh5ZUThT/xOVHdV9roGBittKKNP2PMjrvibEdbVTGZcPra1399Ja3tqIJLyQrc5Wmhg==",
        "dependencies": {
          "System.CodeDom": "6.0.0"
        }
      },
      "System.Memory": {
        "type": "Transitive",
        "resolved": "4.5.4",
        "contentHash": "1MbJTHS1lZ4bS4FmsJjnuGJOu88ZzTT2rLvrhW7Ygic+pC0NWA+3hgAen0HRdsocuQXCkUTdFn9yHJJhsijDXw=="
      },
      "System.Memory.Data": {
        "type": "Transitive",
        "resolved": "8.0.1",
        "contentHash": "BVYuec3jV23EMRDeR7Dr1/qhx7369dZzJ9IWy2xylvb4YfXsrUxspWc4UWYid/tj4zZK58uGZqn2WQiaDMhmAg=="
      },
      "System.Reflection": {
        "type": "Transitive",
        "resolved": "4.3.0",
        "contentHash": "KMiAFoW7MfJGa9nDFNcfu+FpEdiHpWgTcS2HdMpDvt9saK3y/G4GwprPyzqjFH9NTaGPQeWNHU+iDlDILj96aQ==",
        "dependencies": {
          "Microsoft.NETCore.Platforms": "1.1.0",
          "Microsoft.NETCore.Targets": "1.1.0",
          "System.IO": "4.3.0",
          "System.Reflection.Primitives": "4.3.0",
          "System.Runtime": "4.3.0"
        }
      },
      "System.Reflection.Extensions": {
        "type": "Transitive",
        "resolved": "4.3.0",
        "contentHash": "rJkrJD3kBI5B712aRu4DpSIiHRtr6QlfZSQsb0hYHrDCZORXCFjQfoipo2LaMUHoT9i1B7j7MnfaEKWDFmFQNQ==",
        "dependencies": {
          "Microsoft.NETCore.Platforms": "1.1.0",
          "Microsoft.NETCore.Targets": "1.1.0",
          "System.Reflection": "4.3.0",
          "System.Runtime": "4.3.0"
        }
      },
      "System.Reflection.Metadata": {
        "type": "Transitive",
        "resolved": "9.0.0",
        "contentHash": "ANiqLu3DxW9kol/hMmTWbt3414t9ftdIuiIU7j80okq2YzAueo120M442xk1kDJWtmZTqWQn7wHDvMRipVOEOQ==",
        "dependencies": {
          "System.Collections.Immutable": "9.0.0"
        }
      },
      "System.Reflection.MetadataLoadContext": {
        "type": "Transitive",
        "resolved": "8.0.0",
        "contentHash": "SZxrQ4sQYnIcdwiO3G/lHZopbPYQ2lW0ioT4JezgccWUrKaKbHLJbAGZaDfkYjWcta1pWssAo3MOXLsR0ie4tQ==",
        "dependencies": {
          "System.Collections.Immutable": "8.0.0",
          "System.Reflection.Metadata": "8.0.0"
        }
      },
      "System.Reflection.Primitives": {
        "type": "Transitive",
        "resolved": "4.3.0",
        "contentHash": "5RXItQz5As4xN2/YUDxdpsEkMhvw3e6aNveFXUn4Hl/udNTCNhnKp8lT9fnc3MhvGKh1baak5CovpuQUXHAlIA==",
        "dependencies": {
          "Microsoft.NETCore.Platforms": "1.1.0",
          "Microsoft.NETCore.Targets": "1.1.0",
          "System.Runtime": "4.3.0"
        }
      },
      "System.Resources.Extensions": {
        "type": "Transitive",
        "resolved": "8.0.0",
        "contentHash": "psnQ6GRQOvt+evda5C4nD5EuV49mz2Tv0DD2JDVDEbE/TKoMukxSkGJcsBJ0pajpPuFRr67syFYlkJ4Wj6A5Zw=="
      },
      "System.Resources.ResourceManager": {
        "type": "Transitive",
        "resolved": "4.3.0",
        "contentHash": "/zrcPkkWdZmI4F92gL/TPumP98AVDu/Wxr3CSJGQQ+XN6wbRZcyfSKVoPo17ilb3iOr0cCRqJInGwNMolqhS8A==",
        "dependencies": {
          "Microsoft.NETCore.Platforms": "1.1.0",
          "Microsoft.NETCore.Targets": "1.1.0",
          "System.Globalization": "4.3.0",
          "System.Reflection": "4.3.0",
          "System.Runtime": "4.3.0"
        }
      },
      "System.Runtime": {
        "type": "Transitive",
        "resolved": "4.3.0",
        "contentHash": "JufQi0vPQ0xGnAczR13AUFglDyVYt4Kqnz1AZaiKZ5+GICq0/1MH/mO/eAJHt/mHW1zjKBJd7kV26SrxddAhiw==",
        "dependencies": {
          "Microsoft.NETCore.Platforms": "1.1.0",
          "Microsoft.NETCore.Targets": "1.1.0"
        }
      },
      "System.Runtime.CompilerServices.Unsafe": {
        "type": "Transitive",
        "resolved": "6.0.0",
        "contentHash": "/iUeP3tq1S0XdNNoMz5C9twLSrM/TH+qElHkXWaPvuNOt+99G75NrV0OS2EqHx5wMN7popYjpc8oTjC1y16DLg=="
      },
      "System.Runtime.Extensions": {
        "type": "Transitive",
        "resolved": "4.1.0",
        "contentHash": "CUOHjTT/vgP0qGW22U4/hDlOqXmcPq5YicBaXdUR2UiUoLwBT+olO6we4DVbq57jeX5uXH2uerVZhf0qGj+sVQ==",
        "dependencies": {
          "Microsoft.NETCore.Platforms": "1.0.1",
          "Microsoft.NETCore.Targets": "1.0.1",
          "System.Runtime": "4.1.0"
        }
      },
      "System.Runtime.Handles": {
        "type": "Transitive",
        "resolved": "4.3.0",
        "contentHash": "OKiSUN7DmTWeYb3l51A7EYaeNMnvxwE249YtZz7yooT4gOZhmTjIn48KgSsw2k2lYdLgTKNJw/ZIfSElwDRVgg==",
        "dependencies": {
          "Microsoft.NETCore.Platforms": "1.1.0",
          "Microsoft.NETCore.Targets": "1.1.0",
          "System.Runtime": "4.3.0"
        }
      },
      "System.Runtime.InteropServices": {
        "type": "Transitive",
        "resolved": "4.3.0",
        "contentHash": "uv1ynXqiMK8mp1GM3jDqPCFN66eJ5w5XNomaK2XD+TuCroNTLFGeZ+WCmBMcBDyTFKou3P6cR6J/QsaqDp7fGQ==",
        "dependencies": {
          "Microsoft.NETCore.Platforms": "1.1.0",
          "Microsoft.NETCore.Targets": "1.1.0",
          "System.Reflection": "4.3.0",
          "System.Reflection.Primitives": "4.3.0",
          "System.Runtime": "4.3.0",
          "System.Runtime.Handles": "4.3.0"
        }
      },
      "System.Runtime.InteropServices.RuntimeInformation": {
        "type": "Transitive",
        "resolved": "4.3.0",
        "contentHash": "cbz4YJMqRDR7oLeMRbdYv7mYzc++17lNhScCX0goO2XpGWdvAt60CGN+FHdePUEHCe/Jy9jUlvNAiNdM+7jsOw==",
        "dependencies": {
          "System.Reflection": "4.3.0",
          "System.Reflection.Extensions": "4.3.0",
          "System.Resources.ResourceManager": "4.3.0",
          "System.Runtime": "4.3.0",
          "System.Runtime.InteropServices": "4.3.0",
          "System.Threading": "4.3.0",
          "runtime.native.System": "4.3.0"
        }
      },
      "System.Security.Cryptography.Pkcs": {
        "type": "Transitive",
        "resolved": "8.0.0",
        "contentHash": "ULmp3xoOwNYjOYp4JZ2NK/6NdTgiN1GQXzVVN1njQ7LOZ0d0B9vyMnhyqbIi9Qw4JXj1JgCsitkTShboHRx7Eg==",
        "dependencies": {
          "System.Formats.Asn1": "8.0.0"
        }
      },
      "System.Security.Cryptography.ProtectedData": {
        "type": "Transitive",
        "resolved": "8.0.0",
        "contentHash": "+TUFINV2q2ifyXauQXRwy4CiBhqvDEDZeVJU7qfxya4aRYOKzVBpN+4acx25VcPB9ywUN6C0n8drWl110PhZEg=="
      },
      "System.Security.Cryptography.Xml": {
        "type": "Transitive",
        "resolved": "8.0.0",
        "contentHash": "HQSFbakswZ1OXFz2Bt3AJlC6ENDqWeVpgqhf213xqQUMDifzydOHIKVb1RV4prayobvR3ETIScMaQdDF2hwGZA==",
        "dependencies": {
          "System.Security.Cryptography.Pkcs": "8.0.0"
        }
      },
      "System.Security.Principal.Windows": {
        "type": "Transitive",
        "resolved": "5.0.0",
        "contentHash": "t0MGLukB5WAVU9bO3MGzvlGnyJPgUlcwerXn1kzBRjwLKixT96XV0Uza41W49gVd8zEMFu9vQEFlv0IOrytICA=="
      },
      "System.Text.Encoding": {
        "type": "Transitive",
        "resolved": "4.3.0",
        "contentHash": "BiIg+KWaSDOITze6jGQynxg64naAPtqGHBwDrLaCtixsa5bKiR8dpPOHA7ge3C0JJQizJE+sfkz1wV+BAKAYZw==",
        "dependencies": {
          "Microsoft.NETCore.Platforms": "1.1.0",
          "Microsoft.NETCore.Targets": "1.1.0",
          "System.Runtime": "4.3.0"
        }
      },
      "System.Text.Encoding.CodePages": {
        "type": "Transitive",
        "resolved": "4.0.1",
        "contentHash": "h4z6rrA/hxWf4655D18IIZ0eaLRa3tQC/j+e26W+VinIHY0l07iEXaAvO0YSYq3MvCjMYy8Zs5AdC1sxNQOB7Q==",
        "dependencies": {
          "Microsoft.NETCore.Platforms": "1.0.1",
          "System.Collections": "4.0.11",
          "System.Globalization": "4.0.11",
          "System.IO": "4.1.0",
          "System.Reflection": "4.1.0",
          "System.Resources.ResourceManager": "4.0.1",
          "System.Runtime": "4.1.0",
          "System.Runtime.Extensions": "4.1.0",
          "System.Runtime.Handles": "4.0.1",
          "System.Runtime.InteropServices": "4.1.0",
          "System.Text.Encoding": "4.0.11",
          "System.Threading": "4.0.11"
        }
      },
      "System.Text.Encoding.Extensions": {
        "type": "Transitive",
        "resolved": "4.0.11",
        "contentHash": "jtbiTDtvfLYgXn8PTfWI+SiBs51rrmO4AAckx4KR6vFK9Wzf6tI8kcRdsYQNwriUeQ1+CtQbM1W4cMbLXnj/OQ==",
        "dependencies": {
          "Microsoft.NETCore.Platforms": "1.0.1",
          "Microsoft.NETCore.Targets": "1.0.1",
          "System.Runtime": "4.1.0",
          "System.Text.Encoding": "4.0.11"
        }
      },
      "System.Text.Encodings.Web": {
        "type": "Transitive",
        "resolved": "6.0.1",
        "contentHash": "E5M5AE2OUTlCrf4omZvzzziUJO9CofBl+lXHaN5IKePPJvHqYFYYpaDPgCpR4VwaFbEebfnjOxxEBtPtsqAxpQ=="
      },
      "System.Text.Json": {
        "type": "Transitive",
        "resolved": "6.0.11",
        "contentHash": "xqC1HIbJMBFhrpYs76oYP+NAskNVjc6v73HqLal7ECRDPIp4oRU5pPavkD//vNactCn9DA2aaald/I5N+uZ5/g=="
      },
      "System.Threading": {
        "type": "Transitive",
        "resolved": "4.3.0",
        "contentHash": "VkUS0kOBcUf3Wwm0TSbrevDDZ6BlM+b/HRiapRFWjM5O0NS0LviG0glKmFK+hhPDd1XFeSdU1GmlLhb2CoVpIw==",
        "dependencies": {
          "System.Runtime": "4.3.0",
          "System.Threading.Tasks": "4.3.0"
        }
      },
      "System.Threading.Tasks": {
        "type": "Transitive",
        "resolved": "4.3.0",
        "contentHash": "LbSxKEdOUhVe8BezB/9uOGGppt+nZf6e1VFyw6v3DN6lqitm0OSn2uXMOdtP0M3W4iMcqcivm2J6UgqiwwnXiA==",
        "dependencies": {
          "Microsoft.NETCore.Platforms": "1.1.0",
          "Microsoft.NETCore.Targets": "1.1.0",
          "System.Runtime": "4.3.0"
        }
      },
      "System.Threading.Tasks.Dataflow": {
        "type": "Transitive",
        "resolved": "8.0.0",
        "contentHash": "7V0I8tPa9V7UxMx/+7DIwkhls5ouaEMQx6l/GwGm1Y8kJQ61On9B/PxCXFLbgu5/C47g0BP2CUYs+nMv1+Oaqw=="
      },
      "System.Threading.Timer": {
        "type": "Transitive",
        "resolved": "4.0.1",
        "contentHash": "saGfUV8uqVW6LeURiqxcGhZ24PzuRNaUBtbhVeuUAvky1naH395A/1nY0P2bWvrw/BreRtIB/EzTDkGBpqCwEw==",
        "dependencies": {
          "Microsoft.NETCore.Platforms": "1.0.1",
          "Microsoft.NETCore.Targets": "1.0.1",
          "System.Runtime": "4.1.0"
        }
      },
      "Testably.Abstractions.FileSystem.Interface": {
        "type": "Transitive",
        "resolved": "10.0.0",
        "contentHash": "tZOXFLGjkh8TxgMgKeEcM2HAlz9DwndGl6TFLo6ISHcszFX3FkuPMrtVbmqVjhooWNXrgJ/a9cH9ym5MZL1LAg=="
      },
      "stryker": {
        "type": "Project",
        "dependencies": {
          "Azure.Storage.Files.Shares": "[12.24.0, )",
          "Buildalyzer": "[7.1.0, )",
          "DotNet.Glob": "[3.1.3, )",
          "Grynwald.MarkdownGenerator": "[3.0.106, )",
          "LibGit2Sharp": "[0.31.0, )",
<<<<<<< HEAD
          "Microsoft.CodeAnalysis.CSharp": "[5.0.0, )",
          "Microsoft.CodeAnalysis.Common": "[5.0.0, )",
          "Microsoft.Extensions.Logging": "[9.0.11, )",
          "Microsoft.TestPlatform": "[17.14.1, )",
          "Microsoft.TestPlatform.ObjectModel": "[17.14.1, )",
          "Microsoft.TestPlatform.Portable": "[17.14.1, )",
          "Microsoft.TestPlatform.TranslationLayer": "[17.14.1, )",
=======
          "Microsoft.CodeAnalysis.CSharp": "[4.14.0, )",
          "Microsoft.CodeAnalysis.Common": "[4.14.0, )",
          "Microsoft.Extensions.DependencyInjection": "[10.0.0, )",
          "Microsoft.Extensions.Logging": "[10.0.0, )",
          "Microsoft.TestPlatform": "[18.0.1, )",
          "Microsoft.TestPlatform.ObjectModel": "[18.0.1, )",
          "Microsoft.TestPlatform.Portable": "[18.0.1, )",
          "Microsoft.TestPlatform.TranslationLayer": "[18.0.1, )",
>>>>>>> 347110c7
          "Microsoft.Web.LibraryManager.Build": "[3.0.71, )",
          "Mono.Cecil": "[0.11.6, )",
          "NuGet.Frameworks": "[7.0.1, )",
          "Serilog": "[4.3.0, )",
          "Serilog.Extensions.Logging": "[10.0.0, )",
          "Serilog.Extensions.Logging.File": "[3.0.0, )",
          "Serilog.Sinks.Console": "[6.1.1, )",
          "ShellProgressBar": "[5.2.0, )",
          "Spectre.Console": "[0.54.0, )",
          "Stryker.Abstractions": "[1.0.0, )",
          "Stryker.Configuration": "[1.0.0, )",
          "Stryker.DataCollector": "[1.0.0, )",
          "Stryker.Regex.Parser": "[1.0.0, )",
          "Stryker.RegexMutators": "[1.0.0, )",
          "Stryker.TestRunner.VsTest": "[1.0.0, )",
          "Stryker.Utilities": "[1.0.0, )",
          "TestableIO.System.IO.Abstractions.Wrappers": "[22.1.0, )"
        }
      },
      "stryker.abstractions": {
        "type": "Project",
        "dependencies": {
          "Buildalyzer": "[7.1.0, )",
          "DotNet.Glob": "[3.1.3, )",
<<<<<<< HEAD
          "Microsoft.CodeAnalysis.CSharp": "[5.0.0, )",
          "Microsoft.CodeAnalysis.Common": "[5.0.0, )",
          "Microsoft.TestPlatform.ObjectModel": "[17.14.1, )",
=======
          "Microsoft.CodeAnalysis.CSharp": "[4.14.0, )",
          "Microsoft.CodeAnalysis.Common": "[4.14.0, )",
          "Microsoft.TestPlatform.ObjectModel": "[18.0.1, )",
>>>>>>> 347110c7
          "Serilog": "[4.3.0, )",
          "TestableIO.System.IO.Abstractions.Wrappers": "[22.1.0, )"
        }
      },
      "stryker.configuration": {
        "type": "Project",
        "dependencies": {
          "DotNet.Glob": "[3.1.3, )",
          "Microsoft.CodeAnalysis.CSharp": "[5.0.0, )",
          "Microsoft.CodeAnalysis.Common": "[5.0.0, )",
          "Serilog": "[4.3.0, )",
          "Stryker.Abstractions": "[1.0.0, )",
          "Stryker.Utilities": "[1.0.0, )"
        }
      },
      "stryker.datacollector": {
        "type": "Project",
        "dependencies": {
          "Microsoft.TestPlatform.ObjectModel": "[18.0.1, )",
          "Microsoft.TestPlatform.Portable": "[18.0.1, )"
        }
      },
      "stryker.regexmutators": {
        "type": "Project",
        "dependencies": {
          "Stryker.Regex.Parser": "[1.0.0, )"
        }
      },
      "stryker.testrunner": {
        "type": "Project",
        "dependencies": {
          "Microsoft.TestPlatform.ObjectModel": "[18.0.1, )",
          "Stryker.Abstractions": "[1.0.0, )"
        }
      },
      "stryker.testrunner.vstest": {
        "type": "Project",
        "dependencies": {
          "Microsoft.Extensions.Logging.Abstractions": "[10.0.0, )",
          "Microsoft.TestPlatform": "[18.0.1, )",
          "Microsoft.TestPlatform.ObjectModel": "[18.0.1, )",
          "Microsoft.TestPlatform.Portable": "[18.0.1, )",
          "Microsoft.TestPlatform.TranslationLayer": "[18.0.1, )",
          "Stryker.Abstractions": "[1.0.0, )",
          "Stryker.DataCollector": "[1.0.0, )",
          "Stryker.TestRunner": "[1.0.0, )",
          "Stryker.Utilities": "[1.0.0, )",
          "TestableIO.System.IO.Abstractions.Wrappers": "[22.1.0, )"
        }
      },
      "stryker.utilities": {
        "type": "Project",
        "dependencies": {
          "Buildalyzer": "[7.1.0, )",
<<<<<<< HEAD
          "Microsoft.CodeAnalysis.CSharp": "[5.0.0, )",
          "Microsoft.CodeAnalysis.Common": "[5.0.0, )",
          "Microsoft.Extensions.Logging.Abstractions": "[9.0.11, )",
=======
          "Microsoft.CodeAnalysis.CSharp": "[4.14.0, )",
          "Microsoft.CodeAnalysis.Common": "[4.14.0, )",
          "Microsoft.Extensions.Logging.Abstractions": "[10.0.0, )",
>>>>>>> 347110c7
          "Mono.Cecil": "[0.11.6, )",
          "ResXResourceReader.NetStandard": "[1.3.0, )",
          "Stryker.Abstractions": "[1.0.0, )"
        }
      },
      "Azure.Storage.Files.Shares": {
        "type": "CentralTransitive",
        "requested": "[12.24.0, )",
        "resolved": "12.24.0",
        "contentHash": "bMCGkfeQbOWq2rBD9evCSETsJBBNFXvubHKN+c1+S9cjMk15U1bOMgpkQK5/RCJKfscRx07X/SX8W5FFA75jGA==",
        "dependencies": {
          "Azure.Core": "1.47.3",
          "Azure.Storage.Common": "12.25.0"
        }
      },
      "Buildalyzer": {
        "type": "CentralTransitive",
        "requested": "[7.1.0, )",
        "resolved": "7.1.0",
        "contentHash": "U6e7mHdQC672lfvqNVp70jQGb8g3aPnLafnFnnrzUwFfPX+4tK5uk3Ah+1R3svyG5kc3Qu9ZjBrhcvml/IwXrw==",
        "dependencies": {
          "Buildalyzer.Logger": "7.1.0",
          "MSBuild.StructuredLogger": "2.2.158",
          "Microsoft.Build": "17.10.4",
          "Microsoft.Build.Tasks.Core": "17.10.4",
          "Microsoft.CodeAnalysis.CSharp": "4.0.0",
          "Microsoft.CodeAnalysis.VisualBasic": "4.0.0",
          "Microsoft.Extensions.Logging": "6.0.0",
          "MsBuildPipeLogger.Server": "1.1.6",
          "NuGet.Frameworks": "6.9.1"
        }
      },
      "DotNet.Glob": {
        "type": "CentralTransitive",
        "requested": "[3.1.3, )",
        "resolved": "3.1.3",
        "contentHash": "hOfHw7MLJw/tbXaFwR1oiDb+dIXDp8URTxp5Pco42OOhiw77wrUNx6v6syNygHZbWwYdXQocL2Mo1l5FnfDVjg=="
      },
      "Grynwald.MarkdownGenerator": {
        "type": "CentralTransitive",
        "requested": "[3.0.106, )",
        "resolved": "3.0.106",
        "contentHash": "rwpMqWHIrgnFdwpSE9HtDvBUjxqX+nNC0qsWtrQvJm6F8Jv/j6Id5eCuLVLWcGozPD6zkrIO94EMlc4zeCinLA=="
      },
      "LibGit2Sharp": {
        "type": "CentralTransitive",
        "requested": "[0.31.0, )",
        "resolved": "0.31.0",
        "contentHash": "b3+UfV7LjKMjAHWwl7VawejiOv2gJIC6dTCA/S0puLTHACAA/Oeb5JJmWUQMeyH/T/WR/LaIK8bk2RbdFnrZvg==",
        "dependencies": {
          "LibGit2Sharp.NativeBinaries": "[2.0.323]"
        }
      },
      "Microsoft.CodeAnalysis.Analyzers": {
        "type": "CentralTransitive",
        "requested": "[4.14.0, )",
        "resolved": "3.11.0",
        "contentHash": "v/EW3UE8/lbEYHoC2Qq7AR/DnmvpgdtAMndfQNmpuIMx/Mto8L5JnuCfdBYtgvalQOtfNCnxFejxuRrryvUTsg=="
      },
      "Microsoft.CodeAnalysis.Common": {
        "type": "CentralTransitive",
        "requested": "[5.0.0, )",
        "resolved": "5.0.0",
        "contentHash": "ZXRAdvH6GiDeHRyd3q/km8Z44RoM6FBWHd+gen/la81mVnAdHTEsEkO5J0TCNXBymAcx5UYKt5TvgKBhaLJEow==",
        "dependencies": {
          "Microsoft.CodeAnalysis.Analyzers": "3.11.0",
          "System.Collections.Immutable": "9.0.0",
          "System.Reflection.Metadata": "9.0.0"
        }
      },
      "Microsoft.CodeAnalysis.CSharp": {
        "type": "CentralTransitive",
        "requested": "[5.0.0, )",
        "resolved": "5.0.0",
        "contentHash": "5DSyJ9bk+ATuDy7fp2Zt0mJStDVKbBoiz1DyfAwSa+k4H4IwykAUcV3URelw5b8/iVbfSaOwkwmPUZH6opZKCw==",
        "dependencies": {
          "Microsoft.CodeAnalysis.Analyzers": "3.11.0",
          "Microsoft.CodeAnalysis.Common": "[5.0.0]",
          "System.Collections.Immutable": "9.0.0",
          "System.Reflection.Metadata": "9.0.0"
        }
      },
      "Microsoft.Extensions.DependencyInjection": {
        "type": "CentralTransitive",
        "requested": "[10.0.0, )",
        "resolved": "10.0.0",
        "contentHash": "f0RBabswJq+gRu5a+hWIobrLWiUYPKMhCD9WO3sYBAdSy3FFH14LMvLVFZc2kPSCimBLxSuitUhsd6tb0TAY6A==",
        "dependencies": {
          "Microsoft.Extensions.DependencyInjection.Abstractions": "10.0.0"
        }
      },
      "Microsoft.Extensions.Logging": {
        "type": "CentralTransitive",
        "requested": "[10.0.0, )",
        "resolved": "10.0.0",
        "contentHash": "BStFkd5CcnEtarlcgYDBcFzGYCuuNMzPs02wN3WBsOFoYIEmYoUdAiU+au6opzoqfTYJsMTW00AeqDdnXH2CvA==",
        "dependencies": {
          "Microsoft.Extensions.DependencyInjection": "10.0.0",
          "Microsoft.Extensions.Logging.Abstractions": "10.0.0",
          "Microsoft.Extensions.Options": "10.0.0"
        }
      },
      "Microsoft.Extensions.Logging.Abstractions": {
        "type": "CentralTransitive",
        "requested": "[10.0.0, )",
        "resolved": "10.0.0",
        "contentHash": "FU/IfjDfwaMuKr414SSQNTIti/69bHEMb+QKrskRb26oVqpx3lNFXMjs/RC9ZUuhBhcwDM2BwOgoMw+PZ+beqQ==",
        "dependencies": {
          "Microsoft.Extensions.DependencyInjection.Abstractions": "10.0.0",
          "System.Diagnostics.DiagnosticSource": "10.0.0"
        }
      },
      "Microsoft.TestPlatform": {
        "type": "CentralTransitive",
        "requested": "[18.0.1, )",
        "resolved": "18.0.1",
        "contentHash": "j28I540VckZ/cBX3/dotFDIwjYjfqXrHJDTujLDqB0Udr4blVWnQR34QoFMbSnjLJ4yyUUP/y70UzRevVEd3Gw=="
      },
      "Microsoft.TestPlatform.ObjectModel": {
        "type": "CentralTransitive",
        "requested": "[18.0.1, )",
        "resolved": "18.0.1",
        "contentHash": "qT/mwMcLF9BieRkzOBPL2qCopl8hQu6A1P7JWAoj/FMu5i9vds/7cjbJ/LLtaiwWevWLAeD5v5wjQJ/l6jvhWQ==",
        "dependencies": {
          "System.Reflection.Metadata": "8.0.0"
        }
      },
      "Microsoft.TestPlatform.Portable": {
        "type": "CentralTransitive",
        "requested": "[18.0.1, )",
        "resolved": "18.0.1",
        "contentHash": "xo0LUgBPdPOGVeing0HtgSHlu59IlATDXxbqsJZkDDb9ErCJkC3Z/aOn01nMvsAxISrrP3DjutXzTh7DRG545w=="
      },
      "Microsoft.TestPlatform.TranslationLayer": {
        "type": "CentralTransitive",
        "requested": "[18.0.1, )",
        "resolved": "18.0.1",
        "contentHash": "kkLbNqvR5I4QU4ImmYcAU6c34q5uTWNjKv8kHkZvnixFXHa/e6o8Oo8AwhL89OfJZ054V1IL0dlAU6Jmj5vt7w==",
        "dependencies": {
          "NETStandard.Library": "2.0.0"
        }
      },
      "Microsoft.Web.LibraryManager.Build": {
        "type": "CentralTransitive",
        "requested": "[3.0.71, )",
        "resolved": "3.0.71",
        "contentHash": "uO0RegM2P5ZZhQDJQ+YSiugXJgNnh4gmjMd3VofeoE9MSu60zYoR3meA9SAm6PVJW2t//SzICXQf4+JtfUTJQA=="
      },
      "Mono.Cecil": {
        "type": "CentralTransitive",
        "requested": "[0.11.6, )",
        "resolved": "0.11.6",
        "contentHash": "f33RkDtZO8VlGXCtmQIviOtxgnUdym9xx/b1p9h91CRGOsJFxCFOFK1FDbVt1OCf1aWwYejUFa2MOQyFWTFjbA=="
      },
      "MSTest.TestFramework": {
        "type": "CentralTransitive",
        "requested": "[3.11.1, )",
        "resolved": "3.11.1",
        "contentHash": "RMsYXK2639r/8hmP3W22DYU8+NdYep3uzUd3Tub25XrTr/b/FwGjsnr227PHnorVuitJJb8OmVIpBbUAA38i/Q==",
        "dependencies": {
          "MSTest.Analyzers": "3.11.1"
        }
      },
      "NuGet.Frameworks": {
        "type": "CentralTransitive",
        "requested": "[7.0.1, )",
        "resolved": "7.0.1",
        "contentHash": "dUDwg8VYTyT+ZbLdC7hUUHFF530HeRl4jcxclKJY0o96f3nv0eZvojXwjRkq2HKzuyRCcVD4T24aEF83CUmBzA=="
      },
      "ResXResourceReader.NetStandard": {
        "type": "CentralTransitive",
        "requested": "[1.3.0, )",
        "resolved": "1.3.0",
        "contentHash": "voW0VHwFGIvbJ4Pp/wfHKFGn9kxZD97H/mnD6LziBJCi4FJZtetYQpQQnpYp0IkL2+PQ6VOzkMvhK1+s7+NJnA=="
      },
      "Serilog": {
        "type": "CentralTransitive",
        "requested": "[4.3.0, )",
        "resolved": "4.3.0",
        "contentHash": "+cDryFR0GRhsGOnZSKwaDzRRl4MupvJ42FhCE4zhQRVanX0Jpg6WuCBk59OVhVDPmab1bB+nRykAnykYELA9qQ=="
      },
      "Serilog.Extensions.Logging": {
        "type": "CentralTransitive",
        "requested": "[10.0.0, )",
        "resolved": "10.0.0",
        "contentHash": "vx0kABKl2dWbBhhqAfTOk53/i8aV/5VaT3a6il9gn72Wqs2pM7EK2OB6No6xdqK2IaY6Zf9gdjLuK9BVa2rT+Q==",
        "dependencies": {
          "Microsoft.Extensions.Logging": "10.0.0",
          "Serilog": "4.2.0"
        }
      },
      "Serilog.Extensions.Logging.File": {
        "type": "CentralTransitive",
        "requested": "[3.0.0, )",
        "resolved": "3.0.0",
        "contentHash": "bUYjMHn7NhpK+/8HDftG7+G5hpWzD49XTSvLoUFZGgappDa6FoseqFOsLrjLRjwe1zM+igH5mySFJv3ntb+qcg==",
        "dependencies": {
          "Microsoft.Extensions.Configuration.Abstractions": "6.0.0",
          "Microsoft.Extensions.Configuration.Binder": "6.0.0",
          "Serilog": "2.10.0",
          "Serilog.Extensions.Logging": "3.1.0",
          "Serilog.Formatting.Compact": "1.1.0",
          "Serilog.Sinks.Async": "1.5.0",
          "Serilog.Sinks.RollingFile": "3.3.0"
        }
      },
      "Serilog.Sinks.Console": {
        "type": "CentralTransitive",
        "requested": "[6.1.1, )",
        "resolved": "6.1.1",
        "contentHash": "8jbqgjUyZlfCuSTaJk6lOca465OndqOz3KZP6Cryt/IqZYybyBu7GP0fE/AXBzrrQB3EBmQntBFAvMVz1COvAA==",
        "dependencies": {
          "Serilog": "4.0.0"
        }
      },
      "ShellProgressBar": {
        "type": "CentralTransitive",
        "requested": "[5.2.0, )",
        "resolved": "5.2.0",
        "contentHash": "XwR9OG00J837mtAXlHIeaJX93di6ZqPUwQLRXTLxyjDiAsytuZDKWELjeDXpWTQCzKsq+oZVhIeK8SN3ubYTwg==",
        "dependencies": {
          "System.Runtime.InteropServices.RuntimeInformation": "4.3.0",
          "System.Text.Encoding.CodePages": "4.0.1"
        }
      },
      "Spectre.Console": {
        "type": "CentralTransitive",
        "requested": "[0.54.0, )",
        "resolved": "0.54.0",
        "contentHash": "StDXCFayfy0yB1xzUHT2tgEpV1/HFTiS4JgsAQS49EYTfMixSwwucaQs/bIOCwXjWwIQTMuxjUIxcB5XsJkFJA=="
      },
      "TestableIO.System.IO.Abstractions.Wrappers": {
        "type": "CentralTransitive",
        "requested": "[22.1.0, )",
        "resolved": "22.1.0",
        "contentHash": "IsW3jQqIiTN4GwdWFx+dzgRL5XR75UDTFVGuuIackPf2d7eH0KKyrx4wuIoASa1XnS9zhgLP39FKwJq6nbbx1w==",
        "dependencies": {
          "Testably.Abstractions.FileSystem.Interface": "10.0.0"
        }
      }
    }
  }
}<|MERGE_RESOLUTION|>--- conflicted
+++ resolved
@@ -834,24 +834,14 @@
           "DotNet.Glob": "[3.1.3, )",
           "Grynwald.MarkdownGenerator": "[3.0.106, )",
           "LibGit2Sharp": "[0.31.0, )",
-<<<<<<< HEAD
           "Microsoft.CodeAnalysis.CSharp": "[5.0.0, )",
           "Microsoft.CodeAnalysis.Common": "[5.0.0, )",
-          "Microsoft.Extensions.Logging": "[9.0.11, )",
-          "Microsoft.TestPlatform": "[17.14.1, )",
-          "Microsoft.TestPlatform.ObjectModel": "[17.14.1, )",
-          "Microsoft.TestPlatform.Portable": "[17.14.1, )",
-          "Microsoft.TestPlatform.TranslationLayer": "[17.14.1, )",
-=======
-          "Microsoft.CodeAnalysis.CSharp": "[4.14.0, )",
-          "Microsoft.CodeAnalysis.Common": "[4.14.0, )",
           "Microsoft.Extensions.DependencyInjection": "[10.0.0, )",
           "Microsoft.Extensions.Logging": "[10.0.0, )",
           "Microsoft.TestPlatform": "[18.0.1, )",
           "Microsoft.TestPlatform.ObjectModel": "[18.0.1, )",
           "Microsoft.TestPlatform.Portable": "[18.0.1, )",
           "Microsoft.TestPlatform.TranslationLayer": "[18.0.1, )",
->>>>>>> 347110c7
           "Microsoft.Web.LibraryManager.Build": "[3.0.71, )",
           "Mono.Cecil": "[0.11.6, )",
           "NuGet.Frameworks": "[7.0.1, )",
@@ -876,15 +866,9 @@
         "dependencies": {
           "Buildalyzer": "[7.1.0, )",
           "DotNet.Glob": "[3.1.3, )",
-<<<<<<< HEAD
           "Microsoft.CodeAnalysis.CSharp": "[5.0.0, )",
           "Microsoft.CodeAnalysis.Common": "[5.0.0, )",
-          "Microsoft.TestPlatform.ObjectModel": "[17.14.1, )",
-=======
-          "Microsoft.CodeAnalysis.CSharp": "[4.14.0, )",
-          "Microsoft.CodeAnalysis.Common": "[4.14.0, )",
           "Microsoft.TestPlatform.ObjectModel": "[18.0.1, )",
->>>>>>> 347110c7
           "Serilog": "[4.3.0, )",
           "TestableIO.System.IO.Abstractions.Wrappers": "[22.1.0, )"
         }
@@ -939,15 +923,9 @@
         "type": "Project",
         "dependencies": {
           "Buildalyzer": "[7.1.0, )",
-<<<<<<< HEAD
           "Microsoft.CodeAnalysis.CSharp": "[5.0.0, )",
           "Microsoft.CodeAnalysis.Common": "[5.0.0, )",
-          "Microsoft.Extensions.Logging.Abstractions": "[9.0.11, )",
-=======
-          "Microsoft.CodeAnalysis.CSharp": "[4.14.0, )",
-          "Microsoft.CodeAnalysis.Common": "[4.14.0, )",
           "Microsoft.Extensions.Logging.Abstractions": "[10.0.0, )",
->>>>>>> 347110c7
           "Mono.Cecil": "[0.11.6, )",
           "ResXResourceReader.NetStandard": "[1.3.0, )",
           "Stryker.Abstractions": "[1.0.0, )"
