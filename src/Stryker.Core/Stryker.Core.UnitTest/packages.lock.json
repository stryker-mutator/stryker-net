{
  "version": 2,
  "dependencies": {
<<<<<<< HEAD
    "net8.0": {}
=======
    "net8.0": {
      "coverlet.collector": {
        "type": "Direct",
        "requested": "[6.0.2, )",
        "resolved": "6.0.2",
        "contentHash": "bJShQ6uWRTQ100ZeyiMqcFlhP7WJ+bCuabUs885dJiBEzMsJMSFr7BOyeCw4rgvQokteGi5rKQTlkhfQPUXg2A=="
      },
      "coverlet.msbuild": {
        "type": "Direct",
        "requested": "[6.0.2, )",
        "resolved": "6.0.2",
        "contentHash": "8b4jBNH7mcQy1otyQErjjIUuGD74XxKZ1wvDufbY7jhWwckl7wIa+icjwdPYeI0aYMS4Tp63LIZvyMFjWwOMDw=="
      },
      "DotNet.ReproducibleBuilds": {
        "type": "Direct",
        "requested": "[1.2.25, )",
        "resolved": "1.2.25",
        "contentHash": "xCXiw7BCxHJ8pF6wPepRUddlh2dlQlbr81gXA72hdk4FLHkKXas7EH/n+fk5UCA/YfMqG1Z6XaPiUjDbUNBUzg=="
      },
      "LaunchDarkly.EventSource": {
        "type": "Direct",
        "requested": "[5.1.0, )",
        "resolved": "5.1.0",
        "contentHash": "PztDWiMvPWODx+kfBnCroZ8Lpya4nPc7ZO4TZysOogODbVXDDPDYrdcgVivCMgf4davhGrp61ekvZc+Uy1NYMA==",
        "dependencies": {
          "LaunchDarkly.Logging": "[2.0.0, 3.0.0)"
        }
      },
      "Microsoft.CodeAnalysis.VisualBasic": {
        "type": "Direct",
        "requested": "[4.11.0, )",
        "resolved": "4.11.0",
        "contentHash": "1ypssIzZvsDtzyN8tFqZdKS8cl7MAQQ6eBjHGCJ9paLNlmnBd2kCo1GRr8kO0yWaFN/Io2JXaTeeHRDZLiKKyw==",
        "dependencies": {
          "Microsoft.CodeAnalysis.Analyzers": "3.3.4",
          "Microsoft.CodeAnalysis.Common": "[4.11.0]",
          "System.Collections.Immutable": "8.0.0",
          "System.Reflection.Metadata": "8.0.0"
        }
      },
      "Microsoft.NET.Test.Sdk": {
        "type": "Direct",
        "requested": "[17.12.0, )",
        "resolved": "17.12.0",
        "contentHash": "kt/PKBZ91rFCWxVIJZSgVLk+YR+4KxTuHf799ho8WNiK5ZQpJNAEZCAWX86vcKrs+DiYjiibpYKdGZP6+/N17w==",
        "dependencies": {
          "Microsoft.CodeCoverage": "17.12.0",
          "Microsoft.TestPlatform.TestHost": "17.12.0"
        }
      },
      "Moq": {
        "type": "Direct",
        "requested": "[4.20.71, )",
        "resolved": "4.20.71",
        "contentHash": "sVyDjL8RDhB2CHYlAc8JCVdULQDqKPLKQj8B9yplEHg+MoNkWcuz3soUpwqTbNmFRJrKgVs8iqFK1SYlBTG5/A==",
        "dependencies": {
          "Castle.Core": "5.1.1"
        }
      },
      "MSTest": {
        "type": "Direct",
        "requested": "[3.6.4, )",
        "resolved": "3.6.4",
        "contentHash": "PDBqb7FT15DBD/LQtAr2Eq/UY9YVTgsY7CD7ZiDnamc/RI+/2VSak6qotTV+x2oyhcRJxE4USRgyqXIRlyU3kw==",
        "dependencies": {
          "MSTest.Analyzers": "[3.6.4]",
          "MSTest.TestAdapter": "[3.6.4]",
          "MSTest.TestFramework": "[3.6.4]",
          "Microsoft.NET.Test.Sdk": "17.11.1"
        }
      },
      "Shouldly": {
        "type": "Direct",
        "requested": "[4.2.1, )",
        "resolved": "4.2.1",
        "contentHash": "dKAKiSuhLKqD2TXwLKtqNg1nwzJcIKOOMncZjk9LYe4W+h+SCftpWdxwR79YZUIHMH+3Vu9s0s0UHNrgICLwRQ==",
        "dependencies": {
          "DiffEngine": "11.3.0",
          "EmptyFiles": "4.4.0"
        }
      },
      "Spectre.Console.Testing": {
        "type": "Direct",
        "requested": "[0.49.1, )",
        "resolved": "0.49.1",
        "contentHash": "i31qLh8VAxCVbTYnUT20d5KcizWz3ka81x4Ay4mrO2dgJT0YbpX2AD1CD8jBorpuDxTv0e7pNNSemFEfLgrMmg==",
        "dependencies": {
          "Spectre.Console": "0.49.1",
          "Spectre.Console.Cli": "0.49.1"
        }
      },
      "Stryker.Regex.Parser": {
        "type": "Direct",
        "requested": "[1.0.0, )",
        "resolved": "1.0.0",
        "contentHash": "39OYYkvF2KlMbhxLBM+GTJEzPLu0HfN1v4AOApDFt3+ivd5F8HXwV5yp2A2+i7a7F5Tv2zr/7faCIqZj9c7x4g=="
      },
      "TestableIO.System.IO.Abstractions.TestingHelpers": {
        "type": "Direct",
        "requested": "[21.1.7, )",
        "resolved": "21.1.7",
        "contentHash": "2ul9Dpl7GF7OAQUZUWWqjU0tug5h+yMQXRhtcqeFm0oCPtbhMBaBczWu/majJoRAq3ZGbRmPj1+9zLmldjzA5w==",
        "dependencies": {
          "TestableIO.System.IO.Abstractions": "21.1.7",
          "TestableIO.System.IO.Abstractions.Wrappers": "21.1.7"
        }
      },
      "Azure.Core": {
        "type": "Transitive",
        "resolved": "1.41.0",
        "contentHash": "7OO8rPCVSvXj2IQET3NkRf8hU2ZDCCvCIUhlrE089qkLNpNfWufJnBwHRKLAOWF3bhKBGJS/9hPBgjJ8kupUIg==",
        "dependencies": {
          "Microsoft.Bcl.AsyncInterfaces": "1.1.1",
          "System.ClientModel": "1.0.0",
          "System.Diagnostics.DiagnosticSource": "6.0.1",
          "System.Memory.Data": "1.0.2",
          "System.Numerics.Vectors": "4.5.0",
          "System.Text.Encodings.Web": "4.7.2",
          "System.Text.Json": "4.7.2",
          "System.Threading.Tasks.Extensions": "4.5.4"
        }
      },
      "Azure.Storage.Common": {
        "type": "Transitive",
        "resolved": "12.20.1",
        "contentHash": "KKBFnc4WZ6m9HgsKgwfO1cIxd154b8cAnP3uWhuelvFkzxqBXQQgIsHF0n3DYBG2AoTJCZDXwJpKuVC7CsKJWg==",
        "dependencies": {
          "Azure.Core": "1.41.0",
          "System.IO.Hashing": "6.0.0"
        }
      },
      "Buildalyzer.Logger": {
        "type": "Transitive",
        "resolved": "7.1.0",
        "contentHash": "a0T+Se+HSCxOvP2s7kUbgHBVeeJghliN9CO3pSl8JfqPhKD9JaE7ZxS3iTEgKglDsRibcqbdIxhYvvvIdLOvuQ=="
      },
      "Castle.Core": {
        "type": "Transitive",
        "resolved": "5.1.1",
        "contentHash": "rpYtIczkzGpf+EkZgDr9CClTdemhsrwA/W5hMoPjLkRFnXzH44zDLoovXeKtmxb1ykXK9aJVODSpiJml8CTw2g==",
        "dependencies": {
          "System.Diagnostics.EventLog": "6.0.0"
        }
      },
      "DiffEngine": {
        "type": "Transitive",
        "resolved": "11.3.0",
        "contentHash": "k0ZgZqd09jLZQjR8FyQbSQE86Q7QZnjEzq1LPHtj1R2AoWO8sjV5x+jlSisL7NZAbUOI4y+7Bog8gkr9WIRBGw==",
        "dependencies": {
          "EmptyFiles": "4.4.0",
          "System.Management": "6.0.1"
        }
      },
      "EmptyFiles": {
        "type": "Transitive",
        "resolved": "4.4.0",
        "contentHash": "gwJEfIGS7FhykvtZoscwXj/XwW+mJY6UbAZk+qtLKFUGWC95kfKXnj8VkxsZQnWBxJemM/q664rGLN5nf+OHZw=="
      },
      "LaunchDarkly.Logging": {
        "type": "Transitive",
        "resolved": "2.0.0",
        "contentHash": "lsLKNqAZ7HIlkdTIrf4FetfRA1SUDE3WlaZQn79aSVkLjYWEhUhkDDK7hORGh4JoA3V2gXN+cIvJQax2uR/ijA==",
        "dependencies": {
          "Microsoft.Extensions.Logging.Abstractions": "6.0.0"
        }
      },
      "LibGit2Sharp.NativeBinaries": {
        "type": "Transitive",
        "resolved": "2.0.323",
        "contentHash": "Kg+fJGWhGj5qRXG0Ilj4ddhuodGXZg57yhfX6OVUDR0M2DKg/UR42/d74+qv5l1qotc1qJilo/ho7xQnULP6yA=="
      },
      "Microsoft.ApplicationInsights": {
        "type": "Transitive",
        "resolved": "2.22.0",
        "contentHash": "3AOM9bZtku7RQwHyMEY3tQMrHIgjcfRDa6YQpd/QG2LDGvMydSlL9Di+8LLMt7J2RDdfJ7/2jdYv6yHcMJAnNw==",
        "dependencies": {
          "System.Diagnostics.DiagnosticSource": "5.0.0"
        }
      },
      "Microsoft.Bcl.AsyncInterfaces": {
        "type": "Transitive",
        "resolved": "1.1.1",
        "contentHash": "yuvf07qFWFqtK3P/MRkEKLhn5r2UbSpVueRziSqj0yJQIKFwG1pq9mOayK3zE5qZCTs0CbrwL9M6R8VwqyGy2w=="
      },
      "Microsoft.Build": {
        "type": "Transitive",
        "resolved": "17.10.4",
        "contentHash": "ZmGA8vhVXFzC4oo48ybQKlEybVKd0Ntfdr+Enqrn5ES1R6e/krIK9hLk0W33xuT0/G6QYd3YdhJZh+Xle717Ag==",
        "dependencies": {
          "Microsoft.Build.Framework": "17.10.4",
          "Microsoft.NET.StringTools": "17.10.4",
          "System.Collections.Immutable": "8.0.0",
          "System.Configuration.ConfigurationManager": "8.0.0",
          "System.Reflection.Metadata": "8.0.0",
          "System.Reflection.MetadataLoadContext": "8.0.0",
          "System.Security.Principal.Windows": "5.0.0",
          "System.Threading.Tasks.Dataflow": "8.0.0"
        }
      },
      "Microsoft.Build.Framework": {
        "type": "Transitive",
        "resolved": "17.10.4",
        "contentHash": "4qXCwNOXBR1dyCzuks9SwTwFJQO/xmf2wcMislotDWJu7MN/r3xDNoU8Ae5QmKIHPaLG1xmfDkYS7qBVzxmeKw=="
      },
      "Microsoft.Build.Tasks.Core": {
        "type": "Transitive",
        "resolved": "17.10.4",
        "contentHash": "k1sefpk2VvJNwcexMjisH+TdzhspCVRtYvh4fAez5qRM20VvsNxcOIjfDe3h3StZRIGI2aiFKGxBZYkwM+WV+A==",
        "dependencies": {
          "Microsoft.Build.Framework": "17.10.4",
          "Microsoft.Build.Utilities.Core": "17.10.4",
          "Microsoft.NET.StringTools": "17.10.4",
          "System.CodeDom": "8.0.0",
          "System.Collections.Immutable": "8.0.0",
          "System.Configuration.ConfigurationManager": "8.0.0",
          "System.Resources.Extensions": "8.0.0",
          "System.Security.Cryptography.Pkcs": "8.0.0",
          "System.Security.Cryptography.Xml": "8.0.0"
        }
      },
      "Microsoft.Build.Utilities.Core": {
        "type": "Transitive",
        "resolved": "17.10.4",
        "contentHash": "eEB/tcXkSV+nQgvoa/l53UPtn+KVtKZ8zBceDZsXVTrfE4fA+4+/olrx9W8n2tq4XiESsL9UuGJgCKzqBwQCoQ==",
        "dependencies": {
          "Microsoft.Build.Framework": "17.10.4",
          "Microsoft.NET.StringTools": "17.10.4",
          "System.Collections.Immutable": "8.0.0",
          "System.Configuration.ConfigurationManager": "8.0.0"
        }
      },
      "Microsoft.CodeCoverage": {
        "type": "Transitive",
        "resolved": "17.12.0",
        "contentHash": "4svMznBd5JM21JIG2xZKGNanAHNXplxf/kQDFfLHXQ3OnpJkayRK/TjacFjA+EYmoyuNXHo/sOETEfcYtAzIrA=="
      },
      "Microsoft.Extensions.Configuration.Abstractions": {
        "type": "Transitive",
        "resolved": "6.0.0",
        "contentHash": "qWzV9o+ZRWq+pGm+1dF+R7qTgTYoXvbyowRoBxQJGfqTpqDun2eteerjRQhq5PQ/14S+lqto3Ft4gYaRyl4rdQ==",
        "dependencies": {
          "Microsoft.Extensions.Primitives": "6.0.0"
        }
      },
      "Microsoft.Extensions.Configuration.Binder": {
        "type": "Transitive",
        "resolved": "6.0.0",
        "contentHash": "b3ErKzND8LIC7o08QAVlKfaEIYEvLJbtmVbFZVBRXeu9YkKfSSzLZfR1SUfQPBIy9mKLhEtJgGYImkcMNaKE0A==",
        "dependencies": {
          "Microsoft.Extensions.Configuration.Abstractions": "6.0.0"
        }
      },
      "Microsoft.Extensions.DependencyInjection": {
        "type": "Transitive",
        "resolved": "9.0.0",
        "contentHash": "MCPrg7v3QgNMr0vX4vzRXvkNGgLg8vKWX0nKCWUxu2uPyMsaRgiRc1tHBnbTcfJMhMKj2slE/j2M9oGkd25DNw==",
        "dependencies": {
          "Microsoft.Extensions.DependencyInjection.Abstractions": "9.0.0"
        }
      },
      "Microsoft.Extensions.DependencyInjection.Abstractions": {
        "type": "Transitive",
        "resolved": "9.0.0",
        "contentHash": "+6f2qv2a3dLwd5w6JanPIPs47CxRbnk+ZocMJUhv9NxP88VlOcJYZs9jY+MYSjxvady08bUZn6qgiNh7DadGgg=="
      },
      "Microsoft.Extensions.Options": {
        "type": "Transitive",
        "resolved": "9.0.0",
        "contentHash": "y2146b3jrPI3Q0lokKXdKLpmXqakYbDIPDV6r3M8SqvSf45WwOTzkyfDpxnZXJsJQEpAsAqjUq5Pu8RCJMjubg==",
        "dependencies": {
          "Microsoft.Extensions.DependencyInjection.Abstractions": "9.0.0",
          "Microsoft.Extensions.Primitives": "9.0.0"
        }
      },
      "Microsoft.Extensions.Primitives": {
        "type": "Transitive",
        "resolved": "9.0.0",
        "contentHash": "N3qEBzmLMYiASUlKxxFIISP4AiwuPTHF5uCh+2CWSwwzAJiIYx0kBJsS30cp1nvhSySFAVi30jecD307jV+8Kg=="
      },
      "Microsoft.NET.StringTools": {
        "type": "Transitive",
        "resolved": "17.10.4",
        "contentHash": "wyABaqY+IHCMMSTQmcc3Ca6vbmg5BaEPgicnEgpll+4xyWZWlkQqUwafweUd9VAhBb4jqplMl6voUHQ6yfdUcg=="
      },
      "Microsoft.NETCore.Platforms": {
        "type": "Transitive",
        "resolved": "1.1.0",
        "contentHash": "kz0PEW2lhqygehI/d6XsPCQzD7ff7gUJaVGPVETX611eadGsA3A877GdSlU0LRVMCTH/+P3o2iDTak+S08V2+A=="
      },
      "Microsoft.NETCore.Targets": {
        "type": "Transitive",
        "resolved": "1.1.0",
        "contentHash": "aOZA3BWfz9RXjpzt0sRJJMjAscAUm3Hoa4UWAfceV9UTYxgwZ1lZt5nO2myFf+/jetYQo4uTP7zS8sJY67BBxg=="
      },
      "Microsoft.Testing.Extensions.Telemetry": {
        "type": "Transitive",
        "resolved": "1.4.3",
        "contentHash": "dh8jnqWikxQXJ4kWy8B82PtSAlQCnvDKh1128arDmSW5OU5xWA84HwruV3TanXi3ZjIHn1wWFCgtMOhcDNwBow==",
        "dependencies": {
          "Microsoft.ApplicationInsights": "2.22.0",
          "Microsoft.Testing.Platform": "1.4.3"
        }
      },
      "Microsoft.Testing.Extensions.TrxReport.Abstractions": {
        "type": "Transitive",
        "resolved": "1.4.3",
        "contentHash": "16sWznD6ZMok/zgW+vrO6zerCFMD9N+ey9bi1iV/e9xxsQb4V4y/aW6cY/Y7E9jA7pc+aZ6ffZby43yxQOoYZA==",
        "dependencies": {
          "Microsoft.Testing.Platform": "1.4.3"
        }
      },
      "Microsoft.Testing.Extensions.VSTestBridge": {
        "type": "Transitive",
        "resolved": "1.4.3",
        "contentHash": "xZ6oyNYh2aM5Wb+HJAy1fj2C4CNRVhINXHCjlWs/2C8hEIpdqVSpP3y6HWUN40KpFqyGD4myHGR1Rflm28UpcQ==",
        "dependencies": {
          "Microsoft.ApplicationInsights": "2.22.0",
          "Microsoft.TestPlatform.ObjectModel": "17.11.1",
          "Microsoft.Testing.Extensions.Telemetry": "1.4.3",
          "Microsoft.Testing.Extensions.TrxReport.Abstractions": "1.4.3",
          "Microsoft.Testing.Platform": "1.4.3"
        }
      },
      "Microsoft.Testing.Platform": {
        "type": "Transitive",
        "resolved": "1.4.3",
        "contentHash": "NedIbwl1T7+ZMeg7gwk0Db8/RFLf0siyVpeTcRMMOle6Xl/ujaYOM4Aduo8rEfVqNj3kcQ7blegpyT3dHi+0PA=="
      },
      "Microsoft.Testing.Platform.MSBuild": {
        "type": "Transitive",
        "resolved": "1.4.3",
        "contentHash": "1gGqgHtiZ6tZn/6Tby+qlKpNe5Ye/5LnxlSsyl4XMZ4m4V+Cu1K1m+gD1zxoxHIvLjgX8mCnQRK95MGBBFuumw==",
        "dependencies": {
          "Microsoft.Testing.Platform": "1.4.3"
        }
      },
      "Microsoft.TestPlatform.TestHost": {
        "type": "Transitive",
        "resolved": "17.12.0",
        "contentHash": "MiPEJQNyADfwZ4pJNpQex+t9/jOClBGMiCiVVFuELCMSX2nmNfvUor3uFVxNNCg30uxDP8JDYfPnMXQzsfzYyg==",
        "dependencies": {
          "Microsoft.TestPlatform.ObjectModel": "17.12.0",
          "Newtonsoft.Json": "13.0.1"
        }
      },
      "MSBuild.StructuredLogger": {
        "type": "Transitive",
        "resolved": "2.2.158",
        "contentHash": "A7hI65/MrDKdPpu4rsnqimDdAs42B05gpfOIyzWPJ+pqw6Q3p4r1I/AjWVe3joKGHIQSpL+0AX2tzLVVCaR0ug==",
        "dependencies": {
          "Microsoft.Build.Framework": "17.5.0",
          "Microsoft.Build.Utilities.Core": "17.5.0"
        }
      },
      "MsBuildPipeLogger.Server": {
        "type": "Transitive",
        "resolved": "1.1.6",
        "contentHash": "rls0hb7plSfVFCqScDxTqtGpIlMfoQEchqjmK/YtXDML11GU5jI+oCi9YsikGulJVUv/vLSY6Ktah0uXwv25EA==",
        "dependencies": {
          "Microsoft.Build": "15.3.409"
        }
      },
      "MSTest.Analyzers": {
        "type": "Transitive",
        "resolved": "3.6.4",
        "contentHash": "4gU/VdItLebmE2+UkOaqffVmVa/in0VeIF9fmN/fG0tj5AHAasjasJcZa9U2uXBNX03cKCWlgWenlhKLz343NQ=="
      },
      "MSTest.TestAdapter": {
        "type": "Transitive",
        "resolved": "3.6.4",
        "contentHash": "YdwseRA+nDhRqD2oPHjCE4KzLEN5B10A61lOslE3N3OvUwHJ6ezyZZjYWf7mrZ8jckCcx/UlBclTzgWUpMpPQw==",
        "dependencies": {
          "Microsoft.Testing.Extensions.VSTestBridge": "1.4.3",
          "Microsoft.Testing.Platform.MSBuild": "1.4.3"
        }
      },
      "NETStandard.Library": {
        "type": "Transitive",
        "resolved": "2.0.0",
        "contentHash": "7jnbRU+L08FXKMxqUflxEXtVymWvNOrS8yHgu9s6EM8Anr6T/wIX4nZ08j/u3Asz+tCufp3YVwFSEvFTPYmBPA==",
        "dependencies": {
          "Microsoft.NETCore.Platforms": "1.1.0"
        }
      },
      "Newtonsoft.Json": {
        "type": "Transitive",
        "resolved": "13.0.1",
        "contentHash": "ppPFpBcvxdsfUonNcvITKqLl3bqxWbDCZIzDWHzjpdAHRFfZe0Dw9HmA0+za13IdyrgJwpkDTDA9fHaxOrt20A=="
      },
      "runtime.native.System": {
        "type": "Transitive",
        "resolved": "4.3.0",
        "contentHash": "c/qWt2LieNZIj1jGnVNsE2Kl23Ya2aSTBuXMD6V7k9KWr6l16Tqdwq+hJScEpWER9753NWC8h96PaVNY5Ld7Jw==",
        "dependencies": {
          "Microsoft.NETCore.Platforms": "1.1.0",
          "Microsoft.NETCore.Targets": "1.1.0"
        }
      },
      "Serilog.Formatting.Compact": {
        "type": "Transitive",
        "resolved": "1.1.0",
        "contentHash": "pNroKVjo+rDqlxNG5PXkRLpfSCuDOBY0ri6jp9PLe505ljqwhwZz8ospy2vWhQlFu5GkIesh3FcDs4n7sWZODA==",
        "dependencies": {
          "Serilog": "2.8.0"
        }
      },
      "Serilog.Sinks.Async": {
        "type": "Transitive",
        "resolved": "1.5.0",
        "contentHash": "csHYIqAwI4Gy9oAhXYRwxGrQEAtBg3Ep7WaCzsnA1cZuBZjVAU0n7hWaJhItjO7hbLHh/9gRVxALCUB4Dv+gZw==",
        "dependencies": {
          "Serilog": "2.9.0"
        }
      },
      "Serilog.Sinks.File": {
        "type": "Transitive",
        "resolved": "3.2.0",
        "contentHash": "VHbo68pMg5hwSWrzLEdZv5b/rYmIgHIRhd4d5rl8GnC5/a8Fr+RShT5kWyeJOXax1el6mNJ+dmHDOVgnNUQxaw==",
        "dependencies": {
          "Serilog": "2.3.0",
          "System.IO": "4.1.0",
          "System.IO.FileSystem": "4.0.1",
          "System.IO.FileSystem.Primitives": "4.0.1",
          "System.Text.Encoding.Extensions": "4.0.11",
          "System.Threading": "4.0.11",
          "System.Threading.Timer": "4.0.1"
        }
      },
      "Serilog.Sinks.RollingFile": {
        "type": "Transitive",
        "resolved": "3.3.0",
        "contentHash": "2lT5X1r3GH4P0bRWJfhA7etGl8Q2Ipw9AACvtAHWRUSpYZ42NGVyHoVs2ALBZ/cAkkS+tA4jl80Zie144eLQPg==",
        "dependencies": {
          "Serilog.Sinks.File": "3.2.0",
          "System.IO": "4.1.0",
          "System.IO.FileSystem.Primitives": "4.0.1",
          "System.Runtime.InteropServices": "4.1.0",
          "System.Text.Encoding.Extensions": "4.0.11"
        }
      },
      "Spectre.Console.Cli": {
        "type": "Transitive",
        "resolved": "0.49.1",
        "contentHash": "wBZzyEbKqfPFFUPhV5E7/k4Kwy4UDO42IVzvzk0C4Pkjjw+NSd0EOBkIutYET4vJY4X81pD9ooQO9gfBGXj4+g==",
        "dependencies": {
          "Spectre.Console": "0.49.1"
        }
      },
      "System.ClientModel": {
        "type": "Transitive",
        "resolved": "1.0.0",
        "contentHash": "I3CVkvxeqFYjIVEP59DnjbeoGNfo/+SZrCLpRz2v/g0gpCHaEMPtWSY0s9k/7jR1rAsLNg2z2u1JRB76tPjnIw==",
        "dependencies": {
          "System.Memory.Data": "1.0.2",
          "System.Text.Json": "4.7.2"
        }
      },
      "System.CodeDom": {
        "type": "Transitive",
        "resolved": "8.0.0",
        "contentHash": "WTlRjL6KWIMr/pAaq3rYqh0TJlzpouaQ/W1eelssHgtlwHAH25jXTkUphTYx9HaIIf7XA6qs/0+YhtLEQRkJ+Q=="
      },
      "System.Collections": {
        "type": "Transitive",
        "resolved": "4.0.11",
        "contentHash": "YUJGz6eFKqS0V//mLt25vFGrrCvOnsXjlvFQs+KimpwNxug9x0Pzy4PlFMU3Q2IzqAa9G2L4LsK3+9vCBK7oTg==",
        "dependencies": {
          "Microsoft.NETCore.Platforms": "1.0.1",
          "Microsoft.NETCore.Targets": "1.0.1",
          "System.Runtime": "4.1.0"
        }
      },
      "System.Collections.Immutable": {
        "type": "Transitive",
        "resolved": "8.0.0",
        "contentHash": "AurL6Y5BA1WotzlEvVaIDpqzpIPvYnnldxru8oXJU2yFxFUy3+pNXjXd1ymO+RA0rq0+590Q8gaz2l3Sr7fmqg=="
      },
      "System.Configuration.ConfigurationManager": {
        "type": "Transitive",
        "resolved": "8.0.0",
        "contentHash": "JlYi9XVvIREURRUlGMr1F6vOFLk7YSY4p1vHo4kX3tQ0AGrjqlRWHDi66ImHhy6qwXBG3BJ6Y1QlYQ+Qz6Xgww==",
        "dependencies": {
          "System.Diagnostics.EventLog": "8.0.0",
          "System.Security.Cryptography.ProtectedData": "8.0.0"
        }
      },
      "System.Diagnostics.DiagnosticSource": {
        "type": "Transitive",
        "resolved": "9.0.0",
        "contentHash": "ddppcFpnbohLWdYKr/ZeLZHmmI+DXFgZ3Snq+/E7SwcdW4UnvxmaugkwGywvGVWkHPGCSZjCP+MLzu23AL5SDw=="
      },
      "System.Diagnostics.EventLog": {
        "type": "Transitive",
        "resolved": "8.0.0",
        "contentHash": "fdYxcRjQqTTacKId/2IECojlDSFvp7LP5N78+0z/xH7v/Tuw5ZAxu23Y6PTCRinqyu2ePx+Gn1098NC6jM6d+A=="
      },
      "System.Formats.Asn1": {
        "type": "Transitive",
        "resolved": "8.0.0",
        "contentHash": "AJukBuLoe3QeAF+mfaRKQb2dgyrvt340iMBHYv+VdBzCUM06IxGlvl0o/uPOS7lHnXPN6u8fFRHSHudx5aTi8w=="
      },
      "System.Globalization": {
        "type": "Transitive",
        "resolved": "4.3.0",
        "contentHash": "kYdVd2f2PAdFGblzFswE4hkNANJBKRmsfa2X5LG2AcWE1c7/4t0pYae1L8vfZ5xvE2nK/R9JprtToA61OSHWIg==",
        "dependencies": {
          "Microsoft.NETCore.Platforms": "1.1.0",
          "Microsoft.NETCore.Targets": "1.1.0",
          "System.Runtime": "4.3.0"
        }
      },
      "System.IO": {
        "type": "Transitive",
        "resolved": "4.3.0",
        "contentHash": "3qjaHvxQPDpSOYICjUoTsmoq5u6QJAFRUITgeT/4gqkF1bajbSmb1kwSxEA8AHlofqgcKJcM8udgieRNhaJ5Cg==",
        "dependencies": {
          "Microsoft.NETCore.Platforms": "1.1.0",
          "Microsoft.NETCore.Targets": "1.1.0",
          "System.Runtime": "4.3.0",
          "System.Text.Encoding": "4.3.0",
          "System.Threading.Tasks": "4.3.0"
        }
      },
      "System.IO.FileSystem": {
        "type": "Transitive",
        "resolved": "4.0.1",
        "contentHash": "IBErlVq5jOggAD69bg1t0pJcHaDbJbWNUZTPI96fkYWzwYbN6D9wRHMULLDd9dHsl7C2YsxXL31LMfPI1SWt8w==",
        "dependencies": {
          "Microsoft.NETCore.Platforms": "1.0.1",
          "Microsoft.NETCore.Targets": "1.0.1",
          "System.IO": "4.1.0",
          "System.IO.FileSystem.Primitives": "4.0.1",
          "System.Runtime": "4.1.0",
          "System.Runtime.Handles": "4.0.1",
          "System.Text.Encoding": "4.0.11",
          "System.Threading.Tasks": "4.0.11"
        }
      },
      "System.IO.FileSystem.Primitives": {
        "type": "Transitive",
        "resolved": "4.0.1",
        "contentHash": "kWkKD203JJKxJeE74p8aF8y4Qc9r9WQx4C0cHzHPrY3fv/L/IhWnyCHaFJ3H1QPOH6A93whlQ2vG5nHlBDvzWQ==",
        "dependencies": {
          "System.Runtime": "4.1.0"
        }
      },
      "System.IO.Hashing": {
        "type": "Transitive",
        "resolved": "6.0.0",
        "contentHash": "Rfm2jYCaUeGysFEZjDe7j1R4x6Z6BzumS/vUT5a1AA/AWJuGX71PoGB0RmpyX3VmrGqVnAwtfMn39OHR8Y/5+g=="
      },
      "System.Management": {
        "type": "Transitive",
        "resolved": "6.0.1",
        "contentHash": "10J1D0h/lioojphfJ4Fuh5ZUThT/xOVHdV9roGBittKKNP2PMjrvibEdbVTGZcPra1399Ja3tqIJLyQrc5Wmhg==",
        "dependencies": {
          "System.CodeDom": "6.0.0"
        }
      },
      "System.Memory.Data": {
        "type": "Transitive",
        "resolved": "1.0.2",
        "contentHash": "JGkzeqgBsiZwKJZ1IxPNsDFZDhUvuEdX8L8BDC8N3KOj+6zMcNU28CNN59TpZE/VJYy9cP+5M+sbxtWJx3/xtw==",
        "dependencies": {
          "System.Text.Encodings.Web": "4.7.2",
          "System.Text.Json": "4.6.0"
        }
      },
      "System.Numerics.Vectors": {
        "type": "Transitive",
        "resolved": "4.5.0",
        "contentHash": "QQTlPTl06J/iiDbJCiepZ4H//BVraReU4O4EoRw1U02H5TLUIT7xn3GnDp9AXPSlJUDyFs4uWjWafNX6WrAojQ=="
      },
      "System.Reflection": {
        "type": "Transitive",
        "resolved": "4.3.0",
        "contentHash": "KMiAFoW7MfJGa9nDFNcfu+FpEdiHpWgTcS2HdMpDvt9saK3y/G4GwprPyzqjFH9NTaGPQeWNHU+iDlDILj96aQ==",
        "dependencies": {
          "Microsoft.NETCore.Platforms": "1.1.0",
          "Microsoft.NETCore.Targets": "1.1.0",
          "System.IO": "4.3.0",
          "System.Reflection.Primitives": "4.3.0",
          "System.Runtime": "4.3.0"
        }
      },
      "System.Reflection.Extensions": {
        "type": "Transitive",
        "resolved": "4.3.0",
        "contentHash": "rJkrJD3kBI5B712aRu4DpSIiHRtr6QlfZSQsb0hYHrDCZORXCFjQfoipo2LaMUHoT9i1B7j7MnfaEKWDFmFQNQ==",
        "dependencies": {
          "Microsoft.NETCore.Platforms": "1.1.0",
          "Microsoft.NETCore.Targets": "1.1.0",
          "System.Reflection": "4.3.0",
          "System.Runtime": "4.3.0"
        }
      },
      "System.Reflection.Metadata": {
        "type": "Transitive",
        "resolved": "8.0.0",
        "contentHash": "ptvgrFh7PvWI8bcVqG5rsA/weWM09EnthFHR5SCnS6IN+P4mj6rE1lBDC4U8HL9/57htKAqy4KQ3bBj84cfYyQ==",
        "dependencies": {
          "System.Collections.Immutable": "8.0.0"
        }
      },
      "System.Reflection.MetadataLoadContext": {
        "type": "Transitive",
        "resolved": "8.0.0",
        "contentHash": "SZxrQ4sQYnIcdwiO3G/lHZopbPYQ2lW0ioT4JezgccWUrKaKbHLJbAGZaDfkYjWcta1pWssAo3MOXLsR0ie4tQ==",
        "dependencies": {
          "System.Collections.Immutable": "8.0.0",
          "System.Reflection.Metadata": "8.0.0"
        }
      },
      "System.Reflection.Primitives": {
        "type": "Transitive",
        "resolved": "4.3.0",
        "contentHash": "5RXItQz5As4xN2/YUDxdpsEkMhvw3e6aNveFXUn4Hl/udNTCNhnKp8lT9fnc3MhvGKh1baak5CovpuQUXHAlIA==",
        "dependencies": {
          "Microsoft.NETCore.Platforms": "1.1.0",
          "Microsoft.NETCore.Targets": "1.1.0",
          "System.Runtime": "4.3.0"
        }
      },
      "System.Resources.Extensions": {
        "type": "Transitive",
        "resolved": "8.0.0",
        "contentHash": "psnQ6GRQOvt+evda5C4nD5EuV49mz2Tv0DD2JDVDEbE/TKoMukxSkGJcsBJ0pajpPuFRr67syFYlkJ4Wj6A5Zw=="
      },
      "System.Resources.ResourceManager": {
        "type": "Transitive",
        "resolved": "4.3.0",
        "contentHash": "/zrcPkkWdZmI4F92gL/TPumP98AVDu/Wxr3CSJGQQ+XN6wbRZcyfSKVoPo17ilb3iOr0cCRqJInGwNMolqhS8A==",
        "dependencies": {
          "Microsoft.NETCore.Platforms": "1.1.0",
          "Microsoft.NETCore.Targets": "1.1.0",
          "System.Globalization": "4.3.0",
          "System.Reflection": "4.3.0",
          "System.Runtime": "4.3.0"
        }
      },
      "System.Runtime": {
        "type": "Transitive",
        "resolved": "4.3.0",
        "contentHash": "JufQi0vPQ0xGnAczR13AUFglDyVYt4Kqnz1AZaiKZ5+GICq0/1MH/mO/eAJHt/mHW1zjKBJd7kV26SrxddAhiw==",
        "dependencies": {
          "Microsoft.NETCore.Platforms": "1.1.0",
          "Microsoft.NETCore.Targets": "1.1.0"
        }
      },
      "System.Runtime.Extensions": {
        "type": "Transitive",
        "resolved": "4.1.0",
        "contentHash": "CUOHjTT/vgP0qGW22U4/hDlOqXmcPq5YicBaXdUR2UiUoLwBT+olO6we4DVbq57jeX5uXH2uerVZhf0qGj+sVQ==",
        "dependencies": {
          "Microsoft.NETCore.Platforms": "1.0.1",
          "Microsoft.NETCore.Targets": "1.0.1",
          "System.Runtime": "4.1.0"
        }
      },
      "System.Runtime.Handles": {
        "type": "Transitive",
        "resolved": "4.3.0",
        "contentHash": "OKiSUN7DmTWeYb3l51A7EYaeNMnvxwE249YtZz7yooT4gOZhmTjIn48KgSsw2k2lYdLgTKNJw/ZIfSElwDRVgg==",
        "dependencies": {
          "Microsoft.NETCore.Platforms": "1.1.0",
          "Microsoft.NETCore.Targets": "1.1.0",
          "System.Runtime": "4.3.0"
        }
      },
      "System.Runtime.InteropServices": {
        "type": "Transitive",
        "resolved": "4.3.0",
        "contentHash": "uv1ynXqiMK8mp1GM3jDqPCFN66eJ5w5XNomaK2XD+TuCroNTLFGeZ+WCmBMcBDyTFKou3P6cR6J/QsaqDp7fGQ==",
        "dependencies": {
          "Microsoft.NETCore.Platforms": "1.1.0",
          "Microsoft.NETCore.Targets": "1.1.0",
          "System.Reflection": "4.3.0",
          "System.Reflection.Primitives": "4.3.0",
          "System.Runtime": "4.3.0",
          "System.Runtime.Handles": "4.3.0"
        }
      },
      "System.Runtime.InteropServices.RuntimeInformation": {
        "type": "Transitive",
        "resolved": "4.3.0",
        "contentHash": "cbz4YJMqRDR7oLeMRbdYv7mYzc++17lNhScCX0goO2XpGWdvAt60CGN+FHdePUEHCe/Jy9jUlvNAiNdM+7jsOw==",
        "dependencies": {
          "System.Reflection": "4.3.0",
          "System.Reflection.Extensions": "4.3.0",
          "System.Resources.ResourceManager": "4.3.0",
          "System.Runtime": "4.3.0",
          "System.Runtime.InteropServices": "4.3.0",
          "System.Threading": "4.3.0",
          "runtime.native.System": "4.3.0"
        }
      },
      "System.Runtime.Loader": {
        "type": "Transitive",
        "resolved": "4.3.0",
        "contentHash": "DHMaRn8D8YCK2GG2pw+UzNxn/OHVfaWx7OTLBD/hPegHZZgcZh3H6seWegrC4BYwsfuGrywIuT+MQs+rPqRLTQ==",
        "dependencies": {
          "System.IO": "4.3.0",
          "System.Reflection": "4.3.0",
          "System.Runtime": "4.3.0"
        }
      },
      "System.Security.Cryptography.Pkcs": {
        "type": "Transitive",
        "resolved": "8.0.0",
        "contentHash": "ULmp3xoOwNYjOYp4JZ2NK/6NdTgiN1GQXzVVN1njQ7LOZ0d0B9vyMnhyqbIi9Qw4JXj1JgCsitkTShboHRx7Eg==",
        "dependencies": {
          "System.Formats.Asn1": "8.0.0"
        }
      },
      "System.Security.Cryptography.ProtectedData": {
        "type": "Transitive",
        "resolved": "8.0.0",
        "contentHash": "+TUFINV2q2ifyXauQXRwy4CiBhqvDEDZeVJU7qfxya4aRYOKzVBpN+4acx25VcPB9ywUN6C0n8drWl110PhZEg=="
      },
      "System.Security.Cryptography.Xml": {
        "type": "Transitive",
        "resolved": "8.0.0",
        "contentHash": "HQSFbakswZ1OXFz2Bt3AJlC6ENDqWeVpgqhf213xqQUMDifzydOHIKVb1RV4prayobvR3ETIScMaQdDF2hwGZA==",
        "dependencies": {
          "System.Security.Cryptography.Pkcs": "8.0.0"
        }
      },
      "System.Security.Principal.Windows": {
        "type": "Transitive",
        "resolved": "5.0.0",
        "contentHash": "t0MGLukB5WAVU9bO3MGzvlGnyJPgUlcwerXn1kzBRjwLKixT96XV0Uza41W49gVd8zEMFu9vQEFlv0IOrytICA=="
      },
      "System.Text.Encoding": {
        "type": "Transitive",
        "resolved": "4.3.0",
        "contentHash": "BiIg+KWaSDOITze6jGQynxg64naAPtqGHBwDrLaCtixsa5bKiR8dpPOHA7ge3C0JJQizJE+sfkz1wV+BAKAYZw==",
        "dependencies": {
          "Microsoft.NETCore.Platforms": "1.1.0",
          "Microsoft.NETCore.Targets": "1.1.0",
          "System.Runtime": "4.3.0"
        }
      },
      "System.Text.Encoding.CodePages": {
        "type": "Transitive",
        "resolved": "4.0.1",
        "contentHash": "h4z6rrA/hxWf4655D18IIZ0eaLRa3tQC/j+e26W+VinIHY0l07iEXaAvO0YSYq3MvCjMYy8Zs5AdC1sxNQOB7Q==",
        "dependencies": {
          "Microsoft.NETCore.Platforms": "1.0.1",
          "System.Collections": "4.0.11",
          "System.Globalization": "4.0.11",
          "System.IO": "4.1.0",
          "System.Reflection": "4.1.0",
          "System.Resources.ResourceManager": "4.0.1",
          "System.Runtime": "4.1.0",
          "System.Runtime.Extensions": "4.1.0",
          "System.Runtime.Handles": "4.0.1",
          "System.Runtime.InteropServices": "4.1.0",
          "System.Text.Encoding": "4.0.11",
          "System.Threading": "4.0.11"
        }
      },
      "System.Text.Encoding.Extensions": {
        "type": "Transitive",
        "resolved": "4.0.11",
        "contentHash": "jtbiTDtvfLYgXn8PTfWI+SiBs51rrmO4AAckx4KR6vFK9Wzf6tI8kcRdsYQNwriUeQ1+CtQbM1W4cMbLXnj/OQ==",
        "dependencies": {
          "Microsoft.NETCore.Platforms": "1.0.1",
          "Microsoft.NETCore.Targets": "1.0.1",
          "System.Runtime": "4.1.0",
          "System.Text.Encoding": "4.0.11"
        }
      },
      "System.Text.Encodings.Web": {
        "type": "Transitive",
        "resolved": "4.7.2",
        "contentHash": "iTUgB/WtrZ1sWZs84F2hwyQhiRH6QNjQv2DkwrH+WP6RoFga2Q1m3f9/Q7FG8cck8AdHitQkmkXSY8qylcDmuA=="
      },
      "System.Text.Json": {
        "type": "Transitive",
        "resolved": "4.7.2",
        "contentHash": "TcMd95wcrubm9nHvJEQs70rC0H/8omiSGGpU4FQ/ZA1URIqD4pjmFJh2Mfv1yH1eHgJDWTi2hMDXwTET+zOOyg=="
      },
      "System.Threading": {
        "type": "Transitive",
        "resolved": "4.3.0",
        "contentHash": "VkUS0kOBcUf3Wwm0TSbrevDDZ6BlM+b/HRiapRFWjM5O0NS0LviG0glKmFK+hhPDd1XFeSdU1GmlLhb2CoVpIw==",
        "dependencies": {
          "System.Runtime": "4.3.0",
          "System.Threading.Tasks": "4.3.0"
        }
      },
      "System.Threading.Tasks": {
        "type": "Transitive",
        "resolved": "4.3.0",
        "contentHash": "LbSxKEdOUhVe8BezB/9uOGGppt+nZf6e1VFyw6v3DN6lqitm0OSn2uXMOdtP0M3W4iMcqcivm2J6UgqiwwnXiA==",
        "dependencies": {
          "Microsoft.NETCore.Platforms": "1.1.0",
          "Microsoft.NETCore.Targets": "1.1.0",
          "System.Runtime": "4.3.0"
        }
      },
      "System.Threading.Tasks.Dataflow": {
        "type": "Transitive",
        "resolved": "8.0.0",
        "contentHash": "7V0I8tPa9V7UxMx/+7DIwkhls5ouaEMQx6l/GwGm1Y8kJQ61On9B/PxCXFLbgu5/C47g0BP2CUYs+nMv1+Oaqw=="
      },
      "System.Threading.Tasks.Extensions": {
        "type": "Transitive",
        "resolved": "4.5.4",
        "contentHash": "zteT+G8xuGu6mS+mzDzYXbzS7rd3K6Fjb9RiZlYlJPam2/hU7JCBZBVEcywNuR+oZ1ncTvc/cq0faRr3P01OVg=="
      },
      "System.Threading.Timer": {
        "type": "Transitive",
        "resolved": "4.0.1",
        "contentHash": "saGfUV8uqVW6LeURiqxcGhZ24PzuRNaUBtbhVeuUAvky1naH395A/1nY0P2bWvrw/BreRtIB/EzTDkGBpqCwEw==",
        "dependencies": {
          "Microsoft.NETCore.Platforms": "1.0.1",
          "Microsoft.NETCore.Targets": "1.0.1",
          "System.Runtime": "4.1.0"
        }
      },
      "TestableIO.System.IO.Abstractions": {
        "type": "Transitive",
        "resolved": "21.1.7",
        "contentHash": "qsaIAF06PJiFUp1jH2y5NP3IcJILUYtcdGgx25p3D9G4QrFz4Cs3frGp8njX+zQWeb/tHBS+CTMHZtU7Nqa1lg=="
      },
      "stryker": {
        "type": "Project",
        "dependencies": {
          "Azure.Storage.Files.Shares": "[12.19.1, )",
          "Buildalyzer": "[7.1.0, )",
          "DotNet.Glob": "[3.1.3, )",
          "Grynwald.MarkdownGenerator": "[3.0.106, )",
          "LibGit2Sharp": "[0.31.0, )",
          "Microsoft.CodeAnalysis.CSharp": "[4.11.0, )",
          "Microsoft.CodeAnalysis.Common": "[4.11.0, )",
          "Microsoft.Extensions.Logging": "[9.0.0, )",
          "Microsoft.TestPlatform": "[17.12.0, )",
          "Microsoft.TestPlatform.ObjectModel": "[17.12.0, )",
          "Microsoft.TestPlatform.Portable": "[17.12.0, )",
          "Microsoft.TestPlatform.TranslationLayer": "[17.12.0, )",
          "Microsoft.Web.LibraryManager.Build": "[2.1.175, )",
          "Mono.Cecil": "[0.11.6, )",
          "NuGet.Frameworks": "[6.12.1, )",
          "ResXResourceReader.NetStandard": "[1.3.0, )",
          "Serilog": "[4.2.0, )",
          "Serilog.Extensions.Logging": "[8.0.0, )",
          "Serilog.Extensions.Logging.File": "[3.0.0, )",
          "Serilog.Sinks.Console": "[6.0.0, )",
          "ShellProgressBar": "[5.2.0, )",
          "Spectre.Console": "[0.49.1, )",
          "Stryker.Abstractions": "[4.4.1, )",
          "Stryker.Configuration": "[4.4.1, )",
          "Stryker.DataCollector": "[4.4.1, )",
          "Stryker.Regex.Parser": "[1.0.0, )",
          "Stryker.RegexMutators": "[4.4.1, )",
          "TestableIO.System.IO.Abstractions.Wrappers": "[21.1.7, )"
        }
      },
      "stryker.abstractions": {
        "type": "Project",
        "dependencies": {
          "Buildalyzer": "[7.1.0, )",
          "DotNet.Glob": "[3.1.3, )",
          "Microsoft.CodeAnalysis.CSharp": "[4.11.0, )",
          "Microsoft.CodeAnalysis.Common": "[4.11.0, )",
          "Microsoft.TestPlatform.ObjectModel": "[17.12.0, )",
          "Serilog": "[4.2.0, )",
          "Stryker.Utilities": "[4.4.1, )",
          "TestableIO.System.IO.Abstractions.Wrappers": "[21.1.7, )"
        }
      },
      "stryker.configuration": {
        "type": "Project",
        "dependencies": {
          "DotNet.Glob": "[3.1.3, )",
          "Microsoft.CodeAnalysis.CSharp": "[4.11.0, )",
          "Microsoft.CodeAnalysis.Common": "[4.11.0, )",
          "Serilog": "[4.2.0, )",
          "Stryker.Abstractions": "[4.4.1, )",
          "Stryker.Utilities": "[4.4.1, )"
        }
      },
      "stryker.datacollector": {
        "type": "Project",
        "dependencies": {
          "Microsoft.TestPlatform.ObjectModel": "[17.12.0, )",
          "Microsoft.TestPlatform.Portable": "[17.12.0, )"
        }
      },
      "stryker.regexmutators": {
        "type": "Project",
        "dependencies": {
          "Stryker.Regex.Parser": "[1.0.0, )"
        }
      },
      "stryker.utilities": {
        "type": "Project",
        "dependencies": {
          "Microsoft.CodeAnalysis.CSharp": "[4.11.0, )",
          "Microsoft.Extensions.Logging.Abstractions": "[9.0.0, )"
        }
      },
      "Azure.Storage.Files.Shares": {
        "type": "CentralTransitive",
        "requested": "[12.19.1, )",
        "resolved": "12.19.1",
        "contentHash": "ezJZYp+B+ggcVq2SSdKV+X1mwNOdcpRhj/1+wucu81MPspCryVc3Lo/SmvmiYcttgbu0rYgdmh2uxCU/8N2sPw==",
        "dependencies": {
          "Azure.Storage.Common": "12.20.1",
          "System.Text.Json": "4.7.2"
        }
      },
      "Buildalyzer": {
        "type": "CentralTransitive",
        "requested": "[7.1.0, )",
        "resolved": "7.1.0",
        "contentHash": "U6e7mHdQC672lfvqNVp70jQGb8g3aPnLafnFnnrzUwFfPX+4tK5uk3Ah+1R3svyG5kc3Qu9ZjBrhcvml/IwXrw==",
        "dependencies": {
          "Buildalyzer.Logger": "7.1.0",
          "MSBuild.StructuredLogger": "2.2.158",
          "Microsoft.Build": "17.10.4",
          "Microsoft.Build.Tasks.Core": "17.10.4",
          "Microsoft.CodeAnalysis.CSharp": "4.0.0",
          "Microsoft.CodeAnalysis.VisualBasic": "4.0.0",
          "Microsoft.Extensions.Logging": "6.0.0",
          "MsBuildPipeLogger.Server": "1.1.6",
          "NuGet.Frameworks": "6.9.1"
        }
      },
      "DotNet.Glob": {
        "type": "CentralTransitive",
        "requested": "[3.1.3, )",
        "resolved": "3.1.3",
        "contentHash": "hOfHw7MLJw/tbXaFwR1oiDb+dIXDp8URTxp5Pco42OOhiw77wrUNx6v6syNygHZbWwYdXQocL2Mo1l5FnfDVjg=="
      },
      "Grynwald.MarkdownGenerator": {
        "type": "CentralTransitive",
        "requested": "[3.0.106, )",
        "resolved": "3.0.106",
        "contentHash": "rwpMqWHIrgnFdwpSE9HtDvBUjxqX+nNC0qsWtrQvJm6F8Jv/j6Id5eCuLVLWcGozPD6zkrIO94EMlc4zeCinLA=="
      },
      "LibGit2Sharp": {
        "type": "CentralTransitive",
        "requested": "[0.31.0, )",
        "resolved": "0.31.0",
        "contentHash": "b3+UfV7LjKMjAHWwl7VawejiOv2gJIC6dTCA/S0puLTHACAA/Oeb5JJmWUQMeyH/T/WR/LaIK8bk2RbdFnrZvg==",
        "dependencies": {
          "LibGit2Sharp.NativeBinaries": "[2.0.323]"
        }
      },
      "Microsoft.CodeAnalysis.Analyzers": {
        "type": "CentralTransitive",
        "requested": "[3.11.0, )",
        "resolved": "3.3.4",
        "contentHash": "AxkxcPR+rheX0SmvpLVIGLhOUXAKG56a64kV9VQZ4y9gR9ZmPXnqZvHJnmwLSwzrEP6junUF11vuc+aqo5r68g=="
      },
      "Microsoft.CodeAnalysis.Common": {
        "type": "CentralTransitive",
        "requested": "[4.11.0, )",
        "resolved": "4.11.0",
        "contentHash": "djf8ujmqYImFgB04UGtcsEhHrzVqzHowS+EEl/Yunc5LdrYrZhGBWUTXoCF0NzYXJxtfuD+UVQarWpvrNc94Qg==",
        "dependencies": {
          "Microsoft.CodeAnalysis.Analyzers": "3.3.4",
          "System.Collections.Immutable": "8.0.0",
          "System.Reflection.Metadata": "8.0.0"
        }
      },
      "Microsoft.CodeAnalysis.CSharp": {
        "type": "CentralTransitive",
        "requested": "[4.11.0, )",
        "resolved": "4.11.0",
        "contentHash": "6XYi2EusI8JT4y2l/F3VVVS+ISoIX9nqHsZRaG6W5aFeJ5BEuBosHfT/ABb73FN0RZ1Z3cj2j7cL28SToJPXOw==",
        "dependencies": {
          "Microsoft.CodeAnalysis.Analyzers": "3.3.4",
          "Microsoft.CodeAnalysis.Common": "[4.11.0]",
          "System.Collections.Immutable": "8.0.0",
          "System.Reflection.Metadata": "8.0.0"
        }
      },
      "Microsoft.Extensions.Logging": {
        "type": "CentralTransitive",
        "requested": "[9.0.0, )",
        "resolved": "9.0.0",
        "contentHash": "crjWyORoug0kK7RSNJBTeSE6VX8IQgLf3nUpTB9m62bPXp/tzbnOsnbe8TXEG0AASNaKZddnpHKw7fET8E++Pg==",
        "dependencies": {
          "Microsoft.Extensions.DependencyInjection": "9.0.0",
          "Microsoft.Extensions.Logging.Abstractions": "9.0.0",
          "Microsoft.Extensions.Options": "9.0.0"
        }
      },
      "Microsoft.Extensions.Logging.Abstractions": {
        "type": "CentralTransitive",
        "requested": "[9.0.0, )",
        "resolved": "9.0.0",
        "contentHash": "g0UfujELzlLbHoVG8kPKVBaW470Ewi+jnptGS9KUi6jcb+k2StujtK3m26DFSGGwQ/+bVgZfsWqNzlP6YOejvw==",
        "dependencies": {
          "Microsoft.Extensions.DependencyInjection.Abstractions": "9.0.0",
          "System.Diagnostics.DiagnosticSource": "9.0.0"
        }
      },
      "Microsoft.TestPlatform": {
        "type": "CentralTransitive",
        "requested": "[17.12.0, )",
        "resolved": "17.12.0",
        "contentHash": "asEPFo3cFftjlf3P5Ayx+xT4UdNCvSI+ar7q8UBd9M1JaR+zYie0X8yQVkicClp73AtbXcPnlivsIdpjC0WUJA=="
      },
      "Microsoft.TestPlatform.ObjectModel": {
        "type": "CentralTransitive",
        "requested": "[17.12.0, )",
        "resolved": "17.12.0",
        "contentHash": "TDqkTKLfQuAaPcEb3pDDWnh7b3SyZF+/W9OZvWFp6eJCIiiYFdSB6taE2I6tWrFw5ywhzOb6sreoGJTI6m3rSQ==",
        "dependencies": {
          "System.Reflection.Metadata": "1.6.0"
        }
      },
      "Microsoft.TestPlatform.Portable": {
        "type": "CentralTransitive",
        "requested": "[17.12.0, )",
        "resolved": "17.12.0",
        "contentHash": "kyfkCP7KPZWUpANRHFaWwYpbiWt6QuHNAJxgRoJRKxEy4HuYgd7kJqRp4LhX0T6E2a+850hVl/vjOP8OMmJmJA=="
      },
      "Microsoft.TestPlatform.TranslationLayer": {
        "type": "CentralTransitive",
        "requested": "[17.12.0, )",
        "resolved": "17.12.0",
        "contentHash": "Vtsytd0doKbas33cscfYhKl06jee80lHJy5wrSEsBEOpNX1wP2nHgkFUasxGxg88Ihddp3NnHitZ7MCUgVuM2A==",
        "dependencies": {
          "NETStandard.Library": "2.0.0"
        }
      },
      "Microsoft.Web.LibraryManager.Build": {
        "type": "CentralTransitive",
        "requested": "[2.1.175, )",
        "resolved": "2.1.175",
        "contentHash": "OhJ8cfzvX/rxCuEezniBQCaCqKuQtU2tNr3m3Qryu+V30lZcUrjtsg39DGZWLw6EzbJA+TUdZPfuLeEDuz3cXA==",
        "dependencies": {
          "System.Runtime.Loader": "4.3.0"
        }
      },
      "Mono.Cecil": {
        "type": "CentralTransitive",
        "requested": "[0.11.6, )",
        "resolved": "0.11.6",
        "contentHash": "f33RkDtZO8VlGXCtmQIviOtxgnUdym9xx/b1p9h91CRGOsJFxCFOFK1FDbVt1OCf1aWwYejUFa2MOQyFWTFjbA=="
      },
      "MSTest.TestFramework": {
        "type": "CentralTransitive",
        "requested": "[3.6.4, )",
        "resolved": "3.6.4",
        "contentHash": "3nV+2CJluKmiJpCSqQfXu5idCq35+vqFywjScyauTIz0Zk7KJw7Qpzv8gtwow0To7pxIlIvwkq9rbMB+V6eOow=="
      },
      "NuGet.Frameworks": {
        "type": "CentralTransitive",
        "requested": "[6.12.1, )",
        "resolved": "6.12.1",
        "contentHash": "kPaRD5RJC0ByUg+yGX6bDz5XHMI7OYmQwP8kbtef+vZ+csj/VDb5Bwas4ChxwhoAbI8lEvwP5/3aViQPpgNBow=="
      },
      "ResXResourceReader.NetStandard": {
        "type": "CentralTransitive",
        "requested": "[1.3.0, )",
        "resolved": "1.3.0",
        "contentHash": "voW0VHwFGIvbJ4Pp/wfHKFGn9kxZD97H/mnD6LziBJCi4FJZtetYQpQQnpYp0IkL2+PQ6VOzkMvhK1+s7+NJnA=="
      },
      "Serilog": {
        "type": "CentralTransitive",
        "requested": "[4.2.0, )",
        "resolved": "4.2.0",
        "contentHash": "gmoWVOvKgbME8TYR+gwMf7osROiWAURterc6Rt2dQyX7wtjZYpqFiA/pY6ztjGQKKV62GGCyOcmtP1UKMHgSmA=="
      },
      "Serilog.Extensions.Logging": {
        "type": "CentralTransitive",
        "requested": "[8.0.0, )",
        "resolved": "8.0.0",
        "contentHash": "YEAMWu1UnWgf1c1KP85l1SgXGfiVo0Rz6x08pCiPOIBt2Qe18tcZLvdBUuV5o1QHvrs8FAry9wTIhgBRtjIlEg==",
        "dependencies": {
          "Microsoft.Extensions.Logging": "8.0.0",
          "Serilog": "3.1.1"
        }
      },
      "Serilog.Extensions.Logging.File": {
        "type": "CentralTransitive",
        "requested": "[3.0.0, )",
        "resolved": "3.0.0",
        "contentHash": "bUYjMHn7NhpK+/8HDftG7+G5hpWzD49XTSvLoUFZGgappDa6FoseqFOsLrjLRjwe1zM+igH5mySFJv3ntb+qcg==",
        "dependencies": {
          "Microsoft.Extensions.Configuration.Abstractions": "6.0.0",
          "Microsoft.Extensions.Configuration.Binder": "6.0.0",
          "Serilog": "2.10.0",
          "Serilog.Extensions.Logging": "3.1.0",
          "Serilog.Formatting.Compact": "1.1.0",
          "Serilog.Sinks.Async": "1.5.0",
          "Serilog.Sinks.RollingFile": "3.3.0"
        }
      },
      "Serilog.Sinks.Console": {
        "type": "CentralTransitive",
        "requested": "[6.0.0, )",
        "resolved": "6.0.0",
        "contentHash": "fQGWqVMClCP2yEyTXPIinSr5c+CBGUvBybPxjAGcf7ctDhadFhrQw03Mv8rJ07/wR5PDfFjewf2LimvXCDzpbA==",
        "dependencies": {
          "Serilog": "4.0.0"
        }
      },
      "ShellProgressBar": {
        "type": "CentralTransitive",
        "requested": "[5.2.0, )",
        "resolved": "5.2.0",
        "contentHash": "XwR9OG00J837mtAXlHIeaJX93di6ZqPUwQLRXTLxyjDiAsytuZDKWELjeDXpWTQCzKsq+oZVhIeK8SN3ubYTwg==",
        "dependencies": {
          "System.Runtime.InteropServices.RuntimeInformation": "4.3.0",
          "System.Text.Encoding.CodePages": "4.0.1"
        }
      },
      "Spectre.Console": {
        "type": "CentralTransitive",
        "requested": "[0.49.1, )",
        "resolved": "0.49.1",
        "contentHash": "USV+pdu49OJ3nCjxNuw1K9Zw/c1HCBbwbjXZp0EOn6wM99tFdAtN34KEBZUMyRuJuXlUMDqhd8Yq9obW2MslYA=="
      },
      "TestableIO.System.IO.Abstractions.Wrappers": {
        "type": "CentralTransitive",
        "requested": "[21.1.7, )",
        "resolved": "21.1.7",
        "contentHash": "UcQ+kdN0Ibqbhp6uAMAbc06ri7FeQskQFJX+xZD6siVI5Dg7GaeY4dQYqSfbDA5ZPITtXX9Si4E8XhE6Hhufhg==",
        "dependencies": {
          "TestableIO.System.IO.Abstractions": "21.1.7"
        }
      }
    }
>>>>>>> 81d41fa8
  }
}<|MERGE_RESOLUTION|>--- conflicted
+++ resolved
@@ -1,9 +1,6 @@
 {
   "version": 2,
   "dependencies": {
-<<<<<<< HEAD
-    "net8.0": {}
-=======
     "net8.0": {
       "coverlet.collector": {
         "type": "Direct",
@@ -327,11 +324,6 @@
           "Microsoft.Testing.Platform": "1.4.3"
         }
       },
-      "Microsoft.Testing.Platform": {
-        "type": "Transitive",
-        "resolved": "1.4.3",
-        "contentHash": "NedIbwl1T7+ZMeg7gwk0Db8/RFLf0siyVpeTcRMMOle6Xl/ujaYOM4Aduo8rEfVqNj3kcQ7blegpyT3dHi+0PA=="
-      },
       "Microsoft.Testing.Platform.MSBuild": {
         "type": "Transitive",
         "resolved": "1.4.3",
@@ -370,15 +362,6 @@
         "type": "Transitive",
         "resolved": "3.6.4",
         "contentHash": "4gU/VdItLebmE2+UkOaqffVmVa/in0VeIF9fmN/fG0tj5AHAasjasJcZa9U2uXBNX03cKCWlgWenlhKLz343NQ=="
-      },
-      "MSTest.TestAdapter": {
-        "type": "Transitive",
-        "resolved": "3.6.4",
-        "contentHash": "YdwseRA+nDhRqD2oPHjCE4KzLEN5B10A61lOslE3N3OvUwHJ6ezyZZjYWf7mrZ8jckCcx/UlBclTzgWUpMpPQw==",
-        "dependencies": {
-          "Microsoft.Testing.Extensions.VSTestBridge": "1.4.3",
-          "Microsoft.Testing.Platform.MSBuild": "1.4.3"
-        }
       },
       "NETStandard.Library": {
         "type": "Transitive",
@@ -838,6 +821,8 @@
           "DotNet.Glob": "[3.1.3, )",
           "Grynwald.MarkdownGenerator": "[3.0.106, )",
           "LibGit2Sharp": "[0.31.0, )",
+          "MSTest.TestAdapter": "[3.6.4, )",
+          "MSTest.TestFramework": "[3.6.4, )",
           "Microsoft.CodeAnalysis.CSharp": "[4.11.0, )",
           "Microsoft.CodeAnalysis.Common": "[4.11.0, )",
           "Microsoft.Extensions.Logging": "[9.0.0, )",
@@ -845,6 +830,8 @@
           "Microsoft.TestPlatform.ObjectModel": "[17.12.0, )",
           "Microsoft.TestPlatform.Portable": "[17.12.0, )",
           "Microsoft.TestPlatform.TranslationLayer": "[17.12.0, )",
+          "Microsoft.Testing.Extensions.TrxReport": "[1.4.2, )",
+          "Microsoft.Testing.Platform": "[1.4.3, )",
           "Microsoft.Web.LibraryManager.Build": "[2.1.175, )",
           "Mono.Cecil": "[0.11.6, )",
           "NuGet.Frameworks": "[6.12.1, )",
@@ -855,12 +842,14 @@
           "Serilog.Sinks.Console": "[6.0.0, )",
           "ShellProgressBar": "[5.2.0, )",
           "Spectre.Console": "[0.49.1, )",
-          "Stryker.Abstractions": "[4.4.1, )",
-          "Stryker.Configuration": "[4.4.1, )",
-          "Stryker.DataCollector": "[4.4.1, )",
+          "Stryker.Abstractions": "[1.0.0, )",
+          "Stryker.Configuration": "[1.0.0, )",
+          "Stryker.DataCollector": "[1.0.0, )",
           "Stryker.Regex.Parser": "[1.0.0, )",
-          "Stryker.RegexMutators": "[4.4.1, )",
-          "TestableIO.System.IO.Abstractions.Wrappers": "[21.1.7, )"
+          "Stryker.RegexMutators": "[1.0.0, )",
+          "Stryker.Utilities": "[1.0.0, )",
+          "TestableIO.System.IO.Abstractions.Wrappers": "[21.1.7, )",
+          "dnlib": "[4.4.0, )"
         }
       },
       "stryker.abstractions": {
@@ -872,7 +861,7 @@
           "Microsoft.CodeAnalysis.Common": "[4.11.0, )",
           "Microsoft.TestPlatform.ObjectModel": "[17.12.0, )",
           "Serilog": "[4.2.0, )",
-          "Stryker.Utilities": "[4.4.1, )",
+          "Stryker.Utilities": "[1.0.0, )",
           "TestableIO.System.IO.Abstractions.Wrappers": "[21.1.7, )"
         }
       },
@@ -883,8 +872,8 @@
           "Microsoft.CodeAnalysis.CSharp": "[4.11.0, )",
           "Microsoft.CodeAnalysis.Common": "[4.11.0, )",
           "Serilog": "[4.2.0, )",
-          "Stryker.Abstractions": "[4.4.1, )",
-          "Stryker.Utilities": "[4.4.1, )"
+          "Stryker.Abstractions": "[1.0.0, )",
+          "Stryker.Utilities": "[1.0.0, )"
         }
       },
       "stryker.datacollector": {
@@ -934,6 +923,12 @@
           "NuGet.Frameworks": "6.9.1"
         }
       },
+      "dnlib": {
+        "type": "CentralTransitive",
+        "requested": "[4.4.0, )",
+        "resolved": "4.4.0",
+        "contentHash": "cKHI720q+zfEEvzklWVGt6B0TH3AibAyJbpUJl4U6KvTP13tycfnqJpkGHRZ/oQ45BTIoIxIwltHIJVDN+iCqQ=="
+      },
       "DotNet.Glob": {
         "type": "CentralTransitive",
         "requested": "[3.1.3, )",
@@ -1005,6 +1000,22 @@
           "System.Diagnostics.DiagnosticSource": "9.0.0"
         }
       },
+      "Microsoft.Testing.Extensions.TrxReport": {
+        "type": "CentralTransitive",
+        "requested": "[1.4.2, )",
+        "resolved": "1.4.2",
+        "contentHash": "YIM1BRKNXEMux3vxopbqPHglHxlw4WMMVg8OUC+di126Tx5j/G+emIGDyFhePMizx9D+dl4z7uUmfzNGa2ZQ0g==",
+        "dependencies": {
+          "Microsoft.Testing.Extensions.TrxReport.Abstractions": "1.4.2",
+          "Microsoft.Testing.Platform": "1.4.2"
+        }
+      },
+      "Microsoft.Testing.Platform": {
+        "type": "CentralTransitive",
+        "requested": "[1.4.3, )",
+        "resolved": "1.4.3",
+        "contentHash": "NedIbwl1T7+ZMeg7gwk0Db8/RFLf0siyVpeTcRMMOle6Xl/ujaYOM4Aduo8rEfVqNj3kcQ7blegpyT3dHi+0PA=="
+      },
       "Microsoft.TestPlatform": {
         "type": "CentralTransitive",
         "requested": "[17.12.0, )",
@@ -1049,6 +1060,16 @@
         "requested": "[0.11.6, )",
         "resolved": "0.11.6",
         "contentHash": "f33RkDtZO8VlGXCtmQIviOtxgnUdym9xx/b1p9h91CRGOsJFxCFOFK1FDbVt1OCf1aWwYejUFa2MOQyFWTFjbA=="
+      },
+      "MSTest.TestAdapter": {
+        "type": "CentralTransitive",
+        "requested": "[3.6.4, )",
+        "resolved": "3.6.4",
+        "contentHash": "YdwseRA+nDhRqD2oPHjCE4KzLEN5B10A61lOslE3N3OvUwHJ6ezyZZjYWf7mrZ8jckCcx/UlBclTzgWUpMpPQw==",
+        "dependencies": {
+          "Microsoft.Testing.Extensions.VSTestBridge": "1.4.3",
+          "Microsoft.Testing.Platform.MSBuild": "1.4.3"
+        }
       },
       "MSTest.TestFramework": {
         "type": "CentralTransitive",
@@ -1134,6 +1155,5 @@
         }
       }
     }
->>>>>>> 81d41fa8
   }
 }