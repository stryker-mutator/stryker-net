--- conflicted
+++ resolved
@@ -2061,14 +2061,9 @@
           "Buildalyzer": "3.2.0",
           "Crayon": "2.0.60",
           "DotNet.Glob": "3.1.2",
-<<<<<<< HEAD
           "FSharp.Compiler.Service": "38.0.0",
-          "LibGit2Sharp": "0.26.2",
-          "Microsoft.CodeAnalysis.CSharp": "3.8.0",
-=======
           "LibGit2Sharp": "0.27.0-preview-0096",
           "Microsoft.CodeAnalysis.CSharp": "3.9.0",
->>>>>>> 6b64d52d
           "Microsoft.Extensions.Configuration": "5.0.0",
           "Microsoft.Extensions.Configuration.Json": "5.0.0",
           "Microsoft.Extensions.Logging": "5.0.0",
