--- conflicted
+++ resolved
@@ -1706,15 +1706,9 @@
           "ShellProgressBar": "5.2.0",
           "Spectre.Console": "0.44.0",
           "Spectre.Console.Analyzer": "0.44.0",
-<<<<<<< HEAD
-          "Stryker.DataCollector": "1.0.0",
-          "Stryker.RegexMutators": "1.0.0",
-          "System.IO.Abstractions": "17.0.18",
-=======
           "Stryker.DataCollector": "2.0.0",
           "Stryker.RegexMutators": "2.0.0",
           "System.IO.Abstractions": "17.0.21",
->>>>>>> 40c70c27
           "System.Net.Http.Json": "6.0.0"
         }
       },
