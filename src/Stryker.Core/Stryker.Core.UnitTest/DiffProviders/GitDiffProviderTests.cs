--- conflicted
+++ resolved
@@ -77,8 +77,7 @@
                 .Returns(((IEnumerable<PatchEntryChanges>)new List<PatchEntryChanges> { patchEntryChangesMock.Object }).GetEnumerator());
 
             repositoryMock
-<<<<<<< HEAD
-                .Setup(x => x.Diff.Compare<Patch>(It.IsAny<Tree>(), DiffTargets.Index | DiffTargets.WorkingDirectory))
+                .Setup(x => x.Diff.Compare<Patch>(It.IsAny<Tree>(), DiffTargets.WorkingDirectory))
                 .Returns(patchMock.Object);
 
             repositoryMock
@@ -94,8 +93,8 @@
             var res = target.ScanDiff();
 
             // Assert
-            res.ChangedFiles.Count().ShouldBe(1);
-            res.TestFilesChanged.Count().ShouldBe(0);
+            res.ChangedSourceFiles.Count().ShouldBe(1);
+            res.ChangedTestFiles.Count().ShouldBe(0);
         }
         
         [Theory]
@@ -156,10 +155,7 @@
                                                               }).GetEnumerator());
 
             repositoryMock
-                .Setup(x => x.Diff.Compare<Patch>(It.IsAny<Tree>(), DiffTargets.Index | DiffTargets.WorkingDirectory))
-=======
                 .Setup(x => x.Diff.Compare<Patch>(It.IsAny<Tree>(), DiffTargets.WorkingDirectory))
->>>>>>> 0b9659fa
                 .Returns(patchMock.Object);
 
             repositoryMock
@@ -175,8 +171,8 @@
             var res = target.ScanDiff();
 
             // Assert
-            res.ChangedSourceFiles.Count().ShouldBe(1);
-            res.ChangedTestFiles.Count().ShouldBe(0);
+            res.ChangedFiles.Count().ShouldBe(1);
+            res.TestFilesChanged.Count().ShouldBe(0);
         }
 
         [Fact]
@@ -514,7 +510,7 @@
                                                               }).GetEnumerator());
 
             repositoryMock
-                .Setup(x => x.Diff.Compare<Patch>(It.IsAny<Tree>(), DiffTargets.Index | DiffTargets.WorkingDirectory))
+                .Setup(x => x.Diff.Compare<Patch>(It.IsAny<Tree>(), DiffTargets.WorkingDirectory))
                 .Returns(patchMock.Object);
 
             repositoryMock
