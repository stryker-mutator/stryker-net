--- conflicted
+++ resolved
@@ -35,15 +35,9 @@
     <PackageReference Include="coverlet.msbuild" Version="3.1.2">
       <PrivateAssets>all</PrivateAssets>
       <IncludeAssets>runtime; build; native; contentfiles; analyzers; buildtransitive</IncludeAssets>
-<<<<<<< HEAD
-    </PackageReference>
+    </PackageReference>  <!-- From Directory.Build.props -->
     <PackageReference Include="Microsoft.NET.Test.Sdk" Version="$(MicrosoftTestPlatform)" />                <!-- From Directory.Build.props -->
-    <PackageReference Include="Moq" Version="4.17.2" />
-=======
-    </PackageReference>  <!-- From Directory.Build.props -->
-    <PackageReference Include="Microsoft.NET.Test.Sdk" Version="$(MicrosoftTestPlatform)" />  <!-- From Directory.Build.props -->
     <PackageReference Include="Moq" Version="4.18.0" />
->>>>>>> 64f19192
     <PackageReference Include="Shouldly" Version="4.0.3" />
     <PackageReference Include="Spectre.Console.Testing" Version="0.44.0" />
     <PackageReference Include="System.IO.Abstractions.TestingHelpers" Version="$(SystemIOAbstractions)" />  <!-- From Directory.Build.props -->
