--- conflicted
+++ resolved
@@ -31,12 +31,8 @@
   <ItemGroup>
     <PackageReference Include="Microsoft.CodeCoverage" Version="$(MicrosoftTestPlatform)" /> 				<!-- From Directory.Build.props -->
     <PackageReference Include="Microsoft.NET.Test.Sdk" Version="$(MicrosoftTestPlatform)" /> 				<!-- From Directory.Build.props -->
-<<<<<<< HEAD
-    <PackageReference Include="Moq" Version="4.14.6" />
+    <PackageReference Include="Moq" Version="4.14.7" />
     <PackageReference Include="MsBuildPipeLogger.Logger" Version="1.1.3" />
-=======
-    <PackageReference Include="Moq" Version="4.14.7" />
->>>>>>> 2f0543e9
     <PackageReference Include="Shouldly" Version="3.0.2" />
     <PackageReference Include="System.IO.Abstractions.TestingHelpers" Version="$(SystemIOAbstractions)" /> 	<!-- From Directory.Build.props -->
     <PackageReference Include="xunit" Version="$(xunit)" />
