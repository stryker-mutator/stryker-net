--- conflicted
+++ resolved
@@ -3,17 +3,14 @@
     <TargetFramework>netcoreapp2.1</TargetFramework>
     <IsPackable>false</IsPackable>
   </PropertyGroup>
-<<<<<<< HEAD
   <PropertyGroup Condition="'$(Configuration)|$(Platform)'=='Debug|AnyCPU'">
     <DefineConstants>DEBUG;TRACE</DefineConstants>
   </PropertyGroup>
-=======
 
   <PropertyGroup>
     <xunit>2.4.1</xunit>
   </PropertyGroup>
   
->>>>>>> 61c3f435
   <ItemGroup>
     <Compile Remove="TestResources\ExampleSourceFile.cs" />
   </ItemGroup>
