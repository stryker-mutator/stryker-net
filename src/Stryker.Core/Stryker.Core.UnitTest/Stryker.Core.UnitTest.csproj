--- conflicted
+++ resolved
@@ -31,14 +31,9 @@
   <ItemGroup>
     <PackageReference Include="Microsoft.CodeCoverage" Version="$(MicrosoftTestPlatform)" /> 				<!-- From Directory.Build.props -->
     <PackageReference Include="Microsoft.NET.Test.Sdk" Version="$(MicrosoftTestPlatform)" /> 				<!-- From Directory.Build.props -->
-<<<<<<< HEAD
-    <PackageReference Include="Moq" Version="4.14.7" />
-    <PackageReference Include="MsBuildPipeLogger.Logger" Version="1.1.3" />
-    <PackageReference Include="Shouldly" Version="3.0.2" />
-=======
     <PackageReference Include="Moq" Version="4.15.2" />
     <PackageReference Include="Shouldly" Version="4.0.1" />
->>>>>>> e1b4bf3b
+    <PackageReference Include="MsBuildPipeLogger.Logger" Version="1.1.3" />
     <PackageReference Include="System.IO.Abstractions.TestingHelpers" Version="$(SystemIOAbstractions)" /> 	<!-- From Directory.Build.props -->
     <PackageReference Include="xunit" Version="$(xunit)" />
     <PackageReference Include="xunit.runner.visualstudio" Version="$(xunit)" />
