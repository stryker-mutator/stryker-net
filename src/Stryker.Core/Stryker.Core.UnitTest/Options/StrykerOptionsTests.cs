﻿using Microsoft.CodeAnalysis.CSharp;
using Microsoft.CodeAnalysis.Text;
using Serilog.Events;
using Shouldly;
using Stryker.Core.Exceptions;
using Stryker.Core.Mutators;
using Stryker.Core.Options;
using Stryker.Core.Reporters;
using Stryker.Core.TestRunners;
using System;
using System.Collections.Generic;
using System.IO;
using System.Linq;
using Xunit;

namespace Stryker.Core.UnitTest.Options
{
    public class StrykerOptionsTests
    {
        [Fact]
        public void ShouldContainCorrectDefaults()
        {
            var options = new StrykerOptions();

            options.DiffOptions.DashboardUrl.ShouldBe("https://dashboard.stryker-mutator.io");
        }

        [Theory]
        [InlineData("error", LogEventLevel.Error)]
        [InlineData("", LogEventLevel.Information)]
        [InlineData(null, LogEventLevel.Information)]
        [InlineData("warning", LogEventLevel.Warning)]
        [InlineData("info", LogEventLevel.Information)]
        [InlineData("debug", LogEventLevel.Debug)]
        [InlineData("trace", LogEventLevel.Verbose)]
        public void Constructor_WithCorrectLoglevelArgument_ShouldAssignCorrectLogLevel(string argValue, LogEventLevel expectedLogLevel)
        {
            var options = new StrykerOptions(logLevel: argValue);

            options.LogOptions.ShouldNotBeNull();
            options.LogOptions.LogLevel.ShouldBe(expectedLogLevel);
        }

        [Fact]
        public void ShouldValidateLoglevel()
        {
            var logLevel = "incorrect";

            var ex = Assert.Throws<StrykerInputException>(() =>
            {
                new StrykerOptions(logLevel: logLevel);
            });

            ex.Message.ShouldBe("The value for one of your settings is not correct. Try correcting or removing them.");
            ex.Details.ShouldBe($"Incorrect log level ({logLevel}). The log level options are [Verbose, Debug, Information, Warning, Error, Fatal]");
        }

        [Fact]
        public void Constructor_WithIncorrectSettings_ShoudThrowWithDetails()
        {
            var logLevel = "incorrect";

            var ex = Assert.Throws<StrykerInputException>(() =>
            {
                new StrykerOptions(logLevel: logLevel);
            });

            ex.Details.ShouldNotBeNullOrEmpty();
        }

        [Theory]
        [InlineData("./MyFolder/MyFile.cs", "MyFolder/MyFile.cs")]
        [InlineData("./MyFolder", "MyFolder/*.*")]
        [InlineData("C:/MyFolder/MyFile.cs", "C:/MyFolder/MyFile.cs")]
        public void FilesToExclude_should_be_converted_to_file_patterns(string fileToExclude, string expectedFilePattern)
        {
            // Act
            var result = new StrykerOptions(filePatterns: new[] { fileToExclude });

            // Assert
            var pattern = result.FilePatterns.Last();
            Path.GetFullPath(pattern.Glob.ToString()).ShouldBe(Path.GetFullPath(expectedFilePattern));
            pattern.TextSpans.ShouldContain(TextSpan.FromBounds(0, int.MaxValue));
            pattern.IsExclude.ShouldBeTrue();
        }

        [Fact]
        public void ShouldValidateApiKey()
        {
            const string strykerDashboardApiKey = "STRYKER_DASHBOARD_API_KEY";
            var key = Environment.GetEnvironmentVariable(strykerDashboardApiKey);
            try
            {
                var options = new StrykerOptions();
                Environment.SetEnvironmentVariable(strykerDashboardApiKey, string.Empty);

                var ex = Assert.Throws<StrykerInputException>(() =>
                {
                    new StrykerOptions(reporters: new string[] { "Dashboard" });
                });
                ex.Message.ShouldContain($"An API key is required when the {Reporter.Dashboard} reporter is turned on! You can get an API key at {options.DiffOptions.DashboardUrl}");
                ex.Message.ShouldContain($"A project name is required when the {Reporter.Dashboard} reporter is turned on!");
            }
            finally
            {
                Environment.SetEnvironmentVariable(strykerDashboardApiKey, key);
            }
        }

        [Fact]
        public void ShouldValidateGitSource()
        {
            var ex = Assert.Throws<StrykerInputException>(() =>
            {
                var options = new StrykerOptions(gitDiffTarget: "");
            });
            ex.Message.ShouldBe("GitDiffTarget may not be empty, please provide a valid git branch name");
        }

        [Fact]
        public void ShouldValidateExcludedMutation()
        {
            var ex = Assert.Throws<StrykerInputException>(() =>
            {
                var options = new StrykerOptions(excludedMutations: new[] { "gibberish" });
            });
            ex.Details.ShouldBe($"Invalid excluded mutation (gibberish). The excluded mutations options are [Arithmetic, Equality, Boolean, Logical, Assignment, Unary, Update, Checked, Linq, String, Bitwise, Initializer, Regex]");
        }

        [Fact]
        public void ShouldValidateOptimisationMode()
        {
            var options = new StrykerOptions(coverageAnalysis: "perTestInIsolation");
            options.Optimizations.HasFlag(OptimizationFlags.CoverageBasedTest).ShouldBeTrue();
            options.Optimizations.HasFlag(OptimizationFlags.CaptureCoveragePerTest).ShouldBeTrue();

            options = new StrykerOptions();
            options.Optimizations.HasFlag(OptimizationFlags.CoverageBasedTest).ShouldBeTrue();

            options = new StrykerOptions(coverageAnalysis: "all");
            options.Optimizations.HasFlag(OptimizationFlags.SkipUncoveredMutants).ShouldBeTrue();

            options = new StrykerOptions(coverageAnalysis: "off");
            options.Optimizations.HasFlag(OptimizationFlags.NoOptimization).ShouldBeTrue();

            var ex = Assert.Throws<StrykerInputException>(() =>
            {
                new StrykerOptions(coverageAnalysis: "gibberish");
            });
            ex.Details.ShouldBe($"Incorrect coverageAnalysis option (gibberish). The options are [Off, All, PerTest or PerTestInIsolation].");
        }

        [Theory]
        [InlineData(101, "The thresholds must be between 0 and 100")]
        [InlineData(1000, "The thresholds must be between 0 and 100")]
        [InlineData(-1, "The thresholds must be between 0 and 100")]
        [InlineData(59, "The values of your thresholds are incorrect. Change `--threshold-break` to the lowest value and `--threshold-high` to the highest.")]
        public void ShouldValidateThresholdsIncorrect(int thresholdHigh, string message)
        {
            var ex = Assert.Throws<StrykerInputException>(() =>
            {
                var options = new StrykerOptions(thresholdHigh: thresholdHigh, thresholdLow: 60, thresholdBreak: 60);
            });
            ex.Details.ShouldBe(message);
        }

        [Fact]
        public void ShouldValidateThresholds()
        {
            var options = new StrykerOptions(thresholdHigh: 60, thresholdLow: 60, thresholdBreak: 50);
            options.Thresholds.High.ShouldBe(60);
            options.Thresholds.Low.ShouldBe(60);
            options.Thresholds.Break.ShouldBe(50);
        }

        [Fact]
        public void ShouldValidateMutationLevel()
        {
            var ex = Assert.Throws<StrykerInputException>(() =>
            {
                var options = new StrykerOptions(mutationLevel: "gibberish");
            });
            ex.Details.ShouldBe($"The given mutation level (gibberish) is invalid. Valid options are: [Basic, Standard, Advanced, Complete]");
        }

        [Fact]
        public void ShouldValidateLanguageVersion()
        {
            var ex = Assert.Throws<StrykerInputException>(() =>
            {
                var options = new StrykerOptions(languageVersion: "gibberish");
            });
            ex.Details.ShouldBe($"The given c# language version (gibberish) is invalid. Valid options are: [{string.Join(", ", ((IEnumerable<LanguageVersion>)Enum.GetValues(typeof(LanguageVersion))).Where(l => l != LanguageVersion.CSharp1))}]");
        }

        [Fact]
        public void ShouldValidateCoverageAnalysis()
        {
            var ex = Assert.Throws<StrykerInputException>(() =>
            {
                var options = new StrykerOptions(coverageAnalysis: "gibberish");
            });
            ex.Details.ShouldBe($"Incorrect coverageAnalysis option (gibberish). The options are [Off, All, PerTest or PerTestInIsolation].");
        }

        [Fact]
        public void ShouldValidateTestRunner()
        {
            var ex = Assert.Throws<StrykerInputException>(() =>
            {
                var options = new StrykerOptions(testRunner: "gibberish");
            });
            ex.Details.ShouldBe($"The given test runner (gibberish) is invalid. Valid options are: [VsTest, DotnetTest]");
        }

        [Fact]
        public void ProjectVersionCannotBeEmpty()
        {
            static void act() => new StrykerOptions(reporters: new[] { "dashboard" }, compareToDashboard: true, projectVersion: string.Empty);

            Should.Throw<StrykerInputException>(act)
                .Message.ShouldBe("When the compare to dashboard feature is enabled, dashboard-version cannot be empty, please provide a dashboard-version");
        }

        [Fact]
        public void ProjectVersionCannotBeNull()
        {
            static void act() => new StrykerOptions(reporters: new[] { "dashboard" }, compareToDashboard: true, projectVersion: null, fallbackVersion: "fallbackVersion");

            Should.Throw<StrykerInputException>(act)
                .Message.ShouldBe("When the compare to dashboard feature is enabled, dashboard-version cannot be empty, please provide a dashboard-version");
        }

        [Fact]
        public void FallbackVersionCannotBeProjectVersion()
        {
            static void act() => new StrykerOptions(reporters: new[] { "dashboard" }, compareToDashboard: true, projectVersion: "version", fallbackVersion: "version");

            Should.Throw<StrykerInputException>(act)
                .Message.ShouldBe("Fallback version cannot be set to the same value as the dashboard-version, please provide a different fallback version");
        }

        [Fact]
        public void ShouldNotThrowInputExceptionWhenSetCorrectly()
        {
            static void act() => new StrykerOptions(reporters: new[] { "dashboard" }, compareToDashboard: true, projectVersion: "version", fallbackVersion: "fallbackVersion");

            Should.NotThrow(act);
        }

        [Fact]
        public void ShouldSetFallbackToGitSourceWhenNullAndCompareEnabled()
        {
            var options = new StrykerOptions(compareToDashboard: true, projectVersion: "version", fallbackVersion: null, gitDiffTarget: "development");

<<<<<<< HEAD
            options.DiffOptions.GitSource.ShouldBe("development");
            options.DiffOptions.FallbackVersion.ShouldBe("development");
=======
            options.GitDiffTarget.ShouldBe("development");
            options.FallbackVersion.ShouldBe("development");
>>>>>>> 04cafee8
        }

        [Fact]
        public void Should_Throw_Exception_When_AzureSAS_null()
        {
            static void act() => new StrykerOptions(azureFileStorageUrl: "https://www.example.com", azureSAS: null, baselineStorageLocation: "AzureFileStorage");

            Should.Throw<StrykerInputException>(act).Message.ShouldBe("A Shared Access Signature is required when Azure File Storage is enabled!");
        }

        [Fact]
        public void Should_Throw_Exception_When_Azure_Storage_url_null()
        {
            static void act() => new StrykerOptions(azureFileStorageUrl: null, azureSAS: "AZURE_SAS", baselineStorageLocation: "AzureFileStorage");

            Should.Throw<StrykerInputException>(act).Message.ShouldBe("The url pointing to your file storage is required when Azure File Storage is enabled!");
        }

        [Fact]
        public void Should_Throw_Exception_When_Azure_Storage_url_and_SAS_null()
        {
            static void act() => new StrykerOptions(azureFileStorageUrl: null, azureSAS: null, baselineStorageLocation: "AzureFileStorage");

            Should.Throw<StrykerInputException>(act).Message.ShouldBe(@"A Shared Access Signature is required when Azure File Storage is enabled!The url pointing to your file storage is required when Azure File Storage is enabled!");
        }

        [Fact]
        public void Should_Normalize_SAS()
        {
            var target = new StrykerOptions(azureFileStorageUrl: "https://www.example.com", azureSAS: "?sv=SAS", baselineStorageLocation: "AzureFileStorage");

            target.AzureSAS.ShouldBe("SAS");
        }
    }
}<|MERGE_RESOLUTION|>--- conflicted
+++ resolved
@@ -253,13 +253,8 @@
         {
             var options = new StrykerOptions(compareToDashboard: true, projectVersion: "version", fallbackVersion: null, gitDiffTarget: "development");
 
-<<<<<<< HEAD
             options.DiffOptions.GitSource.ShouldBe("development");
             options.DiffOptions.FallbackVersion.ShouldBe("development");
-=======
-            options.GitDiffTarget.ShouldBe("development");
-            options.FallbackVersion.ShouldBe("development");
->>>>>>> 04cafee8
         }
 
         [Fact]
