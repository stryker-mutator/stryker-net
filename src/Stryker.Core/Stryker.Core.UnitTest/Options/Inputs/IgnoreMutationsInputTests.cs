--- conflicted
+++ resolved
@@ -27,11 +27,7 @@
 
             var ex = Should.Throw<InputException>(() => target.Validate<Mutator>());
 
-<<<<<<< HEAD
-            ex.Message.ShouldBe($"Invalid excluded mutation (gibberish). The excluded mutations options are [Statement, Arithmetic, Block, Equality, Boolean, Logical, Assignment, Unary, Update, Checked, Linq, String, Bitwise, Initializer, Regex, Math, PatternMatching]");
-=======
-            ex.Message.ShouldBe($"Invalid excluded mutation (gibberish). The excluded mutations options are [Statement, Arithmetic, Block, Equality, Boolean, Logical, Assignment, Unary, Update, Checked, Linq, String, Bitwise, Initializer, Regex, NullCoalescing, Math]");
->>>>>>> dc7c5136
+            ex.Message.ShouldBe($"Invalid excluded mutation (gibberish). The excluded mutations options are [Statement, Arithmetic, Block, Equality, Boolean, Logical, Assignment, Unary, Update, Checked, Linq, String, Bitwise, Initializer, Regex, NullCoalescing, Math, PatternMatching]");
         }
 
         [Fact]
