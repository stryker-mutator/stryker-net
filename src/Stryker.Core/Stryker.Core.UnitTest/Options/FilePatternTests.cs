﻿using DotNet.Globbing;
using Microsoft.CodeAnalysis.Text;
using Shouldly;
using Stryker.Core.Options;
using System;
using System.Linq;
using Xunit;

namespace Stryker.Core.UnitTest.Options
{
    public class FilePatternTests
    {
        [Theory]
        [InlineData("file.cs", "file.cs", true)]
        [InlineData("TestFolder/file.cs", "**/file.cs", true)]
        [InlineData("C:\\TestFolder\\file.cs", "**/file.cs", true)]
        [InlineData("C:\\TestFolder\\file.cs", "file.cs", false)]
        [InlineData("C:\\TestFolder\\file.cs", "./file.cs", false)]
        [InlineData("file.cs", "File.cs", false)]
        [InlineData("differentFile.cs", "file.cs", false)]
        [InlineData("File.cs", "*File.cs", true)]
        [InlineData("FileFile.cs", "*File.cs", true)]
        [InlineData("FileDifferent.cs", "*File.cs", false)]
        public void IsMatch_should_match_glob_pattern(string file, string glob, bool isMatch)
        {
            // Arrange
            var textSpan = new TextSpan(0, 1);
            var sut = new FilePattern(Glob.Parse(glob), false, new[] { textSpan });

            // Act
            var result = sut.IsMatch(file, textSpan);

            // Assert
            result.ShouldBe(isMatch);
        }

        [Theory]
        [InlineData("{10..20}", 14, 16, true)]          // Fully contained
        [InlineData("{10..20}", 04, 06, false)]         // Before
        [InlineData("{10..20}", 24, 26, false)]         // After
        [InlineData("{10..20}", 14, 26, false)]         // Partial overlap; exceeds end
        [InlineData("{10..20}", 04, 16, false)]         // Partial overlap; exceeds start
        [InlineData("{10..20}{20..30}", 15, 25, true)]  // Two intersecting spans fully contain span
        [InlineData("{10..23}{17..30}", 15, 25, true)]  // Two overlapping spans fully contain span
        [InlineData("{10..19}{20..30}", 15, 25, false)] // Two spans with gab; start and end of span are in the spans
        public void IsMatch_should_match_textSpans(string spanPattern, int spanStart, int spanEnd, bool isMatch)
        {
            // Arrange
            var sut = FilePattern.Parse("*.*" + spanPattern);

            // Act
            var result = sut.IsMatch($"test.cs", TextSpan.FromBounds(spanStart, spanEnd));

            // Assert
            result.ShouldBe(isMatch);
        }

        [Theory]
<<<<<<< HEAD
        [InlineData("**/*.cs{10..20}", "**/*.cs", false, new[]{10, 20})]
=======
        [InlineData("**/*.cs{10..20}", "**/*.cs", false, new[] { 10, 20 })]
>>>>>>> ac1119d1
        [InlineData("**/*.cs{10..20}{20..30}", "**/*.cs", false, new[] { 10, 30 })]
        [InlineData("**/*.cs{10..20}{30..40}", "**/*.cs", false, new[] { 10, 20, 30, 40 })]
        [InlineData("!**/*.cs", "**/*.cs", true, new[] { 0, int.MaxValue })]
        public void Parse_should_parse_correctly(string spanPattern, string glob, bool isExclude, int[] spans)
        {
            // Arrange
            var textSpans = Enumerable.Range(0, spans.Length)
                .GroupBy(i => Math.Floor(i / 2d))
                .Select(x => TextSpan.FromBounds(spans[x.First()], spans[x.Skip(1).First()]));

            // Act
            var result = FilePattern.Parse(spanPattern);

            // Assert
            result.Glob.ToString().ShouldBe(FilePathUtils.NormalizePathSeparators(glob));
            result.IsExclude.ShouldBe(isExclude);
            result.TextSpans.SequenceEqual(textSpans).ShouldBe(true);
        }
    }
}<|MERGE_RESOLUTION|>--- conflicted
+++ resolved
@@ -56,11 +56,7 @@
         }
 
         [Theory]
-<<<<<<< HEAD
-        [InlineData("**/*.cs{10..20}", "**/*.cs", false, new[]{10, 20})]
-=======
         [InlineData("**/*.cs{10..20}", "**/*.cs", false, new[] { 10, 20 })]
->>>>>>> ac1119d1
         [InlineData("**/*.cs{10..20}{20..30}", "**/*.cs", false, new[] { 10, 30 })]
         [InlineData("**/*.cs{10..20}{30..40}", "**/*.cs", false, new[] { 10, 20, 30, 40 })]
         [InlineData("!**/*.cs", "**/*.cs", true, new[] { 0, int.MaxValue })]
