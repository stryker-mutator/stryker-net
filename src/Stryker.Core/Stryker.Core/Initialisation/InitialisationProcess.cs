using System;
using System.Collections.Generic;
<<<<<<< HEAD
using System.Diagnostics.CodeAnalysis;
=======
>>>>>>> 6dc6dbb1
using System.IO;
using System.Linq;
using Buildalyzer;
using Microsoft.Extensions.Logging;
using Mono.Cecil;
using Stryker.Core.Baseline.Providers;
using Stryker.Core.Exceptions;
using Stryker.Core.Initialisation.Buildalyzer;
using Stryker.Core.Logging;
using Stryker.Core.MutationTest;
using Stryker.Core.Options;
using Stryker.Core.Reporters;
using Stryker.Core.TestRunners;
using Stryker.Core.TestRunners.VsTest;

namespace Stryker.Core.Initialisation
{
    // For mocking purposes

    public interface IInitialisationProcess
    {
        MutationTestInput Initialize(StrykerOptions options, IEnumerable<IAnalyzerResult> solutionProjects);
        InitialTestRun InitialTest(StrykerOptions options);
    }

    public class InitialisationProcess : IInitialisationProcess
    {
        private readonly IInputFileResolver _inputFileResolver;
        private readonly IInitialBuildProcess _initialBuildProcess;
        private readonly IInitialTestProcess _initialTestProcess;
        private readonly IAssemblyReferenceResolver _assemblyReferenceResolver;
        private ITestRunner _testRunner;
        private ProjectInfo _projectInfo;
        private readonly ILogger _logger;
       

        public InitialisationProcess(
            IInputFileResolver inputFileResolver = null,
            IInitialBuildProcess initialBuildProcess = null,
            IInitialTestProcess initialTestProcess = null,
            ITestRunner testRunner = null,
            IAssemblyReferenceResolver assemblyReferenceResolver = null)
        {
            _inputFileResolver = inputFileResolver ?? new InputFileResolver();
            _initialBuildProcess = initialBuildProcess ?? new InitialBuildProcess();
            _initialTestProcess = initialTestProcess ?? new InitialTestProcess();
            _testRunner = testRunner;
            _assemblyReferenceResolver = assemblyReferenceResolver ?? new AssemblyReferenceResolver();
            _logger = ApplicationLogging.LoggerFactory.CreateLogger<InitialisationProcess>();
        }

        public MutationTestInput Initialize(StrykerOptions options, IEnumerable<IAnalyzerResult> solutionProjects)
        {
            // resolve project info
<<<<<<< HEAD
            var projectInfo = _inputFileResolver.ResolveInput(options, solutionProjects);
=======
             _projectInfo = _inputFileResolver.ResolveInput(options);
>>>>>>> 6dc6dbb1

            // initial build
            var testProjects = _projectInfo.TestProjectAnalyzerResults.ToList();
            for (var i = 0; i < testProjects.Count; i++)
            {
                _logger.LogInformation(
                    "Building test project {ProjectFilePath} ({CurrentTestProject}/{OfTotalTestProjects})",
                    testProjects[i].ProjectFilePath, i + 1,
                    _projectInfo.TestProjectAnalyzerResults.Count());

                _initialBuildProcess.InitialBuild(
                    testProjects[i].TargetsFullFramework(),
                    testProjects[i].ProjectFilePath,
                    options.SolutionPath,
                    options.MsBuildPath);
            }

            InitializeDashboardProjectInformation(options, _projectInfo);

            if (_testRunner == null)
            {
                _testRunner = new VsTestRunnerPool(options, _projectInfo);
            }

            var input = new MutationTestInput
            {
                ProjectInfo = _projectInfo,
                AssemblyReferences = _assemblyReferenceResolver.LoadProjectReferences(_projectInfo.ProjectUnderTestAnalyzerResult.References).ToList(),
                TestRunner = _testRunner,
            };

            return input;
        }

        public InitialTestRun InitialTest(StrykerOptions options)
        {
            // initial test
            var result = _initialTestProcess.InitialTest(options, _testRunner);

            if (_testRunner.DiscoverTests().Count != 0)
            {
                return result;
            }
            // no test have been discovered, diagnose this
            DiagnoseLackOfDetectedTest(_projectInfo);
            throw new InputException("No test has been detected. Make sure your test project contains test and is compatible with VsTest.");
        }

        private static readonly Dictionary<string, string> TestFrameworks = new()
        {
            ["xunit.core"] = "xunit.runner.visualstudio",
            ["nunit.framework"] = "NUnit3.TestAdapter",
            ["Microsoft.VisualStudio.TestPlatform.TestFramework"] = "Microsoft.VisualStudio.TestPlatform.MSTest.TestAdapter"
        };

        public static void DiagnoseLackOfDetectedTest(ProjectInfo projectInfo)
        {
            foreach (var testProject in projectInfo.TestProjectAnalyzerResults)
            {
                foreach (var (framework, adapter) in TestFrameworks)
                {
                    if (testProject.References.Any(r => r.Contains(framework)) && !testProject.References.Any(r => r.Contains(adapter)))
                    {
                        throw new InputException($"Project '{testProject.ProjectFilePath}' is not supported by VsTest because it is missing an appropriate VstTest adapter for '{framework}'. " +
                            $"Adding '{adapter}' to this project references may resolve the issue.");
                    }
                }
            }
        }


        private void InitializeDashboardProjectInformation(StrykerOptions options, ProjectInfo projectInfo)
        {
            var dashboardReporterEnabled = options.Reporters.Contains(Reporter.Dashboard) || options.Reporters.Contains(Reporter.All);
            var dashboardBaselineEnabled = options.WithBaseline && options.BaselineProvider == BaselineProvider.Dashboard;
            var requiresProjectInformation = dashboardReporterEnabled || dashboardBaselineEnabled;
            if (!requiresProjectInformation)
            {
                return;
            }

            // try to read the repository URL + version for the dashboard report or dashboard baseline
            var missingProjectName = string.IsNullOrEmpty(options.ProjectName);
            var missingProjectVersion = string.IsNullOrEmpty(options.ProjectVersion);
            if (missingProjectName || missingProjectVersion)
            {
                var subject = missingProjectName switch
                {
                    true when missingProjectVersion => "Project name and project version",
                    true => "Project name",
                    _ => "Project version"
                };
                var projectFilePath = projectInfo.ProjectUnderTestAnalyzerResult.ProjectFilePath;

                if (!projectInfo.ProjectUnderTestAnalyzerResult.Properties.TryGetValue("TargetPath", out var targetPath))
                {
                    throw new InputException($"Can't read {subject.ToLowerInvariant()} because the TargetPath property was not found in {projectFilePath}");
                }

                _logger.LogTrace("{Subject} missing for the dashboard reporter, reading it from {TargetPath}. " +
                                 "Note that this requires SourceLink to be properly configured in {ProjectPath}", subject, targetPath, projectFilePath);

                try
                {
                    var targetName = Path.GetFileName(targetPath);
                    using var module = ModuleDefinition.ReadModule(targetPath);

                    var details = $"To solve this issue, either specify the {subject.ToLowerInvariant()} in the stryker configuration or configure [SourceLink](https://github.com/dotnet/sourcelink#readme) in {projectFilePath}";
                    if (missingProjectName)
                    {
                        options.ProjectName = ReadProjectName(module, details);
                        _logger.LogDebug("Using {ProjectName} as project name for the dashboard reporter. (Read from the AssemblyMetadata/RepositoryUrl assembly attribute of {TargetName})", options.ProjectName, targetName);
                    }

                    if (missingProjectVersion)
                    {
                        options.ProjectVersion = ReadProjectVersion(module, details);
                        _logger.LogDebug("Using {ProjectVersion} as project version for the dashboard reporter. (Read from the AssemblyInformationalVersion assembly attribute of {TargetName})", options.ProjectVersion, targetName);
                    }
                }
                catch (Exception e) when (e is not InputException)
                {
                    throw new InputException($"Failed to read {subject.ToLowerInvariant()} from {targetPath} because of error {e.Message}");
                }
            }
        }

        private static string ReadProjectName(ModuleDefinition module, string details)
        {
            var repositoryUrl = module.Assembly.CustomAttributes
                .FirstOrDefault(e => e.AttributeType.Name == "AssemblyMetadataAttribute"
                                     && e.ConstructorArguments.Count == 2
                                     && e.ConstructorArguments[0].Value.Equals("RepositoryUrl"))?.ConstructorArguments[1].Value as string;

            if (repositoryUrl == null)
            {
                throw new InputException($"Failed to retrieve the RepositoryUrl from the AssemblyMetadataAttribute of {module.FileName}", details);
            }

            const string schemeSeparator = "://";
            var indexOfScheme = repositoryUrl.IndexOf(schemeSeparator, StringComparison.Ordinal);
            if (indexOfScheme < 0)
            {
                throw new InputException($"Failed to compute the project name from the repository URL ({repositoryUrl}) because it doesn't contain a scheme ({schemeSeparator})", details);
            }

            return repositoryUrl.Substring(indexOfScheme + schemeSeparator.Length);
        }

        private static string ReadProjectVersion(ModuleDefinition module, string details)
        {
            var assemblyInformationalVersion = module.Assembly.CustomAttributes
                .FirstOrDefault(e => e.AttributeType.Name == "AssemblyInformationalVersionAttribute"
                                     && e.ConstructorArguments.Count == 1)?.ConstructorArguments[0].Value as string;

            if (assemblyInformationalVersion == null)
            {
                throw new InputException($"Failed to retrieve the AssemblyInformationalVersionAttribute of {module.FileName}", details);
            }

            return assemblyInformationalVersion;
        }
    }
}<|MERGE_RESOLUTION|>--- conflicted
+++ resolved
@@ -1,9 +1,6 @@
 using System;
 using System.Collections.Generic;
-<<<<<<< HEAD
 using System.Diagnostics.CodeAnalysis;
-=======
->>>>>>> 6dc6dbb1
 using System.IO;
 using System.Linq;
 using Buildalyzer;
@@ -58,11 +55,7 @@
         public MutationTestInput Initialize(StrykerOptions options, IEnumerable<IAnalyzerResult> solutionProjects)
         {
             // resolve project info
-<<<<<<< HEAD
-            var projectInfo = _inputFileResolver.ResolveInput(options, solutionProjects);
-=======
-             _projectInfo = _inputFileResolver.ResolveInput(options);
->>>>>>> 6dc6dbb1
+            _projectInfo = _inputFileResolver.ResolveInput(options, solutionProjects);
 
             // initial build
             var testProjects = _projectInfo.TestProjectAnalyzerResults.ToList();
