using System;
using System.Collections.Generic;
using System.IO;
using System.Linq;
using Microsoft.Extensions.Logging;
using Stryker.Abstractions.Exceptions;
using Stryker.Abstractions.Options;
using Stryker.Abstractions.Testing;
using Stryker.Core.MutationTest;
using Stryker.Core.ProjectComponents.SourceProjects;
using Stryker.Utilities.Buildalyzer;

namespace Stryker.Core.Initialisation;

public interface IInitialisationProcess
{
    /// <summary>
    /// Gets all projects to mutate based on the given options
    /// </summary>
    /// <param name="options">stryker options</param>
    /// <returns>an enumeration of <see cref="SourceProjectInfo"/>, one for each found project (if any).</returns>
    IReadOnlyCollection<SourceProjectInfo> GetMutableProjectsInfo(IStrykerOptions options);

    void BuildProjects(IStrykerOptions options, IEnumerable<SourceProjectInfo> projects);

    IReadOnlyCollection<MutationTestInput> GetMutationTestInputs(IStrykerOptions options,
        IReadOnlyCollection<SourceProjectInfo> projects, ITestRunner runner);
}

public class InitialisationProcess : IInitialisationProcess
{
    private readonly IInputFileResolver _inputFileResolver;
    private readonly IInitialBuildProcess _initialBuildProcess;
    private readonly IInitialTestProcess _initialTestProcess;
    private readonly ILogger _logger;

    public InitialisationProcess(
        IInputFileResolver inputFileResolver,
        IInitialBuildProcess initialBuildProcess,
<<<<<<< HEAD
        IInitialTestProcess initialTestProcess,
        ILogger<InitialisationProcess> logger)
=======
        IInitialTestProcess initialTestProcess)
>>>>>>> 9ce01631
    {
        _inputFileResolver = inputFileResolver ?? throw new ArgumentNullException(nameof(inputFileResolver));
        _initialBuildProcess = initialBuildProcess ?? throw new ArgumentNullException(nameof(initialBuildProcess));
        _initialTestProcess = initialTestProcess ?? throw new ArgumentNullException(nameof(initialTestProcess));
<<<<<<< HEAD
        _logger = logger ?? throw new ArgumentNullException(nameof(logger));
=======
        _logger = ApplicationLogging.LoggerFactory.CreateLogger<InitialisationProcess>();
>>>>>>> 9ce01631
    }

    /// <inheritdoc/>
    public IReadOnlyCollection<SourceProjectInfo> GetMutableProjectsInfo(IStrykerOptions options)
    {
        _logger.LogInformation("Analysis starting.");
        try
        {
            // project mode
            return _inputFileResolver.ResolveSourceProjectInfos(options);
        }
        finally
        {
            _logger.LogInformation("Analysis complete.");
        }
    }

    /// <inheritdoc/>
    public void BuildProjects(IStrykerOptions options, IEnumerable<SourceProjectInfo> projects)
    {
        if (options.IsSolutionContext)
        {
            var framework = projects.Any(p => p.IsFullFramework);
            // Build the complete solution
            _logger.LogInformation("Building solution {0}",
                    Path.GetRelativePath(options.WorkingDirectory, options.SolutionPath));
            _initialBuildProcess.InitialBuild(
                framework,
                _inputFileResolver.FileSystem.Path.GetDirectoryName(options.SolutionPath),
                options.SolutionPath, options.Configuration, options.MsBuildPath);
        }
        else
        {
            // build every test projects
            var testProjects = projects.SelectMany(p => p.TestProjectsInfo.AnalyzerResults).Distinct().ToList();
            for (var i = 0; i < testProjects.Count; i++)
            {
                _logger.LogInformation(
                    "Building test project {ProjectFilePath} ({CurrentTestProject}/{OfTotalTestProjects})",
                    testProjects[i].ProjectFilePath, i + 1,
                    testProjects.Count);

                _initialBuildProcess.InitialBuild(
                    testProjects[i].TargetsFullFramework(),
                    testProjects[i].ProjectFilePath,
                    options.SolutionPath,
                    options.Configuration,
                    options.MsBuildPath ?? testProjects[i].MsBuildPath());
            }
        }

        // perform post build update (to capture some content files in C# project for example)
        foreach (var project in projects)
        {
            project.OnProjectBuilt?.Invoke();
        }
    }

    public IReadOnlyCollection<MutationTestInput> GetMutationTestInputs(IStrykerOptions options,
        IReadOnlyCollection<SourceProjectInfo> projects, ITestRunner runner)
    {
        var result = new List<MutationTestInput>();
        foreach (var info in projects)
        {
            result.Add(new MutationTestInput
            {
                SourceProjectInfo = info,
                TestProjectsInfo = info.TestProjectsInfo,
                TestRunner = runner,
                InitialTestRun = InitialTest(options, info, runner, projects.Count == 1)
            });
        }

        return result;
    }

    private InitialTestRun InitialTest(IStrykerOptions options, SourceProjectInfo projectInfo,
        ITestRunner testRunner, bool throwIfFails)
    {
        DiscoverTests(projectInfo, testRunner);

        // initial test
        _logger.LogInformation(
            "Number of tests found: {TestCount} for project {ProjectFilePath}. Initial test run started.",
        testRunner.GetTests(projectInfo).Count,
        projectInfo.AnalyzerResult.ProjectFilePath);

        var result = _initialTestProcess.InitialTest(options, projectInfo, testRunner);

        if (!result.Result.FailingTests.IsEmpty)
        {
            var failingTestsCount = result.Result.FailingTests.Count;
            if (options.BreakOnInitialTestFailure)
            {
                throw new InputException("Initial testrun has failing tests.", result.Result.ResultMessage);
            }

            if (throwIfFails && (double)failingTestsCount / result.Result.ExecutedTests.Count >= .5)
            {
                throw new InputException("Initial testrun has more than 50% failing tests.",
                        result.Result.ResultMessage);
            }

            _logger.LogWarning(
                "{failingTestsCount} tests are failing. Stryker will continue but outcome will be impacted.",
                failingTestsCount);
        }

        if (!result.Result.ExecutedTests.IsEmpty || !throwIfFails)
        {
            return result;
        }

        const string Message = "No test result reported. Make sure your test project contains test and is compatible with VsTest.";
        throw new InputException(string.Join(Environment.NewLine, projectInfo.Warnings.Prepend(Message)));
    }

    private static readonly Dictionary<string, (string assembly, string package)> TestFrameworks = new()
    {
        ["xunit.core"] = ("xunit.runner.visualstudio", "xunit.runner.visualstudio"),
        ["nunit.framework"] = ("NUnit3.TestAdapter", "NUnit3TestAdapter"),
        ["Microsoft.VisualStudio.TestPlatform.TestFramework"] =
                ("Microsoft.VisualStudio.TestPlatform.MSTest.TestAdapter", "MSTest.TestAdapter")
    };

    private void DiscoverTests(SourceProjectInfo projectInfo, ITestRunner testRunner)
    {
        foreach (var testProject in projectInfo.TestProjectsInfo.AnalyzerResults)
        {
            if (testRunner.DiscoverTests(testProject.GetAssemblyPath()))
            {
                continue;
            }

            var causeFound = false;
            foreach (var (framework, (adapter, package)) in
                     TestFrameworks.Where(t => testProject.References.Any(r => r.Contains(t.Key))))
            {
                if (testProject.References.Any(r => r.Contains(adapter)))
                {
                    continue;
                }

                causeFound = true;
                var message =
                    $"Project '{testProject.ProjectFilePath}' did not report any test.";
                if (testProject.PackageReferences?.ContainsKey(package) == true)
                {
                    message += $" This may be because the test adapter package, {package}, failed to deploy or run. " +
                             "Check if any dependency is missing or there is a version conflict, check the testdiscovery logs or explore with VsTest.console.";
                }
                else
                {
                    message +=
                        $" This may be because it is missing an appropriate VsTest adapter for '{framework}'. " +
                         $"Adding '{adapter}' to this project references may resolve the issue.";
                }

                projectInfo.LogError(message);
                _logger.LogWarning(message);
            }

            if (!causeFound && testProject.References.Any(r => r.Contains("Microsoft.Testing.Platform")))
            {
                causeFound = true;
                var message = $"Project '{testProject.ProjectFilePath}' is using Microsoft.Testing.Platform which is not yet supported by Stryker, " +
                              $"see https://github.com/stryker-mutator/stryker-net/issues/3094";
                projectInfo.LogError(message);
                _logger.LogWarning(message);
            }

            if (causeFound)
            {
                continue;
            }
            var messageForNoReason = $"No test detected for project '{testProject.ProjectFilePath}'. No cause identified.";
            projectInfo.LogError(messageForNoReason);
            _logger.LogWarning(messageForNoReason);
        }
    }
}<|MERGE_RESOLUTION|>--- conflicted
+++ resolved
@@ -9,6 +9,7 @@
 using Stryker.Core.MutationTest;
 using Stryker.Core.ProjectComponents.SourceProjects;
 using Stryker.Utilities.Buildalyzer;
+using Stryker.Utilities.Logging;
 
 namespace Stryker.Core.Initialisation;
 
@@ -37,21 +38,12 @@
     public InitialisationProcess(
         IInputFileResolver inputFileResolver,
         IInitialBuildProcess initialBuildProcess,
-<<<<<<< HEAD
-        IInitialTestProcess initialTestProcess,
-        ILogger<InitialisationProcess> logger)
-=======
         IInitialTestProcess initialTestProcess)
->>>>>>> 9ce01631
     {
         _inputFileResolver = inputFileResolver ?? throw new ArgumentNullException(nameof(inputFileResolver));
         _initialBuildProcess = initialBuildProcess ?? throw new ArgumentNullException(nameof(initialBuildProcess));
         _initialTestProcess = initialTestProcess ?? throw new ArgumentNullException(nameof(initialTestProcess));
-<<<<<<< HEAD
-        _logger = logger ?? throw new ArgumentNullException(nameof(logger));
-=======
         _logger = ApplicationLogging.LoggerFactory.CreateLogger<InitialisationProcess>();
->>>>>>> 9ce01631
     }
 
     /// <inheritdoc/>
