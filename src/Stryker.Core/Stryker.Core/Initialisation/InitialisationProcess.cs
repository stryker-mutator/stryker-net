﻿using Microsoft.Extensions.Logging;
using Stryker.Core.Logging;
using Stryker.Core.MutationTest;
using Stryker.Core.Options;
using Stryker.Core.TestRunners;
using Stryker.Core.ToolHelpers;
using System.Linq;

namespace Stryker.Core.Initialisation
{
    // For mocking perposes
    public interface IInitialisationProcessProvider
    {
        IInitialisationProcess Provide();
    }

    public class InitialisationProcessProvider : IInitialisationProcessProvider
    {
        public IInitialisationProcess Provide()
        {
            return new InitialisationProcess();
        }
    }

    public interface IInitialisationProcess
    {
        MutationTestInput Initialize(StrykerProjectOptions options);
        int InitialTest(StrykerProjectOptions options);
    }

    public class InitialisationProcess : IInitialisationProcess
    {
        private readonly IInputFileResolver _inputFileResolver;
        private readonly IInitialBuildProcess _initialBuildProcess;
        private readonly IInitialTestProcess _initialTestProcess;
        private readonly IAssemblyReferenceResolver _assemblyReferenceResolver;
        private ITestRunner _testRunner;
        private readonly ILogger _logger;

        public InitialisationProcess(
            IInputFileResolver inputFileResolver = null,
            IInitialBuildProcess initialBuildProcess = null,
            IInitialTestProcess initialTestProcess = null,
            ITestRunner testRunner = null,
            IAssemblyReferenceResolver assemblyReferenceResolver = null)
        {
            _inputFileResolver = inputFileResolver ?? new InputFileResolver();
            _initialBuildProcess = initialBuildProcess ?? new InitialBuildProcess();
            _initialTestProcess = initialTestProcess ?? new InitialTestProcess();
            _testRunner = testRunner;
            _assemblyReferenceResolver = assemblyReferenceResolver ?? new AssemblyReferenceResolver();
            _logger = ApplicationLogging.LoggerFactory.CreateLogger<InitialisationProcess>();
        }

        public MutationTestInput Initialize(StrykerProjectOptions options)
        {
            // resolve project info
            var projectInfo = _inputFileResolver.ResolveInput(options);

            // initial build
            var testProjects = projectInfo.TestProjectAnalyzerResults.ToList();
            for (var i = 0; i < testProjects.Count; i++)
            {
                _logger.LogInformation(
                    "Building test project {ProjectFilePath} ({CurrentTestProject}/{OfTotalTestProjects})",
                    testProjects[i].ProjectFilePath, i + 1,
                    projectInfo.TestProjectAnalyzerResults.Count());

                _initialBuildProcess.InitialBuild(
<<<<<<< HEAD
                    testProjects[i].TargetFrameworkAndVersion().Framework == Framework.NetClassic,
=======
                    testProjects[i].TargetFramework == Framework.DotNetClassic,
>>>>>>> 2f0543e9
                    testProjects[i].ProjectFilePath,
                    options.SolutionPath);
            }

            if (_testRunner == null)
            {
                _testRunner = new TestRunnerFactory().Create(options, options.Optimizations, projectInfo);
            }

            var input = new MutationTestInput()
            {
                ProjectInfo = projectInfo,
                AssemblyReferences = _assemblyReferenceResolver.LoadProjectReferences(projectInfo.ProjectUnderTestAnalyzerResult.References).ToList(),
                TestRunner = _testRunner
            };

            return input;
        }

        public int InitialTest(StrykerProjectOptions options)
        {
            // initial test
            var initialTestDuration = _initialTestProcess.InitialTest(_testRunner);

            return new TimeoutValueCalculator().CalculateTimeoutValue(initialTestDuration, options.AdditionalTimeoutMS);
        }
    }
}<|MERGE_RESOLUTION|>--- conflicted
+++ resolved
@@ -67,11 +67,7 @@
                     projectInfo.TestProjectAnalyzerResults.Count());
 
                 _initialBuildProcess.InitialBuild(
-<<<<<<< HEAD
-                    testProjects[i].TargetFrameworkAndVersion().Framework == Framework.NetClassic,
-=======
-                    testProjects[i].TargetFramework == Framework.DotNetClassic,
->>>>>>> 2f0543e9
+                    testProjects[i].TargetFrameworkAndVersion().Framework == Framework.DotNetClassic,
                     testProjects[i].ProjectFilePath,
                     options.SolutionPath);
             }
