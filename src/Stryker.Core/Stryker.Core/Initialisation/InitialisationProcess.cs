--- conflicted
+++ resolved
@@ -55,25 +55,8 @@
         public MutationTestInput Initialize(StrykerOptions options, IEnumerable<IAnalyzerResult> solutionProjects)
         {
             // resolve project info
-<<<<<<< HEAD
             _testProjectsInfo = _inputFileResolver.ResolveTestProjectsInfo(options);
             _targetProjectInfo = _inputFileResolver.ResolveTargetProjectInfo(options, _testProjectsInfo);
-
-            // initial build
-            var testProjects = _testProjectsInfo.AnalyzerResults.ToList();
-            for (var i = 0; i < testProjects.Count; i++)
-            {
-                _logger.LogInformation(
-                    "Building test project {ProjectFilePath} ({CurrentTestProject}/{OfTotalTestProjects})",
-                    testProjects[i].ProjectFilePath, i + 1,
-                    testProjects.Count);
-
-                _initialBuildProcess.InitialBuild(
-                    testProjects[i].TargetsFullFramework(),
-                    testProjects[i].ProjectFilePath,
-                    options.SolutionPath,
-                    options.MsBuildPath);
-=======
             _projectInfo = _inputFileResolver.ResolveInput(options, solutionProjects);
 
             // initial build
@@ -85,7 +68,7 @@
                     _logger.LogInformation(
                         "Building test project {ProjectFilePath} ({CurrentTestProject}/{OfTotalTestProjects})",
                         testProjects[i].ProjectFilePath, i + 1,
-                        _projectInfo.TestProjectAnalyzerResults.Count());
+                        testProjects.Count());
 
                     _initialBuildProcess.InitialBuild(
                         testProjects[i].TargetsFullFramework(),
@@ -93,7 +76,6 @@
                         options.SolutionPath,
                         options.MsBuildPath);
                 }
->>>>>>> 701611f1
             }
 
             InitializeDashboardProjectInformation(options, _targetProjectInfo);
