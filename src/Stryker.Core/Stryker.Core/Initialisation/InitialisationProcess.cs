using System;
using System.Collections.Generic;
using System.IO;
using System.Linq;
using Microsoft.Extensions.Logging;
using Mono.Cecil;
using Stryker.Core.Baseline.Providers;
using Stryker.Core.Exceptions;
using Stryker.Core.Initialisation.Buildalyzer;
using Stryker.Core.Logging;
using Stryker.Core.MutationTest;
using Stryker.Core.Options;
using Stryker.Core.ProjectComponents.SourceProjects;
using Stryker.Core.Reporters;
using Stryker.Core.TestRunners;
using Stryker.Core.TestRunners.VsTest;

namespace Stryker.Core.Initialisation
{
    // For mocking purposes

    public interface IInitialisationProcess
    {
        MutationTestInput Initialize(StrykerOptions options);
        InitialTestRun InitialTest(StrykerOptions options);
    }

    public class InitialisationProcess : IInitialisationProcess
    {
        private readonly IInputFileResolver _inputFileResolver;
        private readonly IInitialBuildProcess _initialBuildProcess;
        private readonly IInitialTestProcess _initialTestProcess;
        private ITestRunner _testRunner;
        private ProjectInfo _projectInfo;
        private readonly ILogger _logger;
       

        public InitialisationProcess(
            IInputFileResolver inputFileResolver = null,
            IInitialBuildProcess initialBuildProcess = null,
            IInitialTestProcess initialTestProcess = null,
            ITestRunner testRunner = null)
        {
            _inputFileResolver = inputFileResolver ?? new InputFileResolver();
            _initialBuildProcess = initialBuildProcess ?? new InitialBuildProcess();
            _initialTestProcess = initialTestProcess ?? new InitialTestProcess();
            _testRunner = testRunner;
            _logger = ApplicationLogging.LoggerFactory.CreateLogger<InitialisationProcess>();
        }

        public MutationTestInput Initialize(StrykerOptions options)
        {
            // resolve project info
<<<<<<< HEAD
            var testProjectsInfo = _inputFileResolver.ResolveTestProjectsInfo(options);
            var projectInfo = _inputFileResolver.ResolveSourceProjectInfo(options, testProjectsInfo);
=======
             _projectInfo = _inputFileResolver.ResolveInput(options);
>>>>>>> 6dc6dbb1

            // initial build
            var testProjects = _projectInfo.TestProjectAnalyzerResults.ToList();
            for (var i = 0; i < testProjects.Count; i++)
            {
                _logger.LogInformation(
                    "Building test project {ProjectFilePath} ({CurrentTestProject}/{OfTotalTestProjects})",
                    testProjects[i].ProjectFilePath, i + 1,
                    _projectInfo.TestProjectAnalyzerResults.Count());

                _initialBuildProcess.InitialBuild(
                    testProjects[i].TargetsFullFramework(),
                    testProjects[i].ProjectFilePath,
                    options.SolutionPath,
                    options.MsBuildPath);
            }

            InitializeDashboardProjectInformation(options, _projectInfo);

            if (_testRunner == null)
            {
                _testRunner = new VsTestRunnerPool(options, _projectInfo);
            }

            var input = new MutationTestInput
            {
<<<<<<< HEAD
                TestProjectsInfo = testProjectsInfo,
                SourceProjectInfo = projectInfo,
=======
                ProjectInfo = _projectInfo,
                AssemblyReferences = _assemblyReferenceResolver.LoadProjectReferences(_projectInfo.ProjectUnderTestAnalyzerResult.References).ToList(),
>>>>>>> 6dc6dbb1
                TestRunner = _testRunner,
            };

            return input;
        }

        public InitialTestRun InitialTest(StrykerOptions options)
        {
            // initial test
            var result = _initialTestProcess.InitialTest(options, _testRunner);

            if (_testRunner.DiscoverTests().Count != 0)
            {
                return result;
            }
            // no test have been discovered, diagnose this
            DiagnoseLackOfDetectedTest(_projectInfo);
            throw new InputException("No test has been detected. Make sure your test project contains test and is compatible with VsTest.");
        }

        private static readonly Dictionary<string, string> TestFrameworks = new()
        {
            ["xunit.core"] = "xunit.runner.visualstudio",
            ["nunit.framework"] = "NUnit3.TestAdapter",
            ["Microsoft.VisualStudio.TestPlatform.TestFramework"] = "Microsoft.VisualStudio.TestPlatform.MSTest.TestAdapter"
        };

        public static void DiagnoseLackOfDetectedTest(ProjectInfo projectInfo)
        {
            foreach (var testProject in projectInfo.TestProjectAnalyzerResults)
            {
                foreach (var (framework, adapter) in TestFrameworks)
                {
                    if (testProject.References.Any(r => r.Contains(framework)) && !testProject.References.Any(r => r.Contains(adapter)))
                    {
                        throw new InputException($"Project '{testProject.ProjectFilePath}' is not supported by VsTest because it is missing an appropriate VstTest adapter for '{framework}'. " +
                            $"Adding '{adapter}' to this project references may resolve the issue.");
                    }
                }
            }
        }


        private void InitializeDashboardProjectInformation(StrykerOptions options, SourceProjectInfo projectInfo)
        {
            var dashboardReporterEnabled = options.Reporters.Contains(Reporter.Dashboard) || options.Reporters.Contains(Reporter.All);
            var dashboardBaselineEnabled = options.WithBaseline && options.BaselineProvider == BaselineProvider.Dashboard;
            var requiresProjectInformation = dashboardReporterEnabled || dashboardBaselineEnabled;
            if (!requiresProjectInformation)
            {
                return;
            }

            // try to read the repository URL + version for the dashboard report or dashboard baseline
            var missingProjectName = string.IsNullOrEmpty(options.ProjectName);
            var missingProjectVersion = string.IsNullOrEmpty(options.ProjectVersion);
            if (missingProjectName || missingProjectVersion)
            {
                var subject = missingProjectName switch
                {
                    true when missingProjectVersion => "Project name and project version",
                    true => "Project name",
                    _ => "Project version"
                };
                var projectFilePath = projectInfo.ProjectUnderTestAnalyzerResult.ProjectFilePath;

                if (!projectInfo.ProjectUnderTestAnalyzerResult.Properties.TryGetValue("TargetPath", out var targetPath))
                {
                    throw new InputException($"Can't read {subject.ToLowerInvariant()} because the TargetPath property was not found in {projectFilePath}");
                }

                _logger.LogTrace("{Subject} missing for the dashboard reporter, reading it from {TargetPath}. " +
                                 "Note that this requires SourceLink to be properly configured in {ProjectPath}", subject, targetPath, projectFilePath);

                try
                {
                    var targetName = Path.GetFileName(targetPath);
                    using var module = ModuleDefinition.ReadModule(targetPath);

                    var details = $"To solve this issue, either specify the {subject.ToLowerInvariant()} in the stryker configuration or configure [SourceLink](https://github.com/dotnet/sourcelink#readme) in {projectFilePath}";
                    if (missingProjectName)
                    {
                        options.ProjectName = ReadProjectName(module, details);
                        _logger.LogDebug("Using {ProjectName} as project name for the dashboard reporter. (Read from the AssemblyMetadata/RepositoryUrl assembly attribute of {TargetName})", options.ProjectName, targetName);
                    }

                    if (missingProjectVersion)
                    {
                        options.ProjectVersion = ReadProjectVersion(module, details);
                        _logger.LogDebug("Using {ProjectVersion} as project version for the dashboard reporter. (Read from the AssemblyInformationalVersion assembly attribute of {TargetName})", options.ProjectVersion, targetName);
                    }
                }
                catch (Exception e) when (e is not InputException)
                {
                    throw new InputException($"Failed to read {subject.ToLowerInvariant()} from {targetPath} because of error {e.Message}");
                }
            }
        }

        private static string ReadProjectName(ModuleDefinition module, string details)
        {
            var repositoryUrl = module.Assembly.CustomAttributes
                .FirstOrDefault(e => e.AttributeType.Name == "AssemblyMetadataAttribute"
                                     && e.ConstructorArguments.Count == 2
                                     && e.ConstructorArguments[0].Value.Equals("RepositoryUrl"))?.ConstructorArguments[1].Value as string;

            if (repositoryUrl == null)
            {
                throw new InputException($"Failed to retrieve the RepositoryUrl from the AssemblyMetadataAttribute of {module.FileName}", details);
            }

            const string schemeSeparator = "://";
            var indexOfScheme = repositoryUrl.IndexOf(schemeSeparator, StringComparison.Ordinal);
            if (indexOfScheme < 0)
            {
                throw new InputException($"Failed to compute the project name from the repository URL ({repositoryUrl}) because it doesn't contain a scheme ({schemeSeparator})", details);
            }

            return repositoryUrl.Substring(indexOfScheme + schemeSeparator.Length);
        }

        private static string ReadProjectVersion(ModuleDefinition module, string details)
        {
            var assemblyInformationalVersion = module.Assembly.CustomAttributes
                .FirstOrDefault(e => e.AttributeType.Name == "AssemblyInformationalVersionAttribute"
                                     && e.ConstructorArguments.Count == 1)?.ConstructorArguments[0].Value as string;

            if (assemblyInformationalVersion == null)
            {
                throw new InputException($"Failed to retrieve the AssemblyInformationalVersionAttribute of {module.FileName}", details);
            }

            return assemblyInformationalVersion;
        }
    }
}<|MERGE_RESOLUTION|>--- conflicted
+++ resolved
@@ -51,12 +51,8 @@
         public MutationTestInput Initialize(StrykerOptions options)
         {
             // resolve project info
-<<<<<<< HEAD
-            var testProjectsInfo = _inputFileResolver.ResolveTestProjectsInfo(options);
-            var projectInfo = _inputFileResolver.ResolveSourceProjectInfo(options, testProjectsInfo);
-=======
-             _projectInfo = _inputFileResolver.ResolveInput(options);
->>>>>>> 6dc6dbb1
+            _testProjectsInfo = _inputFileResolver.ResolveTestProjectsInfo(options);
+            _projectInfo = _inputFileResolver.ResolveSourceProjectInfo(options, testProjectsInfo);
 
             // initial build
             var testProjects = _projectInfo.TestProjectAnalyzerResults.ToList();
@@ -83,13 +79,8 @@
 
             var input = new MutationTestInput
             {
-<<<<<<< HEAD
-                TestProjectsInfo = testProjectsInfo,
-                SourceProjectInfo = projectInfo,
-=======
-                ProjectInfo = _projectInfo,
-                AssemblyReferences = _assemblyReferenceResolver.LoadProjectReferences(_projectInfo.ProjectUnderTestAnalyzerResult.References).ToList(),
->>>>>>> 6dc6dbb1
+                TestProjectsInfo = _testProjectsInfo,
+                SourceProjectInfo = _projectInfo,
                 TestRunner = _testRunner,
             };
 
@@ -106,7 +97,7 @@
                 return result;
             }
             // no test have been discovered, diagnose this
-            DiagnoseLackOfDetectedTest(_projectInfo);
+            DiagnoseLackOfDetectedTest(_testProjectsInfo);
             throw new InputException("No test has been detected. Make sure your test project contains test and is compatible with VsTest.");
         }
 
