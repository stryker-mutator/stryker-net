--- conflicted
+++ resolved
@@ -24,13 +24,8 @@
 
     public interface IInitialisationProcess
     {
-<<<<<<< HEAD
         MutationTestInput Initialize(StrykerOptions options);
-        int InitialTest(StrykerOptions options);
-=======
-        MutationTestInput Initialize(IStrykerOptions options);
-        InitialTestRun InitialTest(IStrykerOptions options);
->>>>>>> 0c41c5c2
+        InitialTestRun InitialTest(StrykerOptions options);
     }
 
     public class InitialisationProcess : IInitialisationProcess
@@ -79,11 +74,7 @@
 
             if (_testRunner == null)
             {
-<<<<<<< HEAD
                 _testRunner = new VsTestRunnerPool(options, projectInfo);
-=======
-                _testRunner = new TestRunnerFactory().Create(options, projectInfo);
->>>>>>> 0c41c5c2
             }
 
             var input = new MutationTestInput
@@ -96,12 +87,7 @@
             return input;
         }
 
-<<<<<<< HEAD
-        public int InitialTest(StrykerOptions options)
-        {
-=======
-        public InitialTestRun InitialTest(IStrykerOptions options) =>
->>>>>>> 0c41c5c2
+        public InitialTestRun InitialTest(StrykerOptions options) =>
             // initial test
             _initialTestProcess.InitialTest(options, _testRunner);
     }
