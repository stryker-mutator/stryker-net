--- conflicted
+++ resolved
@@ -1,10 +1,4 @@
-<<<<<<< HEAD
-﻿using Microsoft.Extensions.Logging;
-using Stryker.Core.Logging;
-using Stryker.Core.MutationTest;
-=======
 ﻿using Stryker.Core.MutationTest;
->>>>>>> ec3d2ca3
 using Stryker.Core.Options;
 using Stryker.Core.TestRunners;
 using Stryker.Core.TestRunners.VsTest;
@@ -24,7 +18,6 @@
 
     public class InitialisationProcess : IInitialisationProcess
     {
-<<<<<<< HEAD
         private readonly IInputFileResolver _inputFileResolver;
         private readonly IInitialBuildProcess _initialBuildProcess;
         private readonly IInitialTestProcess _initialTestProcess;
@@ -32,13 +25,6 @@
         private readonly ILogger _logger;
         private readonly IAssemblyReferenceResolver _assemblyReferenceResolver;
         private readonly ITestRunner _testCaseDiscoverer;
-=======
-        private IInputFileResolver _inputFileResolver { get; set; }
-        private IInitialBuildProcess _initialBuildProcess { get; set; }
-        private IInitialTestProcess _initialTestProcess { get; set; }
-        private ITestRunner _testRunner { get; set; }
-        private IAssemblyReferenceResolver _assemblyReferenceResolver { get; set; }
->>>>>>> ec3d2ca3
 
         // these flags control various optimization techniques
         public InitialisationProcess(
@@ -77,18 +63,6 @@
                 TestRunner = _testRunner
             };
 
-<<<<<<< HEAD
-            using (var testDiscoverer = _testCaseDiscoverer ?? new VsTestRunner(options, projectInfo))
-            {
-                _logger.LogInformation("Total number of tests found: {0}", testDiscoverer.DiscoverNumberOfTests());
-            }
-
-            // initial test
-            var initialTestDuration = _initialTestProcess.InitialTest(input.TestRunner);
-            input.TimeoutMS = new TimeoutValueCalculator().CalculateTimeoutValue(initialTestDuration, options.AdditionalTimeoutMS);
-
-=======
->>>>>>> ec3d2ca3
             return input;
         }
 
