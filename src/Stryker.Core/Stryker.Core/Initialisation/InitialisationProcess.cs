﻿using Microsoft.Extensions.Logging;
using Stryker.Core.Logging;
using Stryker.Core.MutationTest;
using Stryker.Core.Options;
using Stryker.Core.TestRunners;
using System.IO;
using System.Linq;

namespace Stryker.Core.Initialisation
{
    public interface IInitialisationProcess
    {
        MutationTestInput Initialize(StrykerOptions options);
    }
    
    public class InitialisationProcess : IInitialisationProcess
    {
        private IInputFileResolver _inputFileResolver { get; set; }
        private IInitialBuildProcess _initialBuildProcess { get; set; }
        private IInitialTestProcess _initialTestProcess { get; set; }
        private ITestRunner _testRunner { get; set; }
        private ILogger _logger { get; set; }
        private IAssemblyReferenceResolver _assemblyReferenceResolver { get; set; }

        public InitialisationProcess( 
            IInputFileResolver inputFileResolver = null, 
            IInitialBuildProcess initialBuildProcess = null,
            IInitialTestProcess initialTestProcess = null,
            ITestRunner testRunner = null,
            IAssemblyReferenceResolver assemblyReferenceResolver = null)
        {
            _inputFileResolver = inputFileResolver ?? new InputFileResolver();
            _initialBuildProcess = initialBuildProcess ?? new InitialBuildProcess();
            _initialTestProcess = initialTestProcess ?? new InitialTestProcess();
            _testRunner = testRunner;
            _logger = ApplicationLogging.LoggerFactory.CreateLogger<InitialisationProcess>();
            _assemblyReferenceResolver = assemblyReferenceResolver ?? new AssemblyReferenceResolver();
        }

        public MutationTestInput Initialize(StrykerOptions options)
        {
            // resolve project info
            var projectInfo = _inputFileResolver.ResolveInput(options.BasePath, 
                options.ProjectUnderTestNameFilter,
                options.FilesToExclude.ToList());

            // initial build
            _initialBuildProcess.InitialBuild(projectInfo.FullFramework, options.BasePath, options.SolutionPath, Path.GetFileName(projectInfo.TestProjectAnalyzerResult.ProjectFilePath));
            
            // resolve assembly references
            var assemblyReferences = _assemblyReferenceResolver
                .ResolveReferences(projectInfo.ProjectUnderTestAnalyzerResult)
                .ToList();

            var input = new MutationTestInput()
            {
                ProjectInfo = projectInfo,
<<<<<<< HEAD
                AssemblyReferences = assemblyReferences,
                TestRunner = _testRunner ?? new TestRunnerFactory().Create("", options.BasePath)
=======
                AssemblyReferences = references,
                TestRunner = _testRunner ?? new TestRunnerFactory().Create(options, projectInfo)
>>>>>>> 6b7ebcb8
            };

            // initial test
            var initialTestDuration = _initialTestProcess.InitialTest(input.TestRunner);
            input.TimeoutMS = new TimeoutValueCalculator().CalculateTimeoutValue(initialTestDuration, options.AdditionalTimeoutMS);

            return input;
        }
    }
}<|MERGE_RESOLUTION|>--- conflicted
+++ resolved
@@ -55,13 +55,8 @@
             var input = new MutationTestInput()
             {
                 ProjectInfo = projectInfo,
-<<<<<<< HEAD
                 AssemblyReferences = assemblyReferences,
-                TestRunner = _testRunner ?? new TestRunnerFactory().Create("", options.BasePath)
-=======
-                AssemblyReferences = references,
                 TestRunner = _testRunner ?? new TestRunnerFactory().Create(options, projectInfo)
->>>>>>> 6b7ebcb8
             };
 
             // initial test
