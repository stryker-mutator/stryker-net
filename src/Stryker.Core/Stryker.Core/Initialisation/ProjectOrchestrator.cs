--- conflicted
+++ resolved
@@ -9,6 +9,7 @@
 using Stryker.Core.Logging;
 using Stryker.Core.MutationTest;
 using Stryker.Core.Options;
+using Stryker.Core.ProjectComponents.SourceProjects;
 using Stryker.Core.Reporters;
 using Stryker.Core.Testing;
 using Stryker.Core.TestRunners;
@@ -66,7 +67,7 @@
             }
         }
 
-        private void InitializeDashboardProjectInformation(StrykerOptions options, ProjectInfo projectInfo)
+        private void InitializeDashboardProjectInformation(StrykerOptions options, SourceProjectInfo projectInfo)
         {
             var dashboardReporterEnabled = options.Reporters.Contains(Reporter.Dashboard) || options.Reporters.Contains(Reporter.All);
             var dashboardBaselineEnabled = options.WithBaseline && options.BaselineProvider == BaselineProvider.Dashboard;
@@ -85,9 +86,9 @@
                 true => "Project name",
                 _ => "Project version"
             };
-            var projectFilePath = projectInfo.ProjectUnderTestAnalyzerResult.ProjectFilePath;
+            var projectFilePath = projectInfo.AnalyzerResult.ProjectFilePath;
 
-            if (!projectInfo.ProjectUnderTestAnalyzerResult.Properties.TryGetValue("TargetPath", out var targetPath))
+            if (!projectInfo.AnalyzerResult.Properties.TryGetValue("TargetPath", out var targetPath))
             {
                 throw new InputException($"Can't read {subject.ToLowerInvariant()} because the TargetPath property was not found in {projectFilePath}");
             }
@@ -95,18 +96,10 @@
             _logger.LogTrace("{Subject} missing for the dashboard reporter, reading it from {TargetPath}. " +
                              "Note that this requires SourceLink to be properly configured in {ProjectPath}", subject, targetPath, projectFilePath);
 
-<<<<<<< HEAD
             try
             {
                 var targetName = Path.GetFileName(targetPath);
                 using var module = ModuleDefinition.ReadModule(targetPath);
-=======
-                    var projectOptions = options.Copy(
-                        projectPath: projectFilePath,
-                        workingDirectory: options.ProjectPath,
-                        sourceProject: projectFilePath,
-                        testProjects: relatedTestProjects.Select(x => x.ProjectFilePath));
->>>>>>> 98f4e97b
 
                 var details = $"To solve this issue, either specify the {subject.ToLowerInvariant()} in the stryker configuration or configure [SourceLink](https://github.com/dotnet/sourcelink#readme) in {projectFilePath}";
                 if (missingProjectName)
