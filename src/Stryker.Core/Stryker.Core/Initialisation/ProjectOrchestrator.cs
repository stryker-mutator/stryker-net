--- conflicted
+++ resolved
@@ -50,13 +50,8 @@
                 {
                     Parallel.ForEach(manager.Projects.Values, project =>
                     {
-<<<<<<< HEAD
                         _logger.LogDebug("Analysing {projectFilePath}", project.ProjectFile.Path);
                         var buildResult = project.Build();
-=======
-                        _logger.LogDebug("Analysing {projectFilePath}", project.Value.ProjectFile.Path);
-                        var buildResult = project.Value.Build();
->>>>>>> 02dc0acf
                         var projectAnalyzerResult = buildResult.Results.FirstOrDefault();
                         if (projectAnalyzerResult is { })
                         {
