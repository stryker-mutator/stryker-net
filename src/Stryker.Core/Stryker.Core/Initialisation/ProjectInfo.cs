--- conflicted
+++ resolved
@@ -1,21 +1,13 @@
-<<<<<<< HEAD
 ﻿using Buildalyzer;
-using Stryker.Core.ProjectComponents;
-using System.Collections.Generic;
-using System.IO;
-=======
-﻿using System;
 using System.Collections.Generic;
 using System.IO;
 using System.Linq;
 using System.Text.RegularExpressions;
-using Buildalyzer;
 using Microsoft.CodeAnalysis;
 using Microsoft.CodeAnalysis.CSharp;
 using Microsoft.Extensions.Logging;
 using Stryker.Core.Exceptions;
 using Stryker.Core.ProjectComponents;
->>>>>>> 863b56a0
 
 namespace Stryker.Core.Initialisation
 {
@@ -29,16 +21,11 @@
         /// </summary>
         public FolderComposite ProjectContents { get; set; }
 
-<<<<<<< HEAD
         public string GetInjectionPath(IAnalyzerResult analyzerResult)
         {
-            return Path.Combine(Path.GetDirectoryName(GetAssemblyPath(analyzerResult)), Path.GetFileName(GetAssemblyPath(ProjectUnderTestAnalyzerResult)));
-=======
-        public string GetInjectionPath(ProjectAnalyzerResult testProject)
-        {
-            return Path.Combine(Path.GetDirectoryName(FilePathUtils.NormalizePathSeparators(testProject.AssemblyPath)), 
-                Path.GetFileName(ProjectUnderTestAnalyzerResult.AssemblyPath));
->>>>>>> 863b56a0
+            return Path.Combine(
+                Path.GetDirectoryName(GetAssemblyPath(analyzerResult)), 
+                Path.GetFileName(GetAssemblyPath(ProjectUnderTestAnalyzerResult)));
         }
 
         public string GetAssemblyPath(IAnalyzerResult analyzerResult)
@@ -55,275 +42,5 @@
         NetCore,
         NetStandard,
         Unknown
-<<<<<<< HEAD
     };
-=======
-    }
-
-    public class ProjectAnalyzerResult
-    {
-        private readonly ILogger _logger;
-        private readonly IAnalyzerResult _analyzerResult;
-        private string _assemblyPath;
-        private IEnumerable<string> _projectReferences;
-        private IEnumerable<string> _sourceFiles;
-        private IEnumerable<ResourceDescription> _resources;
-        private IReadOnlyDictionary<string, string> _properties;
-        private string _targetFrameworkVersionString;
-        private Framework _targetFramework = Framework.Unknown;
-        private string _projectFilePath;
-        private string[] _references;
-
-        public ProjectAnalyzerResult(ILogger logger, IAnalyzerResult analyzerResult)
-        {
-            _logger = logger;
-            _analyzerResult = analyzerResult;
-        }
-
-        public string TargetFileName => GetPropertyOrDefault("TargetFileName", AssemblyName+".dll");
-
-        public string AssemblyName =>  GetPropertyOrDefault("AssemblyName");
-
-        public string SymbolFileName => $"{AssemblyName}.pdb";
-
-        public string AssemblyPath
-        {
-            get => _assemblyPath ?? Path.Combine(TargetDirectory, TargetFileName);
-            set => _assemblyPath = FilePathUtils.NormalizePathSeparators(value);
-        }
-
-        public string TargetDirectory => _assemblyPath != null ? Path.GetDirectoryName(_assemblyPath) : FilePathUtils.NormalizePathSeparators(GetPropertyOrDefault("TargetDir"));
-
-        public IEnumerable<string> ProjectReferences
-        {
-            get => _projectReferences ?? _analyzerResult.ProjectReferences;
-            set => _projectReferences = value;
-        }
-
-        public IEnumerable<string> SourceFiles
-        {
-            get => _sourceFiles ?? _analyzerResult?.SourceFiles;
-            set => _sourceFiles = value;
-        }
-
-        public IReadOnlyDictionary<string, string> Properties
-        {
-            get => _properties ?? _analyzerResult?.Properties;
-            set => _properties = value;
-        }
-
-        /// <summary>
-        /// Reads the TargetFramework MSBuild property which includes the target framework and the target framework version
-        /// </summary>
-        /// <value>
-        /// The TargetFramework MSBuild property including the target framework. Example: netcoreapp3.0
-        /// </value>
-        public string TargetFrameworkVersionString
-        {
-            get => _targetFrameworkVersionString ?? _analyzerResult?.TargetFramework;
-            set => _targetFrameworkVersionString = value;
-        }
-
-        /// <summary>
-        /// Extracts a target <c>Framework</c> from the MSBuild property TargetFramework
-        /// </summary>
-        /// <value>
-        /// The target <c>Framework</c> of the project
-        /// </value>
-        /// <example>
-        /// Framework.NetClassic
-        /// </example>
-        public Framework TargetFramework
-        {
-            get => _targetFramework == Framework.Unknown ? TargetFrameworkAndVersion.framework : _targetFramework;
-            set => _targetFramework = value;
-        }
-
-        /// <summary>
-        /// Extracts a target <c>Version</c> from the MSBuild property TargetFramework
-        /// </summary>
-        /// <value>
-        /// The <c>Version</c> of the target framework
-        /// </value>
-        /// <example>
-        /// 3.0
-        /// </example>
-        public Version TargetFrameworkVersion => TargetFrameworkAndVersion.version;
-
-        public IList<string> DefineConstants => BuildDefineConstants();
-
-        private IList<string> BuildDefineConstants()
-        {
-            var constants = GetPropertyOrDefault("DefineConstants", "").Split(";").ToList();
-
-            var (frameworkDoesNotSupportAppDomain, frameworkDoesNotSupportPipes) = CompatibilityModes;
-
-            if (frameworkDoesNotSupportAppDomain)
-            {
-                constants.Add("STRYKER_NO_DOMAIN");
-            }
-            if (frameworkDoesNotSupportPipes)
-            {
-                constants.Add("STRYKER_NO_PIPE");
-            }
-
-            return constants;
-        }
-
-        public (bool compat_noAppDomain, bool compat_noPipe) CompatibilityModes
-        {
-            get
-            {
-                var (framework, version) = TargetFrameworkAndVersion;
-
-                var compat_noAppDomain = false;
-                var compat_noPipe = false;
-
-                switch (framework)
-                {
-                    case Framework.NetCore when version.Major < 2:
-                        compat_noAppDomain = true;
-                        break;
-                    case Framework.NetStandard when version.Major < 2:
-                        compat_noAppDomain = true;
-                        compat_noPipe = true;
-                        break;
-                    case Framework.Unknown:
-                    case Framework.NetClassic:
-                        compat_noPipe = version < new Version(3, 5);
-                        break;
-                }
-
-                return (compat_noAppDomain, compat_noPipe);
-            }
-        }
-
-        public string ProjectFilePath
-        {
-            get => _projectFilePath ?? _analyzerResult?.ProjectFilePath;
-            set => _projectFilePath = value;
-        }
-
-        public string[] References
-        {
-            get => _references ?? _analyzerResult.References;
-            set => _references = value;
-        }
-
-        public IEnumerable<ResourceDescription> Resources
-        {
-            get => _resources ?? EmbeddedResourcesGenerator.GetManifestResources(AssemblyPath, _logger);
-            set => _resources = value;
-        }
-
-        public string AssemblyAttributeFileName =>
-            GetPropertyOrDefault("GeneratedAssemblyInfoFile",
-                (Path.GetFileNameWithoutExtension(ProjectFilePath) + ".AssemblyInfo.cs")
-                .ToLowerInvariant());
-
-        /// <summary>
-        /// Extracts a target <c>Framework</c> and <c>Version</c> from the MSBuild property TargetFramework
-        /// </summary>
-        /// <returns>
-        /// A tuple of <c>Framework</c> and <c>Version</c> which together form the target framework and framework version of the project.
-        /// </returns>
-        /// <example>
-        /// <c>(Framework.NetCore, 3.0)</c>
-        /// </example>
-        public (Framework framework, Version version) TargetFrameworkAndVersion
-        {
-            get
-            {
-                var label = new Dictionary<string, Framework>
-                {
-                    ["netcoreapp"] = Framework.NetCore,
-                    ["netstandard"] = Framework.NetStandard,
-                    ["net"] = Framework.NetClassic
-                };
-                try
-                {
-                    var analysis = Regex.Match(TargetFrameworkVersionString ?? string.Empty, "(?<kind>\\D+)(?<version>[\\d\\.]+)");
-                    if (analysis.Success && label.ContainsKey(analysis.Groups["kind"].Value))
-                    {
-                        var version = analysis.Groups["version"].Value;
-                        if (!version.Contains('.'))
-                        {
-                            if (version.Length == 2)
-                            // we have a aggregated version id
-                            {
-                                version = $"{version[0]}.{version.Substring(1)}";
-                            }
-                            else if (version.Length == 3)
-                            {
-                                version = $"{version[0]}.{version[1]}.{version[2]}";
-                            }
-                        }
-                        return (label[analysis.Groups["kind"].Value], new Version(version));
-                    }
-
-                    return (Framework.Unknown, new Version());
-                }
-                catch (ArgumentException)
-                {
-                    throw new StrykerInputException($"Unable to parse framework version string {TargetFrameworkVersionString}. Please fix the framework version in the csproj.");
-                }
-            }
-        }
-
-        public string GetPropertyOrDefault(string name, string defaultValue = null)
-        {
-            if (Properties == null || !Properties.TryGetValue(name, out var result))
-            {
-                result = defaultValue;
-            }
-
-            return result;
-        }
-
-        public bool GetPropertyOrDefault(string name, bool defaultBoolean)
-        {
-            if (Properties != null && Properties.TryGetValue(name, out var result))
-            {
-                return bool.Parse(result);
-            }
-
-            return defaultBoolean;
-        }
-
-        public CSharpCompilationOptions GetCompilationOptions()
-        {
-            var kind = GetPropertyOrDefault("OutputType") switch
-            {
-                "Exe" => OutputKind.ConsoleApplication,
-                "WinExe" => OutputKind.WindowsApplication,
-                "Module" => OutputKind.NetModule,
-                "AppContainerExe" => OutputKind.WindowsRuntimeApplication,
-                "WinMdObj" => OutputKind.WindowsRuntimeMetadata,
-                _ => OutputKind.DynamicallyLinkedLibrary
-            };
-
-            if (!Enum.TryParse(typeof(NullableContextOptions), GetPropertyOrDefault("Nullable", "enable"), true, out var nullableOptions))
-            {
-                nullableOptions = NullableContextOptions.Enable;
-            }
-            
-            var result = new CSharpCompilationOptions(kind)
-                .WithNullableContextOptions((NullableContextOptions) nullableOptions)
-                .WithAllowUnsafe(GetPropertyOrDefault("AllowUnsafeBlocks", true))
-                .WithAssemblyIdentityComparer(DesktopAssemblyIdentityComparer.Default)
-                .WithConcurrentBuild(true)
-                .WithModuleName(TargetFileName)
-                .WithOverflowChecks(GetPropertyOrDefault("CheckForOverflowUnderflow", false));
-
-            if (GetPropertyOrDefault("SignAssembly", false))
-            {
-                result = result.WithCryptoKeyFile(Path.Combine(
-                        Path.GetDirectoryName(ProjectFilePath),
-                        GetPropertyOrDefault("AssemblyOriginatorKeyFile")))
-                    .WithStrongNameProvider(new DesktopStrongNameProvider());
-            }
-            return result;
-        }
-    }
->>>>>>> 863b56a0
 }