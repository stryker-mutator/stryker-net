﻿using System;
using System.Collections.Generic;
using System.IO;
using System.Linq;
using System.Text.RegularExpressions;
using Buildalyzer;
using Microsoft.CodeAnalysis;
using Microsoft.CodeAnalysis.CSharp;
using Microsoft.Extensions.Logging;
using Stryker.Core.Exceptions;
using Stryker.Core.ProjectComponents;

namespace Stryker.Core.Initialisation
{
    public class ProjectInfo
    {
        public IEnumerable<ProjectAnalyzerResult> TestProjectAnalyzerResults { get; set; }
        public ProjectAnalyzerResult ProjectUnderTestAnalyzerResult { get; set; }

        /// <summary>
        /// The Folder/File structure found in the project under test.
        /// </summary>
        public FolderComposite ProjectContents { get; set; }

        public string GetInjectionPath(ProjectAnalyzerResult testProject)
        {
            return Path.Combine(Path.GetDirectoryName(FilePathUtils.NormalizePathSeparators(testProject.AssemblyPath)), 
                Path.GetFileName(ProjectUnderTestAnalyzerResult.AssemblyPath));
        }

        public string GetTestBinariesPath(ProjectAnalyzerResult projectAnalyzerResult)
        {
            return projectAnalyzerResult.AssemblyPath;
        }
    }

    public enum Framework
    {
        NetClassic,
        NetCore,
        NetStandard,
        Unknown
    }

    public class ProjectAnalyzerResult
    {
        private readonly ILogger _logger;
<<<<<<< HEAD
        private readonly AnalyzerResult _analyzerResult;
        private string _assemblyPath;
        private IEnumerable<string> _projectReferences;
        private IEnumerable<string> _sourceFiles;
        private IEnumerable<ResourceDescription> _resources;
        private IReadOnlyDictionary<string, string> _properties;
        private string _targetFrameworkVersionString;
        private Framework _targetFramework = Framework.Unknown;
        private string _projectFilePath;
        private string[] _references;
=======
        private readonly IAnalyzerResult _analyzerResult;
>>>>>>> 20341051

        public ProjectAnalyzerResult(ILogger logger, IAnalyzerResult analyzerResult)
        {
            _logger = logger;
            _analyzerResult = analyzerResult;
        }

        public string TargetFileName => GetPropertyOrDefault("TargetFileName", AssemblyName+".dll");

        public string AssemblyName =>  GetPropertyOrDefault("AssemblyName");

        public string SymbolFileName => $"{AssemblyName}.pdb";

        public string AssemblyPath
        {
            get => _assemblyPath ?? Path.Combine(TargetDirectory, TargetFileName);
            set => _assemblyPath = FilePathUtils.NormalizePathSeparators(value);
        }

        public string TargetDirectory => _assemblyPath != null ? Path.GetDirectoryName(_assemblyPath) : FilePathUtils.NormalizePathSeparators(GetPropertyOrDefault("TargetDir"));

        public IEnumerable<string> ProjectReferences
        {
            get => _projectReferences ?? _analyzerResult.ProjectReferences;
            set => _projectReferences = value;
        }

        public IEnumerable<string> SourceFiles
        {
            get => _sourceFiles ?? _analyzerResult?.SourceFiles;
            set => _sourceFiles = value;
        }

        public IReadOnlyDictionary<string, string> Properties
        {
            get => _properties ?? _analyzerResult?.Properties;
            set => _properties = value;
        }

        /// <summary>
        /// Reads the TargetFramework MSBuild property which includes the target framework and the target framework version
        /// </summary>
        /// <value>
        /// The TargetFramework MSBuild property including the target framework. Example: netcoreapp3.0
        /// </value>
        public string TargetFrameworkVersionString
        {
            get => _targetFrameworkVersionString ?? _analyzerResult?.TargetFramework;
            set => _targetFrameworkVersionString = value;
        }

        /// <summary>
        /// Extracts a target <c>Framework</c> from the MSBuild property TargetFramework
        /// </summary>
        /// <value>
        /// The target <c>Framework</c> of the project
        /// </value>
        /// <example>
        /// Framework.NetClassic
        /// </example>
        public Framework TargetFramework
        {
            get => _targetFramework == Framework.Unknown ? TargetFrameworkAndVersion.framework : _targetFramework;
            set => _targetFramework = value;
        }

        /// <summary>
        /// Extracts a target <c>Version</c> from the MSBuild property TargetFramework
        /// </summary>
        /// <value>
        /// The <c>Version</c> of the target framework
        /// </value>
        /// <example>
        /// 3.0
        /// </example>
        public Version TargetFrameworkVersion => TargetFrameworkAndVersion.version;

        public IList<string> DefineConstants => BuildDefineConstants();

        private IList<string> BuildDefineConstants()
        {
            var constants = GetPropertyOrDefault("DefineConstants", "").Split(";").ToList();

            var (frameworkDoesNotSupportAppDomain, frameworkDoesNotSupportPipes) = CompatibilityModes;

            if (frameworkDoesNotSupportAppDomain)
            {
                constants.Add("STRYKER_NO_DOMAIN");
            }
            if (frameworkDoesNotSupportPipes)
            {
                constants.Add("STRYKER_NO_PIPE");
            }

            return constants;
        }

        public (bool compat_noAppDomain, bool compat_noPipe) CompatibilityModes
        {
            get
            {
                var (framework, version) = TargetFrameworkAndVersion;

                var compat_noAppDomain = false;
                var compat_noPipe = false;

                switch (framework)
                {
                    case Framework.NetCore when version.Major < 2:
                        compat_noAppDomain = true;
                        break;
                    case Framework.NetStandard when version.Major < 2:
                        compat_noAppDomain = true;
                        compat_noPipe = true;
                        break;
                    case Framework.Unknown:
                    case Framework.NetClassic:
                        compat_noPipe = version < new Version(3, 5);
                        break;
                }

                return (compat_noAppDomain, compat_noPipe);
            }
        }

        public string ProjectFilePath
        {
            get => _projectFilePath ?? _analyzerResult?.ProjectFilePath;
            set => _projectFilePath = value;
        }

        public string[] References
        {
            get => _references ?? _analyzerResult.References;
            set => _references = value;
        }

        public IEnumerable<ResourceDescription> Resources
        {
            get => _resources ?? EmbeddedResourcesGenerator.GetManifestResources(AssemblyPath, _logger);
            set => _resources = value;
        }

        public string AssemblyAttributeFileName =>
            GetPropertyOrDefault("GeneratedAssemblyInfoFile",
                (Path.GetFileNameWithoutExtension(ProjectFilePath) + ".AssemblyInfo.cs")
                .ToLowerInvariant());

        /// <summary>
        /// Extracts a target <c>Framework</c> and <c>Version</c> from the MSBuild property TargetFramework
        /// </summary>
        /// <returns>
        /// A tuple of <c>Framework</c> and <c>Version</c> which together form the target framework and framework version of the project.
        /// </returns>
        /// <example>
        /// <c>(Framework.NetCore, 3.0)</c>
        /// </example>
        public (Framework framework, Version version) TargetFrameworkAndVersion
        {
            get
            {
                var label = new Dictionary<string, Framework>
                {
                    ["netcoreapp"] = Framework.NetCore,
                    ["netstandard"] = Framework.NetStandard,
                    ["net"] = Framework.NetClassic
                };
                try
                {
                    var analysis = Regex.Match(TargetFrameworkVersionString ?? string.Empty, "(?<kind>\\D+)(?<version>[\\d\\.]+)");
                    if (analysis.Success && label.ContainsKey(analysis.Groups["kind"].Value))
                    {
                        var version = analysis.Groups["version"].Value;
                        if (!version.Contains('.'))
                        {
                            if (version.Length == 2)
                            // we have a aggregated version id
                            {
                                version = $"{version[0]}.{version.Substring(1)}";
                            }
                            else if (version.Length == 3)
                            {
                                version = $"{version[0]}.{version[1]}.{version[2]}";
                            }
                        }
                        return (label[analysis.Groups["kind"].Value], new Version(version));
                    }

                    return (Framework.Unknown, new Version());
                }
                catch (ArgumentException)
                {
                    throw new StrykerInputException($"Unable to parse framework version string {TargetFrameworkVersionString}. Please fix the framework version in the csproj.");
                }
            }
        }

        public string GetPropertyOrDefault(string name, string defaultValue = null)
        {
            if (Properties == null || !Properties.TryGetValue(name, out var result))
            {
                result = defaultValue;
            }

            return result;
        }

        public bool GetPropertyOrDefault(string name, bool defaultBoolean)
        {
            if (Properties != null && Properties.TryGetValue(name, out var result))
            {
                return bool.Parse(result);
            }

            return defaultBoolean;
        }

        public CSharpCompilationOptions GetCompilationOptions()
        {
            var kind = GetPropertyOrDefault("OutputType") switch
            {
                "Exe" => OutputKind.ConsoleApplication,
                "WinExe" => OutputKind.WindowsApplication,
                "Module" => OutputKind.NetModule,
                "AppContainerExe" => OutputKind.WindowsRuntimeApplication,
                "WinMdObj" => OutputKind.WindowsRuntimeMetadata,
                _ => OutputKind.DynamicallyLinkedLibrary
            };

            if (!Enum.TryParse(typeof(NullableContextOptions), GetPropertyOrDefault("Nullable", "enable"), true, out var nullableOptions))
            {
                nullableOptions = NullableContextOptions.Enable;
            }
            
            var result = new CSharpCompilationOptions(kind)
                .WithNullableContextOptions((NullableContextOptions) nullableOptions)
                .WithAllowUnsafe(GetPropertyOrDefault("AllowUnsafeBlocks", true))
                .WithAssemblyIdentityComparer(DesktopAssemblyIdentityComparer.Default)
                .WithConcurrentBuild(true)
                .WithModuleName(TargetFileName)
                .WithOverflowChecks(GetPropertyOrDefault("CheckForOverflowUnderflow", false));

            if (GetPropertyOrDefault("SignAssembly", false))
            {
                result = result.WithCryptoKeyFile(Path.Combine(
                        Path.GetDirectoryName(ProjectFilePath),
                        GetPropertyOrDefault("AssemblyOriginatorKeyFile")))
                    .WithStrongNameProvider(new DesktopStrongNameProvider());
            }
            return result;
        }
    }
}<|MERGE_RESOLUTION|>--- conflicted
+++ resolved
@@ -45,8 +45,7 @@
     public class ProjectAnalyzerResult
     {
         private readonly ILogger _logger;
-<<<<<<< HEAD
-        private readonly AnalyzerResult _analyzerResult;
+        private readonly IAnalyzerResult _analyzerResult;
         private string _assemblyPath;
         private IEnumerable<string> _projectReferences;
         private IEnumerable<string> _sourceFiles;
@@ -56,9 +55,6 @@
         private Framework _targetFramework = Framework.Unknown;
         private string _projectFilePath;
         private string[] _references;
-=======
-        private readonly IAnalyzerResult _analyzerResult;
->>>>>>> 20341051
 
         public ProjectAnalyzerResult(ILogger logger, IAnalyzerResult analyzerResult)
         {
