using System;
using System.Collections.Generic;
using System.IO;
using System.Linq;
using System.Reflection;
using Buildalyzer;
using Microsoft.CodeAnalysis;
using Microsoft.CodeAnalysis.CSharp;
using Microsoft.CodeAnalysis.Diagnostics;
using Microsoft.Extensions.Logging;
using NuGet.Frameworks;
using Stryker.Core.Exceptions;
using Stryker.Core.Options;

namespace Stryker.Core.Initialisation.Buildalyzer
{
    public static class IAnalyzerResultExtensions
    {
        public static string GetAssemblyFileName(this IAnalyzerResult analyzerResult) => FilePathUtils.NormalizePathSeparators(analyzerResult.Properties["TargetFileName"]);
        public static string GetAssemblyDirectoryPath(this IAnalyzerResult analyzerResult) => FilePathUtils.NormalizePathSeparators(analyzerResult.Properties["TargetDir"]);
        public static string GetAssemblyPath(this IAnalyzerResult analyzerResult) => FilePathUtils.NormalizePathSeparators(Path.Combine(analyzerResult.GetAssemblyDirectoryPath(), analyzerResult.GetAssemblyFileName()));

        public static string GetAssemblyName(this IAnalyzerResult analyzerResult) => FilePathUtils.NormalizePathSeparators(analyzerResult.Properties["AssemblyName"]);

        public static IEnumerable<ResourceDescription> GetResources(this IAnalyzerResult analyzerResult, ILogger logger)
        {
            var rootNamespace = analyzerResult.GetRootNamespace();
            var embeddedResources = analyzerResult.GetItem("EmbeddedResource").Select(x => x.ItemSpec);
            return EmbeddedResourcesGenerator.GetManifestResources(
                analyzerResult.GetAssemblyPath(),
                analyzerResult.ProjectFilePath,
                rootNamespace,
                embeddedResources);
        }

        public static CSharpCompilationOptions GetCompilationOptions(this IAnalyzerResult analyzerResult)
        {
            var compilationOptions = new CSharpCompilationOptions(analyzerResult.GetOutputKind())
                .WithNullableContextOptions(analyzerResult.GetNullableContextOptions())
                .WithAllowUnsafe(analyzerResult.GetPropertyOrDefault("AllowUnsafeBlocks", true))
                .WithAssemblyIdentityComparer(DesktopAssemblyIdentityComparer.Default)
                .WithConcurrentBuild(true)
                .WithModuleName(analyzerResult.GetAssemblyName())
                .WithOverflowChecks(analyzerResult.GetPropertyOrDefault("CheckForOverflowUnderflow", false));

            if (analyzerResult.IsSignedAssembly() && analyzerResult.GetAssemblyOriginatorKeyFile() is var keyFile && keyFile is not null)
            {
                compilationOptions = compilationOptions.WithCryptoKeyFile(keyFile)
                    .WithStrongNameProvider(new DesktopStrongNameProvider());
            }
            return compilationOptions;
        }

        public static CSharpParseOptions GetParseOptions(this IAnalyzerResult analyzerResult, StrykerOptions options) => new CSharpParseOptions(options.LanguageVersion, DocumentationMode.None, preprocessorSymbols: analyzerResult.PreprocessorSymbols);

        public static string AssemblyAttributeFileName(this IAnalyzerResult analyzerResult) => analyzerResult.GetPropertyOrDefault("GeneratedAssemblyInfoFile",
                (Path.GetFileNameWithoutExtension(analyzerResult.ProjectFilePath) + ".AssemblyInfo.cs")
                .ToLowerInvariant());

        public static string GetSymbolFileName(this IAnalyzerResult analyzerResult) => Path.ChangeExtension(analyzerResult.GetAssemblyName(), ".pdb");

        public static IEnumerable<ISourceGenerator> GetSourceGenerators(this IAnalyzerResult analyzerResult, ILogger logger = null)
        {
            var generators = new List<ISourceGenerator>();
            foreach (var analyzer in analyzerResult.AnalyzerReferences)
            {
                try
                {
                    var analyzerFileReference = new AnalyzerFileReference(analyzer, AnalyzerAssemblyLoader.Instance);
                    analyzerFileReference.AnalyzerLoadFailed += (sender, e) => throw e.Exception ?? new InvalidOperationException(e.Message);
                    foreach (var generator in analyzerFileReference.GetGenerators(LanguageNames.CSharp))
                    {
                        generators.Add(generator);
                    }
                }
                catch (Exception e)
                {
                    logger?.LogWarning(e,
                    $"Analyzer/Generator assembly {analyzer} could not be loaded. {Environment.NewLine}" +
                    "Generated source code may be missing.");
                }
            }

            return generators;
        }

        private sealed class AnalyzerAssemblyLoader : IAnalyzerAssemblyLoader
        {
            public static readonly IAnalyzerAssemblyLoader Instance = new AnalyzerAssemblyLoader();

            private AnalyzerAssemblyLoader() { }

            public void AddDependencyLocation(string fullPath) { }

            public Assembly LoadFromPath(string fullPath) => Assembly.LoadFrom(fullPath);
        }

        internal static NuGetFramework GetNuGetFramework(this IAnalyzerResult analyzerResult)
        {
            var framework = NuGetFramework.Parse(analyzerResult.TargetFramework ?? "");
            if (framework == NuGetFramework.UnsupportedFramework)
            {
                var atPath = string.IsNullOrEmpty(analyzerResult.ProjectFilePath) ? "" : $" at '{analyzerResult.ProjectFilePath}'";
                var message = $"The target framework '{analyzerResult.TargetFramework}' is not supported. Please fix the target framework in the csproj{atPath}.";
                throw new InputException(message);
            }
            return framework;
        }

        internal static bool TargetsFullFramework(this IAnalyzerResult analyzerResult) => GetNuGetFramework(analyzerResult).IsDesktop();

        public static Language GetLanguage(this IAnalyzerResult analyzerResult) => analyzerResult.GetPropertyOrDefault("Language") switch
        {
            "F#" => Language.Fsharp,
            "C#" => Language.Csharp,
            _ => Language.Undefined,
        };

        public static bool IsTestProject(this IAnalyzerResult analyzerResult)
        {
            var isTestProject = analyzerResult.GetPropertyOrDefault("IsTestProject", false);
            var hasTestProjectTypeGuid = analyzerResult
                .GetPropertyOrDefault("ProjectTypeGuids", "")
                .Contains("{3AC096D0-A1C2-E12C-1390-A8335801FDAB}");

            return isTestProject || hasTestProjectTypeGuid;
        }

        private static OutputKind GetOutputKind(this IAnalyzerResult analyzerResult) => analyzerResult.GetPropertyOrDefault("OutputType") switch
        {
            "Exe" => OutputKind.ConsoleApplication,
            "WinExe" => OutputKind.WindowsApplication,
            "Module" => OutputKind.NetModule,
            "AppContainerExe" => OutputKind.WindowsRuntimeApplication,
            "WinMdObj" => OutputKind.WindowsRuntimeMetadata,
            _ => OutputKind.DynamicallyLinkedLibrary
        };

        private static NullableContextOptions GetNullableContextOptions(this IAnalyzerResult analyzerResult)
        {
            if (!Enum.TryParse(analyzerResult.GetPropertyOrDefault("Nullable", "enable"), true, out NullableContextOptions nullableOptions))
            {
                nullableOptions = NullableContextOptions.Enable;
            }

            return nullableOptions;
        }

        private static bool IsSignedAssembly(this IAnalyzerResult analyzerResult) => analyzerResult.GetPropertyOrDefault("SignAssembly", false);

<<<<<<< HEAD
        private static string GetAssemblyOriginatorKeyFile(this IAnalyzerResult analyzerResult) => Path.Combine(
                Path.GetDirectoryName(analyzerResult.ProjectFilePath),
                analyzerResult.GetPropertyOrDefault("AssemblyOriginatorKeyFile"));
=======
        private static string GetAssemblyOriginatorKeyFile(this IAnalyzerResult analyzerResult)
        {
            var assemblyKeyFileProp = analyzerResult.GetPropertyOrDefault("AssemblyOriginatorKeyFile");
            if (assemblyKeyFileProp is null)
            {
                return assemblyKeyFileProp;
            }

            return Path.Combine(Path.GetDirectoryName(analyzerResult.ProjectFilePath), assemblyKeyFileProp);
        }
>>>>>>> 30087e50

        private static string GetRootNamespace(this IAnalyzerResult analyzerResult) => analyzerResult.GetPropertyOrDefault("RootNamespace") ?? analyzerResult.GetAssemblyName();

        private static bool GetPropertyOrDefault(this IAnalyzerResult analyzerResult, string name, bool defaultBoolean) => bool.Parse(GetPropertyOrDefault(analyzerResult, name, defaultBoolean.ToString()));

        private static string GetPropertyOrDefault(this IAnalyzerResult analyzerResult, string name, string defaultValue = default)
        {
            if (analyzerResult.Properties is null || !analyzerResult.Properties.TryGetValue(name, out var property))
            {
                return defaultValue;
            }

            return property;
        }

        private static IEnumerable<IProjectItem> GetItem(this IAnalyzerResult analyzerResult, string name)
        {
            if (analyzerResult.Items is null || !analyzerResult.Items.TryGetValue(name, out var item))
            {
                return Enumerable.Empty<IProjectItem>();
            }

            return item;
        }
    }
}<|MERGE_RESOLUTION|>--- conflicted
+++ resolved
@@ -148,11 +148,6 @@
 
         private static bool IsSignedAssembly(this IAnalyzerResult analyzerResult) => analyzerResult.GetPropertyOrDefault("SignAssembly", false);
 
-<<<<<<< HEAD
-        private static string GetAssemblyOriginatorKeyFile(this IAnalyzerResult analyzerResult) => Path.Combine(
-                Path.GetDirectoryName(analyzerResult.ProjectFilePath),
-                analyzerResult.GetPropertyOrDefault("AssemblyOriginatorKeyFile"));
-=======
         private static string GetAssemblyOriginatorKeyFile(this IAnalyzerResult analyzerResult)
         {
             var assemblyKeyFileProp = analyzerResult.GetPropertyOrDefault("AssemblyOriginatorKeyFile");
@@ -163,7 +158,6 @@
 
             return Path.Combine(Path.GetDirectoryName(analyzerResult.ProjectFilePath), assemblyKeyFileProp);
         }
->>>>>>> 30087e50
 
         private static string GetRootNamespace(this IAnalyzerResult analyzerResult) => analyzerResult.GetPropertyOrDefault("RootNamespace") ?? analyzerResult.GetAssemblyName();
 
