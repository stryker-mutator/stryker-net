--- conflicted
+++ resolved
@@ -136,17 +136,12 @@
             return inputFiles;
         }
 
-<<<<<<< HEAD
         private FolderComposite FindProjectFilesUsingBuildalyzer(IAnalyzerResult analyzerResult, StrykerProjectOptions options)
-=======
-
-        private FolderComposite FindProjectFilesUsingBuildalyzer(ProjectAnalyzerResult analyzerResult, StrykerOptions options)
->>>>>>> 863b56a0
         {
             var inputFiles = new FolderComposite() { Name = analyzerResult.ProjectFilePath };
             var projectUnderTestDir = Path.GetDirectoryName(analyzerResult.ProjectFilePath);
             var projectRoot = Path.GetDirectoryName(projectUnderTestDir);
-            var generatedAssemblyInfo = analyzerResult.AssemblyAttributeFileName;
+            var generatedAssemblyInfo = analyzerResult.AssemblyAttributeFileName();
             var rootFolderComposite = new FolderComposite()
             {
                 Name = string.Empty,
@@ -238,11 +233,6 @@
             return syntaxTree;
         }
 
-<<<<<<< HEAD
-        private CSharpParseOptions BuildCsharpParseOptions(IAnalyzerResult analyzerResult, StrykerProjectOptions options)
-        {
-            var preprocessorSymbols = analyzerResult.GetDefineConstants();
-=======
         private static void InjectMutantHelpers(FolderComposite rootFolderComposite, CSharpParseOptions cSharpParseOptions)
         {
             foreach (var (name, code) in CodeInjection.MutantHelpers)
@@ -250,11 +240,10 @@
                 rootFolderComposite.AddCompilationSyntaxTree(CSharpSyntaxTree.ParseText(code, path: name, encoding: Encoding.UTF32,  options: cSharpParseOptions));
             }
         }
->>>>>>> 863b56a0
-
-        private static CSharpParseOptions BuildCsharpParseOptions(ProjectAnalyzerResult analyzerResult, StrykerOptions options)
-        {
-            return new CSharpParseOptions(options.LanguageVersion, DocumentationMode.None, preprocessorSymbols: analyzerResult.DefineConstants);
+
+        private static CSharpParseOptions BuildCsharpParseOptions(IAnalyzerResult analyzerResult, StrykerProjectOptions options)
+        {
+            return new CSharpParseOptions(options.LanguageVersion, DocumentationMode.None, preprocessorSymbols: analyzerResult.GetDefineConstants());
         }
 
         // get the FolderComposite object representing the the project's folder 'targetFolder'. Build the needed FolderComposite(s) for a complete path
@@ -474,9 +463,6 @@
             return folders;
         }
 
-<<<<<<< HEAD
-        private static string ReplaceMsbuildProperties(string projectReference, IAnalyzerResult projectAnalyzerResult)
-=======
         private IEnumerable<string> FindSharedProjects(XDocument document)
         {
             var importStatements = document.Elements().Descendants()
@@ -490,8 +476,7 @@
             return sharedProjects;
         }
 
-        private static string ReplaceMsbuildProperties(string projectReference, ProjectAnalyzerResult projectAnalyzerResult)
->>>>>>> 863b56a0
+        private static string ReplaceMsbuildProperties(string projectReference, IAnalyzerResult projectAnalyzerResult)
         {
             var propertyRegex = new Regex(@"\$\(([a-zA-Z_][a-zA-Z0-9_\-.]*)\)");
             var properties = projectAnalyzerResult.Properties;
