--- conflicted
+++ resolved
@@ -58,13 +58,7 @@
                 testProjectFiles.Add(FindProjectFile(options.BasePath));
             }
 
-<<<<<<< HEAD
             _logger.LogInformation("Identifying project to mutate.");
-            var testProjectFile = FindProjectFile(options.BasePath, options.TestProjectNameFilter);
-
-            // Analyze the test project
-            result.TestProjectAnalyzerResult = _projectFileReader.AnalyzeProject(testProjectFile, options.SolutionPath);
-=======
             var results = new List<ProjectAnalyzerResult>();
             foreach (var testProjectFile in testProjectFiles)
             {
@@ -72,7 +66,6 @@
                 results.Add(_projectFileReader.AnalyzeProject(testProjectFile, options.SolutionPath));
             }
             result.TestProjectAnalyzerResults = results;
->>>>>>> f2f219db
 
             // Determine project under test
             var reader = new ProjectFileReader();
@@ -102,6 +95,7 @@
             result.ProjectContents = inputFiles;
 
             ValidateResult(result, options);
+            _logger.LogInformation("Analysis complete.");
 
             return result;
         }
@@ -126,10 +120,6 @@
             return inputFiles;
         }
 
-<<<<<<< HEAD
-            _logger.LogInformation("Analysis complete.", projectUnderTest);
-            return result;
-=======
         private FolderComposite FindProjectFilesUsingBuildAlyzer(ProjectAnalyzerResult analyzerResult)
         {
             var inputFiles = new FolderComposite();
@@ -224,7 +214,6 @@
             }
 
             return cache[targetFolder];
->>>>>>> f2f219db
         }
 
         /// <summary>
