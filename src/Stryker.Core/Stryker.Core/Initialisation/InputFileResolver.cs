--- conflicted
+++ resolved
@@ -47,16 +47,6 @@
         public ProjectInfo ResolveInput(StrykerOptions options)
         {
             var result = new ProjectInfo();
-<<<<<<< HEAD
-            var testProjectFile = FindProjectFile(options.BasePath, options.TestProjectNameFilter);
-
-            // Analyze the test project
-            result.TestProjectAnalyzerResult = _projectFileReader.AnalyzeProject(testProjectFile, options.SolutionPath);
-
-            // Determine project under test
-            var reader = new ProjectFileReader();
-            var projectUnderTest = reader.DetermineProjectUnderTest(result.TestProjectAnalyzerResult.ProjectReferences, options.ProjectUnderTestNameFilter);
-=======
             var testProjectFiles = new List<string>();
             string projectUnderTest = null;
             if (options.TestProjects != null && options.TestProjects.Any())
@@ -87,7 +77,6 @@
                 projectUnderTest = reader.DetermineProjectUnderTest(result.TestProjectAnalyzerResults.Single().ProjectReferences, options.ProjectUnderTestNameFilter);
             }
 
->>>>>>> 54888af2
             _logger.LogInformation("The project {0} will be mutated", projectUnderTest);
 
             // Analyze project under test
