using Microsoft.Extensions.Logging;
using Stryker.Core.Exceptions;
using Stryker.Core.Logging;
using Stryker.Core.Options;
using Stryker.Core.ProjectComponents;
using Stryker.Core.TestRunners;
using System;
using System.Collections.Generic;
using System.IO;
using System.IO.Abstractions;
using System.Linq;
using System.Text;
using Buildalyzer;
using Stryker.Core.Initialisation.Buildalyzer;

namespace Stryker.Core.Initialisation
{
    public interface IInputFileResolver
    {
        ProjectInfo ResolveInput(IStrykerOptions options);
    }

    /// <summary>
    ///  - Reads .csproj to find project under test
    ///  - Scans project under test and store files to mutate
    ///  - Build composite for files
    /// </summary>
    public class InputFileResolver : IInputFileResolver
    {
        private const string ErrorMessage = "Project reference issue.";
        private readonly string[] _foldersToExclude = { "obj", "bin", "node_modules", "StrykerOutput" };
        private readonly IFileSystem _fileSystem;
        private readonly IProjectFileReader _projectFileReader;
        private readonly ILogger _logger;

        public InputFileResolver(IFileSystem fileSystem, IProjectFileReader projectFileReader)
        {
            _fileSystem = fileSystem;
            _projectFileReader = projectFileReader ?? new ProjectFileReader();
            _logger = ApplicationLogging.LoggerFactory.CreateLogger<InputFileResolver>();
        }

        public InputFileResolver() : this(new FileSystem(), new ProjectFileReader()) { }

        /// <summary>
        /// Finds the referencedProjects and looks for all files that should be mutated in those projects
        /// </summary>
        public ProjectInfo ResolveInput(IStrykerOptions options)
        {
            var projectInfo = new ProjectInfo();
            // Determine test projects
            var testProjectFiles = new List<string>();
            string projectUnderTest = null;
            if (options.TestProjects != null && options.TestProjects.Any())
            {
                testProjectFiles = options.TestProjects.Select(FindTestProject).ToList();
            }
            else
            {
                testProjectFiles.Add(FindTestProject(options.BasePath));
            }

            var testProjectAnalyzerResults = new List<IAnalyzerResult>();
            foreach (var testProjectFile in testProjectFiles)
            {
                // Analyze the test project
                testProjectAnalyzerResults.Add(_projectFileReader.AnalyzeProject(testProjectFile, options.SolutionPath));
            }
            projectInfo.TestProjectAnalyzerResults = testProjectAnalyzerResults;

            // Determine project under test
            if (options.TestProjects != null && options.TestProjects.Any())
            {
                projectUnderTest = FindProjectFile(options.BasePath);
            }
            else
            {
                projectUnderTest = FindProjectUnderTest(projectInfo.TestProjectAnalyzerResults, options.ProjectUnderTestNameFilter);
            }

            _logger.LogInformation("The project {0} will be mutated.", projectUnderTest);

            // Analyze project under test
            projectInfo.ProjectUnderTestAnalyzerResult = _projectFileReader.AnalyzeProject(projectUnderTest, options.SolutionPath);

<<<<<<< HEAD
            // if we are in devmode, dump all properties as it can help diagnosing build issues for user project.
            if (projectInfo.ProjectUnderTestAnalyzerResult.Properties != null && options.DevMode)
            {
                _logger.LogInformation("**** Buildalyzer properties. ****");
                // dump properties
                foreach (var keyValuePair in projectInfo.ProjectUnderTestAnalyzerResult.Properties)
                {
                    _logger.LogInformation("{0}={1}", keyValuePair.Key, keyValuePair.Value);
                }

                _logger.LogInformation("**** Buildalyzer properties. ****");
            }

            IProjectComponent inputFiles;
            if (projectInfo.ProjectUnderTestAnalyzerResult.GetLanguage() == Language.Csharp)
            {
                inputFiles = new CsharpProjectComponentsBuilder(projectInfo, options, _foldersToExclude, _logger, _fileSystem).Build();
            }
            else if (projectInfo.ProjectUnderTestAnalyzerResult.GetLanguage() == Language.Fsharp)
            {
                //inputFiles = new FsharpProjectComponentsBuilder(projectInfo, options, _foldersToExclude, _logger, _fileSystem).Build();
                throw new StrykerInputException("At this moment we do not support mutationtesting in F#.");
            }
            else
            {
                throw new StrykerInputException("no valid csproj or fsproj was given");
            }
=======
            IProjectComponent inputFiles = new CsharpProjectComponentsBuilder(projectInfo, options, _foldersToExclude, _logger, _fileSystem).Build();
>>>>>>> 6b64d52d
            projectInfo.ProjectContents = inputFiles;

            ValidateTestProjectsCanBeExecuted(projectInfo, options);
            _logger.LogInformation("Analysis complete.");

            return projectInfo;
        }

        public string FindTestProject(string path)
        {
            var projectFile = FindProjectFile(path);
            _logger.LogDebug("Using {0} as test project", projectFile);

            return projectFile;
        }

        private string FindProjectFile(string path)
        {
            if (_fileSystem.File.Exists(path) && (_fileSystem.Path.HasExtension(".csproj") || _fileSystem.Path.HasExtension(".fsproj")))
            {
                return path;
            }

            string[] projectFiles;
            try
            {
                projectFiles = _fileSystem.Directory.GetFiles(path, "*.*").Where(file => file.EndsWith("csproj", StringComparison.OrdinalIgnoreCase) || file.EndsWith("fsproj", StringComparison.OrdinalIgnoreCase)).ToArray();
            }
            catch (DirectoryNotFoundException)
            {
                throw new StrykerInputException($"No .csproj file found, please check your project directory at {path}");
            }

            _logger.LogTrace("Scanned the directory {0} for {1} files: found {2}", path, "*.csproj", projectFiles);

            if (projectFiles.Count() > 1)
            {
                var sb = new StringBuilder();
                sb.AppendLine("Expected exactly one .csproj file, found more than one:");
                foreach (var file in projectFiles)
                {
                    sb.AppendLine(file);
                }
                sb.AppendLine();
                sb.AppendLine("Please specify a test project name filter that results in one project.");
                throw new StrykerInputException(sb.ToString());
            }
            else if (!projectFiles.Any())
            {
                throw new StrykerInputException($"No .csproj file found, please check your project directory at {path}");
            }
            _logger.LogTrace("Found project file {file} in path {path}", projectFiles.Single(), path);

            return projectFiles.Single();
        }

        public string FindProjectUnderTest(IEnumerable<IAnalyzerResult> testProjects, string projectUnderTestNameFilter)
        {
            IEnumerable<string> projectReferences = FindProjectsReferencedByAllTestProjects(testProjects);

            string projectUnderTestPath;

            if (string.IsNullOrEmpty(projectUnderTestNameFilter))
            {
                projectUnderTestPath = DetermineProjectUnderTestWithoutNameFilter(projectReferences);
            }
            else
            {
                projectUnderTestPath = DetermineProjectUnderTestWithNameFilter(projectUnderTestNameFilter, projectReferences);
            }

            _logger.LogDebug("Using {0} as project under test", projectUnderTestPath);

            return projectUnderTestPath;
        }

        private void ValidateTestProjectsCanBeExecuted(ProjectInfo projectInfo, IStrykerOptions options)
        {
            // if references contains Microsoft.VisualStudio.QualityTools.UnitTestFramework 
            // we have detected usage of mstest V1 and should exit
            if (projectInfo.TestProjectAnalyzerResults.Any(testProject => testProject.References
                .Any(r => r.Contains("Microsoft.VisualStudio.QualityTools.UnitTestFramework"))))
            {
                throw new StrykerInputException("Please upgrade to MsTest V2. Stryker.NET uses VSTest which does not support MsTest V1.",
                    @"See https://devblogs.microsoft.com/devops/upgrade-to-mstest-v2/ for upgrade instructions.");
            }

            // if IsTestProject true property not found and project is full framework, force vstest runner
            if (projectInfo.TestProjectAnalyzerResults.Any(testProject => testProject.GetTargetFramework() == Framework.DotNetClassic &&
                options.TestRunner != TestRunner.VsTest &&
                (!testProject.Properties.ContainsKey("IsTestProject") ||
                (testProject.Properties.ContainsKey("IsTestProject") &&
                !bool.Parse(testProject.Properties["IsTestProject"])))))
            {
                _logger.LogWarning($"Testrunner set from {options.TestRunner} to {TestRunner.VsTest} because IsTestProject property not set to true. This is only supported for vstest.");
                options.TestRunner = TestRunner.VsTest;
            }
        }

        private string DetermineProjectUnderTestWithNameFilter(string projectUnderTestNameFilter, IEnumerable<string> projectReferences)
        {
            var stringBuilder = new StringBuilder();
            var referenceChoice = BuildReferenceChoice(projectReferences);

            var projectReferencesMatchingNameFilter = projectReferences.Where(x => x.Contains(projectUnderTestNameFilter, StringComparison.OrdinalIgnoreCase));
            if (!projectReferencesMatchingNameFilter.Any())
            {
                stringBuilder.Append("No project reference matched your --project-file=");
                stringBuilder.AppendLine(projectUnderTestNameFilter);
                stringBuilder.Append(referenceChoice);
                AppendExampleIfPossible(stringBuilder, projectReferences, projectUnderTestNameFilter);

                throw new StrykerInputException(ErrorMessage, stringBuilder.ToString());
            }
            else if (projectReferencesMatchingNameFilter.Count() > 1)
            {
                stringBuilder.Append("More than one project reference matched your --project-file=");
                stringBuilder.Append(projectUnderTestNameFilter);
                stringBuilder.AppendLine(" argument to specify the project to mutate, please specify the name more detailed.");
                stringBuilder.Append(referenceChoice);
                AppendExampleIfPossible(stringBuilder, projectReferences, projectUnderTestNameFilter);

                throw new StrykerInputException(ErrorMessage, stringBuilder.ToString());
            }

            return FilePathUtils.NormalizePathSeparators(projectReferencesMatchingNameFilter.Single());
        }

        private string DetermineProjectUnderTestWithoutNameFilter(IEnumerable<string> projectReferences)
        {
            var stringBuilder = new StringBuilder();
            var referenceChoice = BuildReferenceChoice(projectReferences);

            if (projectReferences.Count() > 1) // Too many references found
            {
                stringBuilder.AppendLine("Test project contains more than one project references. Please add the --project-file=[projectname] argument to specify which project to mutate.");
                stringBuilder.Append(referenceChoice);
                AppendExampleIfPossible(stringBuilder, projectReferences);

                throw new StrykerInputException(ErrorMessage, stringBuilder.ToString());
            }

            if (!projectReferences.Any()) // No references found
            {
                stringBuilder.AppendLine("No project references found. Please add a project reference to your test project and retry.");

                throw new StrykerInputException(ErrorMessage, stringBuilder.ToString());
            }

            return projectReferences.Single();
        }

        private static IEnumerable<string> FindProjectsReferencedByAllTestProjects(IEnumerable<IAnalyzerResult> testProjects)
        {
            var amountOfTestProjects = testProjects.Count();
            var allProjectReferences = testProjects.SelectMany(t => t.ProjectReferences);
            var projectReferences = allProjectReferences.GroupBy(x => x).Where(g => g.Count() == amountOfTestProjects).Select(g => g.Key);
            return projectReferences;
        }

        #region string helper methods

        private void AppendExampleIfPossible(StringBuilder builder, IEnumerable<string> projectReferences, string filter = null)
        {
            var otherProjectReference = projectReferences.FirstOrDefault(
                o => !string.Equals(o, filter, StringComparison.OrdinalIgnoreCase));
            if (otherProjectReference is null)
            {
                //not possible to find somethig different.
                return;
            }

            builder.AppendLine("");
            builder.AppendLine($"Example: --project-file={otherProjectReference}");
        }

        private StringBuilder BuildReferenceChoice(IEnumerable<string> projectReferences)
        {
            var builder = new StringBuilder();
            builder.AppendLine($"Choose one of the following references:");
            builder.AppendLine("");

            foreach (string projectReference in projectReferences)
            {
                builder.Append("  ");
                builder.AppendLine(projectReference);
            }
            return builder;
        }

        #endregion
    }
}<|MERGE_RESOLUTION|>--- conflicted
+++ resolved
@@ -83,37 +83,7 @@
             // Analyze project under test
             projectInfo.ProjectUnderTestAnalyzerResult = _projectFileReader.AnalyzeProject(projectUnderTest, options.SolutionPath);
 
-<<<<<<< HEAD
-            // if we are in devmode, dump all properties as it can help diagnosing build issues for user project.
-            if (projectInfo.ProjectUnderTestAnalyzerResult.Properties != null && options.DevMode)
-            {
-                _logger.LogInformation("**** Buildalyzer properties. ****");
-                // dump properties
-                foreach (var keyValuePair in projectInfo.ProjectUnderTestAnalyzerResult.Properties)
-                {
-                    _logger.LogInformation("{0}={1}", keyValuePair.Key, keyValuePair.Value);
-                }
-
-                _logger.LogInformation("**** Buildalyzer properties. ****");
-            }
-
-            IProjectComponent inputFiles;
-            if (projectInfo.ProjectUnderTestAnalyzerResult.GetLanguage() == Language.Csharp)
-            {
-                inputFiles = new CsharpProjectComponentsBuilder(projectInfo, options, _foldersToExclude, _logger, _fileSystem).Build();
-            }
-            else if (projectInfo.ProjectUnderTestAnalyzerResult.GetLanguage() == Language.Fsharp)
-            {
-                //inputFiles = new FsharpProjectComponentsBuilder(projectInfo, options, _foldersToExclude, _logger, _fileSystem).Build();
-                throw new StrykerInputException("At this moment we do not support mutationtesting in F#.");
-            }
-            else
-            {
-                throw new StrykerInputException("no valid csproj or fsproj was given");
-            }
-=======
             IProjectComponent inputFiles = new CsharpProjectComponentsBuilder(projectInfo, options, _foldersToExclude, _logger, _fileSystem).Build();
->>>>>>> 6b64d52d
             projectInfo.ProjectContents = inputFiles;
 
             ValidateTestProjectsCanBeExecuted(projectInfo, options);
