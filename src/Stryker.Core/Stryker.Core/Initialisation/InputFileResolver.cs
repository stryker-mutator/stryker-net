--- conflicted
+++ resolved
@@ -16,12 +16,8 @@
 {
     public interface IInputFileResolver
     {
-<<<<<<< HEAD
         TestProjectsInfo ResolveTestProjectsInfo(StrykerOptions options);
         TargetProjectInfo ResolveTargetProjectInfo(StrykerOptions options, TestProjectsInfo testProjectsInfo);
-=======
-        ProjectInfo ResolveInput(StrykerOptions options, IEnumerable<IAnalyzerResult> solutionProjects);
->>>>>>> 701611f1
     }
 
     /// <summary>
@@ -45,14 +41,7 @@
 
         public InputFileResolver() : this(new FileSystem(), new ProjectFileReader(), null) { }
 
-<<<<<<< HEAD
         public TestProjectsInfo ResolveTestProjectsInfo(StrykerOptions options)
-=======
-        /// <summary>
-        /// Finds the referencedProjects and looks for all files that should be mutated in those projects
-        /// </summary>
-        public ProjectInfo ResolveInput(StrykerOptions options, IEnumerable<IAnalyzerResult> solutionProjects)
->>>>>>> 701611f1
         {
             var testProjectFiles = new List<string>();
             if (options.TestProjects != null && options.TestProjects.Any())
@@ -67,14 +56,9 @@
             var testProjects = new List<TestProject>();
             foreach (var testProjectFile in testProjectFiles)
             {
-<<<<<<< HEAD
-                var testProjectAnalyzerResult = _projectFileReader.AnalyzeProject(testProjectFile, options.SolutionPath, options.TargetFramework);
+                var testProjectAnalyzerResult = _projectFileReader.AnalyzeProject(testProjectFile, options.SolutionPath, options.TargetFramework, IEnumerable <IAnalyzerResult> solutionProjects);
 
                 testProjects.Add(new TestProject(_fileSystem, testProjectAnalyzerResult));
-=======
-                // Analyze the test project
-                testProjectAnalyzerResults.Add(_projectFileReader.AnalyzeProject(testProjectFile, options.SolutionPath, options.TargetFramework, solutionProjects));
->>>>>>> 701611f1
             }
 
             return new TestProjectsInfo(_fileSystem)
@@ -83,17 +67,12 @@
             };
         }
 
-        public TargetProjectInfo ResolveTargetProjectInfo(StrykerOptions options, TestProjectsInfo testProjectsInfo)
+        public TargetProjectInfo ResolveTargetProjectInfo(StrykerOptions options, TestProjectsInfo testProjectsInfo, IEnumerable<IAnalyzerResult> solutionProjects)
         {
             var targetProjectInfo = new TargetProjectInfo();
 
-<<<<<<< HEAD
             // Determine project under test
-            var targetProject = FindProjectUnderTest(testProjectsInfo, options.TargetProjectName);
-=======
-            // Analyze project under test
-            projectInfo.ProjectUnderTestAnalyzerResult = _projectFileReader.AnalyzeProject(projectUnderTest, options.SolutionPath, options.TargetFramework, solutionProjects);
->>>>>>> 701611f1
+            var targetProject = FindProjectUnderTest(testProjectsInfo, options.TargetProjectName, solutionProjects);
 
             targetProjectInfo.AnalyzerResult = _projectFileReader.AnalyzeProject(targetProject, options.SolutionPath, options.TargetFramework);
 
