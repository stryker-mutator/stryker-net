--- conflicted
+++ resolved
@@ -61,12 +61,8 @@
                 testProjectFiles.Add(FindTestProject(options.BasePath));
             }
 
-<<<<<<< HEAD
             _logger.LogInformation("Identifying project to mutate.");
-            var results = new List<ProjectAnalyzerResult>();
-=======
             var testProjectAnalyzerResults = new List<ProjectAnalyzerResult>();
->>>>>>> d857897f
             foreach (var testProjectFile in testProjectFiles)
             {
                 // Analyze the test project
@@ -94,12 +90,8 @@
             }
             projectInfo.ProjectContents = inputFiles;
 
-<<<<<<< HEAD
-            ValidateResult(result, options);
+            ValidateResult(projectInfo, options);
             _logger.LogInformation("Analysis complete.");
-=======
-            ValidateResult(projectInfo, options);
->>>>>>> d857897f
 
             return projectInfo;
         }
