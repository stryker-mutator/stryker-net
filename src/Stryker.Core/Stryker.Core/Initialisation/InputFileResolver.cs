﻿using Microsoft.Extensions.Logging;
using Stryker.Core.Initialisation.ProjectComponent;
using Stryker.Core.Logging;
using System.Collections.Generic;
using System.IO;
using System.IO.Abstractions;
using System.Linq;
using System.Xml.Linq;

namespace Stryker.Core.Initialisation
{
    public interface IInputFileResolver
    {
        ProjectInfo ResolveInput(string currentDirectory, string projectUnderTestNameFilter, List<string> filesToExclude);
    }

    /// <summary>
    ///  - Reads .csproj to find project under test
    ///  - Scans project under test and store files to mutate
    ///  - Build composite for files
    /// </summary>
    public class InputFileResolver : IInputFileResolver
    {
        private string[] _foldersToExclude = { "obj", "bin", "node_modules" };
        private IFileSystem _fileSystem { get; }
        private ILogger _logger { get; set; }

        public InputFileResolver(IFileSystem fileSystem)
        {
            _fileSystem = fileSystem;
            _logger = ApplicationLogging.LoggerFactory.CreateLogger<InputFileResolver>();
        }

        public InputFileResolver() : this(new FileSystem()) { }

        /// <summary>
        /// Finds the referencedProjects and looks for all files that should be mutated in those projects
        /// </summary>
        public ProjectInfo ResolveInput(string currentDirectory, string projectName, List<string> filesToExclude)
        {
            string projectFile = ScanProjectFile(currentDirectory);
            var currentProjectInfo = ReadProjectFile(projectFile, projectName);
<<<<<<< HEAD
            var projectUnderTestPath = Path.GetDirectoryName(Path.GetFullPath($"{currentDirectory}{Path.DirectorySeparatorChar}{currentProjectInfo.ProjectReference}"));
            var projectUnderTestInfo = FindProjectUnderTestAssemblyName(Path.GetFullPath($"{projectUnderTestPath}{Path.DirectorySeparatorChar}{Path.GetFileName(currentProjectInfo.ProjectReference)}"));
            var inputFiles = FindInputFiles(projectUnderTestPath, filesToExclude);
=======
            var projectReferencePath = FilePathUtils.ConvertPathSeparators(currentProjectInfo.ProjectReference);
            var projectUnderTestPath = Path.GetDirectoryName(Path.GetFullPath(Path.Combine(currentDirectory, projectReferencePath)));
            var projectUnderTestInfo = FindProjectUnderTestAssemblyName(Path.GetFullPath(Path.Combine(projectUnderTestPath, Path.GetFileName(projectReferencePath))));
            var inputFiles = FindInputFiles(projectUnderTestPath);
>>>>>>> b343d175

            return new ProjectInfo()
            {
                TestProjectPath = currentDirectory,
                TestProjectFileName = Path.GetFileName(projectFile),
                TargetFramework = currentProjectInfo.TargetFramework,
                ProjectContents = inputFiles,
                ProjectUnderTestPath = projectUnderTestPath,
                ProjectUnderTestAssemblyName = projectUnderTestInfo ?? Path.GetFileNameWithoutExtension(projectReferencePath),
                ProjectUnderTestProjectName = Path.GetFileNameWithoutExtension(projectReferencePath),
            };
        }

        /// <summary>
        /// Recursively scans the given directory for files to mutate
        /// </summary>
        /// <param name="path"></param>
        /// <returns></returns>
        private FolderComposite FindInputFiles(string path, List<string> filesToExclude)
        {
            var folderComposite = new FolderComposite
            {
                Name = Path.GetFullPath(path)
            };

            foreach (var folder in _fileSystem.Directory.EnumerateDirectories(path).Where(x => !_foldersToExclude.Contains(Path.GetFileName(x))))
            {
                folderComposite.Add(FindInputFiles(folder, filesToExclude));
            }
<<<<<<< HEAD

=======
>>>>>>> b343d175
            foreach (var file in _fileSystem.Directory.GetFiles(path, "*.cs", SearchOption.TopDirectoryOnly))
            {
                if (IncludeAsFileLeaf(file, filesToExclude))
                {
                    folderComposite.Add(
                        new FileLeaf
                        {
                            SourceCode = _fileSystem.File.ReadAllText(file),
                            Name = Path.GetFileName(file),
                            FullPath = file
                        });
                }
            }

            return folderComposite;
        }

        private bool IncludeAsFileLeaf(string filePath, List<string> filesToExclude)
        {
            return filesToExclude.All(file => Path.GetFullPath(file) != Path.GetFullPath(filePath));
        }

        public string ScanProjectFile(string currentDirectory)
        {
            var projectFiles = _fileSystem.Directory.GetFiles(currentDirectory, "*.csproj", SearchOption.AllDirectories);
            _logger.LogTrace("Scanned the current directory for *.csproj files: found {0}", projectFiles);
            if (projectFiles.Count() > 1)
            {
                throw new FileNotFoundException("Expected exactly one .csproj file, found more than one. Please fix your project contents");
            } else if (!projectFiles.Any())
            {
                throw new FileNotFoundException($"No .csproj file found, please check your project directory at {Directory.GetCurrentDirectory()}");
            }
            _logger.LogInformation("Using {0} as project file", projectFiles.First());
            return projectFiles.First();
        }

        public ProjectFile ReadProjectFile(string projectFilePath, string projectName)
        {
            var projectFile = _fileSystem.File.OpenText(projectFilePath);
            XDocument xDocument = XDocument.Load(projectFile);
            var projectInfo = new ProjectFileReader().ReadProjectFile(xDocument, projectName);

            _logger.LogDebug("Values found in project file {@0}", projectInfo);

            return projectInfo;
        }

        public string FindProjectUnderTestAssemblyName(string projectFilePath)
        {
            var projectFile = _fileSystem.File.OpenText(projectFilePath);
            XDocument xDocument = XDocument.Load(projectFile);
            return new ProjectFileReader().FindAssemblyName(xDocument);
        }
    }
}<|MERGE_RESOLUTION|>--- conflicted
+++ resolved
@@ -40,16 +40,10 @@
         {
             string projectFile = ScanProjectFile(currentDirectory);
             var currentProjectInfo = ReadProjectFile(projectFile, projectName);
-<<<<<<< HEAD
-            var projectUnderTestPath = Path.GetDirectoryName(Path.GetFullPath($"{currentDirectory}{Path.DirectorySeparatorChar}{currentProjectInfo.ProjectReference}"));
-            var projectUnderTestInfo = FindProjectUnderTestAssemblyName(Path.GetFullPath($"{projectUnderTestPath}{Path.DirectorySeparatorChar}{Path.GetFileName(currentProjectInfo.ProjectReference)}"));
-            var inputFiles = FindInputFiles(projectUnderTestPath, filesToExclude);
-=======
             var projectReferencePath = FilePathUtils.ConvertPathSeparators(currentProjectInfo.ProjectReference);
             var projectUnderTestPath = Path.GetDirectoryName(Path.GetFullPath(Path.Combine(currentDirectory, projectReferencePath)));
             var projectUnderTestInfo = FindProjectUnderTestAssemblyName(Path.GetFullPath(Path.Combine(projectUnderTestPath, Path.GetFileName(projectReferencePath))));
-            var inputFiles = FindInputFiles(projectUnderTestPath);
->>>>>>> b343d175
+            var inputFiles = FindInputFiles(projectUnderTestPath, filesToExclude);
 
             return new ProjectInfo()
             {
@@ -79,10 +73,7 @@
             {
                 folderComposite.Add(FindInputFiles(folder, filesToExclude));
             }
-<<<<<<< HEAD
 
-=======
->>>>>>> b343d175
             foreach (var file in _fileSystem.Directory.GetFiles(path, "*.cs", SearchOption.TopDirectoryOnly))
             {
                 if (IncludeAsFileLeaf(file, filesToExclude))
