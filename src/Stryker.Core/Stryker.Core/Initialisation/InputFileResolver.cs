﻿using Microsoft.Extensions.Logging;
using Stryker.Core.Exceptions;
using Stryker.Core.Logging;
using Stryker.Core.Options;
using Stryker.Core.ProjectComponents;
using Stryker.Core.TestRunners;
using System;
using System.Collections.Generic;
using System.IO;
using System.IO.Abstractions;
using System.Linq;
using System.Text;
using System.Text.RegularExpressions;
using System.Xml.Linq;

namespace Stryker.Core.Initialisation
{
    public interface IInputFileResolver
    {
        ProjectInfo ResolveInput(StrykerOptions options);
    }

    /// <summary>
    ///  - Reads .csproj to find project under test
    ///  - Scans project under test and store files to mutate
    ///  - Build composite for files
    /// </summary>
    public class InputFileResolver : IInputFileResolver
    {
        private readonly string[] _foldersToExclude = { "obj", "bin", "node_modules" };
        private readonly IFileSystem _fileSystem;
        private readonly IProjectFileReader _projectFileReader;
        private readonly ILogger _logger;

        public InputFileResolver(IFileSystem fileSystem, IProjectFileReader projectFileReader)
        {
            _fileSystem = fileSystem;
            _projectFileReader = projectFileReader;
            _logger = ApplicationLogging.LoggerFactory.CreateLogger<InputFileResolver>();
        }

        public InputFileResolver() : this(new FileSystem(), new ProjectFileReader()) { }

        /// <summary>
        /// Finds the referencedProjects and looks for all files that should be mutated in those projects
        /// </summary>
        public ProjectInfo ResolveInput(StrykerOptions options)
        {
            var result = new ProjectInfo();
            var testProjectFile = FindProjectFile(options.BasePath, options.TestProjectNameFilter);

            // Analyze the test project
            result.TestProjectAnalyzerResult = _projectFileReader.AnalyzeProject(testProjectFile, options.SolutionPath);

            // Determine project under test
            var reader = new ProjectFileReader();
            var projectUnderTest = reader.DetermineProjectUnderTest(result.TestProjectAnalyzerResult.ProjectReferences, options.ProjectUnderTestNameFilter);
            _logger.LogInformation("The project {0} will be mutated", projectUnderTest);

            // Analyze project under test
            result.ProjectUnderTestAnalyzerResult = _projectFileReader.AnalyzeProject(projectUnderTest, options.SolutionPath);

            FolderComposite inputFiles;
            if (result.ProjectUnderTestAnalyzerResult.SourceFiles!=null && result.ProjectUnderTestAnalyzerResult.SourceFiles.Any())
            {
                inputFiles = FindProjectFilesUsingBuildAlyzer(result.ProjectUnderTestAnalyzerResult);
            }
            else
            {
                inputFiles = FindProjectFilesScanningProjectFolders(result.ProjectUnderTestAnalyzerResult);
            }
            result.ProjectContents = inputFiles;

            ValidateResult(result, options);

            return result;
        }

        private FolderComposite FindProjectFilesScanningProjectFolders(ProjectAnalyzerResult analyzerResult)
        {
            var inputFiles = new FolderComposite();
            var projectUnderTestDir = Path.GetDirectoryName(analyzerResult.ProjectFilePath);
            foreach (var dir in ExtractProjectFolders(analyzerResult))
            {
                var folder = _fileSystem.Path.Combine(Path.GetDirectoryName(projectUnderTestDir), dir);

                _logger.LogDebug($"Scanning {folder}");
                if (!_fileSystem.Directory.Exists(folder))
                {
                    throw new DirectoryNotFoundException($"Can't find {folder}");
                }

                inputFiles.Add(FindInputFiles(folder, projectUnderTestDir));
            }

            return inputFiles;
        }

        private FolderComposite FindProjectFilesUsingBuildAlyzer(ProjectAnalyzerResult analyzerResult)
        {
            var inputFiles = new FolderComposite();
            var projectUnderTestDir = Path.GetDirectoryName(analyzerResult.ProjectFilePath);
            var projectRoot = Path.GetDirectoryName(projectUnderTestDir);
            var generatedAssemblyInfo =
<<<<<<< HEAD
                (_fileSystem.Path.GetFileNameWithoutExtension(info.ProjectUnderTestAnalyzerResult.ProjectFilePath) + ".AssemblyInfo.cs").ToLowerInvariant();
=======
                (_fileSystem.Path.GetFileNameWithoutExtension(analyzerResult.ProjectFilePath) + ".AssemblyInfo.cs").ToLowerInvariant();
>>>>>>> 624ab86b
            var rootFolderComposite = new FolderComposite()
            {
                Name = string.Empty,
                FullPath = projectRoot,
                RelativePath = string.Empty,
                RelativePathToProjectFile =
                    Path.GetRelativePath(projectUnderTestDir, projectUnderTestDir)
            };
            var cache = new Dictionary<string, FolderComposite> {[string.Empty] = rootFolderComposite};
            inputFiles.Add(rootFolderComposite);
<<<<<<< HEAD
            foreach (var sourceFile in info.ProjectUnderTestAnalyzerResult.SourceFiles)
=======
            foreach (var sourceFile in analyzerResult.SourceFiles)
>>>>>>> 624ab86b
            {
                if (sourceFile.EndsWith(".xaml.cs"))
                {
                    continue;
                }

                if (_fileSystem.Path.GetFileName(sourceFile).ToLowerInvariant() == generatedAssemblyInfo)
                {
                    continue;
                }

                var relativePath = Path.GetRelativePath(projectUnderTestDir, sourceFile);
                var folderComposite = GetOrBuildFolderComposite(cache, Path.GetDirectoryName(relativePath), projectUnderTestDir,
                    projectRoot, inputFiles);
                var fileName = Path.GetFileName(sourceFile);
                folderComposite.Add(new FileLeaf()
                {
                    SourceCode = _fileSystem.File.ReadAllText(sourceFile),
                    Name = _fileSystem.Path.GetFileName(sourceFile),
                    RelativePath = _fileSystem.Path.Combine(folderComposite.RelativePath, fileName),
                    FullPath = sourceFile,
                    RelativePathToProjectFile = Path.GetRelativePath(projectUnderTestDir, sourceFile)
                });
            }

            return inputFiles;
        }

        // get the FolderComposite object representing the the project's folder 'targetFolder'. Build the needed FolderComposite(s) for a complete path
        private FolderComposite GetOrBuildFolderComposite(IDictionary<string, FolderComposite> cache, string targetFolder, string projectUnderTestDir,
            string projectRoot, ProjectComponent inputFiles)
        {
            if (cache.ContainsKey(targetFolder))
            {
                return cache[targetFolder];
            }

            var folder = targetFolder;
            FolderComposite subDir = null;
            while (!string.IsNullOrEmpty(folder))
            {
                if (!cache.ContainsKey(folder))
                {
                    // we have not scanned this folder yet
                    var sub = Path.GetFileName(folder);
                    var fullPath = _fileSystem.Path.Combine(projectUnderTestDir, sub);
                    var newComposite = new FolderComposite
                    {
                        Name = sub,
                        FullPath = fullPath,
                        RelativePath = Path.GetRelativePath(projectRoot, fullPath),
                        RelativePathToProjectFile =
                            Path.GetRelativePath(projectUnderTestDir, fullPath)
                    };
                    if (subDir != null)
                    {
                        newComposite.Add(subDir);
                    }

                    cache.Add(folder, newComposite);
                    subDir = newComposite;
                    folder = Path.GetDirectoryName(folder);
                    if (string.IsNullOrEmpty(folder))
                    {
                        // we are at root
                        inputFiles.Add(subDir);
                    }
                }
                else
                {
                    cache[folder].Add(subDir);
                    break;
                }
            }

            return cache[targetFolder];
        }

        /// <summary>
        /// Recursively scans the given directory for files to mutate
        /// </summary>
        private FolderComposite FindInputFiles(string path, string projectUnderTestDir, string parentFolder = null)
        {
            var lastPathComponent = Path.GetFileName(path);

            var folderComposite = new FolderComposite
            {
                Name = lastPathComponent,
                FullPath = Path.GetFullPath(path),
                RelativePath = parentFolder is null ? lastPathComponent : Path.Combine(parentFolder, lastPathComponent),
                RelativePathToProjectFile = Path.GetRelativePath(projectUnderTestDir, Path.GetFullPath(path))
            };
            foreach (var folder in _fileSystem.Directory.EnumerateDirectories(folderComposite.FullPath).Where(x => !_foldersToExclude.Contains(Path.GetFileName(x))))
            {
                folderComposite.Add(FindInputFiles(folder, projectUnderTestDir, folderComposite.RelativePath));
            }
            foreach (var file in _fileSystem.Directory.GetFiles(folderComposite.FullPath, "*.cs", SearchOption.TopDirectoryOnly))
            {
                // Roslyn cannot compile xaml.cs files generated by xamarin. 
                // Since the files are generated they should not be mutated anyway, so skip these files.
                if (!file.EndsWith(".xaml.cs"))
                {
                    var fileName = Path.GetFileName(file);
                    folderComposite.Add(new FileLeaf()
                    {
                        SourceCode = _fileSystem.File.ReadAllText(file),
                        Name = _fileSystem.Path.GetFileName(file),
                        RelativePath = Path.Combine(folderComposite.RelativePath, fileName),
                        FullPath = file,
                        RelativePathToProjectFile = Path.GetRelativePath(projectUnderTestDir, file)
                    });
                }
            }

            return folderComposite;
        }

        public string FindProjectFile(string basePath, string testProjectNameFilter)
        {
            string filter = BuildTestProjectFilter(basePath, testProjectNameFilter);

            var projectFiles = _fileSystem.Directory.GetFileSystemEntries(basePath, filter);

            _logger.LogTrace("Scanned the directory {0} for {1} files: found {2}", basePath, filter, projectFiles);

            if (projectFiles.Count() > 1)
            {
                var sb = new StringBuilder();
                sb.AppendLine("Expected exactly one .csproj file, found more than one:");
                foreach (var file in projectFiles)
                {
                    sb.AppendLine(file);
                }
                sb.AppendLine();
                sb.AppendLine("Please specify a test project name filter that results in one project.");
                throw new StrykerInputException(sb.ToString());
            }
            else if (!projectFiles.Any())
            {
                throw new StrykerInputException($"No .csproj file found, please check your project directory at {basePath}");
            }

            _logger.LogDebug("Using {0} as project file", projectFiles.Single());

            return projectFiles.Single();
        }

        private string BuildTestProjectFilter(string basePath, string testProjectNameFilter)
        {
            // Make sure the filter is relative to the base path otherwise we cannot find it
            var filter = FilePathUtils.NormalizePathSeparators(testProjectNameFilter.Replace(basePath, "", StringComparison.InvariantCultureIgnoreCase));

            // If the filter starts with directory separator char, remove it
            if (filter.Replace("*", "").StartsWith(Path.DirectorySeparatorChar))
            {
                filter = filter.Remove(filter.IndexOf(Path.DirectorySeparatorChar), $"{Path.DirectorySeparatorChar}".Length);
            }

            // Make sure filter contains wildcard
            filter = $"*{filter}";

            return filter;
        }

        private IEnumerable<string> ExtractProjectFolders(ProjectAnalyzerResult projectAnalyzerResult)
        {
            var projectFilePath = projectAnalyzerResult.ProjectFilePath;
            var projectFile = _fileSystem.File.OpenText(projectFilePath);
            var xDocument = XDocument.Load(projectFile);
            var folders = new List<string>();
            var projectDirectory = _fileSystem.Path.GetDirectoryName(projectFilePath);
            folders.Add(projectDirectory);

            foreach (var sharedProject in new ProjectFileReader().FindSharedProjects(xDocument))
            {
                var sharedProjectName = ReplaceMsbuildProperties(sharedProject, projectAnalyzerResult);

                if (!_fileSystem.File.Exists(_fileSystem.Path.Combine(projectDirectory, sharedProjectName)))
                {
                    throw new FileNotFoundException($"Missing shared project {sharedProjectName}");
                }

                var directoryName = _fileSystem.Path.GetDirectoryName(sharedProjectName);
                folders.Add(_fileSystem.Path.Combine(projectDirectory, directoryName));
            }

            return folders;
        }

        private static string ReplaceMsbuildProperties(string projectReference, ProjectAnalyzerResult projectAnalyzerResult)
        {
            var propertyRegex = new Regex(@"\$\(([a-zA-Z_][a-zA-Z0-9_\-.]*)\)");
            var properties = projectAnalyzerResult.Properties;

            return propertyRegex.Replace(projectReference,
                m =>
                {
                    var property = m.Groups[1].Value;
                    if (properties.TryGetValue(property, out var propertyValue))
                    {
                        return propertyValue;
                    }

                    var message = $"Missing MSBuild property ({property}) in project reference ({projectReference}). Please check your project file ({projectAnalyzerResult.ProjectFilePath}) and try again.";
                    throw new StrykerInputException(message);
                });
        }

        private void ValidateResult(ProjectInfo projectInfo, StrykerOptions options)
        {
            // if references contains Microsoft.VisualStudio.QualityTools.UnitTestFramework 
            // we have detected usage of mstest V1 and should exit
            if (projectInfo.TestProjectAnalyzerResult.References
                .Any(r => r.Contains("Microsoft.VisualStudio.QualityTools.UnitTestFramework")))
            {
                throw new StrykerInputException("Please upgrade to MsTest V2. Stryker.NET uses VSTest which does not support MsTest V1.",
                    @"See https://devblogs.microsoft.com/devops/upgrade-to-mstest-v2/ for upgrade instructions.");
            }

            // if IsTestProject true property not found and project is full framework, force vstest runner
            if (projectInfo.TestProjectAnalyzerResult.TargetFramework == Framework.NetClassic &&
                options.TestRunner != TestRunner.VsTest &&
                (!projectInfo.TestProjectAnalyzerResult.Properties.ContainsKey("IsTestProject") ||
                (projectInfo.TestProjectAnalyzerResult.Properties.ContainsKey("IsTestProject") &&
                !bool.Parse(projectInfo.TestProjectAnalyzerResult.Properties["IsTestProject"]))))
            {
                _logger.LogWarning($"Testrunner set from {options.TestRunner} to {TestRunner.VsTest} because IsTestProject property not set to true. This is only supported for vstest.");
                options.TestRunner = TestRunner.VsTest;
            }
        }
    }
}<|MERGE_RESOLUTION|>--- conflicted
+++ resolved
@@ -102,11 +102,7 @@
             var projectUnderTestDir = Path.GetDirectoryName(analyzerResult.ProjectFilePath);
             var projectRoot = Path.GetDirectoryName(projectUnderTestDir);
             var generatedAssemblyInfo =
-<<<<<<< HEAD
-                (_fileSystem.Path.GetFileNameWithoutExtension(info.ProjectUnderTestAnalyzerResult.ProjectFilePath) + ".AssemblyInfo.cs").ToLowerInvariant();
-=======
                 (_fileSystem.Path.GetFileNameWithoutExtension(analyzerResult.ProjectFilePath) + ".AssemblyInfo.cs").ToLowerInvariant();
->>>>>>> 624ab86b
             var rootFolderComposite = new FolderComposite()
             {
                 Name = string.Empty,
@@ -117,11 +113,7 @@
             };
             var cache = new Dictionary<string, FolderComposite> {[string.Empty] = rootFolderComposite};
             inputFiles.Add(rootFolderComposite);
-<<<<<<< HEAD
-            foreach (var sourceFile in info.ProjectUnderTestAnalyzerResult.SourceFiles)
-=======
             foreach (var sourceFile in analyzerResult.SourceFiles)
->>>>>>> 624ab86b
             {
                 if (sourceFile.EndsWith(".xaml.cs"))
                 {
