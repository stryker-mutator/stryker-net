--- conflicted
+++ resolved
@@ -81,13 +81,9 @@
             var dependents = FindDependentProjects(projectsUnderTestAnalyzerResult);
             if (!string.IsNullOrEmpty(options.SourceProjectName))
             {
-<<<<<<< HEAD
-                testProjectFiles.Add(FindTestProject(options.ProjectUnderTestName));
-=======
                 var normalizedProjectUnderTestNameFilter = options.SourceProjectName.Replace("\\", "/");
                 projectsUnderTestAnalyzerResult = projectsUnderTestAnalyzerResult.Where(p =>
                     p.ProjectFilePath.Replace('\\', '/').Contains(normalizedProjectUnderTestNameFilter)).ToList();
->>>>>>> c4c98871
             }
             return BuildProjectInfos(options, dependents, projectsUnderTestAnalyzerResult, solutionTestProjects);
         }
@@ -105,7 +101,7 @@
                     dependents[reference].Add(result.ProjectFilePath);
                 }
             }
-            
+
             // we need to dig recursively to find recursive dependencies, until none are discovered
             bool foundNewDependency;
             do
@@ -284,23 +280,7 @@
             return sourceProjectPath;
         }
 
-<<<<<<< HEAD
-        private static void ValidateTestProjectsCanBeExecuted(ProjectInfo projectInfo)
-        {
-            // if references contains Microsoft.VisualStudio.QualityTools.UnitTestFramework
-            // we have detected usage of mstest V1 and should exit
-            if (projectInfo.TestProjectAnalyzerResults.Any(testProject => testProject.References
-                .Any(r => r.Contains("Microsoft.VisualStudio.QualityTools.UnitTestFramework"))))
-            {
-                throw new InputException("Please upgrade to MsTest V2. Stryker.NET uses VSTest which does not support MsTest V1.",
-                    @"See https://devblogs.microsoft.com/devops/upgrade-to-mstest-v2/ for upgrade instructions.");
-            }
-        }
-
-        internal string DetermineProjectUnderTestWithNameFilter(string projectUnderTestNameFilter, IEnumerable<string> projectReferences)
-=======
         internal string DetermineSourceProjectWithNameFilter(StrykerOptions options, IReadOnlyCollection<string> projectReferences)
->>>>>>> c4c98871
         {
             var stringBuilder = new StringBuilder();
 
@@ -325,7 +305,7 @@
                 stringBuilder.Append("More than one project reference matched the given project filter ")
                 .Append($"'{options.SourceProjectName}'")
                 .AppendLine(", please specify the full name of the project reference.");
-                
+
             }
 
             stringBuilder.Append(BuildReferenceChoice(projectReferences));
