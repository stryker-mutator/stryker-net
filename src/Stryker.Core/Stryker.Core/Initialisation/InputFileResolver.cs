--- conflicted
+++ resolved
@@ -1,27 +1,16 @@
-<<<<<<< HEAD
-﻿using Microsoft.CodeAnalysis;
-using Microsoft.CodeAnalysis.CSharp;
-using Microsoft.CodeAnalysis.CSharp.Syntax;
-using Microsoft.Extensions.Logging;
-=======
 ﻿using Microsoft.Extensions.Logging;
->>>>>>> e4b8e715
 using Stryker.Core.Exceptions;
 using Stryker.Core.Logging;
 using Stryker.Core.Options;
 using Stryker.Core.ProjectComponents;
+using Stryker.Core.TestRunners;
 using System;
 using System.Collections.Generic;
 using System.IO;
 using System.IO.Abstractions;
 using System.Linq;
 using System.Text;
-<<<<<<< HEAD
-using System.Text.RegularExpressions;
-using System.Xml.Linq;
-=======
-
->>>>>>> e4b8e715
+
 
 namespace Stryker.Core.Initialisation
 {
@@ -109,268 +98,6 @@
             return projectInfo;
         }
 
-<<<<<<< HEAD
-        private FolderComposite FindProjectFilesScanningProjectFolders(ProjectAnalyzerResult analyzerResult, StrykerOptions options)
-        {
-            var inputFiles = new FolderComposite();
-            var projectUnderTestDir = Path.GetDirectoryName(analyzerResult.ProjectFilePath);
-            foreach (var dir in ExtractProjectFolders(analyzerResult))
-            {
-                var folder = _fileSystem.Path.Combine(Path.GetDirectoryName(projectUnderTestDir), dir);
-
-                _logger.LogDebug($"Scanning {folder}");
-                if (!_fileSystem.Directory.Exists(folder))
-                {
-                    throw new DirectoryNotFoundException($"Can't find {folder}");
-                }
-
-                inputFiles.Add(FindInputFiles(folder, projectUnderTestDir, analyzerResult, options));
-            }
-
-            return inputFiles;
-        }
-
-
-        private FolderComposite FindProjectFilesUsingBuildalyzer(ProjectAnalyzerResult analyzerResult, StrykerOptions options)
-        {
-            var inputFiles = new FolderComposite();
-            var projectUnderTestDir = Path.GetDirectoryName(analyzerResult.ProjectFilePath);
-            var projectRoot = Path.GetDirectoryName(projectUnderTestDir);
-            var generatedAssemblyInfo = analyzerResult.AssemblyAttributeFileName;
-            var rootFolderComposite = new FolderComposite()
-            {
-                Name = string.Empty,
-                FullPath = projectRoot,
-                RelativePath = string.Empty,
-                RelativePathToProjectFile = Path.GetRelativePath(projectUnderTestDir, projectUnderTestDir)
-            };
-            var cache = new Dictionary<string, FolderComposite> { [string.Empty] = rootFolderComposite };
-
-            // Save cache in a singleton so we can use it in other parts of the project
-            FolderCompositeCache.Instance.Cache = cache;
-
-            inputFiles.Add(rootFolderComposite);
-
-            CSharpParseOptions cSharpParseOptions = BuildCsharpParseOptions(analyzerResult, options);
-            InjectMutantHelpers(rootFolderComposite, cSharpParseOptions);
-
-            foreach (var sourceFile in analyzerResult.SourceFiles)
-            {
-                // Skip xamarin UI generated files
-                if (sourceFile.EndsWith(".xaml.cs"))
-                {
-                    continue;
-                }
-
-                var relativePath = Path.GetRelativePath(projectUnderTestDir, sourceFile);
-                var folderComposite = GetOrBuildFolderComposite(cache, Path.GetDirectoryName(relativePath), projectUnderTestDir, projectRoot, inputFiles);
-                var fileName = Path.GetFileName(sourceFile);
-
-                var file = new FileLeaf()
-                {
-                    SourceCode = _fileSystem.File.ReadAllText(sourceFile),
-                    Name = _fileSystem.Path.GetFileName(sourceFile),
-                    RelativePath = _fileSystem.Path.Combine(folderComposite.RelativePath, fileName),
-                    FullPath = sourceFile,
-                    RelativePathToProjectFile = Path.GetRelativePath(projectUnderTestDir, sourceFile)
-                };
-
-                // Get the syntax tree for the source file
-                var syntaxTree = CSharpSyntaxTree.ParseText(file.SourceCode,
-                    path: file.FullPath,
-                    encoding: Encoding.UTF32,
-                    options: cSharpParseOptions);
-
-                // don't mutate auto generated code
-                if (syntaxTree.IsGenerated())
-                {
-                    // we found the generated assemblyinfo file
-                    if (_fileSystem.Path.GetFileName(sourceFile).ToLowerInvariant() == generatedAssemblyInfo)
-                    {
-                        // add the mutated text
-                        syntaxTree = InjectMutationLabel(syntaxTree);
-                    }
-                    _logger.LogDebug("Skipping auto-generated code file: {fileName}", file.Name);
-                    folderComposite.AddCompilationSyntaxTree(syntaxTree); // Add the syntaxTree to the list of compilationSyntaxTrees
-                    continue; // Don't add the file to the folderComposite as we're not reporting on the file
-                }
-
-
-                file.SyntaxTree = syntaxTree;
-                folderComposite.Add(file);
-            }
-
-            return inputFiles;
-        }
-
-        private SyntaxTree InjectMutationLabel(SyntaxTree syntaxTree)
-        {
-            var root = syntaxTree.GetRoot();
-
-            var myAttribute = ((CompilationUnitSyntax)root).AttributeLists
-                .SelectMany(al => al.Attributes).FirstOrDefault(n => n.Name.Kind() == SyntaxKind.QualifiedName
-                                                                     && ((QualifiedNameSyntax)n.Name).Right
-                                                                     .Kind() == SyntaxKind.IdentifierName
-                                                                     && (string)((IdentifierNameSyntax)((QualifiedNameSyntax)n.Name).Right)
-                                                                     .Identifier.Value == "AssemblyTitleAttribute");
-            var labelNode = myAttribute?.ArgumentList.Arguments.First()?.Expression;
-            var newLabel = string.Empty;
-            if (labelNode != null && labelNode.Kind() == SyntaxKind.StringLiteralExpression)
-            {
-                var literal = (LiteralExpressionSyntax)labelNode;
-                newLabel = $"Mutated {literal.Token.Value}";
-            }
-
-            if (myAttribute != null)
-            {
-                var newAttribute = myAttribute.ReplaceNode(labelNode,
-                    SyntaxFactory.LiteralExpression(SyntaxKind.StringLiteralExpression, SyntaxFactory.Literal(newLabel)));
-                root = root.ReplaceNode(myAttribute, newAttribute);
-                return root.SyntaxTree;
-            }
-
-            return syntaxTree;
-        }
-
-        private static void InjectMutantHelpers(FolderComposite rootFolderComposite, CSharpParseOptions cSharpParseOptions)
-        {
-            foreach (var (name, code) in CodeInjection.MutantHelpers)
-            {
-                rootFolderComposite.AddCompilationSyntaxTree(CSharpSyntaxTree.ParseText(code, path: name, encoding: Encoding.UTF32, options: cSharpParseOptions));
-            }
-        }
-
-        private static CSharpParseOptions BuildCsharpParseOptions(ProjectAnalyzerResult analyzerResult, StrykerOptions options)
-        {
-            return new CSharpParseOptions(options.LanguageVersion, DocumentationMode.None, preprocessorSymbols: analyzerResult.DefineConstants);
-        }
-
-        // get the FolderComposite object representing the the project's folder 'targetFolder'. Build the needed FolderComposite(s) for a complete path
-        private FolderComposite GetOrBuildFolderComposite(IDictionary<string, FolderComposite> cache, string targetFolder, string projectUnderTestDir,
-            string projectRoot, ProjectComponent inputFiles)
-        {
-            if (cache.ContainsKey(targetFolder))
-            {
-                return cache[targetFolder];
-            }
-
-            var folder = targetFolder;
-            FolderComposite subDir = null;
-            while (!string.IsNullOrEmpty(folder))
-            {
-                if (!cache.ContainsKey(folder))
-                {
-                    // we have not scanned this folder yet
-                    var sub = Path.GetFileName(folder);
-                    var fullPath = _fileSystem.Path.Combine(projectUnderTestDir, sub);
-                    var newComposite = new FolderComposite
-                    {
-                        Name = sub,
-                        FullPath = fullPath,
-                        RelativePath = Path.GetRelativePath(projectRoot, fullPath),
-                        RelativePathToProjectFile = Path.GetRelativePath(projectUnderTestDir, fullPath)
-                    };
-                    if (subDir != null)
-                    {
-                        newComposite.Add(subDir);
-                    }
-
-                    cache.Add(folder, newComposite);
-                    subDir = newComposite;
-                    folder = Path.GetDirectoryName(folder);
-                    if (string.IsNullOrEmpty(folder))
-                    {
-                        // we are at root
-                        inputFiles.Add(subDir);
-                    }
-                }
-                else
-                {
-                    cache[folder].Add(subDir);
-                    break;
-                }
-            }
-
-            return cache[targetFolder];
-        }
-
-        /// <summary>
-        /// Recursively scans the given directory for files to mutate
-        /// </summary>
-        private FolderComposite FindInputFiles(string path, string projectUnderTestDir, ProjectAnalyzerResult analyzerResult, StrykerOptions options)
-        {
-            var rootFolderComposite = new FolderComposite
-            {
-                Name = Path.GetFileName(path),
-                FullPath = Path.GetFullPath(path),
-                RelativePath = Path.GetFileName(path),
-                RelativePathToProjectFile = Path.GetRelativePath(projectUnderTestDir, Path.GetFullPath(path))
-            };
-
-            CSharpParseOptions cSharpParseOptions = BuildCsharpParseOptions(analyzerResult, options);
-            InjectMutantHelpers(rootFolderComposite, cSharpParseOptions);
-
-            rootFolderComposite.Add(
-                FindInputFiles(path, Path.GetDirectoryName(analyzerResult.ProjectFilePath), rootFolderComposite.RelativePath, cSharpParseOptions)
-            );
-            return rootFolderComposite;
-        }
-
-        /// <summary>
-        /// Recursively scans the given directory for files to mutate
-        /// </summary>
-        private FolderComposite FindInputFiles(string path, string projectUnderTestDir, string parentFolder, CSharpParseOptions cSharpParseOptions)
-        {
-            var lastPathComponent = Path.GetFileName(path);
-
-            var folderComposite = new FolderComposite
-            {
-                Name = lastPathComponent,
-                FullPath = Path.GetFullPath(path),
-                RelativePath = Path.Combine(parentFolder, lastPathComponent),
-                RelativePathToProjectFile = Path.GetRelativePath(projectUnderTestDir, Path.GetFullPath(path))
-            };
-
-            foreach (var folder in _fileSystem.Directory.EnumerateDirectories(folderComposite.FullPath).Where(x => !_foldersToExclude.Contains(Path.GetFileName(x))))
-            {
-                folderComposite.Add(FindInputFiles(folder, projectUnderTestDir, folderComposite.RelativePath, cSharpParseOptions));
-            }
-            foreach (var file in _fileSystem.Directory.GetFiles(folderComposite.FullPath, "*.cs", SearchOption.TopDirectoryOnly).Where(f => !f.EndsWith(".xaml.cs")))
-            {
-                // Roslyn cannot compile xaml.cs files generated by xamarin. 
-                // Since the files are generated they should not be mutated anyway, so skip these files.
-                var fileName = Path.GetFileName(file);
-
-                var fileLeaf = new FileLeaf()
-                {
-                    SourceCode = _fileSystem.File.ReadAllText(file),
-                    Name = _fileSystem.Path.GetFileName(file),
-                    RelativePath = Path.Combine(folderComposite.RelativePath, fileName),
-                    FullPath = file,
-                    RelativePathToProjectFile = Path.GetRelativePath(projectUnderTestDir, file)
-                };
-
-                // Get the syntax tree for the source file
-                var syntaxTree = CSharpSyntaxTree.ParseText(fileLeaf.SourceCode, path: fileLeaf.FullPath, options: cSharpParseOptions);
-
-                // don't mutate auto generated code
-                if (syntaxTree.IsGenerated())
-                {
-                    _logger.LogDebug("Skipping auto-generated code file: {fileName}", fileLeaf.Name);
-                    folderComposite.AddCompilationSyntaxTree(syntaxTree); // Add the syntaxTree to the list of compilationSyntaxTrees
-                    continue; // Don't add the file to the folderComposite as we're not reporting on the file
-                }
-
-                fileLeaf.SyntaxTree = syntaxTree;
-
-                folderComposite.Add(fileLeaf);
-            }
-
-            return folderComposite;
-        }
-
-=======
->>>>>>> e4b8e715
         public string FindTestProject(string path)
         {
             var projectFile = FindProjectFile(path);
@@ -449,6 +176,17 @@
                 throw new StrykerInputException("Please upgrade to MsTest V2. Stryker.NET uses VSTest which does not support MsTest V1.",
                     @"See https://devblogs.microsoft.com/devops/upgrade-to-mstest-v2/ for upgrade instructions.");
             }
+
+            // if IsTestProject true property not found and project is full framework, force vstest runner
+            if (projectInfo.TestProjectAnalyzerResults.Any(testProject => testProject.TargetFramework == Framework.DotNetClassic &&
+                options.TestRunner != TestRunner.VsTest &&
+                (!testProject.Properties.ContainsKey("IsTestProject") ||
+                (testProject.Properties.ContainsKey("IsTestProject") &&
+                !bool.Parse(testProject.Properties["IsTestProject"])))))
+            {
+                _logger.LogWarning($"Testrunner set from {options.TestRunner} to {TestRunner.VsTest} because IsTestProject property not set to true. This is only supported for vstest.");
+                options.TestRunner = TestRunner.VsTest;
+            }
         }
 
         private string DetermineProjectUnderTestWithNameFilter(string projectUnderTestNameFilter, IEnumerable<string> projectReferences)
