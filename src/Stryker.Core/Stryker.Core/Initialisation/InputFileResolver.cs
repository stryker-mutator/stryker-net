--- conflicted
+++ resolved
@@ -516,11 +516,7 @@
             }
 
             // if IsTestProject true property not found and project is full framework, force vstest runner
-<<<<<<< HEAD
-            if (projectInfo.TestProjectAnalyzerResults.Any(testProject => testProject.TargetFrameworkAndVersion().Framework == Framework.NetClassic &&
-=======
-            if (projectInfo.TestProjectAnalyzerResults.Any(testProject => testProject.TargetFramework == Framework.DotNetClassic &&
->>>>>>> 2f0543e9
+            if (projectInfo.TestProjectAnalyzerResults.Any(testProject => testProject.TargetFrameworkAndVersion().Framework == Framework.DotNetClassic &&
                 options.TestRunner != TestRunner.VsTest &&
                 (!testProject.Properties.ContainsKey("IsTestProject") ||
                 (testProject.Properties.ContainsKey("IsTestProject") &&
