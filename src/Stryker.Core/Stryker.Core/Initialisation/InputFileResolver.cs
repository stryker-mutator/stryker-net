--- conflicted
+++ resolved
@@ -130,22 +130,12 @@
             throw new InputException("No project references found. Please add a project reference to your test project and retry.");
         }
 
-<<<<<<< HEAD
         var analyzerResults = findMutableAnalyzerResults.Keys.GroupBy(p => p.ProjectFilePath).ToList();
         var projectInfos = new List<SourceProjectInfo>();
         foreach (var group in analyzerResults)
         {
             // we must select projects according to framework settings if any
             var analyzerResult = SelectAnalyzerResult(group, options.TargetFramework);
-=======
-            // Analyze source project
-            // Analyze all projects in the solution with buildalyzer
-            var solutionAnalyzerResults = AnalyzeSolution(options);
-            var solutionTestProjects = solutionAnalyzerResults.Where(p => p.IsTestProject()).ToList();
-            var projectsUnderTestAnalyzerResult = solutionAnalyzerResults.Where(p => !p.IsTestProject()).ToList();
-            _logger.LogInformation("Found {ProjectsUnderTestCount} source projects", projectsUnderTestAnalyzerResult.Count);
-            _logger.LogInformation("Found {TestProjectsCount} test projects", solutionTestProjects.Count);
->>>>>>> 1db4b6c9
 
             projectInfos.Add(BuildSourceProjectInfo(options, analyzerResult, findMutableAnalyzerResults[analyzerResult]));
         }
@@ -175,7 +165,6 @@
                         var buildResult = AnalyzeSingleProject(project, options);
                         if (buildResult.Count == 0)
                         {
-<<<<<<< HEAD
                             // analysis failed
                             return;
                         }
@@ -192,21 +181,10 @@
                             list.Add(reference);
                         }
                     });
-=======
-                            _logger.LogWarning("Project {ProjectFilePath} depends upon unknown project {UnknownReference}. Compilation may fail.", result.ProjectFilePath, reference);
-                            continue;
-                        }
-                        _logger.LogWarning("Project {ProjectFilePath} depends upon unknown project {UnknownReference} which should have been cased like this {CorrectReference}.",
-                            result.ProjectFilePath, reference, correctReference);
-                    }
-                    dependents[correctReference].Add(result.ProjectFilePath);
-                }
->>>>>>> 1db4b6c9
             }
         }
         catch (AggregateException ex)
         {
-<<<<<<< HEAD
             throw ex.GetBaseException();
         }
 
@@ -223,38 +201,6 @@
     {
         var referencesToAdd = new List<string>();
         var isTestProject = buildResult.IsTestProject();
-=======
-            _logger.LogInformation("Identifying projects to mutate in {SolutionPath}. This can take a while.", options.SolutionPath);
-            var manager = _projectFileReader.GetAnalyzerManager(options.SolutionPath);
-
-            // build all projects
-            var projectsAnalyzerResults = new ConcurrentBag<IAnalyzerResult>();
-            _logger.LogDebug("Analyzing {count} projects.", manager.Projects.Count);
-            try
-            {
-                Parallel.ForEach(manager.Projects.Values, new ParallelOptions{MaxDegreeOfParallelism = options.DevMode ? 1 : Math.Max(options.Concurrency,1)}, project =>
-                {
-                    var projectLogName = Path.GetRelativePath(options.WorkingDirectory, project.ProjectFile.Path);
-                    _logger.LogDebug("Analyzing {ProjectFilePath}", projectLogName);
-                    var buildResult = project.Build();
-
-                    var projectAnalyzerResult = _projectFileReader.GetAnalyzerResult(buildResult, options.TargetFramework);
-                    if (projectAnalyzerResult is not null)
-                    {
-                        projectsAnalyzerResults.Add(projectAnalyzerResult);
-                        _logger.LogDebug("Analysis of project {ProjectFilePath} succeeded.", projectLogName);
-                    }
-                    else
-                    {
-                        _logger.LogWarning("Analysis of project {ProjectFilePath} failed.", projectLogName);
-                    }
-                });
-            }
-            catch (AggregateException ex)
-            {
-                throw ex.GetBaseException();
-            }
->>>>>>> 1db4b6c9
 
         if (mode == ScanMode.NoScan)
         {
@@ -268,50 +214,24 @@
             // in single level mode we only want to find the projects referenced by test project
             if (( mode == ScanMode.ScanTestProjectReferences && !isTestProject) || !FileSystem.File.Exists(projectReference))
             {
-<<<<<<< HEAD
                 continue;
             }
 
             referencesToAdd.Add(projectReference);
         }
-=======
-                var projectLogName = Path.GetRelativePath(Path.GetDirectoryName(options.SolutionPath), project.ProjectFilePath);
-                var analyzerResultsForTestProjects = testProjects
-                    .Where(testProject => testProject.ProjectReferences.Any(reference => dependents[project.ProjectFilePath].Contains(reference)));
-                var relatedTestProjects = analyzerResultsForTestProjects.Select(p => p.ProjectFilePath).ToList();
-                if (relatedTestProjects.Count > 0)
-                {
-                    _logger.LogDebug("Matched {ProjectLogName} to {TestProjectsCount} test projects:", projectLogName, relatedTestProjects.Count);
-
-                    foreach (var relatedTestProjectAnalyzerResults in relatedTestProjects)
-                    {
-                        _logger.LogDebug("{AnalyzerResults}", relatedTestProjectAnalyzerResults);
-                    }
->>>>>>> 1db4b6c9
 
         return referencesToAdd;
     }
 
-<<<<<<< HEAD
     private IAnalyzerResults AnalyzeSingleProject(IProjectAnalyzer project, StrykerOptions options)
     {
         if (options.DevMode)
         {
             // clear the logs for the next project
             _buildalyzerLog.GetStringBuilder().Clear();
-=======
-                    result.Add(sourceProject);
-                }
-                else
-                {
-                    _logger.LogWarning("Project {ProjectLogName} will not be mutated because Stryker did not find a test project for it.", projectLogName);
-                }
-            }
-            return result;
->>>>>>> 1db4b6c9
         }
         var projectLogName = Path.GetRelativePath(options.WorkingDirectory, project.ProjectFile.Path);
-        _logger.LogDebug("Analyzing {projectFilePath}", projectLogName);
+                    _logger.LogDebug("Analyzing {ProjectFilePath}", projectLogName);
         var buildResult = project.Build([options.TargetFramework]);
 
         var buildResultOverallSuccess = buildResult.OverallSuccess || Array.
@@ -331,17 +251,7 @@
                 _logger.LogWarning("Project {projectFilePath} analysis failed. Stryker will retry after a nuget restore.", projectLogName);
                 _nugetRestoreProcess.RestorePackages(options.SolutionPath);
             }
-<<<<<<< HEAD
             var buildOptions = new EnvironmentOptions
-=======
-
-            var builder = GetProjectComponentBuilder(language, options, targetProjectInfo);
-            var inputFiles = builder.Build();
-            targetProjectInfo.ProjectContents = inputFiles;
-
-            _logger.LogInformation("Found project {ProjectFilePath} to mutate.", analyzerResult.ProjectFilePath);
-            targetProjectInfo.TestProjectsInfo = new(FileSystem)
->>>>>>> 1db4b6c9
             {
                 Restore = true
             };
@@ -367,14 +277,8 @@
 
         if (options.DevMode)
         {
-<<<<<<< HEAD
             _logger.LogWarning("Project analysis failed. The MsBuild log is below.");
             _logger.LogInformation(_buildalyzerLog.ToString());
-=======
-            var projectFile = FindProjectFile(path);
-            _logger.LogDebug("Using {ProjectFile} as test project", projectFile);
-            return projectFile;
->>>>>>> 1db4b6c9
         }
 
         // if there is no valid result, drop it altogether
@@ -408,13 +312,7 @@
                 log.AppendLine($"SourceFile {sourceFile}");
             }
 
-<<<<<<< HEAD
             foreach (var reference in analyzerResult.References ?? Enumerable.Empty<string>())
-=======
-            _logger.LogTrace("Scanned the directory {Path} for *.csproj files: found {ProjectFilesCount}", path, projectFiles);
-
-            if (projectFiles.Length > 1)
->>>>>>> 1db4b6c9
             {
                 log.AppendLine($"References: {Path.GetFileName(reference)} (in {Path.GetDirectoryName(reference)})");
             }
@@ -435,15 +333,8 @@
         var validResults = analyzerResults.Where(a => a.TargetFramework is not null).ToList();
         if (validResults.Count == 0)
         {
-<<<<<<< HEAD
             throw new InputException("No valid project analysis results could be found.");
         }
-=======
-            var projectReferences = FindProjectsReferencedByAllTestProjects(testProjects.ToList());
-            var sourceProjectPath = string.IsNullOrEmpty(options?.SourceProjectName) ? DetermineTargetProjectWithoutNameFilter(projectReferences) : DetermineSourceProjectWithNameFilter(options, projectReferences);
-
-            _logger.LogDebug("Using {SourceProjectPath} as project under test", sourceProjectPath);
->>>>>>> 1db4b6c9
 
         if (targetFramework is null)
         {
@@ -579,7 +470,7 @@
             throw new InputException($"No .csproj or .fsproj file found, please check your project directory at {path}");
         }
 
-        _logger.LogTrace("Scanned the directory {0} for {1} files: found {2}", path, "*.csproj", projectFiles);
+            _logger.LogTrace("Scanned the directory {Path} for *.csproj files: found {ProjectFilesCount}", path, projectFiles);
 
         switch (projectFiles.Length)
         {
