--- conflicted
+++ resolved
@@ -36,12 +36,8 @@
     private readonly string[] _foldersToExclude = ["obj", "bin", "node_modules", "StrykerOutput"];
     private readonly ILogger _logger;
     private readonly IBuildalyzerProvider _analyzerProvider;
-<<<<<<< HEAD
-    private static readonly HashSet<string> _ImportantProperties =
-=======
     private readonly ISolutionProvider _solutionProvider;
     private static readonly HashSet<string> ImportantProperties =
->>>>>>> 43e24c4a
         ["Configuration", "Platform", "AssemblyName", "Configurations"];
 
     private readonly INugetRestoreProcess _nugetRestoreProcess;
@@ -65,12 +61,8 @@
 
     public IReadOnlyCollection<SourceProjectInfo> ResolveSourceProjectInfos(IStrykerOptions options)
     {
-<<<<<<< HEAD
-        var manager = _analyzerProvider.Provide(options.SolutionPath, options.DiagMode ? new AnalyzerManagerOptions { LogWriter = _buildalyzerLog } : null);
-=======
 
         Dictionary<IAnalyzerResult, List<IAnalyzerResult>> findMutableAnalyzerResults;
->>>>>>> 43e24c4a
         if (options.IsSolutionContext)
         {
             SolutionFile solution;
@@ -159,36 +151,24 @@
         ScanTestProjectReferences = 1 // add test project references during scan
     }
 
-<<<<<<< HEAD
     // analyze projects, do same for their upstream dependencies if activated, and identify which one(s)
     // to proceed with
-    private List<SourceProjectInfo> AnalyzeAndIdentifyProjects(List<string> projectList, IStrykerOptions options,
-        IAnalyzerManager manager, ScanMode mode)
+    private List<SourceProjectInfo> AnalyzeAndIdentifyProjects(IStrykerOptions options,
+        Dictionary<IAnalyzerResult, List<IAnalyzerResult>> findMutableAnalyzerResults)
     {
         // build all projects
-        if (!string.IsNullOrEmpty(options.Configuration))
-        {
-            manager.SetGlobalProperty("Configuration", options.Configuration);
-        }
         _logger.LogDebug("Analyzing {count} projects.", manager.Projects.Count);
 
         // we match test projects to mutable projects
         var (findMutableAnalyzerResults, unusedTestProjects) = FindMutableAnalyzerResults(AnalyzeAllNeededProjects(projectList, options, manager, mode));
 
         if (findMutableAnalyzerResults.All(r => !IsValid(r.Key) || !r.Value.Any(IsValid)))
-=======
-    private List<SourceProjectInfo> AnalyzeAndIdentifyProjects(IStrykerOptions options,
-        Dictionary<IAnalyzerResult, List<IAnalyzerResult>> findMutableAnalyzerResults)
-    {
-        if (findMutableAnalyzerResults.Count == 0)
->>>>>>> 43e24c4a
         {
             // no mutable project found
             LogAnalysis(findMutableAnalyzerResults, unusedTestProjects);
             throw new InputException("No project references found. Please add a project reference to your test project and retry.");
         }
 
-<<<<<<< HEAD
         // keep only projects with one or more test projects
         var analyzerResults = findMutableAnalyzerResults
             .Where(p => p.Value.Count > 0)
@@ -219,16 +199,6 @@
                                Use --diag option to have the analysis's logs in the log file.
                                """);
             return;
-=======
-        // we match test projects to mutable projects
-        var analyzerResults = findMutableAnalyzerResults.Keys.GroupBy(p => p.ProjectFilePath).ToList();
-        var projectInfos = new List<SourceProjectInfo>();
-        foreach (var group in analyzerResults)
-        {
-            // we must select projects according to framework settings if any
-            var analyzerResult = SelectAnalyzerResult(group, options.TargetFramework);
-            projectInfos.Add(BuildSourceProjectInfo(options, analyzerResult, findMutableAnalyzerResults[analyzerResult]));
->>>>>>> 43e24c4a
         }
         foreach (var (mutableProject, testProjects) in findMutableAnalyzerResults)
         {
@@ -245,7 +215,6 @@
                     _logger.LogInformation("  referenced by test project {0}, analysis {1}.", testProject.ProjectFilePath, IsValid(testProject) ? "succeeded" : "failed");
                 }
 
-<<<<<<< HEAD
                 if (testProjects.Any(IsValid))
                 {
                     _logger.LogInformation("  can be mutated.");
@@ -263,15 +232,6 @@
         }
 
         _logger.LogWarning("Use --diag option to have the analysis's logs in the log file.");
-=======
-        if (projectInfos.Count != 0)
-        {
-            return projectInfos;
-        }
-
-        _logger.LogError("Project analysis failed.");
-        throw new InputException("No valid project analysis results could be found.");
->>>>>>> 43e24c4a
     }
 
     private ConcurrentBag<(IEnumerable<IAnalyzerResult> result, bool isTest)> AnalyzeAllNeededProjects(
@@ -290,12 +250,7 @@
             while (!list.Empty)
             {
                 Parallel.ForEach(list.Consume(),
-<<<<<<< HEAD
-                    new ParallelOptions
-                    { MaxDegreeOfParallelism = options.DiagMode ? 1 : Math.Max(options.Concurrency, 1) }, entry =>
-=======
                     parallelOptions, entry =>
->>>>>>> 43e24c4a
                     {
                         var manager = _analyzerProvider.Provide(analyzerManagerOptions);
 
@@ -328,11 +283,8 @@
         IEnumerable<IAnalyzerResult> buildResult = AnalyzeSingleProject(project, options);
         if (!buildResult.Any())
         {
-<<<<<<< HEAD
             mutableProjectsAnalyzerResults.Add((buildResult, false));
             // analysis failed
-=======
->>>>>>> 43e24c4a
             return buildResult;
         }
 
@@ -398,16 +350,9 @@
 
         var buildResult = project.Build(env);
 
-<<<<<<< HEAD
-        var buildResultOverallSuccess = buildResult.OverallSuccess
-               || (project.ProjectFile.TargetFrameworks.Length > 0 &&
-                Array.TrueForAll(project.ProjectFile.TargetFrameworks, tf =>
-                buildResult.Any(br => IsValid(br) && br.TargetFramework == tf)));
-=======
         var buildResultOverallSuccess = buildResult.OverallSuccess || Array.
             TrueForAll(project.ProjectFile.TargetFrameworks, tf =>
             buildResult.Any(br => br.IsValidFor(tf)));
->>>>>>> 43e24c4a
 
         if (!buildResultOverallSuccess)
         {
@@ -434,10 +379,7 @@
             _logger.LogWarning("Project analysis failed. The MsBuild log: {0}",_buildalyzerLog.ToString());
         }
 
-<<<<<<< HEAD
         // if there is no valid result, drop it altogether
-=======
->>>>>>> 43e24c4a
         return buildResult;
     }
 
@@ -465,14 +407,9 @@
         buildResult = project.Build(buildOptions);
 
         // check the new status
-<<<<<<< HEAD
         buildResultOverallSuccess = project.ProjectFile.TargetFrameworks.Length > 0 &&
             Array.TrueForAll(project.ProjectFile.TargetFrameworks, tf =>
-            buildResult.Any(br => IsValid(br) && br.TargetFramework == tf));
-=======
-        buildResultOverallSuccess = Array.TrueForAll(project.ProjectFile.TargetFrameworks, tf =>
             buildResult.Any(br => br.IsValidFor(tf)));
->>>>>>> 43e24c4a
 
         if (!buildResultOverallSuccess && !string.IsNullOrEmpty(options.TargetFramework))
         {
@@ -506,13 +443,8 @@
             log.AppendLine($"TargetFramework: {analyzerResult.TargetFramework}");
             log.AppendLine($"Succeeded: {analyzerResult.Succeeded}");
 
-<<<<<<< HEAD
-            var properties = analyzerResult.Properties ?? new Dictionary<string, string>();
-            foreach (var property in _ImportantProperties)
-=======
             var properties = analyzerResult.Properties;
             foreach (var property in ImportantProperties)
->>>>>>> 43e24c4a
             {
                 log.AppendLine($"Property {property}={properties.GetValueOrDefault(property) ?? "\"'undefined'\""}");
             }
@@ -528,11 +460,7 @@
 
             foreach (var property in properties)
             {
-<<<<<<< HEAD
-                if (_ImportantProperties.Contains(property.Key))
-=======
                 if (ImportantProperties.Contains(property.Key))
->>>>>>> 43e24c4a
                 {
                     continue; // already logged
                 }
@@ -593,14 +521,10 @@
         }
     }
 
-<<<<<<< HEAD
     // checks if an analyzer result is valid
     private static bool IsValid(IAnalyzerResult br) => br.Succeeded || (br.SourceFiles.Length > 0 && br.References.Length > 0);
 
     private (Dictionary<IAnalyzerResult, List<IAnalyzerResult>>, List<IAnalyzerResult>) FindMutableAnalyzerResults(ConcurrentBag<(IEnumerable<IAnalyzerResult> result, bool isTest)> mutableProjectsAnalyzerResults)
-=======
-    private Dictionary<IAnalyzerResult, List<IAnalyzerResult>> FindMutableAnalyzerResults(ConcurrentBag<(IEnumerable<IAnalyzerResult> result, bool isTest)> mutableProjectsAnalyzerResults)
->>>>>>> 43e24c4a
     {
         Dictionary<IAnalyzerResult, List<IAnalyzerResult>> mutableToTestMap;
         var analyzerTestProjects = mutableProjectsAnalyzerResults.Where(p => p.isTest).SelectMany(p => p.result).Where(p => p.BuildsAnAssembly());
@@ -612,7 +536,6 @@
         foreach (var testProject in analyzerTestProjects)
         {
             if (ScanAssemblyReferences(mutableToTestMap, mutableProjects, testProject))
-<<<<<<< HEAD
             {
                 continue;
             }
@@ -622,15 +545,7 @@
             if (!ScanProjectReferences(mutableToTestMap, mutableProjects, testProject))
             {
                 unusedTestProjects.Add(testProject);
-=======
-            {
-                continue;
->>>>>>> 43e24c4a
-            }
-
-            _logger.LogInformation("Could not find an assembly reference to a mutable assembly for project {0}. Will look into project references.", testProject.ProjectFilePath);
-            // we try to find a project reference
-            ScanProjectReferences(mutableToTestMap, mutableProjects, testProject);
+            }
         }
 
         return (mutableToTestMap, unusedTestProjects);
