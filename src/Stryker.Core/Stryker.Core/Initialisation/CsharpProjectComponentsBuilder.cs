--- conflicted
+++ resolved
@@ -56,11 +56,7 @@
             return inputFiles;
         }
 
-<<<<<<< HEAD
         private CsharpFolderComposite FindProjectFilesScanningProjectFolders(ProjectAnalyzerResult analyzerResult, StrykerOptions options)
-=======
-        private FolderComposite FindProjectFilesScanningProjectFolders(IAnalyzerResult analyzerResult, IStrykerOptions options)
->>>>>>> e1b4bf3b
         {
             var inputFiles = new CsharpFolderComposite();
             var projectUnderTestDir = Path.GetDirectoryName(analyzerResult.ProjectFilePath);
@@ -80,22 +76,13 @@
             return inputFiles;
         }
 
-<<<<<<< HEAD
         private CsharpFolderComposite FindProjectFilesUsingBuildalyzer(ProjectAnalyzerResult analyzerResult, StrykerOptions options)
-=======
-        private FolderComposite FindProjectFilesUsingBuildalyzer(IAnalyzerResult analyzerResult, IStrykerOptions options)
->>>>>>> e1b4bf3b
         {
             var inputFiles = new CsharpFolderComposite();
             var projectUnderTestDir = Path.GetDirectoryName(analyzerResult.ProjectFilePath);
             var projectRoot = Path.GetDirectoryName(projectUnderTestDir);
-<<<<<<< HEAD
             var generatedAssemblyInfo = analyzerResult.AssemblyAttributeFileName;
             var rootFolderComposite = new CsharpFolderComposite()
-=======
-            var generatedAssemblyInfo = analyzerResult.AssemblyAttributeFileName();
-            var rootFolderComposite = new FolderComposite()
->>>>>>> e1b4bf3b
             {
                 Name = string.Empty,
                 FullPath = projectRoot,
@@ -192,11 +179,7 @@
         /// <summary>
         /// Recursively scans the given directory for files to mutate
         /// </summary>
-<<<<<<< HEAD
         private CsharpFolderComposite FindInputFiles(string path, string projectUnderTestDir, ProjectAnalyzerResult analyzerResult, StrykerOptions options)
-=======
-        private FolderComposite FindInputFiles(string path, string projectUnderTestDir, IAnalyzerResult analyzerResult, IStrykerOptions options)
->>>>>>> e1b4bf3b
         {
             var rootFolderComposite = new CsharpFolderComposite
             {
