using System;
using System.Collections.Generic;
using System.IO;
using System.IO.Abstractions;
using System.Linq;
using System.Text;
using Buildalyzer;
using Microsoft.CodeAnalysis;
using Microsoft.CodeAnalysis.CSharp;
using Microsoft.CodeAnalysis.CSharp.Syntax;
using Microsoft.Extensions.Logging;
using Stryker.Core.Initialisation.Buildalyzer;
using Stryker.Core.MutantFilters.Extensions;
using Stryker.Core.Options;
using Stryker.Core.ProjectComponents;
using Stryker.Core.ProjectComponents.SourceProjects;

namespace Stryker.Core.Initialisation
{
    public class CsharpProjectComponentsBuilder : ProjectComponentsBuilder
    {
        private readonly SourceProjectInfo _projectInfo;
        private readonly StrykerOptions _options;
        private readonly string[] _foldersToExclude;
        private readonly ILogger _logger;

        public CsharpProjectComponentsBuilder(SourceProjectInfo projectInfo, StrykerOptions options, string[] foldersToExclude, ILogger logger, IFileSystem fileSystem) : base(fileSystem)
        {
            _projectInfo = projectInfo;
            _options = options;
            _foldersToExclude = foldersToExclude;
            _logger = logger;
        }

        public override IProjectComponent Build()
        {
            CsharpFolderComposite inputFiles;
            if (_projectInfo.AnalyzerResult.SourceFiles != null && _projectInfo.AnalyzerResult.SourceFiles.Any())
            {
                inputFiles = FindProjectFilesUsingBuildalyzer(_projectInfo.AnalyzerResult, _options);
            }
            else
            {
                _logger.LogWarning("Buildalyzer could not find sourcefiles. This should not happen. We fallback to filesystem scan. Please report an issue at github.");
                inputFiles = FindProjectFilesScanningProjectFolders(_projectInfo.AnalyzerResult);
            }
            return inputFiles;
        }

        // This is a backup strategy
        private CsharpFolderComposite FindProjectFilesScanningProjectFolders(IAnalyzerResult analyzerResult)
        {
            var inputFiles = new CsharpFolderComposite();
            var sourceProjectDir = Path.GetDirectoryName(analyzerResult.ProjectFilePath);
            var cSharpParseOptions = BuildCsharpParseOptions(analyzerResult, _options);
            foreach (var dir in ExtractProjectFolders(analyzerResult))
            {
                var folder = FileSystem.Path.Combine(Path.GetDirectoryName(sourceProjectDir), dir);
<<<<<<< HEAD
                _logger.LogDebug($"Scanning {folder}");
                inputFiles.Add(FindInputFiles(folder, sourceProjectDir, analyzerResult, cSharpParseOptions));
=======

                _logger.LogDebug("Scanning {Folder}",folder);
                if (!FileSystem.Directory.Exists(folder))
                {
                    throw new DirectoryNotFoundException($"Can't find {folder}");
                }

                inputFiles.Add(FindInputFiles(folder, sourceProjectDir, analyzerResult, options));
>>>>>>> 1db4b6c9
            }

            return inputFiles;
        }

        public override void InjectHelpers(IProjectComponent inputFiles)
            => InjectMutantHelpers((CsharpFolderComposite)inputFiles, BuildCsharpParseOptions(_projectInfo.AnalyzerResult, _options));

        private CsharpFolderComposite FindProjectFilesUsingBuildalyzer(IAnalyzerResult analyzerResult, StrykerOptions options)
        {
            var generatedAssemblyInfo = analyzerResult.AssemblyAttributeFileName();
            var projectUnderTestFolderComposite = new CsharpFolderComposite()
            {
                FullPath = Path.GetDirectoryName(analyzerResult.ProjectFilePath),
                RelativePath = Path.GetDirectoryName(Path.GetDirectoryName(analyzerResult.ProjectFilePath)),
            };
            var cache = new Dictionary<string, CsharpFolderComposite> { [string.Empty] = projectUnderTestFolderComposite };

            // Save cache in a singleton, so we can use it in other parts of the project
            FolderCompositeCache<CsharpFolderComposite>.Instance.Cache = cache;

            foreach (var sourceFile in analyzerResult.SourceFiles)
            {
                var relativePath = Path.GetRelativePath(Path.GetDirectoryName(analyzerResult.ProjectFilePath), sourceFile);
                var folderComposite = GetOrBuildFolderComposite(cache, Path.GetDirectoryName(relativePath), Path.GetDirectoryName(analyzerResult.ProjectFilePath), projectUnderTestFolderComposite);

                var file = new CsharpFileLeaf()
                {
                    SourceCode = FileSystem.File.ReadAllText(sourceFile),
                    FullPath = sourceFile,
                    RelativePath = relativePath
                };

                // Get the syntax tree for the source file
                var syntaxTree = CSharpSyntaxTree.ParseText(file.SourceCode, analyzerResult.GetParseOptions(options), file.FullPath, encoding: Encoding.UTF32);

                // don't mutate auto generated code
                if (syntaxTree.IsGenerated())
                {
                    // we found the generated assemblyinfo file
                    if (FileSystem.Path.GetFileName(sourceFile).ToLowerInvariant() == generatedAssemblyInfo)
                    {
                        // add the mutated text
                        syntaxTree = InjectMutationLabel(syntaxTree);
                    }
                    _logger.LogDebug("Skipping auto-generated code file: {fileName}", file.FullPath);
                    folderComposite.AddCompilationSyntaxTree(syntaxTree); // Add the syntaxTree to the list of compilationSyntaxTrees
                    continue; // Don't add the file to the folderComposite as we're not reporting on the file
                }

                file.SyntaxTree = syntaxTree;
                folderComposite.Add(file);
            }
            return projectUnderTestFolderComposite;
        }

        public override Action PostBuildAction() => ( )=> ScanPackageContentFiles(_projectInfo.AnalyzerResult, (CsharpFolderComposite)_projectInfo.ProjectContents);

        public void ScanPackageContentFiles(IAnalyzerResult analyzerResult, CsharpFolderComposite projectUnderTestFolderComposite)
        {
            // look for extra source files coming from Nuget packages
            var folder= analyzerResult.GetProperty("ContentPreprocessorOutputDirectory");
            var sourceProjectDir= Path.GetDirectoryName(analyzerResult.ProjectFilePath);
            if (string.IsNullOrEmpty(folder))
            {
                return;
            }
            folder = Path.Combine(sourceProjectDir, folder);
            if (FileSystem.Directory.Exists(folder))
            {
                projectUnderTestFolderComposite.Add(FindInputFiles(folder, sourceProjectDir, analyzerResult.GetParseOptions(_options), false));
            }
        }

        private static SyntaxTree InjectMutationLabel(SyntaxTree syntaxTree)
        {
            var root = syntaxTree.GetRoot();

            var myAttribute = ((CompilationUnitSyntax)root).AttributeLists
                .SelectMany(al => al.Attributes).FirstOrDefault(n => n.Name.Kind() == SyntaxKind.QualifiedName
                                                                     && ((QualifiedNameSyntax)n.Name).Right.Kind() == SyntaxKind.IdentifierName
                                                                     && (string)((IdentifierNameSyntax)((QualifiedNameSyntax)n.Name).Right).Identifier.Value == "AssemblyTitleAttribute");
            var labelNode = myAttribute?.ArgumentList?.Arguments.First().Expression;
            var newLabel = string.Empty;
            if (labelNode != null && labelNode.Kind() == SyntaxKind.StringLiteralExpression)
            {
                var literal = (LiteralExpressionSyntax)labelNode;
                newLabel = $"Mutated {literal.Token.Value}";
            }

            if (myAttribute == null || labelNode == null)
            {
                return syntaxTree;
            }
            var newAttribute = myAttribute.ReplaceNode(labelNode,
                SyntaxFactory.LiteralExpression(SyntaxKind.StringLiteralExpression, SyntaxFactory.Literal(newLabel)));
            return root.ReplaceNode(myAttribute, newAttribute).SyntaxTree;

        }

        /// <summary>
        /// Recursively scans the given directory for files to mutate
        /// Deprecated method, should not be maintained
        /// </summary>
        private CsharpFolderComposite FindInputFiles(string path, string sourceProjectDir,
            IAnalyzerResult analyzerResult, CSharpParseOptions cSharpParseOptions)
        {
            var rootFolderComposite = new CsharpFolderComposite
            {
                FullPath = Path.GetFullPath(path),
                RelativePath = Path.GetRelativePath(sourceProjectDir, Path.GetFullPath(path))
            };


            rootFolderComposite.Add(
                FindInputFiles(path, Path.GetDirectoryName(analyzerResult.ProjectFilePath), cSharpParseOptions)
            );
            return rootFolderComposite;
        }

        /// <summary>
        /// Recursively scans the given directory for files to mutate
        /// Deprecated method, should not be maintained
        /// </summary>
        private CsharpFolderComposite FindInputFiles(string path, string sourceProjectDir, CSharpParseOptions cSharpParseOptions, bool mutate = true)
        {

            var folderComposite = new CsharpFolderComposite
            {
                FullPath = Path.GetFullPath(path),
                RelativePath = Path.GetRelativePath(sourceProjectDir, Path.GetFullPath(path))
            };

            foreach (var folder in FileSystem.Directory.EnumerateDirectories(folderComposite.FullPath).Where(x => !_foldersToExclude.Contains(Path.GetFileName(x))))
            {
                folderComposite.Add(FindInputFiles(folder, sourceProjectDir, cSharpParseOptions, mutate));
            }

            foreach (var file in FileSystem.Directory.GetFiles(folderComposite.FullPath, "*.cs", SearchOption.TopDirectoryOnly).Where(f => !f.EndsWith(".xaml.cs")))
            {
                // Roslyn cannot compile xaml.cs files generated by xamarin.
                // Since the files are generated they should not be mutated anyway, so skip these files.

                var fileLeaf = new CsharpFileLeaf()
                {
                    SourceCode = FileSystem.File.ReadAllText(file),
                    FullPath = file,
                    RelativePath = Path.GetRelativePath(sourceProjectDir, file)
                };

                // Get the syntax tree for the source file
                var syntaxTree = CSharpSyntaxTree.ParseText(fileLeaf.SourceCode, cSharpParseOptions, fileLeaf.FullPath, Encoding.UTF32);

                // don't mutate auto generated code
                if (syntaxTree.IsGenerated() || !mutate)
                {
                    _logger.LogDebug("Skipping auto-generated code file: {fileName}", fileLeaf.FullPath);
                    folderComposite.AddCompilationSyntaxTree(syntaxTree); // Add the syntaxTree to the list of compilationSyntaxTrees
                    continue; // Don't add the file to the folderComposite as we're not reporting on the file
                }

                fileLeaf.SyntaxTree = syntaxTree;
                folderComposite.Add(fileLeaf);
            }

            return folderComposite;
        }

        private void InjectMutantHelpers(CsharpFolderComposite rootFolderComposite, CSharpParseOptions cSharpParseOptions)
        {
            foreach (var (name, code) in _projectInfo.CodeInjector.MutantHelpers)
            {
                rootFolderComposite.AddCompilationSyntaxTree(CSharpSyntaxTree.ParseText(code, path: name, encoding: Encoding.UTF32, options: cSharpParseOptions));
            }
        }

        private static CSharpParseOptions BuildCsharpParseOptions(IAnalyzerResult analyzerResult, StrykerOptions options) =>
            new(options.LanguageVersion, DocumentationMode.None, preprocessorSymbols: analyzerResult.PreprocessorSymbols);

        // get the FolderComposite object representing the project's folder 'targetFolder'. Build the needed FolderComposite(s) for a complete path
        private CsharpFolderComposite GetOrBuildFolderComposite(IDictionary<string, CsharpFolderComposite> cache, string targetFolder, string sourceProjectDir, ProjectComponent<SyntaxTree> inputFiles)
        {
            if (cache.TryGetValue(targetFolder, out var composite))
            {
                return composite;
            }

            var folder = targetFolder;
            CsharpFolderComposite subDir = null;
            // build the cache recursively (in reverse order)
            while (!string.IsNullOrEmpty(folder))
            {
                if (cache.TryGetValue(folder, out var subCache))
                {
                    // no need to travel further
                    subCache.Add(subDir);
                    break;
                }

                // we have not scanned this folder yet
                var fullPath = FileSystem.Path.Combine(sourceProjectDir, folder);
                var newComposite = new CsharpFolderComposite
                {
                    FullPath = fullPath,
                    RelativePath = Path.GetRelativePath(sourceProjectDir, fullPath),
                };
                if (subDir == null)
                {
                    // this is the folder we are building
                    composite = newComposite;
                }
                else
                {
                    // going up
                    newComposite.Add(subDir);
                }

                cache.Add(folder, newComposite);
                subDir = newComposite;
                folder = FileSystem.Path.GetDirectoryName(folder);
                if (string.IsNullOrEmpty(folder))
                {
                    // we are at root
                    (inputFiles as IReadOnlyFolderComposite).Add(subDir);
                }
            }

            return composite;
        }
    }
}<|MERGE_RESOLUTION|>--- conflicted
+++ resolved
@@ -56,19 +56,8 @@
             foreach (var dir in ExtractProjectFolders(analyzerResult))
             {
                 var folder = FileSystem.Path.Combine(Path.GetDirectoryName(sourceProjectDir), dir);
-<<<<<<< HEAD
-                _logger.LogDebug($"Scanning {folder}");
+                _logger.LogDebug("Scanning {Folder}",folder);
                 inputFiles.Add(FindInputFiles(folder, sourceProjectDir, analyzerResult, cSharpParseOptions));
-=======
-
-                _logger.LogDebug("Scanning {Folder}",folder);
-                if (!FileSystem.Directory.Exists(folder))
-                {
-                    throw new DirectoryNotFoundException($"Can't find {folder}");
-                }
-
-                inputFiles.Add(FindInputFiles(folder, sourceProjectDir, analyzerResult, options));
->>>>>>> 1db4b6c9
             }
 
             return inputFiles;
