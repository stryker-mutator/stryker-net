using System;
using System.IO;
using System.IO.Abstractions;
using Microsoft.Extensions.Logging;
using Stryker.Abstractions.Exceptions;
using Stryker.Configuration;
using Stryker.Core.Helpers;
using Stryker.Core.Helpers.ProcessUtil;

namespace Stryker.Core.Initialisation;

public interface IInitialBuildProcess
{
    void InitialBuild(bool fullFramework,
        string projectPath,
        string solutionPath,
        string configuration = null,
        string platform = null,
        string targetFramework = null,
        string msbuildPath = null);
}

public class InitialBuildProcess : IInitialBuildProcess
{
    private readonly IProcessExecutor _processExecutor;
    private readonly IFileSystem _fileSystem;
    private readonly ILogger _logger;

    public InitialBuildProcess(
        IProcessExecutor processExecutor,
        IFileSystem fileSystem,
        ILogger<InitialBuildProcess> logger)
    {
        _processExecutor = processExecutor ?? throw new ArgumentNullException(nameof(processExecutor));
        _fileSystem = fileSystem ?? throw new ArgumentNullException(nameof(fileSystem));
        _logger = logger ?? throw new ArgumentNullException(nameof(logger));
    }

<<<<<<< HEAD
    public void InitialBuild(bool fullFramework, string projectPath, string solutionPath, string configuration = null, string targetFramework = null,
=======
    public void InitialBuild(bool fullFramework, string projectPath, string solutionPath, string configuration = null,
        string platform = null, string targetFramework = null,
>>>>>>> 43e24c4a
        string msbuildPath = null)
    {
        if (fullFramework && string.IsNullOrEmpty(solutionPath))
        {
            throw new InputException("Stryker could not build your project as no solution file was presented. Please pass the solution path to stryker.");
        }

        if (fullFramework && Environment.OSVersion.Platform != PlatformID.Win32NT)
        {
            throw new InputException("Stryker cannot build .NET Framework projects on non-Windows platforms.");
        }

        var msBuildHelper = new MsBuildHelper(fileSystem: _fileSystem, executor: _processExecutor, msBuildPath: msbuildPath);

        _logger.LogDebug("Started initial build using dotnet build");

        var target = !string.IsNullOrEmpty(solutionPath) ? solutionPath : projectPath;
        var buildPath = _fileSystem.Path.GetFileName(target);
        var directoryName = _fileSystem.Path.GetDirectoryName(target);
        var (result, exe, args) = msBuildHelper.BuildProject(directoryName,
            buildPath,
            fullFramework,
            configuration: configuration,
            platform: platform,
            forcedFramework: targetFramework);

        if (result.ExitCode != ExitCodes.Success && !string.IsNullOrEmpty(solutionPath))
        {
            // dump previous build result
            _logger.LogTrace("Initial build output: {0}", result.Output);
            _logger.LogWarning("Dotnet build failed, trying with MsBuild and forcing package restore.");
            (result, _, _) = msBuildHelper.BuildProject(directoryName,
                buildPath,
                true,
                configuration,
                options: "-t:restore -p:RestorePackagesConfig=true", forcedFramework: targetFramework);

            if (result.ExitCode != ExitCodes.Success)
            {
                _logger.LogWarning("Package restore failed: {Result}", result.Output);
            }
            _logger.LogTrace("Last attempt to build.");
            (result, exe, args) = msBuildHelper.BuildProject(directoryName,
                buildPath,
                true,
                configuration,
                forcedFramework: targetFramework);
        }

        CheckBuildResult(result, target, exe, args);
    }

    private void CheckBuildResult(ProcessResult result, string path, string buildCommand, string options)
    {
        if (result.ExitCode != ExitCodes.Success)
        {
            _logger.LogError("Initial build failed. Command was [{exe} {args}] (in folder '{folder}'). Reult: {Result}", buildCommand, options, path, result.Output);
            // Initial build failed
            throw new InputException(result.Output, FormatBuildResultErrorString(buildCommand, options));
        }
        _logger.LogTrace("Initial build output {Result}", result.Output);
        _logger.LogDebug("Initial build successful");
    }

    private static string FormatBuildResultErrorString(string buildCommand, string options) =>
        "Initial build of targeted project failed. Please make sure the targeted project is buildable." +
        $" You can reproduce this error yourself using: \"{QuotesIfNeeded(buildCommand)} {options}\"";

    private static string QuotesIfNeeded(string parameter)
    {
        if (!parameter.Contains(' ') || parameter.Length < 3 || parameter[0] == '"' && parameter[^1] == '"')
        {
            return parameter;
        }
        return $"\"{parameter}\"";
    }
}<|MERGE_RESOLUTION|>--- conflicted
+++ resolved
@@ -36,12 +36,8 @@
         _logger = logger ?? throw new ArgumentNullException(nameof(logger));
     }
 
-<<<<<<< HEAD
-    public void InitialBuild(bool fullFramework, string projectPath, string solutionPath, string configuration = null, string targetFramework = null,
-=======
     public void InitialBuild(bool fullFramework, string projectPath, string solutionPath, string configuration = null,
         string platform = null, string targetFramework = null,
->>>>>>> 43e24c4a
         string msbuildPath = null)
     {
         if (fullFramework && string.IsNullOrEmpty(solutionPath))
