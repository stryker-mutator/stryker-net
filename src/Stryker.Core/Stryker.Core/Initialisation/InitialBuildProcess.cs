using Microsoft.Extensions.Logging;
using Stryker.Core.Exceptions;
using Stryker.Core.Logging;
using Stryker.Core.Testing;
using Stryker.Core.ToolHelpers;
using System.IO;

namespace Stryker.Core.Initialisation
{
    public interface IInitialBuildProcess
    {
<<<<<<< HEAD
        void InitialBuild(bool fullFramework, string path, string solutionPath, string msbuildPath = null);
=======
        void InitialBuild(bool fullFramework, string projectPath, string solutionPath);
>>>>>>> dcaa2266
    }

    public class InitialBuildProcess : IInitialBuildProcess
    {
        private readonly IProcessExecutor _processExecutor;
        private readonly ILogger _logger;

        public InitialBuildProcess(IProcessExecutor processExecutor = null)
        {
            _processExecutor = processExecutor ?? new ProcessExecutor();
            _logger = ApplicationLogging.LoggerFactory.CreateLogger<InitialBuildProcess>();
        }

        public void InitialBuild(bool fullFramework, string projectPath, string solutionPath, string msbuildPath = null)
        {
            _logger.LogDebug("Started initial build using {0}", fullFramework ? "msbuild.exe" : "dotnet build");

            projectPath = Path.GetDirectoryName(projectPath);
            ProcessResult result;
            if (fullFramework)
            {
                if (string.IsNullOrEmpty(solutionPath))
                {
                    throw new InputException("Stryker could not build your project as no solution file was presented. Please pass the solution path to stryker.");
                }
                solutionPath = Path.GetFullPath(solutionPath);
<<<<<<< HEAD
                string solutionDir = Path.GetDirectoryName(solutionPath);
                msbuildPath ??= new MsBuildHelper().GetMsBuildPath(_processExecutor);
=======
                var solutionDir = Path.GetDirectoryName(solutionPath);
                var msbuildPath = new MsBuildHelper().GetMsBuildPath(_processExecutor);
>>>>>>> dcaa2266

                // Build project with MSBuild.exe
                result = _processExecutor.Start(solutionDir, msbuildPath, $"\"{solutionPath}\"");
                CheckBuildResult(result, msbuildPath, $"\"{solutionPath}\"");
            }
            else
            {
                var buildPath = !string.IsNullOrEmpty(solutionPath) ? solutionPath : Path.GetFileName(projectPath);

                _logger.LogDebug("Initial build using path: {buildPath}", buildPath);
                // Build with dotnet build
                result = _processExecutor.Start(projectPath, "dotnet", $"build \"{buildPath}\"");

                CheckBuildResult(result, "dotnet build", $"\"{Path.GetFileName(projectPath)}\"");
            }
        }

        private void CheckBuildResult(ProcessResult result, string buildCommand, string buildPath)
        {
            _logger.LogTrace("Initial build output {0}", result.Output);
            if (result.ExitCode != ExitCodes.Success)
            {
                // Initial build failed
                throw new InputException(result.Output, $"Initial build of targeted project failed. Please make sure the targeted project is buildable. You can reproduce this error yourself using: \"{buildCommand} {buildPath}\"");
            }
            _logger.LogDebug("Initial build successful");
        }
    }
}<|MERGE_RESOLUTION|>--- conflicted
+++ resolved
@@ -9,11 +9,7 @@
 {
     public interface IInitialBuildProcess
     {
-<<<<<<< HEAD
-        void InitialBuild(bool fullFramework, string path, string solutionPath, string msbuildPath = null);
-=======
-        void InitialBuild(bool fullFramework, string projectPath, string solutionPath);
->>>>>>> dcaa2266
+        void InitialBuild(bool fullFramework, string projectPath, string solutionPath, string msbuildPath = null);
     }
 
     public class InitialBuildProcess : IInitialBuildProcess
@@ -40,13 +36,8 @@
                     throw new InputException("Stryker could not build your project as no solution file was presented. Please pass the solution path to stryker.");
                 }
                 solutionPath = Path.GetFullPath(solutionPath);
-<<<<<<< HEAD
-                string solutionDir = Path.GetDirectoryName(solutionPath);
+                var solutionDir = Path.GetDirectoryName(solutionPath);
                 msbuildPath ??= new MsBuildHelper().GetMsBuildPath(_processExecutor);
-=======
-                var solutionDir = Path.GetDirectoryName(solutionPath);
-                var msbuildPath = new MsBuildHelper().GetMsBuildPath(_processExecutor);
->>>>>>> dcaa2266
 
                 // Build project with MSBuild.exe
                 result = _processExecutor.Start(solutionDir, msbuildPath, $"\"{solutionPath}\"");
