using Microsoft.Extensions.Logging;
using Stryker.Core.Exceptions;
using Stryker.Core.Logging;
using Stryker.Core.Testing;
using Stryker.Core.ToolHelpers;
using System;
using System.IO;

namespace Stryker.Core.Initialisation;

public interface IInitialBuildProcess
{
    void InitialBuild(bool fullFramework, string projectPath, string solutionPath, string configuration = null,
        string msbuildPath = null);
}

public class InitialBuildProcess : IInitialBuildProcess
{
    private readonly IProcessExecutor _processExecutor;
    private readonly ILogger _logger;

    public InitialBuildProcess(IProcessExecutor processExecutor = null)
    {
        _processExecutor = processExecutor ?? new ProcessExecutor();
        _logger = ApplicationLogging.LoggerFactory.CreateLogger<InitialBuildProcess>();
    }

    public void InitialBuild(bool fullFramework, string projectPath, string solutionPath, string configuration=null,
        string msbuildPath = null)
    {
        _logger.LogDebug("Started initial build using {toolName}", fullFramework ? "msbuild.exe" : "dotnet build");

        ProcessResult result;
        string buildCommand;
        string options;
        if (fullFramework)
        {
            if (string.IsNullOrEmpty(solutionPath))
            {
                throw new InputException("Stryker could not build your project as no solution file was presented. Please pass the solution path to stryker.");
            }
            result = BuildSolutionWithMsBuild(configuration, ref solutionPath, ref msbuildPath, out options);
            buildCommand = msbuildPath;
        }
        else
        {
<<<<<<< HEAD
            var buildPath = QuotesIfNeeded(!string.IsNullOrEmpty(solutionPath) ? solutionPath : Path.GetFileName(projectPath));
            buildCommand = "dotnet";
=======
            _logger.LogDebug("Started initial build using {BuildExecutable}", fullFramework ? "msbuild.exe" : "dotnet build");
>>>>>>> 1db4b6c9

            _logger.LogDebug("Initial build using path: {buildPath}", buildPath);
            if (!string.IsNullOrEmpty(configuration))
            {
                options = $"build {buildPath} -c {QuotesIfNeeded(configuration)}";
            }
            else
            {
                options = $"build {buildPath}";
            }
            // Build with dotnet build
            result = _processExecutor.Start(Path.GetDirectoryName(projectPath), buildCommand, options);
            if (result.ExitCode!=ExitCodes.Success && !string.IsNullOrEmpty(solutionPath))
            {
                // dump previous build result
                _logger.LogTrace("Initial build output: {0}", result.Output);
                _logger.LogWarning("Dotnet build failed, trying with MsBuild.");
                buildCommand = msbuildPath;
                result = BuildSolutionWithMsBuild(configuration, ref solutionPath, ref msbuildPath, out options);
            }

        }
        CheckBuildResult(result, buildCommand, options);
    }

    private ProcessResult BuildSolutionWithMsBuild(string configuration, ref string solutionPath,
        ref string msbuildPath, out string options)
    {
        solutionPath = Path.GetFullPath(solutionPath);
        var solutionDir = Path.GetDirectoryName(solutionPath);
        solutionPath = QuotesIfNeeded(solutionPath);
        if (Environment.OSVersion.Platform == PlatformID.Win32NT)
        {
            msbuildPath ??= new MsBuildHelper().GetMsBuildPath(_processExecutor);
            options = solutionPath;
        }
        else
        {
<<<<<<< HEAD
            msbuildPath = "dotnet";
            options = $"msbuild {solutionPath}";
=======
            if (result.ExitCode != ExitCodes.Success)
            {
                _logger.LogError("Initial build failed: {Result}", result.Output);
                // Initial build failed
                throw new InputException(result.Output, FormatBuildResultErrorString(buildCommand, buildPath));
            }
            _logger.LogTrace("Initial build output {Result}", result.Output);
            _logger.LogDebug("Initial build successful");
>>>>>>> 1db4b6c9
        }
        if (!string.IsNullOrEmpty(configuration))
        {
            options += $" /property:Configuration={QuotesIfNeeded(configuration)}";
        }
        // Build project with MSBuild.exe
        var result = _processExecutor.Start(solutionDir, msbuildPath, options);
        if (result.ExitCode != ExitCodes.Success)
        {
            _logger.LogWarning("MsBuild failed to build the solution, trying to restore packages and build again.");
            _processExecutor.Start(solutionDir, msbuildPath, $"${options} -t:restore -p:RestorePackagesConfig=true");
            result = _processExecutor.Start(solutionDir, msbuildPath, solutionPath);
        }
        return result;
    }

    private void CheckBuildResult(ProcessResult result, string buildCommand, string options)
    {
        if (result.ExitCode != ExitCodes.Success)
        {
            _logger.LogError("Initial build failed: {0}", result.Output);
            // Initial build failed
            throw new InputException(result.Output, FormatBuildResultErrorString(buildCommand, options));
        }
        _logger.LogTrace("Initial build output {0}", result.Output);
        _logger.LogDebug("Initial build successful");
    }

    private static string FormatBuildResultErrorString(string buildCommand, string options) =>
        "Initial build of targeted project failed. Please make sure the targeted project is buildable." +
        $" You can reproduce this error yourself using: \"{QuotesIfNeeded(buildCommand)} {options}\"";

    private static string QuotesIfNeeded(string parameter)
    {
        if (!parameter.Contains(' '))
        {
            return parameter;
        }
        return $"\"{parameter}\"";
    }
}<|MERGE_RESOLUTION|>--- conflicted
+++ resolved
@@ -28,7 +28,7 @@
     public void InitialBuild(bool fullFramework, string projectPath, string solutionPath, string configuration=null,
         string msbuildPath = null)
     {
-        _logger.LogDebug("Started initial build using {toolName}", fullFramework ? "msbuild.exe" : "dotnet build");
+            _logger.LogDebug("Started initial build using {BuildExecutable}", fullFramework ? "msbuild.exe" : "dotnet build");
 
         ProcessResult result;
         string buildCommand;
@@ -44,12 +44,8 @@
         }
         else
         {
-<<<<<<< HEAD
             var buildPath = QuotesIfNeeded(!string.IsNullOrEmpty(solutionPath) ? solutionPath : Path.GetFileName(projectPath));
             buildCommand = "dotnet";
-=======
-            _logger.LogDebug("Started initial build using {BuildExecutable}", fullFramework ? "msbuild.exe" : "dotnet build");
->>>>>>> 1db4b6c9
 
             _logger.LogDebug("Initial build using path: {buildPath}", buildPath);
             if (!string.IsNullOrEmpty(configuration))
@@ -88,19 +84,8 @@
         }
         else
         {
-<<<<<<< HEAD
             msbuildPath = "dotnet";
             options = $"msbuild {solutionPath}";
-=======
-            if (result.ExitCode != ExitCodes.Success)
-            {
-                _logger.LogError("Initial build failed: {Result}", result.Output);
-                // Initial build failed
-                throw new InputException(result.Output, FormatBuildResultErrorString(buildCommand, buildPath));
-            }
-            _logger.LogTrace("Initial build output {Result}", result.Output);
-            _logger.LogDebug("Initial build successful");
->>>>>>> 1db4b6c9
         }
         if (!string.IsNullOrEmpty(configuration))
         {
@@ -121,11 +106,11 @@
     {
         if (result.ExitCode != ExitCodes.Success)
         {
-            _logger.LogError("Initial build failed: {0}", result.Output);
+                _logger.LogError("Initial build failed: {Result}", result.Output);
             // Initial build failed
             throw new InputException(result.Output, FormatBuildResultErrorString(buildCommand, options));
         }
-        _logger.LogTrace("Initial build output {0}", result.Output);
+            _logger.LogTrace("Initial build output {Result}", result.Output);
         _logger.LogDebug("Initial build successful");
     }
 
