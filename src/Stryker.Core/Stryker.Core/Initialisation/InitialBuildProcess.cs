using Microsoft.Extensions.Logging;
using Stryker.Core.Exceptions;
using Stryker.Core.Logging;
using Stryker.Core.Testing;
using Stryker.Core.ToolHelpers;
using System.IO;

namespace Stryker.Core.Initialisation
{
    public interface IInitialBuildProcess
    {
        void InitialBuild(bool fullFramework, string path, string solutionPath);
    }

    public class InitialBuildProcess : IInitialBuildProcess
    {
        private readonly IProcessExecutor _processExecutor;
        private readonly ILogger _logger;

        public InitialBuildProcess(IProcessExecutor processExecutor = null)
        {
            _processExecutor = processExecutor ?? new ProcessExecutor();
            _logger = ApplicationLogging.LoggerFactory.CreateLogger<InitialBuildProcess>();
        }

        public void InitialBuild(bool fullFramework, string projectPath, string solutionPath)
        {
            _logger.LogDebug("Started initial build using {0}", fullFramework ? "msbuild.exe" : "dotnet build");

            projectPath = Path.GetDirectoryName(projectPath);
            ProcessResult result;
            if (fullFramework)
            {
                if (string.IsNullOrEmpty(solutionPath))
                {
                    throw new StrykerInputException("Stryker could not build your project as no solution file was presented. Please pass the solution path using --solution-path \"..\\my_solution.sln\"");
                }
                solutionPath = Path.GetFullPath(solutionPath);
                var solutionDir = Path.GetDirectoryName(solutionPath);
                var msbuildPath = new MsBuildHelper().GetMsBuildPath(_processExecutor);

                // Build project with MSBuild.exe
                result = _processExecutor.Start(solutionDir, msbuildPath, $"\"{solutionPath}\"");
                CheckBuildResult(result, msbuildPath, $"\"{solutionPath}\"");
            }
            else
            {
                var buildPath = !string.IsNullOrEmpty(solutionPath) ? solutionPath : Path.GetFileName(projectPath);

                _logger.LogDebug("Initial build using path: {buildPath}", buildPath);
                // Build with dotnet build
<<<<<<< HEAD
                result = _processExecutor.Start(projectPath, "dotnet", $"build \"{buildPath}\"");
=======
                result = _processExecutor.Start(projectPath, "dotnet", $"build \"{Path.GetFileName(projectPath)}\"");
                CheckBuildResult(result, "dotnet build", $"\"{Path.GetFileName(projectPath)}\"");
>>>>>>> be43d227
            }
        }

        private void CheckBuildResult(ProcessResult result, string buildCommand, string buildPath)
        {
            _logger.LogDebug("Initial build output {0}", result.Output);
            if (result.ExitCode != 0)
            {
                // Initial build failed
                throw new StrykerInputException(result.Output, $"Initial build of targeted project failed. Please make sure the targeted project is buildable. You can reproduce this error yourself using: \"{buildCommand} {buildPath}\"");
            }
            _logger.LogDebug("Initial build successful");
        }
    }
}<|MERGE_RESOLUTION|>--- conflicted
+++ resolved
@@ -49,12 +49,9 @@
 
                 _logger.LogDebug("Initial build using path: {buildPath}", buildPath);
                 // Build with dotnet build
-<<<<<<< HEAD
                 result = _processExecutor.Start(projectPath, "dotnet", $"build \"{buildPath}\"");
-=======
-                result = _processExecutor.Start(projectPath, "dotnet", $"build \"{Path.GetFileName(projectPath)}\"");
+
                 CheckBuildResult(result, "dotnet build", $"\"{Path.GetFileName(projectPath)}\"");
->>>>>>> be43d227
             }
         }
 
