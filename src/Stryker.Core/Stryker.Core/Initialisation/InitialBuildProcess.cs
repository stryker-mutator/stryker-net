using System.IO;
using System.IO.Abstractions;
using System.Linq;
using Microsoft.Extensions.Logging;
using Stryker.Core.Exceptions;
using Stryker.Core.Logging;
using Stryker.Core.Options;
using Stryker.Core.Testing;
using Stryker.Core.TestRunners.UnityTestRunner.RunUnity;
using Stryker.Core.TestRunners.UnityTestRunner.RunUnity.UnityPath;
using Stryker.Core.ToolHelpers;

namespace Stryker.Core.Initialisation
{
    public interface IInitialBuildProcess
    {
        void InitialBuild(bool fullFramework, string projectPath, string solutionPath,
            StrykerOptions options);

        void SolutionInitialBuild(string solutionPath, StrykerOptions options);
    }

    public class InitialBuildProcess : IInitialBuildProcess
    {
        private readonly IFileSystem _fileSystem;
        private readonly IProcessExecutor _processExecutor;
        private readonly ILogger _logger;
        private readonly IRunUnity _runUnity;

        public InitialBuildProcess(IFileSystem fileSystem, IProcessExecutor processExecutor = null,
            IRunUnity runUnity = null)
        {
            _fileSystem = fileSystem;
            _processExecutor = processExecutor ?? new ProcessExecutor();
            _logger = ApplicationLogging.LoggerFactory.CreateLogger<InitialBuildProcess>();
            _runUnity = runUnity ?? RunUnity.GetSingleInstance(() => _processExecutor, () => new UnityPath(_fileSystem),
                () => _logger);
        }

        public void InitialBuild(bool fullFramework, string projectPath, string solutionPath,
            StrykerOptions options)
        {
            ProcessResult result;
            if (options.IsUnityProject())
            {
                _logger.LogDebug("Started initial build using Unity");

                UnityInitialBuild(options);
            }
            else if (fullFramework)
            {
                _logger.LogDebug("Started initial build using msbuild.exe");

                if (string.IsNullOrEmpty(solutionPath))
                {
                    throw new InputException(
                        "Stryker could not build your project as no solution file was presented. Please pass the solution path to stryker.");
                }

                solutionPath = Path.GetFullPath(solutionPath);
                var solutionDir = Path.GetDirectoryName(solutionPath);
                var msbuildPath = options.MsBuildPath ?? new MsBuildHelper().GetMsBuildPath(_processExecutor);

                // Build project with MSBuild.exe
                result = _processExecutor.Start(solutionDir, msbuildPath, $"\"{solutionPath}\"");
                CheckBuildResult(result, msbuildPath, $"\"{solutionPath}\"");
            }
            else
            {
                _logger.LogDebug("Started initial build using dotnet build");

                var buildPath = !string.IsNullOrEmpty(solutionPath) ? solutionPath : Path.GetFileName(projectPath);

                _logger.LogDebug("Initial build using path: {buildPath}", buildPath);
                // Build with dotnet build
                result = _processExecutor.Start(projectPath, "dotnet", $"build \"{buildPath}\"");

                CheckBuildResult(result, "dotnet build", $"\"{projectPath}\"");
            }
        }

        public void SolutionInitialBuild(string solutionPath, StrykerOptions options)
        {
            if (options.IsUnityProject())
            {
                UnityInitialBuild(options);
            }
        }

        private void UnityInitialBuild(StrykerOptions options)
        {
            var unityProjectPath = options.GetUnityProjectDirectory();

            CopyUnitySdkInTargetUnityProject(unityProjectPath);
            RemoveUnityCompileCache(unityProjectPath);
            OpenUnityForCompiling(options);
        }
        private void OpenUnityForCompiling(StrykerOptions options)
        {
            var pathToProject = options.GetUnityProjectDirectory();
            _runUnity.ReloadDomain(options, pathToProject);
        }

        private void RemoveUnityCompileCache(string unityProjectPath)
        {
            var cachePath = Path.Combine(unityProjectPath, "Library", "ScriptAssemblies");
            if (Directory.Exists(cachePath))
            {
                Directory.Delete(cachePath, true);
            }
        }

        private void CopyUnitySdkInTargetUnityProject(string unityProjectPath)
        {
            var allFilesOfSdk = typeof(VsTestHelper).Assembly
                .GetManifestResourceNames().Where(name => name.Contains("Stryker.UnitySDK"));

            var pathToPackageOfSdk = Path.Combine(unityProjectPath, "Packages", "Stryker.UnitySDK");
            if (Directory.Exists(pathToPackageOfSdk))
            {
                Directory.Delete(pathToPackageOfSdk, true);
            }

            Directory.CreateDirectory(pathToPackageOfSdk);

            File.WriteAllText(Path.Combine(pathToPackageOfSdk, ".gitignore"), "*");
            foreach (var nameEmbeddedResource in allFilesOfSdk)
            {
                using var file = _fileSystem.FileStream.New(
                    Path.Combine(pathToPackageOfSdk, GetFinalNameOfResource(nameEmbeddedResource)),
                    FileMode.Create);

                typeof(VsTestHelper).Assembly.GetManifestResourceStream(nameEmbeddedResource)?.CopyTo(file);
            }

            string GetFinalNameOfResource(string name)
            {
                return name.Split("Stryker.UnitySDK.").Last();
            }
        }

        private void CheckBuildResult(ProcessResult result, string buildCommand, string buildPath)
        {
            _logger.LogTrace("Initial build output {0}", result.Output);
            if (result.ExitCode != ExitCodes.Success)
            {
                // Initial build failed
<<<<<<< HEAD
                throw new InputException(result.Output,
                    $"Initial build of targeted project failed. Please make sure the targeted project is buildable. You can reproduce this error yourself using: \"{buildCommand} {buildPath}\"");
=======
                throw new InputException(result.Output, FormatBuildResultErrorString(buildCommand, buildPath));
>>>>>>> c4c98871
            }

            _logger.LogDebug("Initial build successful");
        }

        private static string FormatBuildResultErrorString(string buildCommand, string buildPath)
        {
            if (Path.IsPathRooted(buildCommand))
            {
                buildCommand = $"\"{buildCommand}\"";
            }

            return "Initial build of targeted project failed. Please make sure the targeted project is buildable." +
                   $" You can reproduce this error yourself using: \"{buildCommand} {buildPath}\"";
        }
    }
}<|MERGE_RESOLUTION|>--- conflicted
+++ resolved
@@ -145,12 +145,8 @@
             if (result.ExitCode != ExitCodes.Success)
             {
                 // Initial build failed
-<<<<<<< HEAD
                 throw new InputException(result.Output,
-                    $"Initial build of targeted project failed. Please make sure the targeted project is buildable. You can reproduce this error yourself using: \"{buildCommand} {buildPath}\"");
-=======
-                throw new InputException(result.Output, FormatBuildResultErrorString(buildCommand, buildPath));
->>>>>>> c4c98871
+                    FormatBuildResultErrorString(buildCommand, buildPath));
             }
 
             _logger.LogDebug("Initial build successful");
