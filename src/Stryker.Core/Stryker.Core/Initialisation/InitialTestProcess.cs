--- conflicted
+++ resolved
@@ -33,18 +33,13 @@
             var stopwatch = new Stopwatch();
             stopwatch.Start();
 
-<<<<<<< HEAD
-            var testResult = testRunner.RunAll(0, null);
-
+            var testResult = testRunner.RunAll(null, null);
             stopwatch.Stop();
-            var duration = (int)stopwatch.ElapsedMilliseconds;
-=======
-            var testResult = testRunner.RunAll(null, null);
             var duration = (int) stopwatch.ElapsedMilliseconds;
             _logger.LogInformation("Total number of tests found in initial test run: {0}",
                 testResult.TotalNumberOfTests);
->>>>>>> ec3d2ca3
 
+            
             _logger.LogDebug("Initial testrun output {0}", testResult.ResultMessage);
             if (!testResult.Success)
             {
