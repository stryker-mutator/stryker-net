--- conflicted
+++ resolved
@@ -9,12 +9,7 @@
 {
     public interface IProjectFileReader
     {
-<<<<<<< HEAD
         IAnalyzerResult AnalyzeProject(string projectFilepath, string solutionFilePath);
-        IEnumerable<string> FindSharedProjects(XDocument document);
-=======
-        ProjectAnalyzerResult AnalyzeProject(string projectFilepath, string solutionFilePath);
->>>>>>> 863b56a0
     }
 
     public class ProjectFileReader : IProjectFileReader
