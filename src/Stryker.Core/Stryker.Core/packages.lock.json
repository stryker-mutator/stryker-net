{
  "version": 1,
  "dependencies": {
    ".NETCoreApp,Version=v5.0": {
      "Buildalyzer": {
        "type": "Direct",
        "requested": "[3.2.2, )",
        "resolved": "3.2.2",
        "contentHash": "2gZCskSoSsHv2+LxemY6eF59p8rL1I1rhHhwIyhlN3UvgAiFpPy7h5rt6eYnSvIeCO9Q+DvtE+urTi7PLNpG3g==",
        "dependencies": {
          "Buildalyzer.Logger": "3.2.2",
          "MSBuild.StructuredLogger": "2.1.133",
          "Microsoft.Build": "16.5.0",
          "Microsoft.Build.Framework": "16.5.0",
          "Microsoft.Build.Tasks.Core": "16.5.0",
          "Microsoft.Build.Utilities.Core": "16.5.0",
          "Microsoft.Extensions.DependencyModel": "2.1.0",
          "Microsoft.Extensions.Logging": "2.1.1",
          "Microsoft.Extensions.Logging.Abstractions": "2.1.1",
          "MsBuildPipeLogger.Server": "1.1.3",
          "System.Reflection.TypeExtensions": "4.6.0"
        }
      },
      "Crayon": {
        "type": "Direct",
        "requested": "[2.0.62, )",
        "resolved": "2.0.62",
        "contentHash": "cOICpzQn826x1SxSmxkweztCXHP1HcHP/VZJ55izMEpLyiS9l6sMk2Hx7m666ndQcEZ5COVyuvVRgbMUEcdEnw=="
      },
      "DotNet.Glob": {
        "type": "Direct",
        "requested": "[3.1.2, )",
        "resolved": "3.1.2",
        "contentHash": "U3iLJ1jRmnJ4n/LUkpX3iz1XD2us40v720qoaHVkn0souR5rspvPB7TTKUeGUz438vl6MkfynrGCnKMtAwmZnQ=="
      },
<<<<<<< HEAD
      "FSharp.Compiler.Service": {
        "type": "Direct",
        "requested": "[38.0.0, )",
        "resolved": "38.0.0",
        "contentHash": "yS5FphrcFOIKcpa/R59U6iRmjkxHE4pVXOu5x/I/skbFe0MmzWPdYgo/4ysWBhxLVcj+G25LKfc5jWojXMZ3yg==",
        "dependencies": {
          "FSharp.Core": "[5.0.0]"
=======
      "DotNet.ReproducibleBuilds": {
        "type": "Direct",
        "requested": "[0.1.66, )",
        "resolved": "0.1.66",
        "contentHash": "B35VA6YhenOi0OdQTGDrFYkiJnKeTKt2JnF3MTnwt7NYPZJV1APRvkDBPeM418BhgRri16T3pIWsrY/f/sthOg==",
        "dependencies": {
          "Microsoft.SourceLink.AzureRepos.Git": "1.0.0",
          "Microsoft.SourceLink.Bitbucket.Git": "1.0.0",
          "Microsoft.SourceLink.GitHub": "1.0.0",
          "Microsoft.SourceLink.GitLab": "1.0.0"
>>>>>>> f59b8072
        }
      },
      "LibGit2Sharp": {
        "type": "Direct",
        "requested": "[0.27.0-preview-0102, )",
        "resolved": "0.27.0-preview-0102",
        "contentHash": "TNqHDQOqXgfogMiVqdKBIxxUPCxh03medG8wPN8gDl6N3m2zTk7etZeR1fCTNC5mMzQVNL/xadR65slENBi31Q==",
        "dependencies": {
          "LibGit2Sharp.NativeBinaries": "[2.0.312]"
        }
      },
      "Microsoft.CodeAnalysis.CSharp": {
        "type": "Direct",
        "requested": "[3.11.0, )",
        "resolved": "3.11.0",
        "contentHash": "aDRRb7y/sXoJyDqFEQ3Il9jZxyUMHkShzZeCRjQf3SS84n2J0cTEi3TbwVZE9XJvAeMJhGfVVxwOdjYBg6ljmw==",
        "dependencies": {
          "Microsoft.CodeAnalysis.Common": "[3.11.0]"
        }
      },
      "Microsoft.Extensions.Configuration": {
        "type": "Direct",
        "requested": "[5.0.0, )",
        "resolved": "5.0.0",
        "contentHash": "LN322qEKHjuVEhhXueTUe7RNePooZmS8aGid5aK2woX3NPjSnONFyKUc6+JknOS6ce6h2tCLfKPTBXE3mN/6Ag==",
        "dependencies": {
          "Microsoft.Extensions.Configuration.Abstractions": "5.0.0",
          "Microsoft.Extensions.Primitives": "5.0.0"
        }
      },
      "Microsoft.Extensions.Configuration.Json": {
        "type": "Direct",
        "requested": "[5.0.0, )",
        "resolved": "5.0.0",
        "contentHash": "Pak8ymSUfdzPfBTLHxeOwcR32YDbuVfhnH2hkfOLnJNQd19ItlBdpMjIDY9C5O/nS2Sn9bzDMai0ZrvF7KyY/Q==",
        "dependencies": {
          "Microsoft.Extensions.Configuration": "5.0.0",
          "Microsoft.Extensions.Configuration.Abstractions": "5.0.0",
          "Microsoft.Extensions.Configuration.FileExtensions": "5.0.0",
          "Microsoft.Extensions.FileProviders.Abstractions": "5.0.0"
        }
      },
      "Microsoft.Extensions.Logging": {
        "type": "Direct",
        "requested": "[5.0.0, )",
        "resolved": "5.0.0",
        "contentHash": "MgOwK6tPzB6YNH21wssJcw/2MKwee8b2gI7SllYfn6rvTpIrVvVS5HAjSU2vqSku1fwqRvWP0MdIi14qjd93Aw==",
        "dependencies": {
          "Microsoft.Extensions.DependencyInjection": "5.0.0",
          "Microsoft.Extensions.DependencyInjection.Abstractions": "5.0.0",
          "Microsoft.Extensions.Logging.Abstractions": "5.0.0",
          "Microsoft.Extensions.Options": "5.0.0"
        }
      },
      "Microsoft.TestPlatform": {
        "type": "Direct",
        "requested": "[16.10.0, )",
        "resolved": "16.10.0",
        "contentHash": "JWIMJ91HtS4RUWzOduDzD1tRWzo6uh+mdjnjxyoYet2D4fIdzQdATEYsajwLKJ7LZ3KnSEHw+XkTGRnOdksexg=="
      },
      "Microsoft.TestPlatform.ObjectModel": {
        "type": "Direct",
        "requested": "[16.10.0, )",
        "resolved": "16.10.0",
        "contentHash": "DYp9eKg3zffZuePhgdUrh5tHkt1YOaSraVH87r4WXDOjag1/n08aFl1vRhWP8y2RoBLTHdcZRTDOhQyYMxAYNg==",
        "dependencies": {
          "NuGet.Frameworks": "5.0.0",
          "System.Reflection.Metadata": "1.6.0"
        }
      },
      "Microsoft.TestPlatform.Portable": {
        "type": "Direct",
        "requested": "[16.10.0, )",
        "resolved": "16.10.0",
        "contentHash": "bO8mQmr9KimT5wh1pzaeYE41eBK3SdXrlT6tE6pa3Yv+TnUk1YZ4l/Yy1t+SFhFX9etOuZEjdxDJBvTXzSUbKw=="
      },
      "Microsoft.TestPlatform.TranslationLayer": {
        "type": "Direct",
        "requested": "[16.10.0, )",
        "resolved": "16.10.0",
        "contentHash": "v0nJO8/12IXWjkXRkjqTOgM0BGJsX39c+ULgJnAEMBQ6bjI+zNkK/h/BGhNUByE49gkfD9AF31iOPij/x3SnQw==",
        "dependencies": {
          "NETStandard.Library": "2.0.0"
        }
      },
      "Microsoft.Web.LibraryManager.Build": {
        "type": "Direct",
        "requested": "[2.1.113, )",
        "resolved": "2.1.113",
        "contentHash": "sPbpMMMqcdvVL8dyugOY5o4APB2bY1I9ueBlrDTfMRMRHP+olcDoqCGnaCSluxoCnzRpz9H7TbT7G/mdWwKplw==",
        "dependencies": {
          "System.Runtime.Loader": "4.3.0"
        }
      },
      "Mono.Cecil": {
        "type": "Direct",
        "requested": "[0.11.4, )",
        "resolved": "0.11.4",
        "contentHash": "IC1h5g0NeJGHIUgzM1P82ld57knhP0IcQfrYITDPXlNpMYGUrsG5TxuaWTjaeqDNQMBDNZkB8L0rBnwsY6JHuQ=="
      },
      "Newtonsoft.Json": {
        "type": "Direct",
        "requested": "[13.0.1, )",
        "resolved": "13.0.1",
        "contentHash": "ppPFpBcvxdsfUonNcvITKqLl3bqxWbDCZIzDWHzjpdAHRFfZe0Dw9HmA0+za13IdyrgJwpkDTDA9fHaxOrt20A=="
      },
      "Serilog": {
        "type": "Direct",
        "requested": "[2.10.0, )",
        "resolved": "2.10.0",
        "contentHash": "+QX0hmf37a0/OZLxM3wL7V6/ADvC1XihXN4Kq/p6d8lCPfgkRdiuhbWlMaFjR9Av0dy5F0+MBeDmDdRZN/YwQA=="
      },
      "Serilog.Extensions.Logging": {
        "type": "Direct",
        "requested": "[3.0.1, )",
        "resolved": "3.0.1",
        "contentHash": "U0xbGoZuxJRjE3C5vlCfrf9a4xHTmbrCXKmaA14cHAqiT1Qir0rkV7Xss9GpPJR3MRYH19DFUUqZ9hvWeJrzdQ==",
        "dependencies": {
          "Microsoft.Extensions.Logging": "2.0.0",
          "Serilog": "2.8.0"
        }
      },
      "Serilog.Extensions.Logging.File": {
        "type": "Direct",
        "requested": "[2.0.0, )",
        "resolved": "2.0.0",
        "contentHash": "usO0qr4v9VCMBWiTJ1nQmAbPNCt40FrkDol6CpfCXbsxGZS/hH+YCueF7vvPQ32ATI0GWcMWiKRdjXEE7/HxTQ==",
        "dependencies": {
          "Microsoft.Extensions.Configuration.Abstractions": "2.0.0",
          "Microsoft.Extensions.Configuration.Binder": "2.0.0",
          "Serilog": "2.5.0",
          "Serilog.Extensions.Logging": "2.0.2",
          "Serilog.Formatting.Compact": "1.0.0",
          "Serilog.Sinks.Async": "1.1.0",
          "Serilog.Sinks.RollingFile": "3.3.0"
        }
      },
      "Serilog.Sinks.Console": {
        "type": "Direct",
        "requested": "[4.0.0, )",
        "resolved": "4.0.0",
        "contentHash": "yJQit9sTJ4xGLKgCujqDJsaGqBNJwGB/H898z+xYlMG06twy4//6LLnSrsmpduZxcHIG4im7cv+JmXLzXz2EkQ==",
        "dependencies": {
          "Serilog": "2.10.0"
        }
      },
      "ShellProgressBar": {
        "type": "Direct",
        "requested": "[5.1.0, )",
        "resolved": "5.1.0",
        "contentHash": "361fhmZBA2rn/Z8Tp9wDpB97H9GSRTLI5vXBky4I8fkd7H6UVYgvVSW6uv6Wd1+lUbq8JLgYo+4bhJvWF/SJCw==",
        "dependencies": {
          "System.Runtime.InteropServices.RuntimeInformation": "4.3.0",
          "System.Text.Encoding.CodePages": "4.0.1"
        }
      },
      "System.IO.Abstractions": {
        "type": "Direct",
        "requested": "[13.2.43, )",
        "resolved": "13.2.43",
        "contentHash": "zLg00Lon8k0ao7BmkkELKoXnNDhf/c+PKtz2QM2zBwzvqt4IVKe6/DIjZGav77O9/aBpmEkp9yWdCWbkq4yhFg==",
        "dependencies": {
          "System.IO.FileSystem.AccessControl": "5.0.0"
        }
      },
      "Buildalyzer.Logger": {
        "type": "Transitive",
        "resolved": "3.2.2",
        "contentHash": "8OB6g34KeUCatRRgP/u3OyEC7i0qWAynCb1vdHcyHPrfX+rcgAOuLAzYbKEQxSCSZIvmVlmt6RXzRz6N5HWKpg==",
        "dependencies": {
          "NETStandard.Library": "1.6.1"
        }
      },
      "FSharp.Core": {
        "type": "Transitive",
        "resolved": "5.0.0",
        "contentHash": "iHoYXA0VaSQUONGENB1aVafjDDZDZpwu39MtaRCTrmwFW/cTcK0b2yKNVYneFHJMc3ChtsSoM9lNtJ1dYXkHfA=="
      },
      "LibGit2Sharp.NativeBinaries": {
        "type": "Transitive",
        "resolved": "2.0.312",
        "contentHash": "sL4OLOblkrLgDW+zE0OL4h9DYVCyZTlA4CppUCgqU8Ud/+Ah+Wxc3EtGpGjmH6xjDMRRpmHUFgAgzj+hzZTHZA=="
      },
      "Microsoft.Build": {
        "type": "Transitive",
        "resolved": "16.5.0",
        "contentHash": "617wsdkrRXuBGv0151zLF2ydeAlTIDUMiUFvkNbOfqIuQVvs16zvs/dXylOLUiHGeCCzQTbHhJW4p5I2sb2ZQw==",
        "dependencies": {
          "Microsoft.Build.Framework": "16.5.0",
          "Microsoft.Win32.Registry": "4.3.0",
          "System.Collections.Immutable": "1.5.0",
          "System.Diagnostics.TraceSource": "4.0.0",
          "System.Memory": "4.5.3",
          "System.Reflection.Metadata": "1.6.0",
          "System.Reflection.TypeExtensions": "4.1.0",
          "System.Runtime.Loader": "4.0.0",
          "System.Security.Principal.Windows": "4.3.0",
          "System.Text.Encoding.CodePages": "4.0.1",
          "System.Threading.Tasks.Dataflow": "4.9.0"
        }
      },
      "Microsoft.Build.Framework": {
        "type": "Transitive",
        "resolved": "16.5.0",
        "contentHash": "K0hfdWy+0p8DJXxzpNc4T5zHm4hf9QONAvyzvw3utKExmxRBShtV/+uHVYTblZWk+rIHNEHeglyXMmqfSshdFA==",
        "dependencies": {
          "System.Runtime.Serialization.Primitives": "4.1.1",
          "System.Threading.Thread": "4.0.0"
        }
      },
      "Microsoft.Build.Tasks.Core": {
        "type": "Transitive",
        "resolved": "16.5.0",
        "contentHash": "ZD+zrvBB+xYcFJZv4lOdLPoab/dtb9TkQxR3ZWN9NauiHZcxVsawKFqMNO+lZyt+4jS6fib3dkpB7T3beds81g==",
        "dependencies": {
          "Microsoft.Build.Framework": "16.5.0",
          "Microsoft.Build.Utilities.Core": "16.5.0",
          "Microsoft.Win32.Registry": "4.3.0",
          "System.CodeDom": "4.4.0",
          "System.Collections.Immutable": "1.5.0",
          "System.Linq.Parallel": "4.0.1",
          "System.Net.Http": "4.3.4",
          "System.Reflection.Metadata": "1.6.0",
          "System.Reflection.TypeExtensions": "4.1.0",
          "System.Resources.Extensions": "4.6.0",
          "System.Resources.Writer": "4.0.0",
          "System.Threading.Tasks.Dataflow": "4.9.0"
        }
      },
      "Microsoft.Build.Tasks.Git": {
        "type": "Transitive",
        "resolved": "1.0.0",
        "contentHash": "z2fpmmt+1Jfl+ZnBki9nSP08S1/tbEOxFdsK1rSR+LBehIJz1Xv9/6qOOoGNqlwnAGGVGis1Oj6S8Kt9COEYlQ=="
      },
      "Microsoft.Build.Utilities.Core": {
        "type": "Transitive",
        "resolved": "16.5.0",
        "contentHash": "qNUZa97jvJQ2Y7bpljQslxszVEAm+8xZuni59oJPVMaZ1q3n8YnhJwoROnmYBGm1Qyhbq3d6BsO2+MyHpfCHUQ==",
        "dependencies": {
          "Microsoft.Build.Framework": "16.5.0",
          "Microsoft.Win32.Registry": "4.3.0",
          "System.Collections.Immutable": "1.5.0",
          "System.Text.Encoding.CodePages": "4.0.1"
        }
      },
      "Microsoft.CodeAnalysis.Analyzers": {
        "type": "Transitive",
        "resolved": "3.3.2",
        "contentHash": "7xt6zTlIEizUgEsYAIgm37EbdkiMmr6fP6J9pDoKEpiGM4pi32BCPGr/IczmSJI9Zzp0a6HOzpr9OvpMP+2veA=="
      },
      "Microsoft.CodeAnalysis.Common": {
        "type": "Transitive",
        "resolved": "3.11.0",
        "contentHash": "FDKSkRRXnaEWMa2ONkLMo0ZAt/uiV1XIXyodwKIgP1AMIKA7JJKXx/OwFVsvkkUT4BeobLwokoxFw70fICahNg==",
        "dependencies": {
          "Microsoft.CodeAnalysis.Analyzers": "3.3.2",
          "System.Collections.Immutable": "5.0.0",
          "System.Memory": "4.5.4",
          "System.Reflection.Metadata": "5.0.0",
          "System.Runtime.CompilerServices.Unsafe": "5.0.0",
          "System.Text.Encoding.CodePages": "4.5.1",
          "System.Threading.Tasks.Extensions": "4.5.4"
        }
      },
      "Microsoft.DotNet.PlatformAbstractions": {
        "type": "Transitive",
        "resolved": "2.1.0",
        "contentHash": "9KPDwvb/hLEVXYruVHVZ8BkebC8j17DmPb56LnqRF74HqSPLjCkrlFUjOtFpQPA2DeADBRTI/e69aCfRBfrhxw==",
        "dependencies": {
          "System.AppContext": "4.1.0",
          "System.Collections": "4.0.11",
          "System.IO": "4.1.0",
          "System.IO.FileSystem": "4.0.1",
          "System.Reflection.TypeExtensions": "4.1.0",
          "System.Runtime.Extensions": "4.1.0",
          "System.Runtime.InteropServices": "4.1.0",
          "System.Runtime.InteropServices.RuntimeInformation": "4.0.0"
        }
      },
      "Microsoft.Extensions.Configuration.Abstractions": {
        "type": "Transitive",
        "resolved": "5.0.0",
        "contentHash": "ETjSBHMp3OAZ4HxGQYpwyGsD8Sw5FegQXphi0rpoGMT74S4+I2mm7XJEswwn59XAaKOzC15oDSOWEE8SzDCd6Q==",
        "dependencies": {
          "Microsoft.Extensions.Primitives": "5.0.0"
        }
      },
      "Microsoft.Extensions.Configuration.Binder": {
        "type": "Transitive",
        "resolved": "2.0.0",
        "contentHash": "IznHHzGUtrdpuQqIUdmzF6TYPcsYHONhHh3o9dGp39sX/9Zfmt476UnhvU0UhXgJnXXAikt/MpN6AuSLCCMdEQ==",
        "dependencies": {
          "Microsoft.Extensions.Configuration": "2.0.0"
        }
      },
      "Microsoft.Extensions.Configuration.FileExtensions": {
        "type": "Transitive",
        "resolved": "5.0.0",
        "contentHash": "rRdspYKA18ViPOISwAihhCMbusHsARCOtDMwa23f+BGEdIjpKPlhs3LLjmKlxfhpGXBjIsS0JpXcChjRUN+PAw==",
        "dependencies": {
          "Microsoft.Extensions.Configuration": "5.0.0",
          "Microsoft.Extensions.Configuration.Abstractions": "5.0.0",
          "Microsoft.Extensions.FileProviders.Abstractions": "5.0.0",
          "Microsoft.Extensions.FileProviders.Physical": "5.0.0",
          "Microsoft.Extensions.Primitives": "5.0.0"
        }
      },
      "Microsoft.Extensions.DependencyInjection": {
        "type": "Transitive",
        "resolved": "5.0.0",
        "contentHash": "Rc2kb/p3Ze6cP6rhFC3PJRdWGbLvSHZc0ev7YlyeU6FmHciDMLrhoVoTUEzKPhN5ZjFgKF1Cf5fOz8mCMIkvpA==",
        "dependencies": {
          "Microsoft.Extensions.DependencyInjection.Abstractions": "5.0.0"
        }
      },
      "Microsoft.Extensions.DependencyInjection.Abstractions": {
        "type": "Transitive",
        "resolved": "5.0.0",
        "contentHash": "ORj7Zh81gC69TyvmcUm9tSzytcy8AVousi+IVRAI8nLieQjOFryRusSFh7+aLk16FN9pQNqJAiMd7BTKINK0kA=="
      },
      "Microsoft.Extensions.DependencyModel": {
        "type": "Transitive",
        "resolved": "2.1.0",
        "contentHash": "nS2XKqi+1A1umnYNLX2Fbm/XnzCxs5i+zXVJ3VC6r9t2z0NZr9FLnJN4VQpKigdcWH/iFTbMuX6M6WQJcTjVIg==",
        "dependencies": {
          "Microsoft.DotNet.PlatformAbstractions": "2.1.0",
          "Newtonsoft.Json": "9.0.1",
          "System.Diagnostics.Debug": "4.0.11",
          "System.Dynamic.Runtime": "4.0.11",
          "System.Linq": "4.1.0"
        }
      },
      "Microsoft.Extensions.FileProviders.Abstractions": {
        "type": "Transitive",
        "resolved": "5.0.0",
        "contentHash": "iuZIiZ3mteEb+nsUqpGXKx2cGF+cv6gWPd5jqQI4hzqdiJ6I94ddLjKhQOuRW1lueHwocIw30xbSHGhQj0zjdQ==",
        "dependencies": {
          "Microsoft.Extensions.Primitives": "5.0.0"
        }
      },
      "Microsoft.Extensions.FileProviders.Physical": {
        "type": "Transitive",
        "resolved": "5.0.0",
        "contentHash": "1rkd8UO2qf21biwO7X0hL9uHP7vtfmdv/NLvKgCRHkdz1XnW8zVQJXyEYiN68WYpExgtVWn55QF0qBzgfh1mGg==",
        "dependencies": {
          "Microsoft.Extensions.FileProviders.Abstractions": "5.0.0",
          "Microsoft.Extensions.FileSystemGlobbing": "5.0.0",
          "Microsoft.Extensions.Primitives": "5.0.0"
        }
      },
      "Microsoft.Extensions.FileSystemGlobbing": {
        "type": "Transitive",
        "resolved": "5.0.0",
        "contentHash": "ArliS8lGk8sWRtrWpqI8yUVYJpRruPjCDT+EIjrgkA/AAPRctlAkRISVZ334chAKktTLzD1+PK8F5IZpGedSqA=="
      },
      "Microsoft.Extensions.Logging.Abstractions": {
        "type": "Transitive",
        "resolved": "5.0.0",
        "contentHash": "NxP6ahFcBnnSfwNBi2KH2Oz8Xl5Sm2krjId/jRR3I7teFphwiUoUeZPwTNA21EX+5PtjqmyAvKaOeBXcJjcH/w=="
      },
      "Microsoft.Extensions.Options": {
        "type": "Transitive",
        "resolved": "5.0.0",
        "contentHash": "CBvR92TCJ5uBIdd9/HzDSrxYak+0W/3+yxrNg8Qm6Bmrkh5L+nu6m3WeazQehcZ5q1/6dDA7J5YdQjim0165zg==",
        "dependencies": {
          "Microsoft.Extensions.DependencyInjection.Abstractions": "5.0.0",
          "Microsoft.Extensions.Primitives": "5.0.0"
        }
      },
      "Microsoft.Extensions.Primitives": {
        "type": "Transitive",
        "resolved": "5.0.0",
        "contentHash": "cI/VWn9G1fghXrNDagX9nYaaB/nokkZn0HYAawGaELQrl8InSezfe9OnfPZLcJq3esXxygh3hkq2c3qoV3SDyQ=="
      },
      "Microsoft.NETCore.Platforms": {
        "type": "Transitive",
        "resolved": "5.0.0",
        "contentHash": "VyPlqzH2wavqquTcYpkIIAQ6WdenuKoFN0BdYBbCWsclXacSOHNQn66Gt4z5NBqEYW0FAPm5rlvki9ZiCij5xQ=="
      },
      "Microsoft.NETCore.Targets": {
        "type": "Transitive",
        "resolved": "1.1.0",
        "contentHash": "aOZA3BWfz9RXjpzt0sRJJMjAscAUm3Hoa4UWAfceV9UTYxgwZ1lZt5nO2myFf+/jetYQo4uTP7zS8sJY67BBxg=="
      },
      "Microsoft.SourceLink.AzureRepos.Git": {
        "type": "Transitive",
        "resolved": "1.0.0",
        "contentHash": "KqaJ7iLXKDwBZn0HiT/gdyElvq0Tf96iHEUSdeT9mFf5bfF7XjVrLLoSVYc9cB2MZ+EY1YTfqkBqbkM4qcqWLA==",
        "dependencies": {
          "Microsoft.Build.Tasks.Git": "1.0.0",
          "Microsoft.SourceLink.Common": "1.0.0"
        }
      },
      "Microsoft.SourceLink.Bitbucket.Git": {
        "type": "Transitive",
        "resolved": "1.0.0",
        "contentHash": "V3mISChctXdaVmhNKnvKEmVPte1Nsc/q+RGs6KE4iP6osnyzjPVS2BXLynnqlJm7OXbp0ZhvUgAMMYQjSFQD/Q==",
        "dependencies": {
          "Microsoft.Build.Tasks.Git": "1.0.0",
          "Microsoft.SourceLink.Common": "1.0.0"
        }
      },
      "Microsoft.SourceLink.Common": {
        "type": "Transitive",
        "resolved": "1.0.0",
        "contentHash": "G8DuQY8/DK5NN+3jm5wcMcd9QYD90UV7MiLmdljSJixi3U/vNaeBKmmXUqI4DJCOeWizIUEh4ALhSt58mR+5eg=="
      },
      "Microsoft.SourceLink.GitHub": {
        "type": "Transitive",
        "resolved": "1.0.0",
        "contentHash": "aZyGyGg2nFSxix+xMkPmlmZSsnGQ3w+mIG23LTxJZHN+GPwTQ5FpPgDo7RMOq+Kcf5D4hFWfXkGhoGstawX13Q==",
        "dependencies": {
          "Microsoft.Build.Tasks.Git": "1.0.0",
          "Microsoft.SourceLink.Common": "1.0.0"
        }
      },
      "Microsoft.SourceLink.GitLab": {
        "type": "Transitive",
        "resolved": "1.0.0",
        "contentHash": "0KpcS/YahCaOMKpxxPQh8VwtHzSSJi2MAeBvFeiNAMIx9nIDB4X8bItWEWRmhTUhWAzHlcomLpx3EsXD+slEMw==",
        "dependencies": {
          "Microsoft.Build.Tasks.Git": "1.0.0",
          "Microsoft.SourceLink.Common": "1.0.0"
        }
      },
      "Microsoft.Win32.Registry": {
        "type": "Transitive",
        "resolved": "4.3.0",
        "contentHash": "Lw1/VwLH1yxz6SfFEjVRCN0pnflLEsWgnV4qsdJ512/HhTwnKXUG+zDQ4yTO3K/EJQemGoNaBHX5InISNKTzUQ==",
        "dependencies": {
          "Microsoft.NETCore.Platforms": "1.1.0",
          "System.Collections": "4.3.0",
          "System.Globalization": "4.3.0",
          "System.Resources.ResourceManager": "4.3.0",
          "System.Runtime": "4.3.0",
          "System.Runtime.Extensions": "4.3.0",
          "System.Runtime.Handles": "4.3.0",
          "System.Runtime.InteropServices": "4.3.0"
        }
      },
      "MSBuild.StructuredLogger": {
        "type": "Transitive",
        "resolved": "2.1.133",
        "contentHash": "QVD52JKjcpYZN9yEEivswGK3aqn0ZnxX8kT0wB5V4Grq88ucgBBVe3GOsrHY4vwyPl9cit4RKoKaq42DIgobtw==",
        "dependencies": {
          "Microsoft.Build": "16.4.0",
          "Microsoft.Build.Framework": "16.4.0",
          "Microsoft.Build.Tasks.Core": "16.4.0",
          "Microsoft.Build.Utilities.Core": "16.4.0",
          "System.IO.Compression": "4.3.0"
        }
      },
      "MsBuildPipeLogger.Server": {
        "type": "Transitive",
        "resolved": "1.1.3",
        "contentHash": "kASNZDxdZNJi4UARMMh49F1DczgivmEyuYIpTbnO4h/wnMJQrtFe7N55cp6fqkYjDJFvYCjai6WwR/U7qSaEXw==",
        "dependencies": {
          "Microsoft.Build": "15.3.409",
          "NETStandard.Library": "1.6.1"
        }
      },
      "NETStandard.Library": {
        "type": "Transitive",
        "resolved": "2.0.0",
        "contentHash": "7jnbRU+L08FXKMxqUflxEXtVymWvNOrS8yHgu9s6EM8Anr6T/wIX4nZ08j/u3Asz+tCufp3YVwFSEvFTPYmBPA==",
        "dependencies": {
          "Microsoft.NETCore.Platforms": "1.1.0"
        }
      },
      "NuGet.Frameworks": {
        "type": "Transitive",
        "resolved": "5.0.0",
        "contentHash": "c5JVjuVAm4f7E9Vj+v09Z9s2ZsqFDjBpcsyS3M9xRo0bEdm/LVZSzLxxNvfvAwRiiE8nwe1h2G4OwiwlzFKXlA=="
      },
      "RegexParser": {
        "type": "Transitive",
        "resolved": "0.5.1",
        "contentHash": "cFqI0vxy4E7C83ijq1uFIkIOEnG3kezH+xBkBaQX9FvJKikrt+riQRDC4J4NQ5QXh/p6R3DC8qBVGXloC58zEQ=="
      },
      "runtime.debian.8-x64.runtime.native.System.Security.Cryptography.OpenSsl": {
        "type": "Transitive",
        "resolved": "4.3.2",
        "contentHash": "7VSGO0URRKoMEAq0Sc9cRz8mb6zbyx/BZDEWhgPdzzpmFhkam3fJ1DAGWFXBI4nGlma+uPKpfuMQP5LXRnOH5g=="
      },
      "runtime.fedora.23-x64.runtime.native.System.Security.Cryptography.OpenSsl": {
        "type": "Transitive",
        "resolved": "4.3.2",
        "contentHash": "0oAaTAm6e2oVH+/Zttt0cuhGaePQYKII1dY8iaqP7CvOpVKgLybKRFvQjXR2LtxXOXTVPNv14j0ot8uV+HrUmw=="
      },
      "runtime.fedora.24-x64.runtime.native.System.Security.Cryptography.OpenSsl": {
        "type": "Transitive",
        "resolved": "4.3.2",
        "contentHash": "G24ibsCNi5Kbz0oXWynBoRgtGvsw5ZSVEWjv13/KiCAM8C6wz9zzcCniMeQFIkJ2tasjo2kXlvlBZhplL51kGg=="
      },
      "runtime.native.System": {
        "type": "Transitive",
        "resolved": "4.3.0",
        "contentHash": "c/qWt2LieNZIj1jGnVNsE2Kl23Ya2aSTBuXMD6V7k9KWr6l16Tqdwq+hJScEpWER9753NWC8h96PaVNY5Ld7Jw==",
        "dependencies": {
          "Microsoft.NETCore.Platforms": "1.1.0",
          "Microsoft.NETCore.Targets": "1.1.0"
        }
      },
      "runtime.native.System.IO.Compression": {
        "type": "Transitive",
        "resolved": "4.3.0",
        "contentHash": "INBPonS5QPEgn7naufQFXJEp3zX6L4bwHgJ/ZH78aBTpeNfQMtf7C6VrAFhlq2xxWBveIOWyFzQjJ8XzHMhdOQ==",
        "dependencies": {
          "Microsoft.NETCore.Platforms": "1.1.0",
          "Microsoft.NETCore.Targets": "1.1.0"
        }
      },
      "runtime.native.System.Net.Http": {
        "type": "Transitive",
        "resolved": "4.3.0",
        "contentHash": "ZVuZJqnnegJhd2k/PtAbbIcZ3aZeITq3sj06oKfMBSfphW3HDmk/t4ObvbOk/JA/swGR0LNqMksAh/f7gpTROg==",
        "dependencies": {
          "Microsoft.NETCore.Platforms": "1.1.0",
          "Microsoft.NETCore.Targets": "1.1.0"
        }
      },
      "runtime.native.System.Security.Cryptography.Apple": {
        "type": "Transitive",
        "resolved": "4.3.0",
        "contentHash": "DloMk88juo0OuOWr56QG7MNchmafTLYWvABy36izkrLI5VledI0rq28KGs1i9wbpeT9NPQrx/wTf8U2vazqQ3Q==",
        "dependencies": {
          "runtime.osx.10.10-x64.runtime.native.System.Security.Cryptography.Apple": "4.3.0"
        }
      },
      "runtime.native.System.Security.Cryptography.OpenSsl": {
        "type": "Transitive",
        "resolved": "4.3.2",
        "contentHash": "QR1OwtwehHxSeQvZKXe+iSd+d3XZNkEcuWMFYa2i0aG1l+lR739HPicKMlTbJst3spmeekDVBUS7SeS26s4U/g==",
        "dependencies": {
          "runtime.debian.8-x64.runtime.native.System.Security.Cryptography.OpenSsl": "4.3.2",
          "runtime.fedora.23-x64.runtime.native.System.Security.Cryptography.OpenSsl": "4.3.2",
          "runtime.fedora.24-x64.runtime.native.System.Security.Cryptography.OpenSsl": "4.3.2",
          "runtime.opensuse.13.2-x64.runtime.native.System.Security.Cryptography.OpenSsl": "4.3.2",
          "runtime.opensuse.42.1-x64.runtime.native.System.Security.Cryptography.OpenSsl": "4.3.2",
          "runtime.osx.10.10-x64.runtime.native.System.Security.Cryptography.OpenSsl": "4.3.2",
          "runtime.rhel.7-x64.runtime.native.System.Security.Cryptography.OpenSsl": "4.3.2",
          "runtime.ubuntu.14.04-x64.runtime.native.System.Security.Cryptography.OpenSsl": "4.3.2",
          "runtime.ubuntu.16.04-x64.runtime.native.System.Security.Cryptography.OpenSsl": "4.3.2",
          "runtime.ubuntu.16.10-x64.runtime.native.System.Security.Cryptography.OpenSsl": "4.3.2"
        }
      },
      "runtime.opensuse.13.2-x64.runtime.native.System.Security.Cryptography.OpenSsl": {
        "type": "Transitive",
        "resolved": "4.3.2",
        "contentHash": "I+GNKGg2xCHueRd1m9PzeEW7WLbNNLznmTuEi8/vZX71HudUbx1UTwlGkiwMri7JLl8hGaIAWnA/GONhu+LOyQ=="
      },
      "runtime.opensuse.42.1-x64.runtime.native.System.Security.Cryptography.OpenSsl": {
        "type": "Transitive",
        "resolved": "4.3.2",
        "contentHash": "1Z3TAq1ytS1IBRtPXJvEUZdVsfWfeNEhBkbiOCGEl9wwAfsjP2lz3ZFDx5tq8p60/EqbS0HItG5piHuB71RjoA=="
      },
      "runtime.osx.10.10-x64.runtime.native.System.Security.Cryptography.Apple": {
        "type": "Transitive",
        "resolved": "4.3.0",
        "contentHash": "kVXCuMTrTlxq4XOOMAysuNwsXWpYeboGddNGpIgNSZmv1b6r/s/DPk0fYMB7Q5Qo4bY68o48jt4T4y5BVecbCQ=="
      },
      "runtime.osx.10.10-x64.runtime.native.System.Security.Cryptography.OpenSsl": {
        "type": "Transitive",
        "resolved": "4.3.2",
        "contentHash": "6mU/cVmmHtQiDXhnzUImxIcDL48GbTk+TsptXyJA+MIOG9LRjPoAQC/qBFB7X+UNyK86bmvGwC8t+M66wsYC8w=="
      },
      "runtime.rhel.7-x64.runtime.native.System.Security.Cryptography.OpenSsl": {
        "type": "Transitive",
        "resolved": "4.3.2",
        "contentHash": "vjwG0GGcTW/PPg6KVud8F9GLWYuAV1rrw1BKAqY0oh4jcUqg15oYF1+qkGR2x2ZHM4DQnWKQ7cJgYbfncz/lYg=="
      },
      "runtime.ubuntu.14.04-x64.runtime.native.System.Security.Cryptography.OpenSsl": {
        "type": "Transitive",
        "resolved": "4.3.2",
        "contentHash": "7KMFpTkHC/zoExs+PwP8jDCWcrK9H6L7soowT80CUx3e+nxP/AFnq0AQAW5W76z2WYbLAYCRyPfwYFG6zkvQRw=="
      },
      "runtime.ubuntu.16.04-x64.runtime.native.System.Security.Cryptography.OpenSsl": {
        "type": "Transitive",
        "resolved": "4.3.2",
        "contentHash": "xrlmRCnKZJLHxyyLIqkZjNXqgxnKdZxfItrPkjI+6pkRo5lHX8YvSZlWrSI5AVwLMi4HbNWP7064hcAWeZKp5w=="
      },
      "runtime.ubuntu.16.10-x64.runtime.native.System.Security.Cryptography.OpenSsl": {
        "type": "Transitive",
        "resolved": "4.3.2",
        "contentHash": "leXiwfiIkW7Gmn7cgnNcdtNAU70SjmKW3jxGj1iKHOvdn0zRWsgv/l2OJUO5zdGdiv2VRFnAsxxhDgMzofPdWg=="
      },
      "Serilog.Formatting.Compact": {
        "type": "Transitive",
        "resolved": "1.0.0",
        "contentHash": "r3QYz02y7+B7Ng30hyJM929OJhem7SsJ4XDUE0Zfptj2MRiQfpPUb5f58juAFjp/TnNeSX2QNzZEnHwLeoJfHQ==",
        "dependencies": {
          "Serilog": "2.0.0"
        }
      },
      "Serilog.Sinks.Async": {
        "type": "Transitive",
        "resolved": "1.1.0",
        "contentHash": "xll0Kanz2BkCxuv+F3p1WXr47jdsVM0GU1n1LZvK+18QiRZ/WGFNxSNw9EMKFV5ED5gr7MUpAe6PCMNL1HGUMA==",
        "dependencies": {
          "Serilog": "2.1.0",
          "System.Collections.Concurrent": "4.0.12"
        }
      },
      "Serilog.Sinks.File": {
        "type": "Transitive",
        "resolved": "3.2.0",
        "contentHash": "VHbo68pMg5hwSWrzLEdZv5b/rYmIgHIRhd4d5rl8GnC5/a8Fr+RShT5kWyeJOXax1el6mNJ+dmHDOVgnNUQxaw==",
        "dependencies": {
          "Serilog": "2.3.0",
          "System.IO": "4.1.0",
          "System.IO.FileSystem": "4.0.1",
          "System.IO.FileSystem.Primitives": "4.0.1",
          "System.Text.Encoding.Extensions": "4.0.11",
          "System.Threading": "4.0.11",
          "System.Threading.Timer": "4.0.1"
        }
      },
      "Serilog.Sinks.RollingFile": {
        "type": "Transitive",
        "resolved": "3.3.0",
        "contentHash": "2lT5X1r3GH4P0bRWJfhA7etGl8Q2Ipw9AACvtAHWRUSpYZ42NGVyHoVs2ALBZ/cAkkS+tA4jl80Zie144eLQPg==",
        "dependencies": {
          "Serilog.Sinks.File": "3.2.0",
          "System.IO": "4.1.0",
          "System.IO.FileSystem.Primitives": "4.0.1",
          "System.Runtime.InteropServices": "4.1.0",
          "System.Text.Encoding.Extensions": "4.0.11"
        }
      },
      "System.AppContext": {
        "type": "Transitive",
        "resolved": "4.1.0",
        "contentHash": "3QjO4jNV7PdKkmQAVp9atA+usVnKRwI3Kx1nMwJ93T0LcQfx7pKAYk0nKz5wn1oP5iqlhZuy6RXOFdhr7rDwow==",
        "dependencies": {
          "System.Runtime": "4.1.0"
        }
      },
      "System.Buffers": {
        "type": "Transitive",
        "resolved": "4.3.0",
        "contentHash": "ratu44uTIHgeBeI0dE8DWvmXVBSo4u7ozRZZHOMmK/JPpYyo0dAfgSiHlpiObMQ5lEtEyIXA40sKRYg5J6A8uQ==",
        "dependencies": {
          "System.Diagnostics.Debug": "4.3.0",
          "System.Diagnostics.Tracing": "4.3.0",
          "System.Resources.ResourceManager": "4.3.0",
          "System.Runtime": "4.3.0",
          "System.Threading": "4.3.0"
        }
      },
      "System.CodeDom": {
        "type": "Transitive",
        "resolved": "4.4.0",
        "contentHash": "2sCCb7doXEwtYAbqzbF/8UAeDRMNmPaQbU2q50Psg1J9KzumyVVCgKQY8s53WIPTufNT0DpSe9QRvVjOzfDWBA=="
      },
      "System.Collections": {
        "type": "Transitive",
        "resolved": "4.3.0",
        "contentHash": "3Dcj85/TBdVpL5Zr+gEEBUuFe2icOnLalmEh9hfck1PTYbbyWuZgh4fmm2ysCLTrqLQw6t3TgTyJ+VLp+Qb+Lw==",
        "dependencies": {
          "Microsoft.NETCore.Platforms": "1.1.0",
          "Microsoft.NETCore.Targets": "1.1.0",
          "System.Runtime": "4.3.0"
        }
      },
      "System.Collections.Concurrent": {
        "type": "Transitive",
        "resolved": "4.3.0",
        "contentHash": "ztl69Xp0Y/UXCL+3v3tEU+lIy+bvjKNUmopn1wep/a291pVPK7dxBd6T7WnlQqRog+d1a/hSsgRsmFnIBKTPLQ==",
        "dependencies": {
          "System.Collections": "4.3.0",
          "System.Diagnostics.Debug": "4.3.0",
          "System.Diagnostics.Tracing": "4.3.0",
          "System.Globalization": "4.3.0",
          "System.Reflection": "4.3.0",
          "System.Resources.ResourceManager": "4.3.0",
          "System.Runtime": "4.3.0",
          "System.Runtime.Extensions": "4.3.0",
          "System.Threading": "4.3.0",
          "System.Threading.Tasks": "4.3.0"
        }
      },
      "System.Collections.Immutable": {
        "type": "Transitive",
        "resolved": "5.0.0",
        "contentHash": "FXkLXiK0sVVewcso0imKQoOxjoPAj42R8HtjjbSjVPAzwDfzoyoznWxgA3c38LDbN9SJux1xXoXYAhz98j7r2g=="
      },
      "System.Diagnostics.Debug": {
        "type": "Transitive",
        "resolved": "4.3.0",
        "contentHash": "ZUhUOdqmaG5Jk3Xdb8xi5kIyQYAA4PnTNlHx1mu9ZY3qv4ELIdKbnL/akbGaKi2RnNUWaZsAs31rvzFdewTj2g==",
        "dependencies": {
          "Microsoft.NETCore.Platforms": "1.1.0",
          "Microsoft.NETCore.Targets": "1.1.0",
          "System.Runtime": "4.3.0"
        }
      },
      "System.Diagnostics.DiagnosticSource": {
        "type": "Transitive",
        "resolved": "4.3.0",
        "contentHash": "tD6kosZnTAGdrEa0tZSuFyunMbt/5KYDnHdndJYGqZoNy00XVXyACd5d6KnE1YgYv3ne2CjtAfNXo/fwEhnKUA==",
        "dependencies": {
          "System.Collections": "4.3.0",
          "System.Diagnostics.Tracing": "4.3.0",
          "System.Reflection": "4.3.0",
          "System.Runtime": "4.3.0",
          "System.Threading": "4.3.0"
        }
      },
      "System.Diagnostics.TraceSource": {
        "type": "Transitive",
        "resolved": "4.0.0",
        "contentHash": "6WVCczFZKXwpWpzd/iJkYnsmWTSFFiU24Xx/YdHXBcu+nFI/ehTgeqdJQFbtRPzbrO3KtRNjvkhtj4t5/WwWsA==",
        "dependencies": {
          "Microsoft.NETCore.Platforms": "1.0.1",
          "System.Collections": "4.0.11",
          "System.Diagnostics.Debug": "4.0.11",
          "System.Globalization": "4.0.11",
          "System.Resources.ResourceManager": "4.0.1",
          "System.Runtime": "4.1.0",
          "System.Runtime.Extensions": "4.1.0",
          "System.Threading": "4.0.11",
          "runtime.native.System": "4.0.0"
        }
      },
      "System.Diagnostics.Tracing": {
        "type": "Transitive",
        "resolved": "4.3.0",
        "contentHash": "rswfv0f/Cqkh78rA5S8eN8Neocz234+emGCtTF3lxPY96F+mmmUen6tbn0glN6PMvlKQb9bPAY5e9u7fgPTkKw==",
        "dependencies": {
          "Microsoft.NETCore.Platforms": "1.1.0",
          "Microsoft.NETCore.Targets": "1.1.0",
          "System.Runtime": "4.3.0"
        }
      },
      "System.Dynamic.Runtime": {
        "type": "Transitive",
        "resolved": "4.0.11",
        "contentHash": "db34f6LHYM0U0JpE+sOmjar27BnqTVkbLJhgfwMpTdgTigG/Hna3m2MYVwnFzGGKnEJk2UXFuoVTr8WUbU91/A==",
        "dependencies": {
          "System.Collections": "4.0.11",
          "System.Diagnostics.Debug": "4.0.11",
          "System.Globalization": "4.0.11",
          "System.Linq": "4.1.0",
          "System.Linq.Expressions": "4.1.0",
          "System.ObjectModel": "4.0.12",
          "System.Reflection": "4.1.0",
          "System.Reflection.Emit": "4.0.1",
          "System.Reflection.Emit.ILGeneration": "4.0.1",
          "System.Reflection.Primitives": "4.0.1",
          "System.Reflection.TypeExtensions": "4.1.0",
          "System.Resources.ResourceManager": "4.0.1",
          "System.Runtime": "4.1.0",
          "System.Runtime.Extensions": "4.1.0",
          "System.Threading": "4.0.11"
        }
      },
      "System.Globalization": {
        "type": "Transitive",
        "resolved": "4.3.0",
        "contentHash": "kYdVd2f2PAdFGblzFswE4hkNANJBKRmsfa2X5LG2AcWE1c7/4t0pYae1L8vfZ5xvE2nK/R9JprtToA61OSHWIg==",
        "dependencies": {
          "Microsoft.NETCore.Platforms": "1.1.0",
          "Microsoft.NETCore.Targets": "1.1.0",
          "System.Runtime": "4.3.0"
        }
      },
      "System.Globalization.Calendars": {
        "type": "Transitive",
        "resolved": "4.3.0",
        "contentHash": "GUlBtdOWT4LTV3I+9/PJW+56AnnChTaOqqTLFtdmype/L500M2LIyXgmtd9X2P2VOkmJd5c67H5SaC2QcL1bFA==",
        "dependencies": {
          "Microsoft.NETCore.Platforms": "1.1.0",
          "Microsoft.NETCore.Targets": "1.1.0",
          "System.Globalization": "4.3.0",
          "System.Runtime": "4.3.0"
        }
      },
      "System.Globalization.Extensions": {
        "type": "Transitive",
        "resolved": "4.3.0",
        "contentHash": "FhKmdR6MPG+pxow6wGtNAWdZh7noIOpdD5TwQ3CprzgIE1bBBoim0vbR1+AWsWjQmU7zXHgQo4TWSP6lCeiWcQ==",
        "dependencies": {
          "Microsoft.NETCore.Platforms": "1.1.0",
          "System.Globalization": "4.3.0",
          "System.Resources.ResourceManager": "4.3.0",
          "System.Runtime": "4.3.0",
          "System.Runtime.Extensions": "4.3.0",
          "System.Runtime.InteropServices": "4.3.0"
        }
      },
      "System.IO": {
        "type": "Transitive",
        "resolved": "4.3.0",
        "contentHash": "3qjaHvxQPDpSOYICjUoTsmoq5u6QJAFRUITgeT/4gqkF1bajbSmb1kwSxEA8AHlofqgcKJcM8udgieRNhaJ5Cg==",
        "dependencies": {
          "Microsoft.NETCore.Platforms": "1.1.0",
          "Microsoft.NETCore.Targets": "1.1.0",
          "System.Runtime": "4.3.0",
          "System.Text.Encoding": "4.3.0",
          "System.Threading.Tasks": "4.3.0"
        }
      },
      "System.IO.Compression": {
        "type": "Transitive",
        "resolved": "4.3.0",
        "contentHash": "YHndyoiV90iu4iKG115ibkhrG+S3jBm8Ap9OwoUAzO5oPDAWcr0SFwQFm0HjM8WkEZWo0zvLTyLmbvTkW1bXgg==",
        "dependencies": {
          "Microsoft.NETCore.Platforms": "1.1.0",
          "System.Buffers": "4.3.0",
          "System.Collections": "4.3.0",
          "System.Diagnostics.Debug": "4.3.0",
          "System.IO": "4.3.0",
          "System.Resources.ResourceManager": "4.3.0",
          "System.Runtime": "4.3.0",
          "System.Runtime.Extensions": "4.3.0",
          "System.Runtime.Handles": "4.3.0",
          "System.Runtime.InteropServices": "4.3.0",
          "System.Text.Encoding": "4.3.0",
          "System.Threading": "4.3.0",
          "System.Threading.Tasks": "4.3.0",
          "runtime.native.System": "4.3.0",
          "runtime.native.System.IO.Compression": "4.3.0"
        }
      },
      "System.IO.FileSystem": {
        "type": "Transitive",
        "resolved": "4.3.0",
        "contentHash": "3wEMARTnuio+ulnvi+hkRNROYwa1kylvYahhcLk4HSoVdl+xxTFVeVlYOfLwrDPImGls0mDqbMhrza8qnWPTdA==",
        "dependencies": {
          "Microsoft.NETCore.Platforms": "1.1.0",
          "Microsoft.NETCore.Targets": "1.1.0",
          "System.IO": "4.3.0",
          "System.IO.FileSystem.Primitives": "4.3.0",
          "System.Runtime": "4.3.0",
          "System.Runtime.Handles": "4.3.0",
          "System.Text.Encoding": "4.3.0",
          "System.Threading.Tasks": "4.3.0"
        }
      },
      "System.IO.FileSystem.AccessControl": {
        "type": "Transitive",
        "resolved": "5.0.0",
        "contentHash": "SxHB3nuNrpptVk+vZ/F+7OHEpoHUIKKMl02bUmYHQr1r+glbZQxs7pRtsf4ENO29TVm2TH3AEeep2fJcy92oYw==",
        "dependencies": {
          "System.Security.AccessControl": "5.0.0",
          "System.Security.Principal.Windows": "5.0.0"
        }
      },
      "System.IO.FileSystem.Primitives": {
        "type": "Transitive",
        "resolved": "4.3.0",
        "contentHash": "6QOb2XFLch7bEc4lIcJH49nJN2HV+OC3fHDgsLVsBVBk3Y4hFAnOBGzJ2lUu7CyDDFo9IBWkSsnbkT6IBwwiMw==",
        "dependencies": {
          "System.Runtime": "4.3.0"
        }
      },
      "System.Linq": {
        "type": "Transitive",
        "resolved": "4.3.0",
        "contentHash": "5DbqIUpsDp0dFftytzuMmc0oeMdQwjcP/EWxsksIz/w1TcFRkZ3yKKz0PqiYFMmEwPSWw+qNVqD7PJ889JzHbw==",
        "dependencies": {
          "System.Collections": "4.3.0",
          "System.Diagnostics.Debug": "4.3.0",
          "System.Resources.ResourceManager": "4.3.0",
          "System.Runtime": "4.3.0",
          "System.Runtime.Extensions": "4.3.0"
        }
      },
      "System.Linq.Expressions": {
        "type": "Transitive",
        "resolved": "4.1.0",
        "contentHash": "I+y02iqkgmCAyfbqOmSDOgqdZQ5tTj80Akm5BPSS8EeB0VGWdy6X1KCoYe8Pk6pwDoAKZUOdLVxnTJcExiv5zw==",
        "dependencies": {
          "System.Collections": "4.0.11",
          "System.Diagnostics.Debug": "4.0.11",
          "System.Globalization": "4.0.11",
          "System.IO": "4.1.0",
          "System.Linq": "4.1.0",
          "System.ObjectModel": "4.0.12",
          "System.Reflection": "4.1.0",
          "System.Reflection.Emit": "4.0.1",
          "System.Reflection.Emit.ILGeneration": "4.0.1",
          "System.Reflection.Emit.Lightweight": "4.0.1",
          "System.Reflection.Extensions": "4.0.1",
          "System.Reflection.Primitives": "4.0.1",
          "System.Reflection.TypeExtensions": "4.1.0",
          "System.Resources.ResourceManager": "4.0.1",
          "System.Runtime": "4.1.0",
          "System.Runtime.Extensions": "4.1.0",
          "System.Threading": "4.0.11"
        }
      },
      "System.Linq.Parallel": {
        "type": "Transitive",
        "resolved": "4.0.1",
        "contentHash": "J7XCa7n2cFn32uLbtceXfBFhgCk5M++50lylHKNbqTiJkw5y4Tglpi6amuJNPCvj9bLzNSI7rs1fi4joLMNRgg==",
        "dependencies": {
          "System.Collections": "4.0.11",
          "System.Collections.Concurrent": "4.0.12",
          "System.Diagnostics.Debug": "4.0.11",
          "System.Diagnostics.Tracing": "4.1.0",
          "System.Linq": "4.1.0",
          "System.Resources.ResourceManager": "4.0.1",
          "System.Runtime": "4.1.0",
          "System.Runtime.Extensions": "4.1.0",
          "System.Threading": "4.0.11",
          "System.Threading.Tasks": "4.0.11"
        }
      },
      "System.Memory": {
        "type": "Transitive",
        "resolved": "4.5.4",
        "contentHash": "1MbJTHS1lZ4bS4FmsJjnuGJOu88ZzTT2rLvrhW7Ygic+pC0NWA+3hgAen0HRdsocuQXCkUTdFn9yHJJhsijDXw=="
      },
      "System.Net.Http": {
        "type": "Transitive",
        "resolved": "4.3.4",
        "contentHash": "aOa2d51SEbmM+H+Csw7yJOuNZoHkrP2XnAurye5HWYgGVVU54YZDvsLUYRv6h18X3sPnjNCANmN7ZhIPiqMcjA==",
        "dependencies": {
          "Microsoft.NETCore.Platforms": "1.1.1",
          "System.Collections": "4.3.0",
          "System.Diagnostics.Debug": "4.3.0",
          "System.Diagnostics.DiagnosticSource": "4.3.0",
          "System.Diagnostics.Tracing": "4.3.0",
          "System.Globalization": "4.3.0",
          "System.Globalization.Extensions": "4.3.0",
          "System.IO": "4.3.0",
          "System.IO.FileSystem": "4.3.0",
          "System.Net.Primitives": "4.3.0",
          "System.Resources.ResourceManager": "4.3.0",
          "System.Runtime": "4.3.0",
          "System.Runtime.Extensions": "4.3.0",
          "System.Runtime.Handles": "4.3.0",
          "System.Runtime.InteropServices": "4.3.0",
          "System.Security.Cryptography.Algorithms": "4.3.0",
          "System.Security.Cryptography.Encoding": "4.3.0",
          "System.Security.Cryptography.OpenSsl": "4.3.0",
          "System.Security.Cryptography.Primitives": "4.3.0",
          "System.Security.Cryptography.X509Certificates": "4.3.0",
          "System.Text.Encoding": "4.3.0",
          "System.Threading": "4.3.0",
          "System.Threading.Tasks": "4.3.0",
          "runtime.native.System": "4.3.0",
          "runtime.native.System.Net.Http": "4.3.0",
          "runtime.native.System.Security.Cryptography.OpenSsl": "4.3.2"
        }
      },
      "System.Net.Primitives": {
        "type": "Transitive",
        "resolved": "4.3.0",
        "contentHash": "qOu+hDwFwoZPbzPvwut2qATe3ygjeQBDQj91xlsaqGFQUI5i4ZnZb8yyQuLGpDGivEPIt8EJkd1BVzVoP31FXA==",
        "dependencies": {
          "Microsoft.NETCore.Platforms": "1.1.0",
          "Microsoft.NETCore.Targets": "1.1.0",
          "System.Runtime": "4.3.0",
          "System.Runtime.Handles": "4.3.0"
        }
      },
      "System.ObjectModel": {
        "type": "Transitive",
        "resolved": "4.0.12",
        "contentHash": "tAgJM1xt3ytyMoW4qn4wIqgJYm7L7TShRZG4+Q4Qsi2PCcj96pXN7nRywS9KkB3p/xDUjc2HSwP9SROyPYDYKQ==",
        "dependencies": {
          "System.Collections": "4.0.11",
          "System.Diagnostics.Debug": "4.0.11",
          "System.Resources.ResourceManager": "4.0.1",
          "System.Runtime": "4.1.0",
          "System.Threading": "4.0.11"
        }
      },
      "System.Reflection": {
        "type": "Transitive",
        "resolved": "4.3.0",
        "contentHash": "KMiAFoW7MfJGa9nDFNcfu+FpEdiHpWgTcS2HdMpDvt9saK3y/G4GwprPyzqjFH9NTaGPQeWNHU+iDlDILj96aQ==",
        "dependencies": {
          "Microsoft.NETCore.Platforms": "1.1.0",
          "Microsoft.NETCore.Targets": "1.1.0",
          "System.IO": "4.3.0",
          "System.Reflection.Primitives": "4.3.0",
          "System.Runtime": "4.3.0"
        }
      },
      "System.Reflection.Emit": {
        "type": "Transitive",
        "resolved": "4.0.1",
        "contentHash": "P2wqAj72fFjpP6wb9nSfDqNBMab+2ovzSDzUZK7MVIm54tBJEPr9jWfSjjoTpPwj1LeKcmX3vr0ttyjSSFM47g==",
        "dependencies": {
          "System.IO": "4.1.0",
          "System.Reflection": "4.1.0",
          "System.Reflection.Emit.ILGeneration": "4.0.1",
          "System.Reflection.Primitives": "4.0.1",
          "System.Runtime": "4.1.0"
        }
      },
      "System.Reflection.Emit.ILGeneration": {
        "type": "Transitive",
        "resolved": "4.0.1",
        "contentHash": "Ov6dU8Bu15Bc7zuqttgHF12J5lwSWyTf1S+FJouUXVMSqImLZzYaQ+vRr1rQ0OZ0HqsrwWl4dsKHELckQkVpgA==",
        "dependencies": {
          "System.Reflection": "4.1.0",
          "System.Reflection.Primitives": "4.0.1",
          "System.Runtime": "4.1.0"
        }
      },
      "System.Reflection.Emit.Lightweight": {
        "type": "Transitive",
        "resolved": "4.0.1",
        "contentHash": "sSzHHXueZ5Uh0OLpUQprhr+ZYJrLPA2Cmr4gn0wj9+FftNKXx8RIMKvO9qnjk2ebPYUjZ+F2ulGdPOsvj+MEjA==",
        "dependencies": {
          "System.Reflection": "4.1.0",
          "System.Reflection.Emit.ILGeneration": "4.0.1",
          "System.Reflection.Primitives": "4.0.1",
          "System.Runtime": "4.1.0"
        }
      },
      "System.Reflection.Extensions": {
        "type": "Transitive",
        "resolved": "4.3.0",
        "contentHash": "rJkrJD3kBI5B712aRu4DpSIiHRtr6QlfZSQsb0hYHrDCZORXCFjQfoipo2LaMUHoT9i1B7j7MnfaEKWDFmFQNQ==",
        "dependencies": {
          "Microsoft.NETCore.Platforms": "1.1.0",
          "Microsoft.NETCore.Targets": "1.1.0",
          "System.Reflection": "4.3.0",
          "System.Runtime": "4.3.0"
        }
      },
      "System.Reflection.Metadata": {
        "type": "Transitive",
        "resolved": "5.0.0",
        "contentHash": "5NecZgXktdGg34rh1OenY1rFNDCI8xSjFr+Z4OU4cU06AQHUdRnIIEeWENu3Wl4YowbzkymAIMvi3WyK9U53pQ=="
      },
      "System.Reflection.Primitives": {
        "type": "Transitive",
        "resolved": "4.3.0",
        "contentHash": "5RXItQz5As4xN2/YUDxdpsEkMhvw3e6aNveFXUn4Hl/udNTCNhnKp8lT9fnc3MhvGKh1baak5CovpuQUXHAlIA==",
        "dependencies": {
          "Microsoft.NETCore.Platforms": "1.1.0",
          "Microsoft.NETCore.Targets": "1.1.0",
          "System.Runtime": "4.3.0"
        }
      },
      "System.Reflection.TypeExtensions": {
        "type": "Transitive",
        "resolved": "4.6.0",
        "contentHash": "QdTazwZFwrbACRQz1nV2PBqQCDAG+Wfat3dNBiuDp3JjIZo+SsKGLkSK0hc3+pdprRNKZl59HP3LM4DwDdt0LA=="
      },
      "System.Resources.Extensions": {
        "type": "Transitive",
        "resolved": "4.6.0",
        "contentHash": "6aVCk8oTFZNT3Tx1jjiPi6+aipiJ3qMZYttAREKTRJidP50YvNeOn4PXrqzfA5qC23fLReq2JYp+nJwzj62HGw=="
      },
      "System.Resources.ResourceManager": {
        "type": "Transitive",
        "resolved": "4.3.0",
        "contentHash": "/zrcPkkWdZmI4F92gL/TPumP98AVDu/Wxr3CSJGQQ+XN6wbRZcyfSKVoPo17ilb3iOr0cCRqJInGwNMolqhS8A==",
        "dependencies": {
          "Microsoft.NETCore.Platforms": "1.1.0",
          "Microsoft.NETCore.Targets": "1.1.0",
          "System.Globalization": "4.3.0",
          "System.Reflection": "4.3.0",
          "System.Runtime": "4.3.0"
        }
      },
      "System.Resources.Writer": {
        "type": "Transitive",
        "resolved": "4.0.0",
        "contentHash": "Hz+ZS81dVSNy93YyJhhL3GwzmMhfcQ8FbUooAt9MO4joIe0vPM4gclv0C82ko1tuN/Kw6CvZFLYkgk6n9xvEkg==",
        "dependencies": {
          "System.Collections": "4.0.11",
          "System.IO": "4.1.0",
          "System.Resources.ResourceManager": "4.0.1",
          "System.Runtime": "4.1.0",
          "System.Runtime.Extensions": "4.1.0",
          "System.Text.Encoding": "4.0.11"
        }
      },
      "System.Runtime": {
        "type": "Transitive",
        "resolved": "4.3.0",
        "contentHash": "JufQi0vPQ0xGnAczR13AUFglDyVYt4Kqnz1AZaiKZ5+GICq0/1MH/mO/eAJHt/mHW1zjKBJd7kV26SrxddAhiw==",
        "dependencies": {
          "Microsoft.NETCore.Platforms": "1.1.0",
          "Microsoft.NETCore.Targets": "1.1.0"
        }
      },
      "System.Runtime.CompilerServices.Unsafe": {
        "type": "Transitive",
        "resolved": "5.0.0",
        "contentHash": "ZD9TMpsmYJLrxbbmdvhwt9YEgG5WntEnZ/d1eH8JBX9LBp+Ju8BSBhUGbZMNVHHomWo2KVImJhTDl2hIgw/6MA=="
      },
      "System.Runtime.Extensions": {
        "type": "Transitive",
        "resolved": "4.3.0",
        "contentHash": "guW0uK0fn5fcJJ1tJVXYd7/1h5F+pea1r7FLSOz/f8vPEqbR2ZAknuRDvTQ8PzAilDveOxNjSfr0CHfIQfFk8g==",
        "dependencies": {
          "Microsoft.NETCore.Platforms": "1.1.0",
          "Microsoft.NETCore.Targets": "1.1.0",
          "System.Runtime": "4.3.0"
        }
      },
      "System.Runtime.Handles": {
        "type": "Transitive",
        "resolved": "4.3.0",
        "contentHash": "OKiSUN7DmTWeYb3l51A7EYaeNMnvxwE249YtZz7yooT4gOZhmTjIn48KgSsw2k2lYdLgTKNJw/ZIfSElwDRVgg==",
        "dependencies": {
          "Microsoft.NETCore.Platforms": "1.1.0",
          "Microsoft.NETCore.Targets": "1.1.0",
          "System.Runtime": "4.3.0"
        }
      },
      "System.Runtime.InteropServices": {
        "type": "Transitive",
        "resolved": "4.3.0",
        "contentHash": "uv1ynXqiMK8mp1GM3jDqPCFN66eJ5w5XNomaK2XD+TuCroNTLFGeZ+WCmBMcBDyTFKou3P6cR6J/QsaqDp7fGQ==",
        "dependencies": {
          "Microsoft.NETCore.Platforms": "1.1.0",
          "Microsoft.NETCore.Targets": "1.1.0",
          "System.Reflection": "4.3.0",
          "System.Reflection.Primitives": "4.3.0",
          "System.Runtime": "4.3.0",
          "System.Runtime.Handles": "4.3.0"
        }
      },
      "System.Runtime.InteropServices.RuntimeInformation": {
        "type": "Transitive",
        "resolved": "4.3.0",
        "contentHash": "cbz4YJMqRDR7oLeMRbdYv7mYzc++17lNhScCX0goO2XpGWdvAt60CGN+FHdePUEHCe/Jy9jUlvNAiNdM+7jsOw==",
        "dependencies": {
          "System.Reflection": "4.3.0",
          "System.Reflection.Extensions": "4.3.0",
          "System.Resources.ResourceManager": "4.3.0",
          "System.Runtime": "4.3.0",
          "System.Runtime.InteropServices": "4.3.0",
          "System.Threading": "4.3.0",
          "runtime.native.System": "4.3.0"
        }
      },
      "System.Runtime.Loader": {
        "type": "Transitive",
        "resolved": "4.3.0",
        "contentHash": "DHMaRn8D8YCK2GG2pw+UzNxn/OHVfaWx7OTLBD/hPegHZZgcZh3H6seWegrC4BYwsfuGrywIuT+MQs+rPqRLTQ==",
        "dependencies": {
          "System.IO": "4.3.0",
          "System.Reflection": "4.3.0",
          "System.Runtime": "4.3.0"
        }
      },
      "System.Runtime.Numerics": {
        "type": "Transitive",
        "resolved": "4.3.0",
        "contentHash": "yMH+MfdzHjy17l2KESnPiF2dwq7T+xLnSJar7slyimAkUh/gTrS9/UQOtv7xarskJ2/XDSNvfLGOBQPjL7PaHQ==",
        "dependencies": {
          "System.Globalization": "4.3.0",
          "System.Resources.ResourceManager": "4.3.0",
          "System.Runtime": "4.3.0",
          "System.Runtime.Extensions": "4.3.0"
        }
      },
      "System.Runtime.Serialization.Primitives": {
        "type": "Transitive",
        "resolved": "4.1.1",
        "contentHash": "HZ6Du5QrTG8MNJbf4e4qMO3JRAkIboGT5Fk804uZtg3Gq516S7hAqTm2UZKUHa7/6HUGdVy3AqMQKbns06G/cg==",
        "dependencies": {
          "System.Resources.ResourceManager": "4.0.1",
          "System.Runtime": "4.1.0"
        }
      },
      "System.Security.AccessControl": {
        "type": "Transitive",
        "resolved": "5.0.0",
        "contentHash": "dagJ1mHZO3Ani8GH0PHpPEe/oYO+rVdbQjvjJkBRNQkX4t0r1iaeGn8+/ybkSLEan3/slM0t59SVdHzuHf2jmw==",
        "dependencies": {
          "Microsoft.NETCore.Platforms": "5.0.0",
          "System.Security.Principal.Windows": "5.0.0"
        }
      },
      "System.Security.Cryptography.Algorithms": {
        "type": "Transitive",
        "resolved": "4.3.0",
        "contentHash": "W1kd2Y8mYSCgc3ULTAZ0hOP2dSdG5YauTb1089T0/kRcN2MpSAW1izOFROrJgxSlMn3ArsgHXagigyi+ibhevg==",
        "dependencies": {
          "Microsoft.NETCore.Platforms": "1.1.0",
          "System.Collections": "4.3.0",
          "System.IO": "4.3.0",
          "System.Resources.ResourceManager": "4.3.0",
          "System.Runtime": "4.3.0",
          "System.Runtime.Extensions": "4.3.0",
          "System.Runtime.Handles": "4.3.0",
          "System.Runtime.InteropServices": "4.3.0",
          "System.Runtime.Numerics": "4.3.0",
          "System.Security.Cryptography.Encoding": "4.3.0",
          "System.Security.Cryptography.Primitives": "4.3.0",
          "System.Text.Encoding": "4.3.0",
          "runtime.native.System.Security.Cryptography.Apple": "4.3.0",
          "runtime.native.System.Security.Cryptography.OpenSsl": "4.3.0"
        }
      },
      "System.Security.Cryptography.Cng": {
        "type": "Transitive",
        "resolved": "4.3.0",
        "contentHash": "03idZOqFlsKRL4W+LuCpJ6dBYDUWReug6lZjBa3uJWnk5sPCUXckocevTaUA8iT/MFSrY/2HXkOt753xQ/cf8g==",
        "dependencies": {
          "Microsoft.NETCore.Platforms": "1.1.0",
          "System.IO": "4.3.0",
          "System.Resources.ResourceManager": "4.3.0",
          "System.Runtime": "4.3.0",
          "System.Runtime.Extensions": "4.3.0",
          "System.Runtime.Handles": "4.3.0",
          "System.Runtime.InteropServices": "4.3.0",
          "System.Security.Cryptography.Algorithms": "4.3.0",
          "System.Security.Cryptography.Encoding": "4.3.0",
          "System.Security.Cryptography.Primitives": "4.3.0",
          "System.Text.Encoding": "4.3.0"
        }
      },
      "System.Security.Cryptography.Csp": {
        "type": "Transitive",
        "resolved": "4.3.0",
        "contentHash": "X4s/FCkEUnRGnwR3aSfVIkldBmtURMhmexALNTwpjklzxWU7yjMk7GHLKOZTNkgnWnE0q7+BCf9N2LVRWxewaA==",
        "dependencies": {
          "Microsoft.NETCore.Platforms": "1.1.0",
          "System.IO": "4.3.0",
          "System.Reflection": "4.3.0",
          "System.Resources.ResourceManager": "4.3.0",
          "System.Runtime": "4.3.0",
          "System.Runtime.Extensions": "4.3.0",
          "System.Runtime.Handles": "4.3.0",
          "System.Runtime.InteropServices": "4.3.0",
          "System.Security.Cryptography.Algorithms": "4.3.0",
          "System.Security.Cryptography.Encoding": "4.3.0",
          "System.Security.Cryptography.Primitives": "4.3.0",
          "System.Text.Encoding": "4.3.0",
          "System.Threading": "4.3.0"
        }
      },
      "System.Security.Cryptography.Encoding": {
        "type": "Transitive",
        "resolved": "4.3.0",
        "contentHash": "1DEWjZZly9ae9C79vFwqaO5kaOlI5q+3/55ohmq/7dpDyDfc8lYe7YVxJUZ5MF/NtbkRjwFRo14yM4OEo9EmDw==",
        "dependencies": {
          "Microsoft.NETCore.Platforms": "1.1.0",
          "System.Collections": "4.3.0",
          "System.Collections.Concurrent": "4.3.0",
          "System.Linq": "4.3.0",
          "System.Resources.ResourceManager": "4.3.0",
          "System.Runtime": "4.3.0",
          "System.Runtime.Extensions": "4.3.0",
          "System.Runtime.Handles": "4.3.0",
          "System.Runtime.InteropServices": "4.3.0",
          "System.Security.Cryptography.Primitives": "4.3.0",
          "System.Text.Encoding": "4.3.0",
          "runtime.native.System.Security.Cryptography.OpenSsl": "4.3.0"
        }
      },
      "System.Security.Cryptography.OpenSsl": {
        "type": "Transitive",
        "resolved": "4.3.0",
        "contentHash": "h4CEgOgv5PKVF/HwaHzJRiVboL2THYCou97zpmhjghx5frc7fIvlkY1jL+lnIQyChrJDMNEXS6r7byGif8Cy4w==",
        "dependencies": {
          "System.Collections": "4.3.0",
          "System.IO": "4.3.0",
          "System.Resources.ResourceManager": "4.3.0",
          "System.Runtime": "4.3.0",
          "System.Runtime.Extensions": "4.3.0",
          "System.Runtime.Handles": "4.3.0",
          "System.Runtime.InteropServices": "4.3.0",
          "System.Runtime.Numerics": "4.3.0",
          "System.Security.Cryptography.Algorithms": "4.3.0",
          "System.Security.Cryptography.Encoding": "4.3.0",
          "System.Security.Cryptography.Primitives": "4.3.0",
          "System.Text.Encoding": "4.3.0",
          "runtime.native.System.Security.Cryptography.OpenSsl": "4.3.0"
        }
      },
      "System.Security.Cryptography.Primitives": {
        "type": "Transitive",
        "resolved": "4.3.0",
        "contentHash": "7bDIyVFNL/xKeFHjhobUAQqSpJq9YTOpbEs6mR233Et01STBMXNAc/V+BM6dwYGc95gVh/Zf+iVXWzj3mE8DWg==",
        "dependencies": {
          "System.Diagnostics.Debug": "4.3.0",
          "System.Globalization": "4.3.0",
          "System.IO": "4.3.0",
          "System.Resources.ResourceManager": "4.3.0",
          "System.Runtime": "4.3.0",
          "System.Threading": "4.3.0",
          "System.Threading.Tasks": "4.3.0"
        }
      },
      "System.Security.Cryptography.X509Certificates": {
        "type": "Transitive",
        "resolved": "4.3.0",
        "contentHash": "t2Tmu6Y2NtJ2um0RtcuhP7ZdNNxXEgUm2JeoA/0NvlMjAhKCnM1NX07TDl3244mVp3QU6LPEhT3HTtH1uF7IYw==",
        "dependencies": {
          "Microsoft.NETCore.Platforms": "1.1.0",
          "System.Collections": "4.3.0",
          "System.Diagnostics.Debug": "4.3.0",
          "System.Globalization": "4.3.0",
          "System.Globalization.Calendars": "4.3.0",
          "System.IO": "4.3.0",
          "System.IO.FileSystem": "4.3.0",
          "System.IO.FileSystem.Primitives": "4.3.0",
          "System.Resources.ResourceManager": "4.3.0",
          "System.Runtime": "4.3.0",
          "System.Runtime.Extensions": "4.3.0",
          "System.Runtime.Handles": "4.3.0",
          "System.Runtime.InteropServices": "4.3.0",
          "System.Runtime.Numerics": "4.3.0",
          "System.Security.Cryptography.Algorithms": "4.3.0",
          "System.Security.Cryptography.Cng": "4.3.0",
          "System.Security.Cryptography.Csp": "4.3.0",
          "System.Security.Cryptography.Encoding": "4.3.0",
          "System.Security.Cryptography.OpenSsl": "4.3.0",
          "System.Security.Cryptography.Primitives": "4.3.0",
          "System.Text.Encoding": "4.3.0",
          "System.Threading": "4.3.0",
          "runtime.native.System": "4.3.0",
          "runtime.native.System.Net.Http": "4.3.0",
          "runtime.native.System.Security.Cryptography.OpenSsl": "4.3.0"
        }
      },
      "System.Security.Principal.Windows": {
        "type": "Transitive",
        "resolved": "5.0.0",
        "contentHash": "t0MGLukB5WAVU9bO3MGzvlGnyJPgUlcwerXn1kzBRjwLKixT96XV0Uza41W49gVd8zEMFu9vQEFlv0IOrytICA=="
      },
      "System.Text.Encoding": {
        "type": "Transitive",
        "resolved": "4.3.0",
        "contentHash": "BiIg+KWaSDOITze6jGQynxg64naAPtqGHBwDrLaCtixsa5bKiR8dpPOHA7ge3C0JJQizJE+sfkz1wV+BAKAYZw==",
        "dependencies": {
          "Microsoft.NETCore.Platforms": "1.1.0",
          "Microsoft.NETCore.Targets": "1.1.0",
          "System.Runtime": "4.3.0"
        }
      },
      "System.Text.Encoding.CodePages": {
        "type": "Transitive",
        "resolved": "4.5.1",
        "contentHash": "4J2JQXbftjPMppIHJ7IC+VXQ9XfEagN92vZZNoG12i+zReYlim5dMoXFC1Zzg7tsnKDM7JPo5bYfFK4Jheq44w==",
        "dependencies": {
          "Microsoft.NETCore.Platforms": "2.1.2",
          "System.Runtime.CompilerServices.Unsafe": "4.5.2"
        }
      },
      "System.Text.Encoding.Extensions": {
        "type": "Transitive",
        "resolved": "4.0.11",
        "contentHash": "jtbiTDtvfLYgXn8PTfWI+SiBs51rrmO4AAckx4KR6vFK9Wzf6tI8kcRdsYQNwriUeQ1+CtQbM1W4cMbLXnj/OQ==",
        "dependencies": {
          "Microsoft.NETCore.Platforms": "1.0.1",
          "Microsoft.NETCore.Targets": "1.0.1",
          "System.Runtime": "4.1.0",
          "System.Text.Encoding": "4.0.11"
        }
      },
      "System.Threading": {
        "type": "Transitive",
        "resolved": "4.3.0",
        "contentHash": "VkUS0kOBcUf3Wwm0TSbrevDDZ6BlM+b/HRiapRFWjM5O0NS0LviG0glKmFK+hhPDd1XFeSdU1GmlLhb2CoVpIw==",
        "dependencies": {
          "System.Runtime": "4.3.0",
          "System.Threading.Tasks": "4.3.0"
        }
      },
      "System.Threading.Tasks": {
        "type": "Transitive",
        "resolved": "4.3.0",
        "contentHash": "LbSxKEdOUhVe8BezB/9uOGGppt+nZf6e1VFyw6v3DN6lqitm0OSn2uXMOdtP0M3W4iMcqcivm2J6UgqiwwnXiA==",
        "dependencies": {
          "Microsoft.NETCore.Platforms": "1.1.0",
          "Microsoft.NETCore.Targets": "1.1.0",
          "System.Runtime": "4.3.0"
        }
      },
      "System.Threading.Tasks.Dataflow": {
        "type": "Transitive",
        "resolved": "4.9.0",
        "contentHash": "dTS+3D/GtG2/Pvc3E5YzVvAa7aQJgLDlZDIzukMOJjYudVOQOUXEU68y6Zi3Nn/jqIeB5kOCwrGbQFAKHVzXEQ=="
      },
      "System.Threading.Tasks.Extensions": {
        "type": "Transitive",
        "resolved": "4.5.4",
        "contentHash": "zteT+G8xuGu6mS+mzDzYXbzS7rd3K6Fjb9RiZlYlJPam2/hU7JCBZBVEcywNuR+oZ1ncTvc/cq0faRr3P01OVg=="
      },
      "System.Threading.Thread": {
        "type": "Transitive",
        "resolved": "4.0.0",
        "contentHash": "gIdJqDXlOr5W9zeqFErLw3dsOsiShSCYtF9SEHitACycmvNvY8odf9kiKvp6V7aibc8C4HzzNBkWXjyfn7plbQ==",
        "dependencies": {
          "System.Runtime": "4.1.0"
        }
      },
      "System.Threading.Timer": {
        "type": "Transitive",
        "resolved": "4.0.1",
        "contentHash": "saGfUV8uqVW6LeURiqxcGhZ24PzuRNaUBtbhVeuUAvky1naH395A/1nY0P2bWvrw/BreRtIB/EzTDkGBpqCwEw==",
        "dependencies": {
          "Microsoft.NETCore.Platforms": "1.0.1",
          "Microsoft.NETCore.Targets": "1.0.1",
          "System.Runtime": "4.1.0"
        }
      },
      "stryker.datacollector": {
        "type": "Project",
        "dependencies": {
          "Microsoft.TestPlatform.ObjectModel": "16.10.0"
        }
      },
      "stryker.regexmutators": {
        "type": "Project",
        "dependencies": {
          "RegexParser": "0.5.1"
        }
      }
    }
  }
}<|MERGE_RESOLUTION|>--- conflicted
+++ resolved
@@ -32,29 +32,34 @@
         "requested": "[3.1.2, )",
         "resolved": "3.1.2",
         "contentHash": "U3iLJ1jRmnJ4n/LUkpX3iz1XD2us40v720qoaHVkn0souR5rspvPB7TTKUeGUz438vl6MkfynrGCnKMtAwmZnQ=="
-      },
-<<<<<<< HEAD
-      "FSharp.Compiler.Service": {
+      },      "FSharp.Compiler.Service": {
         "type": "Direct",
         "requested": "[38.0.0, )",
         "resolved": "38.0.0",
         "contentHash": "yS5FphrcFOIKcpa/R59U6iRmjkxHE4pVXOu5x/I/skbFe0MmzWPdYgo/4ysWBhxLVcj+G25LKfc5jWojXMZ3yg==",
         "dependencies": {
           "FSharp.Core": "[5.0.0]"
-=======
-      "DotNet.ReproducibleBuilds": {
-        "type": "Direct",
-        "requested": "[0.1.66, )",
-        "resolved": "0.1.66",
-        "contentHash": "B35VA6YhenOi0OdQTGDrFYkiJnKeTKt2JnF3MTnwt7NYPZJV1APRvkDBPeM418BhgRri16T3pIWsrY/f/sthOg==",
-        "dependencies": {
-          "Microsoft.SourceLink.AzureRepos.Git": "1.0.0",
-          "Microsoft.SourceLink.Bitbucket.Git": "1.0.0",
-          "Microsoft.SourceLink.GitHub": "1.0.0",
-          "Microsoft.SourceLink.GitLab": "1.0.0"
->>>>>>> f59b8072
-        }
-      },
+        }
+      },
+      "FSharp.Compiler.Service": {
+        "type": "Direct",
+        "requested": "[38.0.0, )",
+        "resolved": "38.0.0",
+        "contentHash": "yS5FphrcFOIKcpa/R59U6iRmjkxHE4pVXOu5x/I/skbFe0MmzWPdYgo/4ysWBhxLVcj+G25LKfc5jWojXMZ3yg==",
+        "dependencies": {
+          "FSharp.Core": "[5.0.0]"
+        }
+      },
+      "FSharp.Compiler.Service": {
+        "type": "Direct",
+        "requested": "[38.0.0, )",
+        "resolved": "38.0.0",
+        "contentHash": "yS5FphrcFOIKcpa/R59U6iRmjkxHE4pVXOu5x/I/skbFe0MmzWPdYgo/4ysWBhxLVcj+G25LKfc5jWojXMZ3yg==",
+        "dependencies": {
+          "FSharp.Core": "[5.0.0]"
+        }
+      },
+
       "LibGit2Sharp": {
         "type": "Direct",
         "requested": "[0.27.0-preview-0102, )",
