--- conflicted
+++ resolved
@@ -834,10 +834,6 @@
           "Microsoft.CodeAnalysis.Common": "[4.12.0, )",
           "Microsoft.TestPlatform.ObjectModel": "[17.13.0, )",
           "Serilog": "[4.2.0, )",
-<<<<<<< HEAD
-=======
-          "Stryker.Utilities": "[4.5.1, )",
->>>>>>> 9212a40b
           "TestableIO.System.IO.Abstractions.Wrappers": "[21.3.1, )"
         }
       },
@@ -848,13 +844,8 @@
           "Microsoft.CodeAnalysis.CSharp": "[4.12.0, )",
           "Microsoft.CodeAnalysis.Common": "[4.12.0, )",
           "Serilog": "[4.2.0, )",
-<<<<<<< HEAD
           "Stryker.Abstractions": "[1.0.0, )",
           "Stryker.Utilities": "[1.0.0, )"
-=======
-          "Stryker.Abstractions": "[4.5.1, )",
-          "Stryker.Utilities": "[4.5.1, )"
->>>>>>> 9212a40b
         }
       },
       "stryker.datacollector": {
@@ -873,18 +864,18 @@
       "stryker.testrunner": {
         "type": "Project",
         "dependencies": {
-          "Microsoft.TestPlatform.ObjectModel": "[17.12.0, )",
+          "Microsoft.TestPlatform.ObjectModel": "[17.13.0, )",
           "Stryker.Abstractions": "[1.0.0, )"
         }
       },
       "stryker.testrunner.vstest": {
         "type": "Project",
         "dependencies": {
-          "Microsoft.Extensions.Logging.Abstractions": "[9.0.1, )",
-          "Microsoft.TestPlatform": "[17.12.0, )",
-          "Microsoft.TestPlatform.ObjectModel": "[17.12.0, )",
-          "Microsoft.TestPlatform.Portable": "[17.12.0, )",
-          "Microsoft.TestPlatform.TranslationLayer": "[17.12.0, )",
+          "Microsoft.Extensions.Logging.Abstractions": "[9.0.2, )",
+          "Microsoft.TestPlatform": "[17.13.0, )",
+          "Microsoft.TestPlatform.ObjectModel": "[17.13.0, )",
+          "Microsoft.TestPlatform.Portable": "[17.13.0, )",
+          "Microsoft.TestPlatform.TranslationLayer": "[17.13.0, )",
           "Stryker.Abstractions": "[1.0.0, )",
           "Stryker.DataCollector": "[1.0.0, )",
           "Stryker.TestRunner": "[1.0.0, )",
@@ -896,14 +887,10 @@
         "dependencies": {
           "Buildalyzer": "[7.1.0, )",
           "Microsoft.CodeAnalysis.CSharp": "[4.12.0, )",
-<<<<<<< HEAD
-          "Microsoft.Extensions.Logging.Abstractions": "[9.0.1, )",
+          "Microsoft.Extensions.Logging.Abstractions": "[9.0.2, )",
           "Mono.Cecil": "[0.11.6, )",
           "ResXResourceReader.NetStandard": "[1.3.0, )",
           "Stryker.Abstractions": "[1.0.0, )"
-=======
-          "Microsoft.Extensions.Logging.Abstractions": "[9.0.2, )"
->>>>>>> 9212a40b
         }
       },
       "Microsoft.CodeAnalysis.VisualBasic": {
