{
  "version": 1,
  "dependencies": {
    ".NETCoreApp,Version=v3.1": {
      "Crayon": {
        "type": "Direct",
        "requested": "[1.2.48, )",
        "resolved": "1.2.48",
        "contentHash": "Sq1a/HBICkK5TMU/KFznncnT0DL27qlWuFfgugFGy53wR6HtbQf5hbJFIUH03yShi6MbrZrg8TIdC0KAs1o1zw=="
      },
      "DotNet.Glob": {
        "type": "Direct",
        "requested": "[3.1.0, )",
        "resolved": "3.1.0",
        "contentHash": "i6x0hDsFWg6Ke2isaNAcHQ9ChxBvTJu2cSmBY+Jtjiv2W4q6y9QlA3JKYuZqJ573TAZmpAn65Qf3sRpjvZ1gmw=="
      },
      "FSharp.Compiler.Service": {
        "type": "Direct",
        "requested": "[38.0.0, )",
        "resolved": "38.0.0",
        "contentHash": "yS5FphrcFOIKcpa/R59U6iRmjkxHE4pVXOu5x/I/skbFe0MmzWPdYgo/4ysWBhxLVcj+G25LKfc5jWojXMZ3yg==",
        "dependencies": {
          "FSharp.Core": "[5.0.0]"
        }
      },
      "LibGit2Sharp": {
        "type": "Direct",
        "requested": "[0.26.2, )",
        "resolved": "0.26.2",
        "contentHash": "qHLhuI8VEtMf7jiurT/Ypquh37S6ngllCx+aq9uqOY2evok7Fb2AzhJgvNctsXOzHaJwveBs+30sPQJFn/pISg==",
        "dependencies": {
          "LibGit2Sharp.NativeBinaries": "[2.0.306]"
        }
      },
      "Microsoft.Build": {
        "type": "Direct",
        "requested": "[16.5.0, )",
        "resolved": "16.5.0",
        "contentHash": "617wsdkrRXuBGv0151zLF2ydeAlTIDUMiUFvkNbOfqIuQVvs16zvs/dXylOLUiHGeCCzQTbHhJW4p5I2sb2ZQw==",
        "dependencies": {
          "Microsoft.Build.Framework": "16.5.0",
          "Microsoft.Win32.Registry": "4.3.0",
          "System.Collections.Immutable": "1.5.0",
          "System.Diagnostics.TraceSource": "4.0.0",
          "System.Memory": "4.5.3",
          "System.Reflection.Metadata": "1.6.0",
          "System.Reflection.TypeExtensions": "4.1.0",
          "System.Runtime.Loader": "4.0.0",
          "System.Security.Principal.Windows": "4.3.0",
          "System.Text.Encoding.CodePages": "4.0.1",
          "System.Threading.Tasks.Dataflow": "4.9.0"
        }
      },
      "Microsoft.CodeAnalysis.CSharp": {
        "type": "Direct",
        "requested": "[3.8.0, )",
        "resolved": "3.8.0",
        "contentHash": "hKqFCUSk9TIMBDjiYMF8/ZfK9p9mzpU+slM73CaCHu4ctfkoqJGHLQhyT8wvrYsIg+ufrUWBF8hcJYmyr5rc5Q==",
        "dependencies": {
          "Microsoft.CodeAnalysis.Common": "[3.8.0]"
        }
      },
      "Microsoft.Extensions.Configuration": {
        "type": "Direct",
        "requested": "[5.0.0, )",
        "resolved": "5.0.0",
        "contentHash": "LN322qEKHjuVEhhXueTUe7RNePooZmS8aGid5aK2woX3NPjSnONFyKUc6+JknOS6ce6h2tCLfKPTBXE3mN/6Ag==",
        "dependencies": {
          "Microsoft.Extensions.Configuration.Abstractions": "5.0.0",
          "Microsoft.Extensions.Primitives": "5.0.0"
        }
      },
      "Microsoft.Extensions.Configuration.Json": {
        "type": "Direct",
        "requested": "[5.0.0, )",
        "resolved": "5.0.0",
        "contentHash": "Pak8ymSUfdzPfBTLHxeOwcR32YDbuVfhnH2hkfOLnJNQd19ItlBdpMjIDY9C5O/nS2Sn9bzDMai0ZrvF7KyY/Q==",
        "dependencies": {
          "Microsoft.Extensions.Configuration": "5.0.0",
          "Microsoft.Extensions.Configuration.Abstractions": "5.0.0",
          "Microsoft.Extensions.Configuration.FileExtensions": "5.0.0",
          "Microsoft.Extensions.FileProviders.Abstractions": "5.0.0",
          "System.Text.Json": "5.0.0"
        }
      },
      "Microsoft.Extensions.DependencyModel": {
        "type": "Direct",
        "requested": "[2.1.0, )",
        "resolved": "2.1.0",
        "contentHash": "nS2XKqi+1A1umnYNLX2Fbm/XnzCxs5i+zXVJ3VC6r9t2z0NZr9FLnJN4VQpKigdcWH/iFTbMuX6M6WQJcTjVIg==",
        "dependencies": {
          "Microsoft.DotNet.PlatformAbstractions": "2.1.0",
          "Newtonsoft.Json": "9.0.1",
          "System.Diagnostics.Debug": "4.0.11",
          "System.Dynamic.Runtime": "4.0.11",
          "System.Linq": "4.1.0"
        }
      },
      "Microsoft.Extensions.Logging": {
        "type": "Direct",
<<<<<<< HEAD
        "requested": "[2.1.1, )",
        "resolved": "2.1.1",
        "contentHash": "hh+mkOAQDTp6XH80xJt3+wwYVzkbwYQl9XZRCz4Um0JjP/o7N9vHM3rZ6wwwtr+BBe/L6iBO2sz0px6OWBzqZQ==",
        "dependencies": {
          "Microsoft.Extensions.Configuration.Binder": "2.1.1",
          "Microsoft.Extensions.DependencyInjection.Abstractions": "2.1.1",
          "Microsoft.Extensions.Logging.Abstractions": "2.1.1",
          "Microsoft.Extensions.Options": "2.1.1"
=======
        "requested": "[5.0.0, )",
        "resolved": "5.0.0",
        "contentHash": "MgOwK6tPzB6YNH21wssJcw/2MKwee8b2gI7SllYfn6rvTpIrVvVS5HAjSU2vqSku1fwqRvWP0MdIi14qjd93Aw==",
        "dependencies": {
          "Microsoft.Extensions.DependencyInjection": "5.0.0",
          "Microsoft.Extensions.DependencyInjection.Abstractions": "5.0.0",
          "Microsoft.Extensions.Logging.Abstractions": "5.0.0",
          "Microsoft.Extensions.Options": "5.0.0",
          "System.Diagnostics.DiagnosticSource": "5.0.0"
>>>>>>> e1b4bf3b
        }
      },
      "Microsoft.Extensions.Logging.Abstractions": {
        "type": "Direct",
        "requested": "[2.1.1, )",
        "resolved": "2.1.1",
        "contentHash": "XRzK7ZF+O6FzdfWrlFTi1Rgj2080ZDsd46vzOjadHUB0Cz5kOvDG8vI7caa5YFrsHQpcfn0DxtjS4E46N4FZsA=="
      },
      "Microsoft.TestPlatform": {
        "type": "Direct",
        "requested": "[16.8.3, )",
        "resolved": "16.8.3",
        "contentHash": "I0kxMUMy7/6KCNgOM8Os9+JD4eHNmxcjXwaBsO/9bOUxBALdqZ+wMu5wE5dZHaVlySB36+IXdw8cZ+1azEjLng=="
      },
      "Microsoft.TestPlatform.ObjectModel": {
        "type": "Direct",
<<<<<<< HEAD
        "requested": "[16.8.0, )",
        "resolved": "16.8.0",
        "contentHash": "Y60IDgwinOqwECwmvXyFqk2lnQAvcS6EKevc3DyKUJoJaNJ9bUGsUS8H2nlgBHloSQ/Zqj27CjRuLhBsCUO58w==",
=======
        "requested": "[16.8.3, )",
        "resolved": "16.8.3",
        "contentHash": "dqHiRggyAbkjQO9926SzM11Pn0nKjH1wwM6ee3E9//y1WZsUgTSVCMS14qvlQlk9iUZJyj+iz3/1zplE4Ll+hw==",
>>>>>>> e1b4bf3b
        "dependencies": {
          "NuGet.Frameworks": "5.0.0",
          "System.Reflection.Metadata": "1.6.0",
          "System.Runtime.InteropServices.RuntimeInformation": "4.0.0"
        }
      },
      "Microsoft.TestPlatform.Portable": {
        "type": "Direct",
        "requested": "[16.8.3, )",
        "resolved": "16.8.3",
        "contentHash": "fH7bwLmJDmzqXHF0DTtkWtC/xChxizmy2MjfFylo3Xw/5M9dRMk/1Zff4SqO/cSnBLbK66ZgQjFbNxVZBdg46g=="
      },
      "Microsoft.TestPlatform.TranslationLayer": {
        "type": "Direct",
        "requested": "[16.8.3, )",
        "resolved": "16.8.3",
        "contentHash": "7wRxz4cd20Yupw6qmXZW7ufCuElyv1Ip7M53PwGiWR4ILCsW3XK0tU0QMB2yayYTeZ064L+tJ3tdIQ/ikq128Q==",
        "dependencies": {
          "NETStandard.Library": "2.0.0"
        }
      },
      "Microsoft.Web.LibraryManager.Build": {
        "type": "Direct",
        "requested": "[2.1.113, )",
        "resolved": "2.1.113",
        "contentHash": "sPbpMMMqcdvVL8dyugOY5o4APB2bY1I9ueBlrDTfMRMRHP+olcDoqCGnaCSluxoCnzRpz9H7TbT7G/mdWwKplw==",
        "dependencies": {
          "System.Runtime.Loader": "4.3.0"
        }
      },
      "Mono.Cecil": {
        "type": "Direct",
        "requested": "[0.11.3, )",
        "resolved": "0.11.3",
        "contentHash": "DNYE+io5XfEE8+E+5padThTPHJARJHbz1mhbhMPNrrWGKVKKqj/KEeLvbawAmbIcT73NuxLV7itHZaYCZcVWGg=="
      },
      "MSBuild.StructuredLogger": {
        "type": "Direct",
        "requested": "[2.1.133, )",
        "resolved": "2.1.133",
        "contentHash": "QVD52JKjcpYZN9yEEivswGK3aqn0ZnxX8kT0wB5V4Grq88ucgBBVe3GOsrHY4vwyPl9cit4RKoKaq42DIgobtw==",
        "dependencies": {
          "Microsoft.Build": "16.4.0",
          "Microsoft.Build.Framework": "16.4.0",
          "Microsoft.Build.Tasks.Core": "16.4.0",
          "Microsoft.Build.Utilities.Core": "16.4.0",
          "System.IO.Compression": "4.3.0"
        }
      },
      "MsBuildPipeLogger.Logger": {
        "type": "Direct",
        "requested": "[1.1.3, )",
        "resolved": "1.1.3",
        "contentHash": "g83/MNbHwbPWGkR3kl8PEVjAN1QMpxYlFMgNqKUx7pDQuKInh24fFr1uG/GIi9m9rm7Tjb1Rp0zHLjjV4uUn1g==",
        "dependencies": {
          "NETStandard.Library": "1.6.1",
          "System.IO.Pipes": "4.3.0",
          "System.Threading.Thread": "4.3.0"
        }
      },
      "MsBuildPipeLogger.Server": {
        "type": "Direct",
        "requested": "[1.1.3, )",
        "resolved": "1.1.3",
        "contentHash": "kASNZDxdZNJi4UARMMh49F1DczgivmEyuYIpTbnO4h/wnMJQrtFe7N55cp6fqkYjDJFvYCjai6WwR/U7qSaEXw==",
        "dependencies": {
          "Microsoft.Build": "15.3.409",
          "NETStandard.Library": "1.6.1"
        }
      },
      "Newtonsoft.Json": {
        "type": "Direct",
        "requested": "[12.0.3, )",
        "resolved": "12.0.3",
        "contentHash": "6mgjfnRB4jKMlzHSl+VD+oUc1IebOZabkbyWj2RiTgWwYPPuaK1H97G1sHqGwPlS5npiF5Q0OrxN1wni2n5QWg=="
      },
      "Serilog": {
        "type": "Direct",
        "requested": "[2.10.0, )",
        "resolved": "2.10.0",
        "contentHash": "+QX0hmf37a0/OZLxM3wL7V6/ADvC1XihXN4Kq/p6d8lCPfgkRdiuhbWlMaFjR9Av0dy5F0+MBeDmDdRZN/YwQA=="
      },
      "Serilog.Extensions.Logging": {
        "type": "Direct",
        "requested": "[3.0.1, )",
        "resolved": "3.0.1",
        "contentHash": "U0xbGoZuxJRjE3C5vlCfrf9a4xHTmbrCXKmaA14cHAqiT1Qir0rkV7Xss9GpPJR3MRYH19DFUUqZ9hvWeJrzdQ==",
        "dependencies": {
          "Microsoft.Extensions.Logging": "2.0.0",
          "Serilog": "2.8.0"
        }
      },
      "Serilog.Extensions.Logging.File": {
        "type": "Direct",
        "requested": "[2.0.0, )",
        "resolved": "2.0.0",
        "contentHash": "usO0qr4v9VCMBWiTJ1nQmAbPNCt40FrkDol6CpfCXbsxGZS/hH+YCueF7vvPQ32ATI0GWcMWiKRdjXEE7/HxTQ==",
        "dependencies": {
          "Microsoft.Extensions.Configuration.Abstractions": "2.0.0",
          "Microsoft.Extensions.Configuration.Binder": "2.0.0",
          "Serilog": "2.5.0",
          "Serilog.Extensions.Logging": "2.0.2",
          "Serilog.Formatting.Compact": "1.0.0",
          "Serilog.Sinks.Async": "1.1.0",
          "Serilog.Sinks.RollingFile": "3.3.0"
        }
      },
      "Serilog.Sinks.Console": {
        "type": "Direct",
        "requested": "[3.1.1, )",
        "resolved": "3.1.1",
        "contentHash": "56mI5AqvyF/i/c2451nvV71kq370XOCE4Uu5qiaJ295sOhMb9q3BWwG7mWLOVSnmpWiq0SBT3SXfgRXGNP6vzA==",
        "dependencies": {
          "Serilog": "2.5.0",
          "System.Console": "4.3.0",
          "System.Runtime.InteropServices": "4.3.0",
          "System.Runtime.InteropServices.RuntimeInformation": "4.3.0"
        }
      },
      "System.IO.Abstractions": {
        "type": "Direct",
        "requested": "[13.2.5, )",
        "resolved": "13.2.5",
        "contentHash": "gIY672OEwub2ulMzwM0J8ftkt/PZFM0zOfvTYH3MYHDaTm++saPSPVgNIQsSpB4KDsF4CLn/+Pg3zkJPPZp0/g==",
        "dependencies": {
          "System.IO.FileSystem.AccessControl": "4.7.0"
        }
      },
      "System.Reflection.TypeExtensions": {
        "type": "Direct",
        "requested": "[4.6.0, )",
        "resolved": "4.6.0",
        "contentHash": "QdTazwZFwrbACRQz1nV2PBqQCDAG+Wfat3dNBiuDp3JjIZo+SsKGLkSK0hc3+pdprRNKZl59HP3LM4DwDdt0LA=="
      },
      "FSharp.Core": {
        "type": "Transitive",
        "resolved": "5.0.0",
        "contentHash": "iHoYXA0VaSQUONGENB1aVafjDDZDZpwu39MtaRCTrmwFW/cTcK0b2yKNVYneFHJMc3ChtsSoM9lNtJ1dYXkHfA=="
      },
      "LibGit2Sharp.NativeBinaries": {
        "type": "Transitive",
        "resolved": "2.0.306",
        "contentHash": "LY9nyPE2X/eLl69ttuDPFFlKR8b5KXlqYej1YR1YmqmhF8Izo+vPX90q5ouOO5YGCf5d4lDUOC0x2yMWw00P7Q=="
      },
      "Microsoft.Build.Framework": {
        "type": "Transitive",
        "resolved": "16.5.0",
        "contentHash": "K0hfdWy+0p8DJXxzpNc4T5zHm4hf9QONAvyzvw3utKExmxRBShtV/+uHVYTblZWk+rIHNEHeglyXMmqfSshdFA==",
        "dependencies": {
          "System.Runtime.Serialization.Primitives": "4.1.1",
          "System.Threading.Thread": "4.0.0"
        }
      },
      "Microsoft.Build.Tasks.Core": {
        "type": "Transitive",
        "resolved": "16.4.0",
        "contentHash": "k01e14oTOYVEvm1UU3Tql0ZrWwQPf3sa/Pfq6R+hPH19JR5yX9DWNQm1b56WqekYMgcqxZeWEM9vwbTN18TPhA==",
        "dependencies": {
          "Microsoft.Build.Framework": "16.4.0",
          "Microsoft.Build.Utilities.Core": "16.4.0",
          "Microsoft.Win32.Registry": "4.3.0",
          "System.CodeDom": "4.4.0",
          "System.Collections.Immutable": "1.5.0",
          "System.Linq.Parallel": "4.0.1",
          "System.Net.Http": "4.3.4",
          "System.Reflection.Metadata": "1.6.0",
          "System.Reflection.TypeExtensions": "4.1.0",
          "System.Resources.Extensions": "4.6.0",
          "System.Resources.Writer": "4.0.0",
          "System.Threading.Tasks.Dataflow": "4.9.0"
        }
      },
      "Microsoft.Build.Utilities.Core": {
        "type": "Transitive",
        "resolved": "16.4.0",
        "contentHash": "FGQo1P4nKuGvMP1QIxXIPRfT0m4AfKbXmDzxSK2LbMV1f6XTiCaE+BvyiWauKSJWDLW/S4OmZ02f3tJkSXNxkA==",
        "dependencies": {
          "Microsoft.Build.Framework": "16.4.0",
          "Microsoft.Win32.Registry": "4.3.0",
          "System.Collections.Immutable": "1.5.0",
          "System.Text.Encoding.CodePages": "4.0.1"
        }
      },
      "Microsoft.CodeAnalysis.Analyzers": {
        "type": "Transitive",
        "resolved": "3.0.0",
        "contentHash": "ojG5pGAhTPmjxRGTNvuszO3H8XPZqksDwr9xLd4Ae/JBjZZdl6GuoLk7uLMf+o7yl5wO0TAqoWcEKkEWqrZE5g=="
      },
      "Microsoft.CodeAnalysis.Common": {
        "type": "Transitive",
        "resolved": "3.8.0",
        "contentHash": "8YTZ7GpsbTdC08DITx7/kwV0k4SC6cbBAFqc13cOm5vKJZcEIAh51tNSyGSkWisMgYCr96B2wb5Zri1bsla3+g==",
        "dependencies": {
          "Microsoft.CodeAnalysis.Analyzers": "3.0.0",
          "System.Collections.Immutable": "5.0.0",
          "System.Memory": "4.5.4",
          "System.Reflection.Metadata": "5.0.0",
          "System.Runtime.CompilerServices.Unsafe": "4.7.1",
          "System.Text.Encoding.CodePages": "4.5.1",
          "System.Threading.Tasks.Extensions": "4.5.4"
        }
      },
      "Microsoft.DotNet.PlatformAbstractions": {
        "type": "Transitive",
        "resolved": "2.1.0",
        "contentHash": "9KPDwvb/hLEVXYruVHVZ8BkebC8j17DmPb56LnqRF74HqSPLjCkrlFUjOtFpQPA2DeADBRTI/e69aCfRBfrhxw==",
        "dependencies": {
          "System.AppContext": "4.1.0",
          "System.Collections": "4.0.11",
          "System.IO": "4.1.0",
          "System.IO.FileSystem": "4.0.1",
          "System.Reflection.TypeExtensions": "4.1.0",
          "System.Runtime.Extensions": "4.1.0",
          "System.Runtime.InteropServices": "4.1.0",
          "System.Runtime.InteropServices.RuntimeInformation": "4.0.0"
        }
      },
      "Microsoft.Extensions.Configuration.Abstractions": {
        "type": "Transitive",
        "resolved": "5.0.0",
        "contentHash": "ETjSBHMp3OAZ4HxGQYpwyGsD8Sw5FegQXphi0rpoGMT74S4+I2mm7XJEswwn59XAaKOzC15oDSOWEE8SzDCd6Q==",
        "dependencies": {
          "Microsoft.Extensions.Primitives": "5.0.0"
        }
      },
      "Microsoft.Extensions.Configuration.Binder": {
        "type": "Transitive",
<<<<<<< HEAD
        "resolved": "2.1.1",
        "contentHash": "fcLCTS03poWE4v9tSNBr3pWn0QwGgAn1vzqHXlXgvqZeOc7LvQNzaWcKRQZTdEc3+YhQKwMsOtm3VKSA2aWQ8w==",
        "dependencies": {
          "Microsoft.Extensions.Configuration": "2.1.1"
=======
        "resolved": "2.0.0",
        "contentHash": "IznHHzGUtrdpuQqIUdmzF6TYPcsYHONhHh3o9dGp39sX/9Zfmt476UnhvU0UhXgJnXXAikt/MpN6AuSLCCMdEQ==",
        "dependencies": {
          "Microsoft.Extensions.Configuration": "2.0.0"
>>>>>>> e1b4bf3b
        }
      },
      "Microsoft.Extensions.Configuration.FileExtensions": {
        "type": "Transitive",
        "resolved": "5.0.0",
        "contentHash": "rRdspYKA18ViPOISwAihhCMbusHsARCOtDMwa23f+BGEdIjpKPlhs3LLjmKlxfhpGXBjIsS0JpXcChjRUN+PAw==",
        "dependencies": {
          "Microsoft.Extensions.Configuration": "5.0.0",
          "Microsoft.Extensions.Configuration.Abstractions": "5.0.0",
          "Microsoft.Extensions.FileProviders.Abstractions": "5.0.0",
          "Microsoft.Extensions.FileProviders.Physical": "5.0.0",
          "Microsoft.Extensions.Primitives": "5.0.0"
        }
      },
<<<<<<< HEAD
      "Microsoft.Extensions.DependencyInjection.Abstractions": {
        "type": "Transitive",
        "resolved": "2.1.1",
        "contentHash": "MgYpU5cwZohUMKKg3sbPhvGG+eAZ/59E9UwPwlrUkyXU+PGzqwZg9yyQNjhxuAWmoNoFReoemeCku50prYSGzA=="
=======
      "Microsoft.Extensions.DependencyInjection": {
        "type": "Transitive",
        "resolved": "5.0.0",
        "contentHash": "Rc2kb/p3Ze6cP6rhFC3PJRdWGbLvSHZc0ev7YlyeU6FmHciDMLrhoVoTUEzKPhN5ZjFgKF1Cf5fOz8mCMIkvpA==",
        "dependencies": {
          "Microsoft.Extensions.DependencyInjection.Abstractions": "5.0.0"
        }
      },
      "Microsoft.Extensions.DependencyInjection.Abstractions": {
        "type": "Transitive",
        "resolved": "5.0.0",
        "contentHash": "ORj7Zh81gC69TyvmcUm9tSzytcy8AVousi+IVRAI8nLieQjOFryRusSFh7+aLk16FN9pQNqJAiMd7BTKINK0kA=="
      },
      "Microsoft.Extensions.DependencyModel": {
        "type": "Transitive",
        "resolved": "2.1.0",
        "contentHash": "nS2XKqi+1A1umnYNLX2Fbm/XnzCxs5i+zXVJ3VC6r9t2z0NZr9FLnJN4VQpKigdcWH/iFTbMuX6M6WQJcTjVIg==",
        "dependencies": {
          "Microsoft.DotNet.PlatformAbstractions": "2.1.0",
          "Newtonsoft.Json": "9.0.1",
          "System.Diagnostics.Debug": "4.0.11",
          "System.Dynamic.Runtime": "4.0.11",
          "System.Linq": "4.1.0"
        }
>>>>>>> e1b4bf3b
      },
      "Microsoft.Extensions.FileProviders.Abstractions": {
        "type": "Transitive",
        "resolved": "5.0.0",
        "contentHash": "iuZIiZ3mteEb+nsUqpGXKx2cGF+cv6gWPd5jqQI4hzqdiJ6I94ddLjKhQOuRW1lueHwocIw30xbSHGhQj0zjdQ==",
        "dependencies": {
          "Microsoft.Extensions.Primitives": "5.0.0"
        }
      },
      "Microsoft.Extensions.FileProviders.Physical": {
        "type": "Transitive",
        "resolved": "5.0.0",
        "contentHash": "1rkd8UO2qf21biwO7X0hL9uHP7vtfmdv/NLvKgCRHkdz1XnW8zVQJXyEYiN68WYpExgtVWn55QF0qBzgfh1mGg==",
        "dependencies": {
          "Microsoft.Extensions.FileProviders.Abstractions": "5.0.0",
          "Microsoft.Extensions.FileSystemGlobbing": "5.0.0",
          "Microsoft.Extensions.Primitives": "5.0.0"
        }
      },
      "Microsoft.Extensions.FileSystemGlobbing": {
        "type": "Transitive",
        "resolved": "5.0.0",
        "contentHash": "ArliS8lGk8sWRtrWpqI8yUVYJpRruPjCDT+EIjrgkA/AAPRctlAkRISVZ334chAKktTLzD1+PK8F5IZpGedSqA=="
      },
<<<<<<< HEAD
      "Microsoft.Extensions.Options": {
        "type": "Transitive",
        "resolved": "2.1.1",
        "contentHash": "V7lXCU78lAbzaulCGFKojcCyG8RTJicEbiBkPJjFqiqXwndEBBIehdXRMWEVU3UtzQ1yDvphiWUL9th6/4gJ7w==",
        "dependencies": {
          "Microsoft.Extensions.DependencyInjection.Abstractions": "2.1.1",
          "Microsoft.Extensions.Primitives": "2.1.1"
=======
      "Microsoft.Extensions.Logging.Abstractions": {
        "type": "Transitive",
        "resolved": "5.0.0",
        "contentHash": "NxP6ahFcBnnSfwNBi2KH2Oz8Xl5Sm2krjId/jRR3I7teFphwiUoUeZPwTNA21EX+5PtjqmyAvKaOeBXcJjcH/w=="
      },
      "Microsoft.Extensions.Options": {
        "type": "Transitive",
        "resolved": "5.0.0",
        "contentHash": "CBvR92TCJ5uBIdd9/HzDSrxYak+0W/3+yxrNg8Qm6Bmrkh5L+nu6m3WeazQehcZ5q1/6dDA7J5YdQjim0165zg==",
        "dependencies": {
          "Microsoft.Extensions.DependencyInjection.Abstractions": "5.0.0",
          "Microsoft.Extensions.Primitives": "5.0.0"
>>>>>>> e1b4bf3b
        }
      },
      "Microsoft.Extensions.Primitives": {
        "type": "Transitive",
        "resolved": "5.0.0",
        "contentHash": "cI/VWn9G1fghXrNDagX9nYaaB/nokkZn0HYAawGaELQrl8InSezfe9OnfPZLcJq3esXxygh3hkq2c3qoV3SDyQ=="
      },
      "Microsoft.NETCore.Platforms": {
        "type": "Transitive",
        "resolved": "3.1.0",
        "contentHash": "z7aeg8oHln2CuNulfhiLYxCVMPEwBl3rzicjvIX+4sUuCwvXw5oXQEtbiU2c0z4qYL5L3Kmx0mMA/+t/SbY67w=="
      },
      "Microsoft.NETCore.Targets": {
        "type": "Transitive",
        "resolved": "1.1.0",
        "contentHash": "aOZA3BWfz9RXjpzt0sRJJMjAscAUm3Hoa4UWAfceV9UTYxgwZ1lZt5nO2myFf+/jetYQo4uTP7zS8sJY67BBxg=="
      },
      "Microsoft.Win32.Registry": {
        "type": "Transitive",
        "resolved": "4.3.0",
        "contentHash": "Lw1/VwLH1yxz6SfFEjVRCN0pnflLEsWgnV4qsdJ512/HhTwnKXUG+zDQ4yTO3K/EJQemGoNaBHX5InISNKTzUQ==",
        "dependencies": {
          "Microsoft.NETCore.Platforms": "1.1.0",
          "System.Collections": "4.3.0",
          "System.Globalization": "4.3.0",
          "System.Resources.ResourceManager": "4.3.0",
          "System.Runtime": "4.3.0",
          "System.Runtime.Extensions": "4.3.0",
          "System.Runtime.Handles": "4.3.0",
          "System.Runtime.InteropServices": "4.3.0"
        }
      },
      "NETStandard.Library": {
        "type": "Transitive",
        "resolved": "2.0.0",
        "contentHash": "7jnbRU+L08FXKMxqUflxEXtVymWvNOrS8yHgu9s6EM8Anr6T/wIX4nZ08j/u3Asz+tCufp3YVwFSEvFTPYmBPA==",
        "dependencies": {
          "Microsoft.NETCore.Platforms": "1.1.0"
        }
      },
      "NuGet.Frameworks": {
        "type": "Transitive",
        "resolved": "5.0.0",
        "contentHash": "c5JVjuVAm4f7E9Vj+v09Z9s2ZsqFDjBpcsyS3M9xRo0bEdm/LVZSzLxxNvfvAwRiiE8nwe1h2G4OwiwlzFKXlA=="
      },
      "RegexParser": {
        "type": "Transitive",
        "resolved": "0.5.1",
        "contentHash": "cFqI0vxy4E7C83ijq1uFIkIOEnG3kezH+xBkBaQX9FvJKikrt+riQRDC4J4NQ5QXh/p6R3DC8qBVGXloC58zEQ=="
      },
      "runtime.debian.8-x64.runtime.native.System.Security.Cryptography.OpenSsl": {
        "type": "Transitive",
        "resolved": "4.3.2",
        "contentHash": "7VSGO0URRKoMEAq0Sc9cRz8mb6zbyx/BZDEWhgPdzzpmFhkam3fJ1DAGWFXBI4nGlma+uPKpfuMQP5LXRnOH5g=="
      },
      "runtime.fedora.23-x64.runtime.native.System.Security.Cryptography.OpenSsl": {
        "type": "Transitive",
        "resolved": "4.3.2",
        "contentHash": "0oAaTAm6e2oVH+/Zttt0cuhGaePQYKII1dY8iaqP7CvOpVKgLybKRFvQjXR2LtxXOXTVPNv14j0ot8uV+HrUmw=="
      },
      "runtime.fedora.24-x64.runtime.native.System.Security.Cryptography.OpenSsl": {
        "type": "Transitive",
        "resolved": "4.3.2",
        "contentHash": "G24ibsCNi5Kbz0oXWynBoRgtGvsw5ZSVEWjv13/KiCAM8C6wz9zzcCniMeQFIkJ2tasjo2kXlvlBZhplL51kGg=="
      },
      "runtime.native.System": {
        "type": "Transitive",
        "resolved": "4.3.0",
        "contentHash": "c/qWt2LieNZIj1jGnVNsE2Kl23Ya2aSTBuXMD6V7k9KWr6l16Tqdwq+hJScEpWER9753NWC8h96PaVNY5Ld7Jw==",
        "dependencies": {
          "Microsoft.NETCore.Platforms": "1.1.0",
          "Microsoft.NETCore.Targets": "1.1.0"
        }
      },
      "runtime.native.System.IO.Compression": {
        "type": "Transitive",
        "resolved": "4.3.0",
        "contentHash": "INBPonS5QPEgn7naufQFXJEp3zX6L4bwHgJ/ZH78aBTpeNfQMtf7C6VrAFhlq2xxWBveIOWyFzQjJ8XzHMhdOQ==",
        "dependencies": {
          "Microsoft.NETCore.Platforms": "1.1.0",
          "Microsoft.NETCore.Targets": "1.1.0"
        }
      },
      "runtime.native.System.Net.Http": {
        "type": "Transitive",
        "resolved": "4.3.0",
        "contentHash": "ZVuZJqnnegJhd2k/PtAbbIcZ3aZeITq3sj06oKfMBSfphW3HDmk/t4ObvbOk/JA/swGR0LNqMksAh/f7gpTROg==",
        "dependencies": {
          "Microsoft.NETCore.Platforms": "1.1.0",
          "Microsoft.NETCore.Targets": "1.1.0"
        }
      },
      "runtime.native.System.Security.Cryptography.Apple": {
        "type": "Transitive",
        "resolved": "4.3.0",
        "contentHash": "DloMk88juo0OuOWr56QG7MNchmafTLYWvABy36izkrLI5VledI0rq28KGs1i9wbpeT9NPQrx/wTf8U2vazqQ3Q==",
        "dependencies": {
          "runtime.osx.10.10-x64.runtime.native.System.Security.Cryptography.Apple": "4.3.0"
        }
      },
      "runtime.native.System.Security.Cryptography.OpenSsl": {
        "type": "Transitive",
        "resolved": "4.3.2",
        "contentHash": "QR1OwtwehHxSeQvZKXe+iSd+d3XZNkEcuWMFYa2i0aG1l+lR739HPicKMlTbJst3spmeekDVBUS7SeS26s4U/g==",
        "dependencies": {
          "runtime.debian.8-x64.runtime.native.System.Security.Cryptography.OpenSsl": "4.3.2",
          "runtime.fedora.23-x64.runtime.native.System.Security.Cryptography.OpenSsl": "4.3.2",
          "runtime.fedora.24-x64.runtime.native.System.Security.Cryptography.OpenSsl": "4.3.2",
          "runtime.opensuse.13.2-x64.runtime.native.System.Security.Cryptography.OpenSsl": "4.3.2",
          "runtime.opensuse.42.1-x64.runtime.native.System.Security.Cryptography.OpenSsl": "4.3.2",
          "runtime.osx.10.10-x64.runtime.native.System.Security.Cryptography.OpenSsl": "4.3.2",
          "runtime.rhel.7-x64.runtime.native.System.Security.Cryptography.OpenSsl": "4.3.2",
          "runtime.ubuntu.14.04-x64.runtime.native.System.Security.Cryptography.OpenSsl": "4.3.2",
          "runtime.ubuntu.16.04-x64.runtime.native.System.Security.Cryptography.OpenSsl": "4.3.2",
          "runtime.ubuntu.16.10-x64.runtime.native.System.Security.Cryptography.OpenSsl": "4.3.2"
        }
      },
      "runtime.opensuse.13.2-x64.runtime.native.System.Security.Cryptography.OpenSsl": {
        "type": "Transitive",
        "resolved": "4.3.2",
        "contentHash": "I+GNKGg2xCHueRd1m9PzeEW7WLbNNLznmTuEi8/vZX71HudUbx1UTwlGkiwMri7JLl8hGaIAWnA/GONhu+LOyQ=="
      },
      "runtime.opensuse.42.1-x64.runtime.native.System.Security.Cryptography.OpenSsl": {
        "type": "Transitive",
        "resolved": "4.3.2",
        "contentHash": "1Z3TAq1ytS1IBRtPXJvEUZdVsfWfeNEhBkbiOCGEl9wwAfsjP2lz3ZFDx5tq8p60/EqbS0HItG5piHuB71RjoA=="
      },
      "runtime.osx.10.10-x64.runtime.native.System.Security.Cryptography.Apple": {
        "type": "Transitive",
        "resolved": "4.3.0",
        "contentHash": "kVXCuMTrTlxq4XOOMAysuNwsXWpYeboGddNGpIgNSZmv1b6r/s/DPk0fYMB7Q5Qo4bY68o48jt4T4y5BVecbCQ=="
      },
      "runtime.osx.10.10-x64.runtime.native.System.Security.Cryptography.OpenSsl": {
        "type": "Transitive",
        "resolved": "4.3.2",
        "contentHash": "6mU/cVmmHtQiDXhnzUImxIcDL48GbTk+TsptXyJA+MIOG9LRjPoAQC/qBFB7X+UNyK86bmvGwC8t+M66wsYC8w=="
      },
      "runtime.rhel.7-x64.runtime.native.System.Security.Cryptography.OpenSsl": {
        "type": "Transitive",
        "resolved": "4.3.2",
        "contentHash": "vjwG0GGcTW/PPg6KVud8F9GLWYuAV1rrw1BKAqY0oh4jcUqg15oYF1+qkGR2x2ZHM4DQnWKQ7cJgYbfncz/lYg=="
      },
      "runtime.ubuntu.14.04-x64.runtime.native.System.Security.Cryptography.OpenSsl": {
        "type": "Transitive",
        "resolved": "4.3.2",
        "contentHash": "7KMFpTkHC/zoExs+PwP8jDCWcrK9H6L7soowT80CUx3e+nxP/AFnq0AQAW5W76z2WYbLAYCRyPfwYFG6zkvQRw=="
      },
      "runtime.ubuntu.16.04-x64.runtime.native.System.Security.Cryptography.OpenSsl": {
        "type": "Transitive",
        "resolved": "4.3.2",
        "contentHash": "xrlmRCnKZJLHxyyLIqkZjNXqgxnKdZxfItrPkjI+6pkRo5lHX8YvSZlWrSI5AVwLMi4HbNWP7064hcAWeZKp5w=="
      },
      "runtime.ubuntu.16.10-x64.runtime.native.System.Security.Cryptography.OpenSsl": {
        "type": "Transitive",
        "resolved": "4.3.2",
        "contentHash": "leXiwfiIkW7Gmn7cgnNcdtNAU70SjmKW3jxGj1iKHOvdn0zRWsgv/l2OJUO5zdGdiv2VRFnAsxxhDgMzofPdWg=="
      },
      "Serilog.Formatting.Compact": {
        "type": "Transitive",
        "resolved": "1.0.0",
        "contentHash": "r3QYz02y7+B7Ng30hyJM929OJhem7SsJ4XDUE0Zfptj2MRiQfpPUb5f58juAFjp/TnNeSX2QNzZEnHwLeoJfHQ==",
        "dependencies": {
          "Serilog": "2.0.0"
        }
      },
      "Serilog.Sinks.Async": {
        "type": "Transitive",
        "resolved": "1.1.0",
        "contentHash": "xll0Kanz2BkCxuv+F3p1WXr47jdsVM0GU1n1LZvK+18QiRZ/WGFNxSNw9EMKFV5ED5gr7MUpAe6PCMNL1HGUMA==",
        "dependencies": {
          "Serilog": "2.1.0",
          "System.Collections.Concurrent": "4.0.12"
        }
      },
      "Serilog.Sinks.File": {
        "type": "Transitive",
        "resolved": "3.2.0",
        "contentHash": "VHbo68pMg5hwSWrzLEdZv5b/rYmIgHIRhd4d5rl8GnC5/a8Fr+RShT5kWyeJOXax1el6mNJ+dmHDOVgnNUQxaw==",
        "dependencies": {
          "Serilog": "2.3.0",
          "System.IO": "4.1.0",
          "System.IO.FileSystem": "4.0.1",
          "System.IO.FileSystem.Primitives": "4.0.1",
          "System.Text.Encoding.Extensions": "4.0.11",
          "System.Threading": "4.0.11",
          "System.Threading.Timer": "4.0.1"
        }
      },
      "Serilog.Sinks.RollingFile": {
        "type": "Transitive",
        "resolved": "3.3.0",
        "contentHash": "2lT5X1r3GH4P0bRWJfhA7etGl8Q2Ipw9AACvtAHWRUSpYZ42NGVyHoVs2ALBZ/cAkkS+tA4jl80Zie144eLQPg==",
        "dependencies": {
          "Serilog.Sinks.File": "3.2.0",
          "System.IO": "4.1.0",
          "System.IO.FileSystem.Primitives": "4.0.1",
          "System.Runtime.InteropServices": "4.1.0",
          "System.Text.Encoding.Extensions": "4.0.11"
        }
      },
      "System.AppContext": {
        "type": "Transitive",
        "resolved": "4.1.0",
        "contentHash": "3QjO4jNV7PdKkmQAVp9atA+usVnKRwI3Kx1nMwJ93T0LcQfx7pKAYk0nKz5wn1oP5iqlhZuy6RXOFdhr7rDwow==",
        "dependencies": {
          "System.Runtime": "4.1.0"
        }
      },
      "System.Buffers": {
        "type": "Transitive",
        "resolved": "4.3.0",
        "contentHash": "ratu44uTIHgeBeI0dE8DWvmXVBSo4u7ozRZZHOMmK/JPpYyo0dAfgSiHlpiObMQ5lEtEyIXA40sKRYg5J6A8uQ==",
        "dependencies": {
          "System.Diagnostics.Debug": "4.3.0",
          "System.Diagnostics.Tracing": "4.3.0",
          "System.Resources.ResourceManager": "4.3.0",
          "System.Runtime": "4.3.0",
          "System.Threading": "4.3.0"
        }
      },
      "System.CodeDom": {
        "type": "Transitive",
        "resolved": "4.4.0",
        "contentHash": "2sCCb7doXEwtYAbqzbF/8UAeDRMNmPaQbU2q50Psg1J9KzumyVVCgKQY8s53WIPTufNT0DpSe9QRvVjOzfDWBA=="
      },
      "System.Collections": {
        "type": "Transitive",
        "resolved": "4.3.0",
        "contentHash": "3Dcj85/TBdVpL5Zr+gEEBUuFe2icOnLalmEh9hfck1PTYbbyWuZgh4fmm2ysCLTrqLQw6t3TgTyJ+VLp+Qb+Lw==",
        "dependencies": {
          "Microsoft.NETCore.Platforms": "1.1.0",
          "Microsoft.NETCore.Targets": "1.1.0",
          "System.Runtime": "4.3.0"
        }
      },
      "System.Collections.Concurrent": {
        "type": "Transitive",
        "resolved": "4.3.0",
        "contentHash": "ztl69Xp0Y/UXCL+3v3tEU+lIy+bvjKNUmopn1wep/a291pVPK7dxBd6T7WnlQqRog+d1a/hSsgRsmFnIBKTPLQ==",
        "dependencies": {
          "System.Collections": "4.3.0",
          "System.Diagnostics.Debug": "4.3.0",
          "System.Diagnostics.Tracing": "4.3.0",
          "System.Globalization": "4.3.0",
          "System.Reflection": "4.3.0",
          "System.Resources.ResourceManager": "4.3.0",
          "System.Runtime": "4.3.0",
          "System.Runtime.Extensions": "4.3.0",
          "System.Threading": "4.3.0",
          "System.Threading.Tasks": "4.3.0"
        }
      },
      "System.Collections.Immutable": {
        "type": "Transitive",
        "resolved": "5.0.0",
        "contentHash": "FXkLXiK0sVVewcso0imKQoOxjoPAj42R8HtjjbSjVPAzwDfzoyoznWxgA3c38LDbN9SJux1xXoXYAhz98j7r2g=="
      },
      "System.Console": {
        "type": "Transitive",
        "resolved": "4.3.0",
        "contentHash": "DHDrIxiqk1h03m6khKWV2X8p/uvN79rgSqpilL6uzpmSfxfU5ng8VcPtW4qsDsQDHiTv6IPV9TmD5M/vElPNLg==",
        "dependencies": {
          "Microsoft.NETCore.Platforms": "1.1.0",
          "Microsoft.NETCore.Targets": "1.1.0",
          "System.IO": "4.3.0",
          "System.Runtime": "4.3.0",
          "System.Text.Encoding": "4.3.0"
        }
      },
      "System.Diagnostics.Debug": {
        "type": "Transitive",
        "resolved": "4.3.0",
        "contentHash": "ZUhUOdqmaG5Jk3Xdb8xi5kIyQYAA4PnTNlHx1mu9ZY3qv4ELIdKbnL/akbGaKi2RnNUWaZsAs31rvzFdewTj2g==",
        "dependencies": {
          "Microsoft.NETCore.Platforms": "1.1.0",
          "Microsoft.NETCore.Targets": "1.1.0",
          "System.Runtime": "4.3.0"
        }
      },
      "System.Diagnostics.DiagnosticSource": {
        "type": "Transitive",
        "resolved": "5.0.0",
        "contentHash": "tCQTzPsGZh/A9LhhA6zrqCRV4hOHsK90/G7q3Khxmn6tnB1PuNU0cRaKANP2AWcF9bn0zsuOoZOSrHuJk6oNBA=="
      },
      "System.Diagnostics.TraceSource": {
        "type": "Transitive",
        "resolved": "4.0.0",
        "contentHash": "6WVCczFZKXwpWpzd/iJkYnsmWTSFFiU24Xx/YdHXBcu+nFI/ehTgeqdJQFbtRPzbrO3KtRNjvkhtj4t5/WwWsA==",
        "dependencies": {
          "Microsoft.NETCore.Platforms": "1.0.1",
          "System.Collections": "4.0.11",
          "System.Diagnostics.Debug": "4.0.11",
          "System.Globalization": "4.0.11",
          "System.Resources.ResourceManager": "4.0.1",
          "System.Runtime": "4.1.0",
          "System.Runtime.Extensions": "4.1.0",
          "System.Threading": "4.0.11",
          "runtime.native.System": "4.0.0"
        }
      },
      "System.Diagnostics.Tracing": {
        "type": "Transitive",
        "resolved": "4.3.0",
        "contentHash": "rswfv0f/Cqkh78rA5S8eN8Neocz234+emGCtTF3lxPY96F+mmmUen6tbn0glN6PMvlKQb9bPAY5e9u7fgPTkKw==",
        "dependencies": {
          "Microsoft.NETCore.Platforms": "1.1.0",
          "Microsoft.NETCore.Targets": "1.1.0",
          "System.Runtime": "4.3.0"
        }
      },
      "System.Dynamic.Runtime": {
        "type": "Transitive",
        "resolved": "4.0.11",
        "contentHash": "db34f6LHYM0U0JpE+sOmjar27BnqTVkbLJhgfwMpTdgTigG/Hna3m2MYVwnFzGGKnEJk2UXFuoVTr8WUbU91/A==",
        "dependencies": {
          "System.Collections": "4.0.11",
          "System.Diagnostics.Debug": "4.0.11",
          "System.Globalization": "4.0.11",
          "System.Linq": "4.1.0",
          "System.Linq.Expressions": "4.1.0",
          "System.ObjectModel": "4.0.12",
          "System.Reflection": "4.1.0",
          "System.Reflection.Emit": "4.0.1",
          "System.Reflection.Emit.ILGeneration": "4.0.1",
          "System.Reflection.Primitives": "4.0.1",
          "System.Reflection.TypeExtensions": "4.1.0",
          "System.Resources.ResourceManager": "4.0.1",
          "System.Runtime": "4.1.0",
          "System.Runtime.Extensions": "4.1.0",
          "System.Threading": "4.0.11"
        }
      },
      "System.Globalization": {
        "type": "Transitive",
        "resolved": "4.3.0",
        "contentHash": "kYdVd2f2PAdFGblzFswE4hkNANJBKRmsfa2X5LG2AcWE1c7/4t0pYae1L8vfZ5xvE2nK/R9JprtToA61OSHWIg==",
        "dependencies": {
          "Microsoft.NETCore.Platforms": "1.1.0",
          "Microsoft.NETCore.Targets": "1.1.0",
          "System.Runtime": "4.3.0"
        }
      },
      "System.Globalization.Calendars": {
        "type": "Transitive",
        "resolved": "4.3.0",
        "contentHash": "GUlBtdOWT4LTV3I+9/PJW+56AnnChTaOqqTLFtdmype/L500M2LIyXgmtd9X2P2VOkmJd5c67H5SaC2QcL1bFA==",
        "dependencies": {
          "Microsoft.NETCore.Platforms": "1.1.0",
          "Microsoft.NETCore.Targets": "1.1.0",
          "System.Globalization": "4.3.0",
          "System.Runtime": "4.3.0"
        }
      },
      "System.Globalization.Extensions": {
        "type": "Transitive",
        "resolved": "4.3.0",
        "contentHash": "FhKmdR6MPG+pxow6wGtNAWdZh7noIOpdD5TwQ3CprzgIE1bBBoim0vbR1+AWsWjQmU7zXHgQo4TWSP6lCeiWcQ==",
        "dependencies": {
          "Microsoft.NETCore.Platforms": "1.1.0",
          "System.Globalization": "4.3.0",
          "System.Resources.ResourceManager": "4.3.0",
          "System.Runtime": "4.3.0",
          "System.Runtime.Extensions": "4.3.0",
          "System.Runtime.InteropServices": "4.3.0"
        }
      },
      "System.IO": {
        "type": "Transitive",
        "resolved": "4.3.0",
        "contentHash": "3qjaHvxQPDpSOYICjUoTsmoq5u6QJAFRUITgeT/4gqkF1bajbSmb1kwSxEA8AHlofqgcKJcM8udgieRNhaJ5Cg==",
        "dependencies": {
          "Microsoft.NETCore.Platforms": "1.1.0",
          "Microsoft.NETCore.Targets": "1.1.0",
          "System.Runtime": "4.3.0",
          "System.Text.Encoding": "4.3.0",
          "System.Threading.Tasks": "4.3.0"
        }
      },
      "System.IO.Compression": {
        "type": "Transitive",
        "resolved": "4.3.0",
        "contentHash": "YHndyoiV90iu4iKG115ibkhrG+S3jBm8Ap9OwoUAzO5oPDAWcr0SFwQFm0HjM8WkEZWo0zvLTyLmbvTkW1bXgg==",
        "dependencies": {
          "Microsoft.NETCore.Platforms": "1.1.0",
          "System.Buffers": "4.3.0",
          "System.Collections": "4.3.0",
          "System.Diagnostics.Debug": "4.3.0",
          "System.IO": "4.3.0",
          "System.Resources.ResourceManager": "4.3.0",
          "System.Runtime": "4.3.0",
          "System.Runtime.Extensions": "4.3.0",
          "System.Runtime.Handles": "4.3.0",
          "System.Runtime.InteropServices": "4.3.0",
          "System.Text.Encoding": "4.3.0",
          "System.Threading": "4.3.0",
          "System.Threading.Tasks": "4.3.0",
          "runtime.native.System": "4.3.0",
          "runtime.native.System.IO.Compression": "4.3.0"
        }
      },
      "System.IO.FileSystem": {
        "type": "Transitive",
        "resolved": "4.3.0",
        "contentHash": "3wEMARTnuio+ulnvi+hkRNROYwa1kylvYahhcLk4HSoVdl+xxTFVeVlYOfLwrDPImGls0mDqbMhrza8qnWPTdA==",
        "dependencies": {
          "Microsoft.NETCore.Platforms": "1.1.0",
          "Microsoft.NETCore.Targets": "1.1.0",
          "System.IO": "4.3.0",
          "System.IO.FileSystem.Primitives": "4.3.0",
          "System.Runtime": "4.3.0",
          "System.Runtime.Handles": "4.3.0",
          "System.Text.Encoding": "4.3.0",
          "System.Threading.Tasks": "4.3.0"
        }
      },
      "System.IO.FileSystem.AccessControl": {
        "type": "Transitive",
        "resolved": "4.7.0",
        "contentHash": "vMToiarpU81LR1/KZtnT7VDPvqAZfw9oOS5nY6pPP78nGYz3COLsQH3OfzbR+SjTgltd31R6KmKklz/zDpTmzw==",
        "dependencies": {
          "System.Security.AccessControl": "4.7.0",
          "System.Security.Principal.Windows": "4.7.0"
        }
      },
      "System.IO.FileSystem.Primitives": {
        "type": "Transitive",
        "resolved": "4.3.0",
        "contentHash": "6QOb2XFLch7bEc4lIcJH49nJN2HV+OC3fHDgsLVsBVBk3Y4hFAnOBGzJ2lUu7CyDDFo9IBWkSsnbkT6IBwwiMw==",
        "dependencies": {
          "System.Runtime": "4.3.0"
        }
      },
      "System.IO.Pipes": {
        "type": "Transitive",
        "resolved": "4.3.0",
        "contentHash": "wpGJuACA6r8+KRckXoI6ghGTwgPRiICI6T7kgHI/m7S5eMqV/8jH37fzAUhTwIe9RwlH/j1sWwm2Q2zyXwZGHw==",
        "dependencies": {
          "Microsoft.NETCore.Platforms": "1.1.0",
          "System.Buffers": "4.3.0",
          "System.Diagnostics.Debug": "4.3.0",
          "System.IO": "4.3.0",
          "System.IO.FileSystem.Primitives": "4.3.0",
          "System.Net.Primitives": "4.3.0",
          "System.Net.Sockets": "4.3.0",
          "System.Reflection": "4.3.0",
          "System.Resources.ResourceManager": "4.3.0",
          "System.Runtime": "4.3.0",
          "System.Runtime.Extensions": "4.3.0",
          "System.Runtime.Handles": "4.3.0",
          "System.Runtime.InteropServices": "4.3.0",
          "System.Security.Principal": "4.3.0",
          "System.Text.Encoding": "4.3.0",
          "System.Threading": "4.3.0",
          "System.Threading.Overlapped": "4.3.0",
          "System.Threading.Tasks": "4.3.0",
          "runtime.native.System": "4.3.0"
        }
      },
      "System.Linq": {
        "type": "Transitive",
        "resolved": "4.3.0",
        "contentHash": "5DbqIUpsDp0dFftytzuMmc0oeMdQwjcP/EWxsksIz/w1TcFRkZ3yKKz0PqiYFMmEwPSWw+qNVqD7PJ889JzHbw==",
        "dependencies": {
          "System.Collections": "4.3.0",
          "System.Diagnostics.Debug": "4.3.0",
          "System.Resources.ResourceManager": "4.3.0",
          "System.Runtime": "4.3.0",
          "System.Runtime.Extensions": "4.3.0"
        }
      },
      "System.Linq.Expressions": {
        "type": "Transitive",
        "resolved": "4.1.0",
        "contentHash": "I+y02iqkgmCAyfbqOmSDOgqdZQ5tTj80Akm5BPSS8EeB0VGWdy6X1KCoYe8Pk6pwDoAKZUOdLVxnTJcExiv5zw==",
        "dependencies": {
          "System.Collections": "4.0.11",
          "System.Diagnostics.Debug": "4.0.11",
          "System.Globalization": "4.0.11",
          "System.IO": "4.1.0",
          "System.Linq": "4.1.0",
          "System.ObjectModel": "4.0.12",
          "System.Reflection": "4.1.0",
          "System.Reflection.Emit": "4.0.1",
          "System.Reflection.Emit.ILGeneration": "4.0.1",
          "System.Reflection.Emit.Lightweight": "4.0.1",
          "System.Reflection.Extensions": "4.0.1",
          "System.Reflection.Primitives": "4.0.1",
          "System.Reflection.TypeExtensions": "4.1.0",
          "System.Resources.ResourceManager": "4.0.1",
          "System.Runtime": "4.1.0",
          "System.Runtime.Extensions": "4.1.0",
          "System.Threading": "4.0.11"
        }
      },
      "System.Linq.Parallel": {
        "type": "Transitive",
        "resolved": "4.0.1",
        "contentHash": "J7XCa7n2cFn32uLbtceXfBFhgCk5M++50lylHKNbqTiJkw5y4Tglpi6amuJNPCvj9bLzNSI7rs1fi4joLMNRgg==",
        "dependencies": {
          "System.Collections": "4.0.11",
          "System.Collections.Concurrent": "4.0.12",
          "System.Diagnostics.Debug": "4.0.11",
          "System.Diagnostics.Tracing": "4.1.0",
          "System.Linq": "4.1.0",
          "System.Resources.ResourceManager": "4.0.1",
          "System.Runtime": "4.1.0",
          "System.Runtime.Extensions": "4.1.0",
          "System.Threading": "4.0.11",
          "System.Threading.Tasks": "4.0.11"
        }
      },
      "System.Memory": {
        "type": "Transitive",
        "resolved": "4.5.4",
        "contentHash": "1MbJTHS1lZ4bS4FmsJjnuGJOu88ZzTT2rLvrhW7Ygic+pC0NWA+3hgAen0HRdsocuQXCkUTdFn9yHJJhsijDXw=="
      },
      "System.Net.Http": {
        "type": "Transitive",
        "resolved": "4.3.4",
        "contentHash": "aOa2d51SEbmM+H+Csw7yJOuNZoHkrP2XnAurye5HWYgGVVU54YZDvsLUYRv6h18X3sPnjNCANmN7ZhIPiqMcjA==",
        "dependencies": {
          "Microsoft.NETCore.Platforms": "1.1.1",
          "System.Collections": "4.3.0",
          "System.Diagnostics.Debug": "4.3.0",
          "System.Diagnostics.DiagnosticSource": "4.3.0",
          "System.Diagnostics.Tracing": "4.3.0",
          "System.Globalization": "4.3.0",
          "System.Globalization.Extensions": "4.3.0",
          "System.IO": "4.3.0",
          "System.IO.FileSystem": "4.3.0",
          "System.Net.Primitives": "4.3.0",
          "System.Resources.ResourceManager": "4.3.0",
          "System.Runtime": "4.3.0",
          "System.Runtime.Extensions": "4.3.0",
          "System.Runtime.Handles": "4.3.0",
          "System.Runtime.InteropServices": "4.3.0",
          "System.Security.Cryptography.Algorithms": "4.3.0",
          "System.Security.Cryptography.Encoding": "4.3.0",
          "System.Security.Cryptography.OpenSsl": "4.3.0",
          "System.Security.Cryptography.Primitives": "4.3.0",
          "System.Security.Cryptography.X509Certificates": "4.3.0",
          "System.Text.Encoding": "4.3.0",
          "System.Threading": "4.3.0",
          "System.Threading.Tasks": "4.3.0",
          "runtime.native.System": "4.3.0",
          "runtime.native.System.Net.Http": "4.3.0",
          "runtime.native.System.Security.Cryptography.OpenSsl": "4.3.2"
        }
      },
      "System.Net.Primitives": {
        "type": "Transitive",
        "resolved": "4.3.0",
        "contentHash": "qOu+hDwFwoZPbzPvwut2qATe3ygjeQBDQj91xlsaqGFQUI5i4ZnZb8yyQuLGpDGivEPIt8EJkd1BVzVoP31FXA==",
        "dependencies": {
          "Microsoft.NETCore.Platforms": "1.1.0",
          "Microsoft.NETCore.Targets": "1.1.0",
          "System.Runtime": "4.3.0",
          "System.Runtime.Handles": "4.3.0"
        }
      },
      "System.Net.Sockets": {
        "type": "Transitive",
        "resolved": "4.3.0",
        "contentHash": "m6icV6TqQOAdgt5N/9I5KNpjom/5NFtkmGseEH+AK/hny8XrytLH3+b5M8zL/Ycg3fhIocFpUMyl/wpFnVRvdw==",
        "dependencies": {
          "Microsoft.NETCore.Platforms": "1.1.0",
          "Microsoft.NETCore.Targets": "1.1.0",
          "System.IO": "4.3.0",
          "System.Net.Primitives": "4.3.0",
          "System.Runtime": "4.3.0",
          "System.Threading.Tasks": "4.3.0"
        }
      },
      "System.ObjectModel": {
        "type": "Transitive",
        "resolved": "4.0.12",
        "contentHash": "tAgJM1xt3ytyMoW4qn4wIqgJYm7L7TShRZG4+Q4Qsi2PCcj96pXN7nRywS9KkB3p/xDUjc2HSwP9SROyPYDYKQ==",
        "dependencies": {
          "System.Collections": "4.0.11",
          "System.Diagnostics.Debug": "4.0.11",
          "System.Resources.ResourceManager": "4.0.1",
          "System.Runtime": "4.1.0",
          "System.Threading": "4.0.11"
        }
      },
      "System.Reflection": {
        "type": "Transitive",
        "resolved": "4.3.0",
        "contentHash": "KMiAFoW7MfJGa9nDFNcfu+FpEdiHpWgTcS2HdMpDvt9saK3y/G4GwprPyzqjFH9NTaGPQeWNHU+iDlDILj96aQ==",
        "dependencies": {
          "Microsoft.NETCore.Platforms": "1.1.0",
          "Microsoft.NETCore.Targets": "1.1.0",
          "System.IO": "4.3.0",
          "System.Reflection.Primitives": "4.3.0",
          "System.Runtime": "4.3.0"
        }
      },
      "System.Reflection.Emit": {
        "type": "Transitive",
        "resolved": "4.0.1",
        "contentHash": "P2wqAj72fFjpP6wb9nSfDqNBMab+2ovzSDzUZK7MVIm54tBJEPr9jWfSjjoTpPwj1LeKcmX3vr0ttyjSSFM47g==",
        "dependencies": {
          "System.IO": "4.1.0",
          "System.Reflection": "4.1.0",
          "System.Reflection.Emit.ILGeneration": "4.0.1",
          "System.Reflection.Primitives": "4.0.1",
          "System.Runtime": "4.1.0"
        }
      },
      "System.Reflection.Emit.ILGeneration": {
        "type": "Transitive",
        "resolved": "4.0.1",
        "contentHash": "Ov6dU8Bu15Bc7zuqttgHF12J5lwSWyTf1S+FJouUXVMSqImLZzYaQ+vRr1rQ0OZ0HqsrwWl4dsKHELckQkVpgA==",
        "dependencies": {
          "System.Reflection": "4.1.0",
          "System.Reflection.Primitives": "4.0.1",
          "System.Runtime": "4.1.0"
        }
      },
      "System.Reflection.Emit.Lightweight": {
        "type": "Transitive",
        "resolved": "4.0.1",
        "contentHash": "sSzHHXueZ5Uh0OLpUQprhr+ZYJrLPA2Cmr4gn0wj9+FftNKXx8RIMKvO9qnjk2ebPYUjZ+F2ulGdPOsvj+MEjA==",
        "dependencies": {
          "System.Reflection": "4.1.0",
          "System.Reflection.Emit.ILGeneration": "4.0.1",
          "System.Reflection.Primitives": "4.0.1",
          "System.Runtime": "4.1.0"
        }
      },
      "System.Reflection.Extensions": {
        "type": "Transitive",
        "resolved": "4.3.0",
        "contentHash": "rJkrJD3kBI5B712aRu4DpSIiHRtr6QlfZSQsb0hYHrDCZORXCFjQfoipo2LaMUHoT9i1B7j7MnfaEKWDFmFQNQ==",
        "dependencies": {
          "Microsoft.NETCore.Platforms": "1.1.0",
          "Microsoft.NETCore.Targets": "1.1.0",
          "System.Reflection": "4.3.0",
          "System.Runtime": "4.3.0"
        }
      },
      "System.Reflection.Metadata": {
        "type": "Transitive",
        "resolved": "5.0.0",
        "contentHash": "5NecZgXktdGg34rh1OenY1rFNDCI8xSjFr+Z4OU4cU06AQHUdRnIIEeWENu3Wl4YowbzkymAIMvi3WyK9U53pQ==",
        "dependencies": {
          "System.Collections.Immutable": "5.0.0"
        }
      },
      "System.Reflection.Primitives": {
        "type": "Transitive",
        "resolved": "4.3.0",
        "contentHash": "5RXItQz5As4xN2/YUDxdpsEkMhvw3e6aNveFXUn4Hl/udNTCNhnKp8lT9fnc3MhvGKh1baak5CovpuQUXHAlIA==",
        "dependencies": {
          "Microsoft.NETCore.Platforms": "1.1.0",
          "Microsoft.NETCore.Targets": "1.1.0",
          "System.Runtime": "4.3.0"
        }
      },
      "System.Resources.Extensions": {
        "type": "Transitive",
        "resolved": "4.6.0",
        "contentHash": "6aVCk8oTFZNT3Tx1jjiPi6+aipiJ3qMZYttAREKTRJidP50YvNeOn4PXrqzfA5qC23fLReq2JYp+nJwzj62HGw=="
      },
      "System.Resources.ResourceManager": {
        "type": "Transitive",
        "resolved": "4.3.0",
        "contentHash": "/zrcPkkWdZmI4F92gL/TPumP98AVDu/Wxr3CSJGQQ+XN6wbRZcyfSKVoPo17ilb3iOr0cCRqJInGwNMolqhS8A==",
        "dependencies": {
          "Microsoft.NETCore.Platforms": "1.1.0",
          "Microsoft.NETCore.Targets": "1.1.0",
          "System.Globalization": "4.3.0",
          "System.Reflection": "4.3.0",
          "System.Runtime": "4.3.0"
        }
      },
      "System.Resources.Writer": {
        "type": "Transitive",
        "resolved": "4.0.0",
        "contentHash": "Hz+ZS81dVSNy93YyJhhL3GwzmMhfcQ8FbUooAt9MO4joIe0vPM4gclv0C82ko1tuN/Kw6CvZFLYkgk6n9xvEkg==",
        "dependencies": {
          "System.Collections": "4.0.11",
          "System.IO": "4.1.0",
          "System.Resources.ResourceManager": "4.0.1",
          "System.Runtime": "4.1.0",
          "System.Runtime.Extensions": "4.1.0",
          "System.Text.Encoding": "4.0.11"
        }
      },
      "System.Runtime": {
        "type": "Transitive",
        "resolved": "4.3.0",
        "contentHash": "JufQi0vPQ0xGnAczR13AUFglDyVYt4Kqnz1AZaiKZ5+GICq0/1MH/mO/eAJHt/mHW1zjKBJd7kV26SrxddAhiw==",
        "dependencies": {
          "Microsoft.NETCore.Platforms": "1.1.0",
          "Microsoft.NETCore.Targets": "1.1.0"
        }
      },
      "System.Runtime.CompilerServices.Unsafe": {
        "type": "Transitive",
        "resolved": "4.7.1",
        "contentHash": "zOHkQmzPCn5zm/BH+cxC1XbUS3P4Yoi3xzW7eRgVpDR2tPGSzyMZ17Ig1iRkfJuY0nhxkQQde8pgePNiA7z7TQ=="
      },
      "System.Runtime.Extensions": {
        "type": "Transitive",
        "resolved": "4.3.0",
        "contentHash": "guW0uK0fn5fcJJ1tJVXYd7/1h5F+pea1r7FLSOz/f8vPEqbR2ZAknuRDvTQ8PzAilDveOxNjSfr0CHfIQfFk8g==",
        "dependencies": {
          "Microsoft.NETCore.Platforms": "1.1.0",
          "Microsoft.NETCore.Targets": "1.1.0",
          "System.Runtime": "4.3.0"
        }
      },
      "System.Runtime.Handles": {
        "type": "Transitive",
        "resolved": "4.3.0",
        "contentHash": "OKiSUN7DmTWeYb3l51A7EYaeNMnvxwE249YtZz7yooT4gOZhmTjIn48KgSsw2k2lYdLgTKNJw/ZIfSElwDRVgg==",
        "dependencies": {
          "Microsoft.NETCore.Platforms": "1.1.0",
          "Microsoft.NETCore.Targets": "1.1.0",
          "System.Runtime": "4.3.0"
        }
      },
      "System.Runtime.InteropServices": {
        "type": "Transitive",
        "resolved": "4.3.0",
        "contentHash": "uv1ynXqiMK8mp1GM3jDqPCFN66eJ5w5XNomaK2XD+TuCroNTLFGeZ+WCmBMcBDyTFKou3P6cR6J/QsaqDp7fGQ==",
        "dependencies": {
          "Microsoft.NETCore.Platforms": "1.1.0",
          "Microsoft.NETCore.Targets": "1.1.0",
          "System.Reflection": "4.3.0",
          "System.Reflection.Primitives": "4.3.0",
          "System.Runtime": "4.3.0",
          "System.Runtime.Handles": "4.3.0"
        }
      },
      "System.Runtime.InteropServices.RuntimeInformation": {
        "type": "Transitive",
        "resolved": "4.3.0",
        "contentHash": "cbz4YJMqRDR7oLeMRbdYv7mYzc++17lNhScCX0goO2XpGWdvAt60CGN+FHdePUEHCe/Jy9jUlvNAiNdM+7jsOw==",
        "dependencies": {
          "System.Reflection": "4.3.0",
          "System.Reflection.Extensions": "4.3.0",
          "System.Resources.ResourceManager": "4.3.0",
          "System.Runtime": "4.3.0",
          "System.Runtime.InteropServices": "4.3.0",
          "System.Threading": "4.3.0",
          "runtime.native.System": "4.3.0"
        }
      },
      "System.Runtime.Loader": {
        "type": "Transitive",
        "resolved": "4.3.0",
        "contentHash": "DHMaRn8D8YCK2GG2pw+UzNxn/OHVfaWx7OTLBD/hPegHZZgcZh3H6seWegrC4BYwsfuGrywIuT+MQs+rPqRLTQ==",
        "dependencies": {
          "System.IO": "4.3.0",
          "System.Reflection": "4.3.0",
          "System.Runtime": "4.3.0"
        }
      },
      "System.Runtime.Numerics": {
        "type": "Transitive",
        "resolved": "4.3.0",
        "contentHash": "yMH+MfdzHjy17l2KESnPiF2dwq7T+xLnSJar7slyimAkUh/gTrS9/UQOtv7xarskJ2/XDSNvfLGOBQPjL7PaHQ==",
        "dependencies": {
          "System.Globalization": "4.3.0",
          "System.Resources.ResourceManager": "4.3.0",
          "System.Runtime": "4.3.0",
          "System.Runtime.Extensions": "4.3.0"
        }
      },
      "System.Runtime.Serialization.Primitives": {
        "type": "Transitive",
        "resolved": "4.1.1",
        "contentHash": "HZ6Du5QrTG8MNJbf4e4qMO3JRAkIboGT5Fk804uZtg3Gq516S7hAqTm2UZKUHa7/6HUGdVy3AqMQKbns06G/cg==",
        "dependencies": {
          "System.Resources.ResourceManager": "4.0.1",
          "System.Runtime": "4.1.0"
        }
      },
      "System.Security.AccessControl": {
        "type": "Transitive",
        "resolved": "4.7.0",
        "contentHash": "JECvTt5aFF3WT3gHpfofL2MNNP6v84sxtXxpqhLBCcDRzqsPBmHhQ6shv4DwwN2tRlzsUxtb3G9M3763rbXKDg==",
        "dependencies": {
          "Microsoft.NETCore.Platforms": "3.1.0",
          "System.Security.Principal.Windows": "4.7.0"
        }
      },
      "System.Security.Cryptography.Algorithms": {
        "type": "Transitive",
        "resolved": "4.3.0",
        "contentHash": "W1kd2Y8mYSCgc3ULTAZ0hOP2dSdG5YauTb1089T0/kRcN2MpSAW1izOFROrJgxSlMn3ArsgHXagigyi+ibhevg==",
        "dependencies": {
          "Microsoft.NETCore.Platforms": "1.1.0",
          "System.Collections": "4.3.0",
          "System.IO": "4.3.0",
          "System.Resources.ResourceManager": "4.3.0",
          "System.Runtime": "4.3.0",
          "System.Runtime.Extensions": "4.3.0",
          "System.Runtime.Handles": "4.3.0",
          "System.Runtime.InteropServices": "4.3.0",
          "System.Runtime.Numerics": "4.3.0",
          "System.Security.Cryptography.Encoding": "4.3.0",
          "System.Security.Cryptography.Primitives": "4.3.0",
          "System.Text.Encoding": "4.3.0",
          "runtime.native.System.Security.Cryptography.Apple": "4.3.0",
          "runtime.native.System.Security.Cryptography.OpenSsl": "4.3.0"
        }
      },
      "System.Security.Cryptography.Cng": {
        "type": "Transitive",
        "resolved": "4.3.0",
        "contentHash": "03idZOqFlsKRL4W+LuCpJ6dBYDUWReug6lZjBa3uJWnk5sPCUXckocevTaUA8iT/MFSrY/2HXkOt753xQ/cf8g==",
        "dependencies": {
          "Microsoft.NETCore.Platforms": "1.1.0",
          "System.IO": "4.3.0",
          "System.Resources.ResourceManager": "4.3.0",
          "System.Runtime": "4.3.0",
          "System.Runtime.Extensions": "4.3.0",
          "System.Runtime.Handles": "4.3.0",
          "System.Runtime.InteropServices": "4.3.0",
          "System.Security.Cryptography.Algorithms": "4.3.0",
          "System.Security.Cryptography.Encoding": "4.3.0",
          "System.Security.Cryptography.Primitives": "4.3.0",
          "System.Text.Encoding": "4.3.0"
        }
      },
      "System.Security.Cryptography.Csp": {
        "type": "Transitive",
        "resolved": "4.3.0",
        "contentHash": "X4s/FCkEUnRGnwR3aSfVIkldBmtURMhmexALNTwpjklzxWU7yjMk7GHLKOZTNkgnWnE0q7+BCf9N2LVRWxewaA==",
        "dependencies": {
          "Microsoft.NETCore.Platforms": "1.1.0",
          "System.IO": "4.3.0",
          "System.Reflection": "4.3.0",
          "System.Resources.ResourceManager": "4.3.0",
          "System.Runtime": "4.3.0",
          "System.Runtime.Extensions": "4.3.0",
          "System.Runtime.Handles": "4.3.0",
          "System.Runtime.InteropServices": "4.3.0",
          "System.Security.Cryptography.Algorithms": "4.3.0",
          "System.Security.Cryptography.Encoding": "4.3.0",
          "System.Security.Cryptography.Primitives": "4.3.0",
          "System.Text.Encoding": "4.3.0",
          "System.Threading": "4.3.0"
        }
      },
      "System.Security.Cryptography.Encoding": {
        "type": "Transitive",
        "resolved": "4.3.0",
        "contentHash": "1DEWjZZly9ae9C79vFwqaO5kaOlI5q+3/55ohmq/7dpDyDfc8lYe7YVxJUZ5MF/NtbkRjwFRo14yM4OEo9EmDw==",
        "dependencies": {
          "Microsoft.NETCore.Platforms": "1.1.0",
          "System.Collections": "4.3.0",
          "System.Collections.Concurrent": "4.3.0",
          "System.Linq": "4.3.0",
          "System.Resources.ResourceManager": "4.3.0",
          "System.Runtime": "4.3.0",
          "System.Runtime.Extensions": "4.3.0",
          "System.Runtime.Handles": "4.3.0",
          "System.Runtime.InteropServices": "4.3.0",
          "System.Security.Cryptography.Primitives": "4.3.0",
          "System.Text.Encoding": "4.3.0",
          "runtime.native.System.Security.Cryptography.OpenSsl": "4.3.0"
        }
      },
      "System.Security.Cryptography.OpenSsl": {
        "type": "Transitive",
        "resolved": "4.3.0",
        "contentHash": "h4CEgOgv5PKVF/HwaHzJRiVboL2THYCou97zpmhjghx5frc7fIvlkY1jL+lnIQyChrJDMNEXS6r7byGif8Cy4w==",
        "dependencies": {
          "System.Collections": "4.3.0",
          "System.IO": "4.3.0",
          "System.Resources.ResourceManager": "4.3.0",
          "System.Runtime": "4.3.0",
          "System.Runtime.Extensions": "4.3.0",
          "System.Runtime.Handles": "4.3.0",
          "System.Runtime.InteropServices": "4.3.0",
          "System.Runtime.Numerics": "4.3.0",
          "System.Security.Cryptography.Algorithms": "4.3.0",
          "System.Security.Cryptography.Encoding": "4.3.0",
          "System.Security.Cryptography.Primitives": "4.3.0",
          "System.Text.Encoding": "4.3.0",
          "runtime.native.System.Security.Cryptography.OpenSsl": "4.3.0"
        }
      },
      "System.Security.Cryptography.Primitives": {
        "type": "Transitive",
        "resolved": "4.3.0",
        "contentHash": "7bDIyVFNL/xKeFHjhobUAQqSpJq9YTOpbEs6mR233Et01STBMXNAc/V+BM6dwYGc95gVh/Zf+iVXWzj3mE8DWg==",
        "dependencies": {
          "System.Diagnostics.Debug": "4.3.0",
          "System.Globalization": "4.3.0",
          "System.IO": "4.3.0",
          "System.Resources.ResourceManager": "4.3.0",
          "System.Runtime": "4.3.0",
          "System.Threading": "4.3.0",
          "System.Threading.Tasks": "4.3.0"
        }
      },
      "System.Security.Cryptography.X509Certificates": {
        "type": "Transitive",
        "resolved": "4.3.0",
        "contentHash": "t2Tmu6Y2NtJ2um0RtcuhP7ZdNNxXEgUm2JeoA/0NvlMjAhKCnM1NX07TDl3244mVp3QU6LPEhT3HTtH1uF7IYw==",
        "dependencies": {
          "Microsoft.NETCore.Platforms": "1.1.0",
          "System.Collections": "4.3.0",
          "System.Diagnostics.Debug": "4.3.0",
          "System.Globalization": "4.3.0",
          "System.Globalization.Calendars": "4.3.0",
          "System.IO": "4.3.0",
          "System.IO.FileSystem": "4.3.0",
          "System.IO.FileSystem.Primitives": "4.3.0",
          "System.Resources.ResourceManager": "4.3.0",
          "System.Runtime": "4.3.0",
          "System.Runtime.Extensions": "4.3.0",
          "System.Runtime.Handles": "4.3.0",
          "System.Runtime.InteropServices": "4.3.0",
          "System.Runtime.Numerics": "4.3.0",
          "System.Security.Cryptography.Algorithms": "4.3.0",
          "System.Security.Cryptography.Cng": "4.3.0",
          "System.Security.Cryptography.Csp": "4.3.0",
          "System.Security.Cryptography.Encoding": "4.3.0",
          "System.Security.Cryptography.OpenSsl": "4.3.0",
          "System.Security.Cryptography.Primitives": "4.3.0",
          "System.Text.Encoding": "4.3.0",
          "System.Threading": "4.3.0",
          "runtime.native.System": "4.3.0",
          "runtime.native.System.Net.Http": "4.3.0",
          "runtime.native.System.Security.Cryptography.OpenSsl": "4.3.0"
        }
      },
      "System.Security.Principal": {
        "type": "Transitive",
        "resolved": "4.3.0",
        "contentHash": "I1tkfQlAoMM2URscUtpcRo/hX0jinXx6a/KUtEQoz3owaYwl3qwsO8cbzYVVnjxrzxjHo3nJC+62uolgeGIS9A==",
        "dependencies": {
          "System.Runtime": "4.3.0"
        }
      },
      "System.Security.Principal.Windows": {
        "type": "Transitive",
        "resolved": "4.7.0",
        "contentHash": "ojD0PX0XhneCsUbAZVKdb7h/70vyYMDYs85lwEI+LngEONe/17A0cFaRFqZU+sOEidcVswYWikYOQ9PPfjlbtQ=="
      },
      "System.Text.Encoding": {
        "type": "Transitive",
        "resolved": "4.3.0",
        "contentHash": "BiIg+KWaSDOITze6jGQynxg64naAPtqGHBwDrLaCtixsa5bKiR8dpPOHA7ge3C0JJQizJE+sfkz1wV+BAKAYZw==",
        "dependencies": {
          "Microsoft.NETCore.Platforms": "1.1.0",
          "Microsoft.NETCore.Targets": "1.1.0",
          "System.Runtime": "4.3.0"
        }
      },
      "System.Text.Encoding.CodePages": {
        "type": "Transitive",
        "resolved": "4.5.1",
        "contentHash": "4J2JQXbftjPMppIHJ7IC+VXQ9XfEagN92vZZNoG12i+zReYlim5dMoXFC1Zzg7tsnKDM7JPo5bYfFK4Jheq44w==",
        "dependencies": {
          "Microsoft.NETCore.Platforms": "2.1.2",
          "System.Runtime.CompilerServices.Unsafe": "4.5.2"
        }
      },
      "System.Text.Encoding.Extensions": {
        "type": "Transitive",
        "resolved": "4.0.11",
        "contentHash": "jtbiTDtvfLYgXn8PTfWI+SiBs51rrmO4AAckx4KR6vFK9Wzf6tI8kcRdsYQNwriUeQ1+CtQbM1W4cMbLXnj/OQ==",
        "dependencies": {
          "Microsoft.NETCore.Platforms": "1.0.1",
          "Microsoft.NETCore.Targets": "1.0.1",
          "System.Runtime": "4.1.0",
          "System.Text.Encoding": "4.0.11"
        }
      },
      "System.Text.Json": {
        "type": "Transitive",
        "resolved": "5.0.0",
        "contentHash": "+luxMQNZ2WqeffBU7Ml6njIvxc8169NW2oU+ygNudXQGZiarjE7DOtN7bILiQjTZjkmwwRZGTtLzmdrSI/Ustw=="
      },
      "System.Threading": {
        "type": "Transitive",
        "resolved": "4.3.0",
        "contentHash": "VkUS0kOBcUf3Wwm0TSbrevDDZ6BlM+b/HRiapRFWjM5O0NS0LviG0glKmFK+hhPDd1XFeSdU1GmlLhb2CoVpIw==",
        "dependencies": {
          "System.Runtime": "4.3.0",
          "System.Threading.Tasks": "4.3.0"
        }
      },
      "System.Threading.Overlapped": {
        "type": "Transitive",
        "resolved": "4.3.0",
        "contentHash": "m3HQ2dPiX/DSTpf+yJt8B0c+SRvzfqAJKx+QDWi+VLhz8svLT23MVjEOHPF/KiSLeArKU/iHescrbLd3yVgyNg==",
        "dependencies": {
          "Microsoft.NETCore.Platforms": "1.1.0",
          "System.Resources.ResourceManager": "4.3.0",
          "System.Runtime": "4.3.0",
          "System.Runtime.Handles": "4.3.0"
        }
      },
      "System.Threading.Tasks": {
        "type": "Transitive",
        "resolved": "4.3.0",
        "contentHash": "LbSxKEdOUhVe8BezB/9uOGGppt+nZf6e1VFyw6v3DN6lqitm0OSn2uXMOdtP0M3W4iMcqcivm2J6UgqiwwnXiA==",
        "dependencies": {
          "Microsoft.NETCore.Platforms": "1.1.0",
          "Microsoft.NETCore.Targets": "1.1.0",
          "System.Runtime": "4.3.0"
        }
      },
      "System.Threading.Tasks.Dataflow": {
        "type": "Transitive",
        "resolved": "4.9.0",
        "contentHash": "dTS+3D/GtG2/Pvc3E5YzVvAa7aQJgLDlZDIzukMOJjYudVOQOUXEU68y6Zi3Nn/jqIeB5kOCwrGbQFAKHVzXEQ=="
      },
      "System.Threading.Tasks.Extensions": {
        "type": "Transitive",
        "resolved": "4.5.4",
        "contentHash": "zteT+G8xuGu6mS+mzDzYXbzS7rd3K6Fjb9RiZlYlJPam2/hU7JCBZBVEcywNuR+oZ1ncTvc/cq0faRr3P01OVg=="
      },
      "System.Threading.Thread": {
        "type": "Transitive",
        "resolved": "4.3.0",
        "contentHash": "OHmbT+Zz065NKII/ZHcH9XO1dEuLGI1L2k7uYss+9C1jLxTC9kTZZuzUOyXHayRk+dft9CiDf3I/QZ0t8JKyBQ==",
        "dependencies": {
          "System.Runtime": "4.3.0"
        }
      },
      "System.Threading.Timer": {
        "type": "Transitive",
        "resolved": "4.0.1",
        "contentHash": "saGfUV8uqVW6LeURiqxcGhZ24PzuRNaUBtbhVeuUAvky1naH395A/1nY0P2bWvrw/BreRtIB/EzTDkGBpqCwEw==",
        "dependencies": {
          "Microsoft.NETCore.Platforms": "1.0.1",
          "Microsoft.NETCore.Targets": "1.0.1",
          "System.Runtime": "4.1.0"
        }
      },
      "stryker.datacollector": {
        "type": "Project",
        "dependencies": {
<<<<<<< HEAD
          "Microsoft.TestPlatform.ObjectModel": "16.8.0"
=======
          "Microsoft.TestPlatform.ObjectModel": "16.8.3"
>>>>>>> e1b4bf3b
        }
      },
      "stryker.regexmutators": {
        "type": "Project",
        "dependencies": {
          "RegexParser": "0.5.1"
        }
      }
    }
  }
}<|MERGE_RESOLUTION|>--- conflicted
+++ resolved
@@ -98,16 +98,6 @@
       },
       "Microsoft.Extensions.Logging": {
         "type": "Direct",
-<<<<<<< HEAD
-        "requested": "[2.1.1, )",
-        "resolved": "2.1.1",
-        "contentHash": "hh+mkOAQDTp6XH80xJt3+wwYVzkbwYQl9XZRCz4Um0JjP/o7N9vHM3rZ6wwwtr+BBe/L6iBO2sz0px6OWBzqZQ==",
-        "dependencies": {
-          "Microsoft.Extensions.Configuration.Binder": "2.1.1",
-          "Microsoft.Extensions.DependencyInjection.Abstractions": "2.1.1",
-          "Microsoft.Extensions.Logging.Abstractions": "2.1.1",
-          "Microsoft.Extensions.Options": "2.1.1"
-=======
         "requested": "[5.0.0, )",
         "resolved": "5.0.0",
         "contentHash": "MgOwK6tPzB6YNH21wssJcw/2MKwee8b2gI7SllYfn6rvTpIrVvVS5HAjSU2vqSku1fwqRvWP0MdIi14qjd93Aw==",
@@ -117,7 +107,6 @@
           "Microsoft.Extensions.Logging.Abstractions": "5.0.0",
           "Microsoft.Extensions.Options": "5.0.0",
           "System.Diagnostics.DiagnosticSource": "5.0.0"
->>>>>>> e1b4bf3b
         }
       },
       "Microsoft.Extensions.Logging.Abstractions": {
@@ -134,15 +123,9 @@
       },
       "Microsoft.TestPlatform.ObjectModel": {
         "type": "Direct",
-<<<<<<< HEAD
-        "requested": "[16.8.0, )",
-        "resolved": "16.8.0",
-        "contentHash": "Y60IDgwinOqwECwmvXyFqk2lnQAvcS6EKevc3DyKUJoJaNJ9bUGsUS8H2nlgBHloSQ/Zqj27CjRuLhBsCUO58w==",
-=======
         "requested": "[16.8.3, )",
         "resolved": "16.8.3",
         "contentHash": "dqHiRggyAbkjQO9926SzM11Pn0nKjH1wwM6ee3E9//y1WZsUgTSVCMS14qvlQlk9iUZJyj+iz3/1zplE4Ll+hw==",
->>>>>>> e1b4bf3b
         "dependencies": {
           "NuGet.Frameworks": "5.0.0",
           "System.Reflection.Metadata": "1.6.0",
@@ -370,17 +353,10 @@
       },
       "Microsoft.Extensions.Configuration.Binder": {
         "type": "Transitive",
-<<<<<<< HEAD
-        "resolved": "2.1.1",
-        "contentHash": "fcLCTS03poWE4v9tSNBr3pWn0QwGgAn1vzqHXlXgvqZeOc7LvQNzaWcKRQZTdEc3+YhQKwMsOtm3VKSA2aWQ8w==",
-        "dependencies": {
-          "Microsoft.Extensions.Configuration": "2.1.1"
-=======
         "resolved": "2.0.0",
         "contentHash": "IznHHzGUtrdpuQqIUdmzF6TYPcsYHONhHh3o9dGp39sX/9Zfmt476UnhvU0UhXgJnXXAikt/MpN6AuSLCCMdEQ==",
         "dependencies": {
           "Microsoft.Extensions.Configuration": "2.0.0"
->>>>>>> e1b4bf3b
         }
       },
       "Microsoft.Extensions.Configuration.FileExtensions": {
@@ -395,37 +371,18 @@
           "Microsoft.Extensions.Primitives": "5.0.0"
         }
       },
-<<<<<<< HEAD
+      "Microsoft.Extensions.DependencyInjection": {
+        "type": "Transitive",
+        "resolved": "5.0.0",
+        "contentHash": "Rc2kb/p3Ze6cP6rhFC3PJRdWGbLvSHZc0ev7YlyeU6FmHciDMLrhoVoTUEzKPhN5ZjFgKF1Cf5fOz8mCMIkvpA==",
+        "dependencies": {
+          "Microsoft.Extensions.DependencyInjection.Abstractions": "5.0.0"
+        }
+      },
       "Microsoft.Extensions.DependencyInjection.Abstractions": {
         "type": "Transitive",
-        "resolved": "2.1.1",
-        "contentHash": "MgYpU5cwZohUMKKg3sbPhvGG+eAZ/59E9UwPwlrUkyXU+PGzqwZg9yyQNjhxuAWmoNoFReoemeCku50prYSGzA=="
-=======
-      "Microsoft.Extensions.DependencyInjection": {
-        "type": "Transitive",
-        "resolved": "5.0.0",
-        "contentHash": "Rc2kb/p3Ze6cP6rhFC3PJRdWGbLvSHZc0ev7YlyeU6FmHciDMLrhoVoTUEzKPhN5ZjFgKF1Cf5fOz8mCMIkvpA==",
-        "dependencies": {
-          "Microsoft.Extensions.DependencyInjection.Abstractions": "5.0.0"
-        }
-      },
-      "Microsoft.Extensions.DependencyInjection.Abstractions": {
-        "type": "Transitive",
         "resolved": "5.0.0",
         "contentHash": "ORj7Zh81gC69TyvmcUm9tSzytcy8AVousi+IVRAI8nLieQjOFryRusSFh7+aLk16FN9pQNqJAiMd7BTKINK0kA=="
-      },
-      "Microsoft.Extensions.DependencyModel": {
-        "type": "Transitive",
-        "resolved": "2.1.0",
-        "contentHash": "nS2XKqi+1A1umnYNLX2Fbm/XnzCxs5i+zXVJ3VC6r9t2z0NZr9FLnJN4VQpKigdcWH/iFTbMuX6M6WQJcTjVIg==",
-        "dependencies": {
-          "Microsoft.DotNet.PlatformAbstractions": "2.1.0",
-          "Newtonsoft.Json": "9.0.1",
-          "System.Diagnostics.Debug": "4.0.11",
-          "System.Dynamic.Runtime": "4.0.11",
-          "System.Linq": "4.1.0"
-        }
->>>>>>> e1b4bf3b
       },
       "Microsoft.Extensions.FileProviders.Abstractions": {
         "type": "Transitive",
@@ -450,15 +407,6 @@
         "resolved": "5.0.0",
         "contentHash": "ArliS8lGk8sWRtrWpqI8yUVYJpRruPjCDT+EIjrgkA/AAPRctlAkRISVZ334chAKktTLzD1+PK8F5IZpGedSqA=="
       },
-<<<<<<< HEAD
-      "Microsoft.Extensions.Options": {
-        "type": "Transitive",
-        "resolved": "2.1.1",
-        "contentHash": "V7lXCU78lAbzaulCGFKojcCyG8RTJicEbiBkPJjFqiqXwndEBBIehdXRMWEVU3UtzQ1yDvphiWUL9th6/4gJ7w==",
-        "dependencies": {
-          "Microsoft.Extensions.DependencyInjection.Abstractions": "2.1.1",
-          "Microsoft.Extensions.Primitives": "2.1.1"
-=======
       "Microsoft.Extensions.Logging.Abstractions": {
         "type": "Transitive",
         "resolved": "5.0.0",
@@ -471,7 +419,6 @@
         "dependencies": {
           "Microsoft.Extensions.DependencyInjection.Abstractions": "5.0.0",
           "Microsoft.Extensions.Primitives": "5.0.0"
->>>>>>> e1b4bf3b
         }
       },
       "Microsoft.Extensions.Primitives": {
@@ -1514,11 +1461,7 @@
       "stryker.datacollector": {
         "type": "Project",
         "dependencies": {
-<<<<<<< HEAD
-          "Microsoft.TestPlatform.ObjectModel": "16.8.0"
-=======
           "Microsoft.TestPlatform.ObjectModel": "16.8.3"
->>>>>>> e1b4bf3b
         }
       },
       "stryker.regexmutators": {
