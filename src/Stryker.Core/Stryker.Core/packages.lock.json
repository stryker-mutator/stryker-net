--- conflicted
+++ resolved
@@ -2,8 +2,6 @@
   "version": 1,
   "dependencies": {
     ".NETCoreApp,Version=v3.1": {
-<<<<<<< HEAD
-=======
       "Buildalyzer": {
         "type": "Direct",
         "requested": "[3.1.0, )",
@@ -23,7 +21,6 @@
           "System.Reflection.TypeExtensions": "4.6.0"
         }
       },
->>>>>>> 7576a095
       "Crayon": {
         "type": "Direct",
         "requested": "[1.2.48, )",
@@ -64,25 +61,198 @@
           "LibGit2Sharp.NativeBinaries": "[2.0.306]"
         }
       },
+      "Microsoft.CodeAnalysis.CSharp": {
+        "type": "Direct",
+        "requested": "[3.7.0, )",
+        "resolved": "3.7.0",
+        "contentHash": "sKi5PIVy9nVDerkbplY6OQhJBNzEO4XJsMGrnmb6KFEa6K1ulGCHIv6NtDjdUQ/dGrouU3OExc3yzww0COD76w==",
+        "dependencies": {
+          "Microsoft.CodeAnalysis.Common": "[3.7.0]"
+        }
+      },
+      "Microsoft.Extensions.Configuration": {
+        "type": "Direct",
+        "requested": "[3.1.9, )",
+        "resolved": "3.1.9",
+        "contentHash": "lqdkOGNeTMKG981Q7yWGlRiFbIlsRwTlMMiybT+WOzUCFBS/wc25tZgh7Wm/uRoBbWefgvokzmnea7ZjmFedmA==",
+        "dependencies": {
+          "Microsoft.Extensions.Configuration.Abstractions": "3.1.9"
+        }
+      },
+      "Microsoft.Extensions.Configuration.Json": {
+        "type": "Direct",
+        "requested": "[3.1.9, )",
+        "resolved": "3.1.9",
+        "contentHash": "v1epO1J3qIqxwusz0gifp7hO+J2F/tBZOQAR9I1pLFDrX6NjQaYbZy4RGAU554Ntc0+lYAi0FA8CNMrQcTegYw==",
+        "dependencies": {
+          "Microsoft.Extensions.Configuration": "3.1.9",
+          "Microsoft.Extensions.Configuration.FileExtensions": "3.1.9"
+        }
+      },
+      "Microsoft.Extensions.Logging": {
+        "type": "Direct",
+        "requested": "[3.1.9, )",
+        "resolved": "3.1.9",
+        "contentHash": "+V3i0jCQCO6IIOf6e+fL0SqrZd2x/Krug9EEL1JHa9R03RsbEpltCtjVY5hxedyuyuQKwvLoR12sCfu/9XEUAw==",
+        "dependencies": {
+          "Microsoft.Extensions.Configuration.Binder": "3.1.9",
+          "Microsoft.Extensions.DependencyInjection": "3.1.9",
+          "Microsoft.Extensions.Logging.Abstractions": "3.1.9",
+          "Microsoft.Extensions.Options": "3.1.9"
+        }
+      },
+      "Microsoft.TestPlatform": {
+        "type": "Direct",
+        "requested": "[16.7.1, )",
+        "resolved": "16.7.1",
+        "contentHash": "YmsvjckFsARpmi5Qpfp4WPya989FLDmtD353z6eDm2FEv/843jSrKT0fstSfzIYdpXZ8o5yarOA6MQX8mayP3A=="
+      },
+      "Microsoft.TestPlatform.ObjectModel": {
+        "type": "Direct",
+        "requested": "[16.7.1, )",
+        "resolved": "16.7.1",
+        "contentHash": "FL+VpAC/nCCzj80MwX6L8gJD06u2m1SKcQQLAymDLFqNtgtI9h3J5n0mVN+s18qcMzybsmO9GK7rMuHYx11KMg==",
+        "dependencies": {
+          "NuGet.Frameworks": "5.0.0"
+        }
+      },
+      "Microsoft.TestPlatform.Portable": {
+        "type": "Direct",
+        "requested": "[16.7.1, )",
+        "resolved": "16.7.1",
+        "contentHash": "98dUZvN0ePwy6DH8Lj3e+LVoH5jo8j0bxV+Ybq5bv7JwW0k6x9nR5d9D3+JVpHo57QhoeTBbzBuQ+ZFoAmfQ1Q=="
+      },
+      "Microsoft.TestPlatform.TranslationLayer": {
+        "type": "Direct",
+        "requested": "[16.7.1, )",
+        "resolved": "16.7.1",
+        "contentHash": "enqnyRWAnSnjppygEb69Bzw3GEtn9onITGW1202Enm1tLBFDTtEARC6vaVM7GFoRclE5CzgDS/Zb8XvDEJ6Z4Q==",
+        "dependencies": {
+          "NETStandard.Library": "2.0.0"
+        }
+      },
+      "Microsoft.Web.LibraryManager.Build": {
+        "type": "Direct",
+        "requested": "[2.1.113, )",
+        "resolved": "2.1.113",
+        "contentHash": "sPbpMMMqcdvVL8dyugOY5o4APB2bY1I9ueBlrDTfMRMRHP+olcDoqCGnaCSluxoCnzRpz9H7TbT7G/mdWwKplw==",
+        "dependencies": {
+          "System.Runtime.Loader": "4.3.0"
+        }
+      },
+      "Mono.Cecil": {
+        "type": "Direct",
+        "requested": "[0.11.3, )",
+        "resolved": "0.11.3",
+        "contentHash": "DNYE+io5XfEE8+E+5padThTPHJARJHbz1mhbhMPNrrWGKVKKqj/KEeLvbawAmbIcT73NuxLV7itHZaYCZcVWGg=="
+      },
+      "MsBuildPipeLogger.Logger": {
+        "type": "Direct",
+        "requested": "[1.1.3, )",
+        "resolved": "1.1.3",
+        "contentHash": "g83/MNbHwbPWGkR3kl8PEVjAN1QMpxYlFMgNqKUx7pDQuKInh24fFr1uG/GIi9m9rm7Tjb1Rp0zHLjjV4uUn1g==",
+        "dependencies": {
+          "NETStandard.Library": "1.6.1",
+          "System.IO.Pipes": "4.3.0",
+          "System.Threading.Thread": "4.3.0"
+        }
+      },
+      "Newtonsoft.Json": {
+        "type": "Direct",
+        "requested": "[12.0.3, )",
+        "resolved": "12.0.3",
+        "contentHash": "6mgjfnRB4jKMlzHSl+VD+oUc1IebOZabkbyWj2RiTgWwYPPuaK1H97G1sHqGwPlS5npiF5Q0OrxN1wni2n5QWg=="
+      },
+      "Serilog": {
+        "type": "Direct",
+        "requested": "[2.10.0, )",
+        "resolved": "2.10.0",
+        "contentHash": "+QX0hmf37a0/OZLxM3wL7V6/ADvC1XihXN4Kq/p6d8lCPfgkRdiuhbWlMaFjR9Av0dy5F0+MBeDmDdRZN/YwQA=="
+      },
+      "Serilog.Extensions.Logging": {
+        "type": "Direct",
+        "requested": "[3.0.1, )",
+        "resolved": "3.0.1",
+        "contentHash": "U0xbGoZuxJRjE3C5vlCfrf9a4xHTmbrCXKmaA14cHAqiT1Qir0rkV7Xss9GpPJR3MRYH19DFUUqZ9hvWeJrzdQ==",
+        "dependencies": {
+          "Microsoft.Extensions.Logging": "2.0.0",
+          "Serilog": "2.8.0"
+        }
+      },
+      "Serilog.Extensions.Logging.File": {
+        "type": "Direct",
+        "requested": "[2.0.0, )",
+        "resolved": "2.0.0",
+        "contentHash": "usO0qr4v9VCMBWiTJ1nQmAbPNCt40FrkDol6CpfCXbsxGZS/hH+YCueF7vvPQ32ATI0GWcMWiKRdjXEE7/HxTQ==",
+        "dependencies": {
+          "Microsoft.Extensions.Configuration.Abstractions": "2.0.0",
+          "Microsoft.Extensions.Configuration.Binder": "2.0.0",
+          "Serilog": "2.5.0",
+          "Serilog.Extensions.Logging": "2.0.2",
+          "Serilog.Formatting.Compact": "1.0.0",
+          "Serilog.Sinks.Async": "1.1.0",
+          "Serilog.Sinks.RollingFile": "3.3.0"
+        }
+      },
+      "Serilog.Sinks.Console": {
+        "type": "Direct",
+        "requested": "[3.1.1, )",
+        "resolved": "3.1.1",
+        "contentHash": "56mI5AqvyF/i/c2451nvV71kq370XOCE4Uu5qiaJ295sOhMb9q3BWwG7mWLOVSnmpWiq0SBT3SXfgRXGNP6vzA==",
+        "dependencies": {
+          "Serilog": "2.5.0",
+          "System.Console": "4.3.0",
+          "System.Runtime.InteropServices": "4.3.0",
+          "System.Runtime.InteropServices.RuntimeInformation": "4.3.0"
+        }
+      },
+      "System.IO.Abstractions": {
+        "type": "Direct",
+        "requested": "[12.2.7, )",
+        "resolved": "12.2.7",
+        "contentHash": "Nv4IJBghQudIw+vIQOAs5w21j3OgcOh3UgtdT/XUbgc8gezxc9uchkSeMs4pWf+ym1JBYUZJkUc+mNveveGPsA==",
+        "dependencies": {
+          "System.IO.FileSystem.AccessControl": "4.7.0"
+        }
+      },
+      "Buildalyzer.Logger": {
+        "type": "Transitive",
+        "resolved": "3.1.0",
+        "contentHash": "0XwI+BSLS8CXzq5Ek3ksgJidfxkNVIpA7zrO2xfnmUrRrHYrqTWo2bPZ1hACgqCzkIjGz1hX5jga9oRTLXT16Q==",
+        "dependencies": {
+          "NETStandard.Library": "1.6.1"
+        }
+      },
+      "FSharp.Core": {
+        "type": "Transitive",
+        "resolved": "4.6.2",
+        "contentHash": "/waJ3a7u7MjFOGnXOfokbG1N1FH7VCmP3Fw1tJ8Q75kIj60LYBL3eYzab9hDimL5E21uhQ/1wf04M3dRAYemlw=="
+      },
+      "LibGit2Sharp.NativeBinaries": {
+        "type": "Transitive",
+        "resolved": "2.0.306",
+        "contentHash": "LY9nyPE2X/eLl69ttuDPFFlKR8b5KXlqYej1YR1YmqmhF8Izo+vPX90q5ouOO5YGCf5d4lDUOC0x2yMWw00P7Q=="
+      },
       "Microsoft.Build": {
-        "type": "Direct",
-        "requested": "[16.6.0, )",
-        "resolved": "16.6.0",
-        "contentHash": "Rpi2ZU/Og1MVa9gsJshujAzPZk7JwivbCJPS9pvPg5h/QZ7RnhJcGPhRixjFQhfAUHzQMEJEgsEdIiWkj5qfMg==",
-        "dependencies": {
-          "Microsoft.Build.Framework": "16.6.0",
+        "type": "Transitive",
+        "resolved": "16.5.0",
+        "contentHash": "617wsdkrRXuBGv0151zLF2ydeAlTIDUMiUFvkNbOfqIuQVvs16zvs/dXylOLUiHGeCCzQTbHhJW4p5I2sb2ZQw==",
+        "dependencies": {
+          "Microsoft.Build.Framework": "16.5.0",
           "Microsoft.Win32.Registry": "4.3.0",
           "System.Collections.Immutable": "1.5.0",
+          "System.Diagnostics.TraceSource": "4.0.0",
           "System.Memory": "4.5.3",
           "System.Reflection.Metadata": "1.6.0",
-          "System.Security.Principal.Windows": "4.7.0",
+          "System.Reflection.TypeExtensions": "4.1.0",
+          "System.Runtime.Loader": "4.0.0",
+          "System.Security.Principal.Windows": "4.3.0",
           "System.Text.Encoding.CodePages": "4.0.1",
           "System.Threading.Tasks.Dataflow": "4.9.0"
         }
       },
       "Microsoft.Build.Framework": {
-        "type": "Direct",
-        "requested": "[16.6.0, )",
+        "type": "Transitive",
         "resolved": "16.6.0",
         "contentHash": "3tuTjESQmPyH8qcg2HEWEKinY0rflmCoDmnpaBHTM146j/ilQN08q8hAPHJNS6vDTtKDR/JWnbv16XtSL6F4qw==",
         "dependencies": {
@@ -90,8 +260,7 @@
         }
       },
       "Microsoft.Build.Tasks.Core": {
-        "type": "Direct",
-        "requested": "[16.6.0, )",
+        "type": "Transitive",
         "resolved": "16.6.0",
         "contentHash": "xJuTzVVpHnVt24RlpTyS07mdRbCOxVjjyikXFroeLDRRzgT7E8pV68mtK4B3Nfd2ygp9VV4LrpLd/rA9+YabYQ==",
         "dependencies": {
@@ -108,8 +277,7 @@
         }
       },
       "Microsoft.Build.Utilities.Core": {
-        "type": "Direct",
-        "requested": "[16.6.0, )",
+        "type": "Transitive",
         "resolved": "16.6.0",
         "contentHash": "4msoF3z88/p7N6GzNZOiTnuBy+q47Bv5miOoEEzvq3Nu5GHGA57O/yQfrHnfKEIa0uqh4GRtzggPYj3h6FdYeA==",
         "dependencies": {
@@ -119,226 +287,6 @@
           "System.Security.Permissions": "4.7.0",
           "System.Text.Encoding.CodePages": "4.0.1"
         }
-      },
-      "Microsoft.CodeAnalysis.CSharp": {
-        "type": "Direct",
-        "requested": "[3.7.0, )",
-        "resolved": "3.7.0",
-        "contentHash": "sKi5PIVy9nVDerkbplY6OQhJBNzEO4XJsMGrnmb6KFEa6K1ulGCHIv6NtDjdUQ/dGrouU3OExc3yzww0COD76w==",
-        "dependencies": {
-          "Microsoft.CodeAnalysis.Common": "[3.7.0]"
-        }
-      },
-      "Microsoft.Extensions.Configuration": {
-        "type": "Direct",
-        "requested": "[3.1.9, )",
-        "resolved": "3.1.9",
-        "contentHash": "lqdkOGNeTMKG981Q7yWGlRiFbIlsRwTlMMiybT+WOzUCFBS/wc25tZgh7Wm/uRoBbWefgvokzmnea7ZjmFedmA==",
-        "dependencies": {
-          "Microsoft.Extensions.Configuration.Abstractions": "3.1.9"
-        }
-      },
-      "Microsoft.Extensions.Configuration.Json": {
-        "type": "Direct",
-        "requested": "[3.1.9, )",
-        "resolved": "3.1.9",
-        "contentHash": "v1epO1J3qIqxwusz0gifp7hO+J2F/tBZOQAR9I1pLFDrX6NjQaYbZy4RGAU554Ntc0+lYAi0FA8CNMrQcTegYw==",
-        "dependencies": {
-          "Microsoft.Extensions.Configuration": "3.1.9",
-          "Microsoft.Extensions.Configuration.FileExtensions": "3.1.9"
-        }
-      },
-      "Microsoft.Extensions.DependencyModel": {
-        "type": "Direct",
-        "requested": "[2.1.0, )",
-        "resolved": "2.1.0",
-        "contentHash": "nS2XKqi+1A1umnYNLX2Fbm/XnzCxs5i+zXVJ3VC6r9t2z0NZr9FLnJN4VQpKigdcWH/iFTbMuX6M6WQJcTjVIg==",
-        "dependencies": {
-          "Microsoft.DotNet.PlatformAbstractions": "2.1.0",
-          "Newtonsoft.Json": "9.0.1",
-          "System.Diagnostics.Debug": "4.0.11",
-          "System.Dynamic.Runtime": "4.0.11",
-          "System.Linq": "4.1.0"
-        }
-      },
-      "Microsoft.Extensions.Logging": {
-        "type": "Direct",
-        "requested": "[2.1.1, )",
-        "resolved": "2.1.1",
-        "contentHash": "hh+mkOAQDTp6XH80xJt3+wwYVzkbwYQl9XZRCz4Um0JjP/o7N9vHM3rZ6wwwtr+BBe/L6iBO2sz0px6OWBzqZQ==",
-        "dependencies": {
-          "Microsoft.Extensions.Configuration.Binder": "2.1.1",
-          "Microsoft.Extensions.DependencyInjection.Abstractions": "2.1.1",
-          "Microsoft.Extensions.Logging.Abstractions": "2.1.1",
-          "Microsoft.Extensions.Options": "2.1.1"
-        }
-      },
-      "Microsoft.Extensions.Logging.Abstractions": {
-        "type": "Direct",
-        "requested": "[2.1.1, )",
-        "resolved": "2.1.1",
-        "contentHash": "XRzK7ZF+O6FzdfWrlFTi1Rgj2080ZDsd46vzOjadHUB0Cz5kOvDG8vI7caa5YFrsHQpcfn0DxtjS4E46N4FZsA=="
-      },
-      "Microsoft.TestPlatform": {
-        "type": "Direct",
-        "requested": "[16.7.1, )",
-        "resolved": "16.7.1",
-        "contentHash": "YmsvjckFsARpmi5Qpfp4WPya989FLDmtD353z6eDm2FEv/843jSrKT0fstSfzIYdpXZ8o5yarOA6MQX8mayP3A=="
-      },
-      "Microsoft.TestPlatform.ObjectModel": {
-        "type": "Direct",
-        "requested": "[16.7.1, )",
-        "resolved": "16.7.1",
-        "contentHash": "FL+VpAC/nCCzj80MwX6L8gJD06u2m1SKcQQLAymDLFqNtgtI9h3J5n0mVN+s18qcMzybsmO9GK7rMuHYx11KMg==",
-        "dependencies": {
-          "NuGet.Frameworks": "5.0.0"
-        }
-      },
-      "Microsoft.TestPlatform.Portable": {
-        "type": "Direct",
-        "requested": "[16.7.1, )",
-        "resolved": "16.7.1",
-        "contentHash": "98dUZvN0ePwy6DH8Lj3e+LVoH5jo8j0bxV+Ybq5bv7JwW0k6x9nR5d9D3+JVpHo57QhoeTBbzBuQ+ZFoAmfQ1Q=="
-      },
-      "Microsoft.TestPlatform.TranslationLayer": {
-        "type": "Direct",
-        "requested": "[16.7.1, )",
-        "resolved": "16.7.1",
-        "contentHash": "enqnyRWAnSnjppygEb69Bzw3GEtn9onITGW1202Enm1tLBFDTtEARC6vaVM7GFoRclE5CzgDS/Zb8XvDEJ6Z4Q==",
-        "dependencies": {
-          "NETStandard.Library": "2.0.0"
-        }
-      },
-      "Microsoft.Web.LibraryManager.Build": {
-        "type": "Direct",
-        "requested": "[2.1.113, )",
-        "resolved": "2.1.113",
-        "contentHash": "sPbpMMMqcdvVL8dyugOY5o4APB2bY1I9ueBlrDTfMRMRHP+olcDoqCGnaCSluxoCnzRpz9H7TbT7G/mdWwKplw==",
-        "dependencies": {
-          "System.Runtime.Loader": "4.3.0"
-        }
-      },
-      "Mono.Cecil": {
-        "type": "Direct",
-        "requested": "[0.11.3, )",
-        "resolved": "0.11.3",
-        "contentHash": "DNYE+io5XfEE8+E+5padThTPHJARJHbz1mhbhMPNrrWGKVKKqj/KEeLvbawAmbIcT73NuxLV7itHZaYCZcVWGg=="
-      },
-      "MSBuild.StructuredLogger": {
-        "type": "Direct",
-        "requested": "[2.1.133, )",
-        "resolved": "2.1.133",
-        "contentHash": "QVD52JKjcpYZN9yEEivswGK3aqn0ZnxX8kT0wB5V4Grq88ucgBBVe3GOsrHY4vwyPl9cit4RKoKaq42DIgobtw==",
-        "dependencies": {
-          "Microsoft.Build": "16.4.0",
-          "Microsoft.Build.Framework": "16.4.0",
-          "Microsoft.Build.Tasks.Core": "16.4.0",
-          "Microsoft.Build.Utilities.Core": "16.4.0",
-          "System.IO.Compression": "4.3.0"
-        }
-      },
-      "MsBuildPipeLogger.Logger": {
-        "type": "Direct",
-        "requested": "[1.1.3, )",
-        "resolved": "1.1.3",
-        "contentHash": "g83/MNbHwbPWGkR3kl8PEVjAN1QMpxYlFMgNqKUx7pDQuKInh24fFr1uG/GIi9m9rm7Tjb1Rp0zHLjjV4uUn1g==",
-        "dependencies": {
-          "NETStandard.Library": "1.6.1",
-          "System.IO.Pipes": "4.3.0",
-          "System.Threading.Thread": "4.3.0"
-        }
-      },
-      "MsBuildPipeLogger.Server": {
-        "type": "Direct",
-        "requested": "[1.1.3, )",
-        "resolved": "1.1.3",
-        "contentHash": "kASNZDxdZNJi4UARMMh49F1DczgivmEyuYIpTbnO4h/wnMJQrtFe7N55cp6fqkYjDJFvYCjai6WwR/U7qSaEXw==",
-        "dependencies": {
-          "Microsoft.Build": "15.3.409",
-          "NETStandard.Library": "1.6.1"
-        }
-      },
-      "Newtonsoft.Json": {
-        "type": "Direct",
-        "requested": "[12.0.3, )",
-        "resolved": "12.0.3",
-        "contentHash": "6mgjfnRB4jKMlzHSl+VD+oUc1IebOZabkbyWj2RiTgWwYPPuaK1H97G1sHqGwPlS5npiF5Q0OrxN1wni2n5QWg=="
-      },
-      "Serilog": {
-        "type": "Direct",
-        "requested": "[2.10.0, )",
-        "resolved": "2.10.0",
-        "contentHash": "+QX0hmf37a0/OZLxM3wL7V6/ADvC1XihXN4Kq/p6d8lCPfgkRdiuhbWlMaFjR9Av0dy5F0+MBeDmDdRZN/YwQA=="
-      },
-      "Serilog.Extensions.Logging": {
-        "type": "Direct",
-        "requested": "[3.0.1, )",
-        "resolved": "3.0.1",
-        "contentHash": "U0xbGoZuxJRjE3C5vlCfrf9a4xHTmbrCXKmaA14cHAqiT1Qir0rkV7Xss9GpPJR3MRYH19DFUUqZ9hvWeJrzdQ==",
-        "dependencies": {
-          "Microsoft.Extensions.Logging": "2.0.0",
-          "Serilog": "2.8.0"
-        }
-      },
-      "Serilog.Extensions.Logging.File": {
-        "type": "Direct",
-        "requested": "[2.0.0, )",
-        "resolved": "2.0.0",
-        "contentHash": "usO0qr4v9VCMBWiTJ1nQmAbPNCt40FrkDol6CpfCXbsxGZS/hH+YCueF7vvPQ32ATI0GWcMWiKRdjXEE7/HxTQ==",
-        "dependencies": {
-          "Microsoft.Extensions.Configuration.Abstractions": "2.0.0",
-          "Microsoft.Extensions.Configuration.Binder": "2.0.0",
-          "Serilog": "2.5.0",
-          "Serilog.Extensions.Logging": "2.0.2",
-          "Serilog.Formatting.Compact": "1.0.0",
-          "Serilog.Sinks.Async": "1.1.0",
-          "Serilog.Sinks.RollingFile": "3.3.0"
-        }
-      },
-      "Serilog.Sinks.Console": {
-        "type": "Direct",
-        "requested": "[3.1.1, )",
-        "resolved": "3.1.1",
-        "contentHash": "56mI5AqvyF/i/c2451nvV71kq370XOCE4Uu5qiaJ295sOhMb9q3BWwG7mWLOVSnmpWiq0SBT3SXfgRXGNP6vzA==",
-        "dependencies": {
-          "Serilog": "2.5.0",
-          "System.Console": "4.3.0",
-          "System.Runtime.InteropServices": "4.3.0",
-          "System.Runtime.InteropServices.RuntimeInformation": "4.3.0"
-        }
-      },
-      "System.IO.Abstractions": {
-        "type": "Direct",
-        "requested": "[12.2.7, )",
-        "resolved": "12.2.7",
-        "contentHash": "Nv4IJBghQudIw+vIQOAs5w21j3OgcOh3UgtdT/XUbgc8gezxc9uchkSeMs4pWf+ym1JBYUZJkUc+mNveveGPsA==",
-        "dependencies": {
-          "System.IO.FileSystem.AccessControl": "4.7.0"
-        }
-      },
-      "System.Reflection.TypeExtensions": {
-        "type": "Direct",
-        "requested": "[4.6.0, )",
-        "resolved": "4.6.0",
-        "contentHash": "QdTazwZFwrbACRQz1nV2PBqQCDAG+Wfat3dNBiuDp3JjIZo+SsKGLkSK0hc3+pdprRNKZl59HP3LM4DwDdt0LA=="
-      },
-      "FSharp.Core": {
-        "type": "Transitive",
-<<<<<<< HEAD
-        "resolved": "4.6.2",
-        "contentHash": "/waJ3a7u7MjFOGnXOfokbG1N1FH7VCmP3Fw1tJ8Q75kIj60LYBL3eYzab9hDimL5E21uhQ/1wf04M3dRAYemlw=="
-=======
-        "resolved": "3.1.0",
-        "contentHash": "0XwI+BSLS8CXzq5Ek3ksgJidfxkNVIpA7zrO2xfnmUrRrHYrqTWo2bPZ1hACgqCzkIjGz1hX5jga9oRTLXT16Q==",
-        "dependencies": {
-          "NETStandard.Library": "1.6.1"
-        }
->>>>>>> 7576a095
-      },
-      "LibGit2Sharp.NativeBinaries": {
-        "type": "Transitive",
-        "resolved": "2.0.306",
-        "contentHash": "LY9nyPE2X/eLl69ttuDPFFlKR8b5KXlqYej1YR1YmqmhF8Izo+vPX90q5ouOO5YGCf5d4lDUOC0x2yMWw00P7Q=="
       },
       "Microsoft.CodeAnalysis.Analyzers": {
         "type": "Transitive",
@@ -384,10 +332,10 @@
       },
       "Microsoft.Extensions.Configuration.Binder": {
         "type": "Transitive",
-        "resolved": "2.1.1",
-        "contentHash": "fcLCTS03poWE4v9tSNBr3pWn0QwGgAn1vzqHXlXgvqZeOc7LvQNzaWcKRQZTdEc3+YhQKwMsOtm3VKSA2aWQ8w==",
-        "dependencies": {
-          "Microsoft.Extensions.Configuration": "2.1.1"
+        "resolved": "3.1.9",
+        "contentHash": "BG6HcT7tARYakftqfQu+cLksgIWG1NdxMY+igI12hdZrUK+WjS973NiRyuao/U9yyTeM9NPwRnC61hCmG3G3jg==",
+        "dependencies": {
+          "Microsoft.Extensions.Configuration": "3.1.9"
         }
       },
       "Microsoft.Extensions.Configuration.FileExtensions": {
@@ -399,10 +347,30 @@
           "Microsoft.Extensions.FileProviders.Physical": "3.1.9"
         }
       },
+      "Microsoft.Extensions.DependencyInjection": {
+        "type": "Transitive",
+        "resolved": "3.1.9",
+        "contentHash": "ORqfrAACcvTInie1oGola5uky344/PiNfgayTPuZWV4WnSfIQZJQm/ZLpGshJE3h7TqwYaYElGazK/yaM2bFLA==",
+        "dependencies": {
+          "Microsoft.Extensions.DependencyInjection.Abstractions": "3.1.9"
+        }
+      },
       "Microsoft.Extensions.DependencyInjection.Abstractions": {
         "type": "Transitive",
-        "resolved": "2.1.1",
-        "contentHash": "MgYpU5cwZohUMKKg3sbPhvGG+eAZ/59E9UwPwlrUkyXU+PGzqwZg9yyQNjhxuAWmoNoFReoemeCku50prYSGzA=="
+        "resolved": "3.1.9",
+        "contentHash": "8PkcaPwiTPOhqshoY4+rQUbz86X6YpLDLUqXOezh7L2A3pgpBmeBBByYIffofBlvQxDdQ0zB2DkWjbZWyCxRWg=="
+      },
+      "Microsoft.Extensions.DependencyModel": {
+        "type": "Transitive",
+        "resolved": "2.1.0",
+        "contentHash": "nS2XKqi+1A1umnYNLX2Fbm/XnzCxs5i+zXVJ3VC6r9t2z0NZr9FLnJN4VQpKigdcWH/iFTbMuX6M6WQJcTjVIg==",
+        "dependencies": {
+          "Microsoft.DotNet.PlatformAbstractions": "2.1.0",
+          "Newtonsoft.Json": "9.0.1",
+          "System.Diagnostics.Debug": "4.0.11",
+          "System.Dynamic.Runtime": "4.0.11",
+          "System.Linq": "4.1.0"
+        }
       },
       "Microsoft.Extensions.FileProviders.Abstractions": {
         "type": "Transitive",
@@ -426,13 +394,18 @@
         "resolved": "3.1.9",
         "contentHash": "5bnewG1aBiSESPNwcXGIxDDRN95uqdy+fqZZ8Z63Et5rRNlAwAfXHOrg+FTht7UjHobjvtjzquMCbAWhWEPHIw=="
       },
+      "Microsoft.Extensions.Logging.Abstractions": {
+        "type": "Transitive",
+        "resolved": "3.1.9",
+        "contentHash": "W5fbF8qVR9SMVVJqDQLIR7meWbev6Pu/lbrm7LDNr4Sp7HOotr4k2UULTdFSXOi5aoDdkQZpWnq0ZSpjrR3tjg=="
+      },
       "Microsoft.Extensions.Options": {
         "type": "Transitive",
-        "resolved": "2.1.1",
-        "contentHash": "V7lXCU78lAbzaulCGFKojcCyG8RTJicEbiBkPJjFqiqXwndEBBIehdXRMWEVU3UtzQ1yDvphiWUL9th6/4gJ7w==",
-        "dependencies": {
-          "Microsoft.Extensions.DependencyInjection.Abstractions": "2.1.1",
-          "Microsoft.Extensions.Primitives": "2.1.1"
+        "resolved": "3.1.9",
+        "contentHash": "EIb3G1DL+Rl9MvJR7LjI1wCy2nfTN4y8MflbOftn1HLYQBj/Rwl8kUbGTrSFE01c99Wm4ETjWVsjqKcpFvhPng==",
+        "dependencies": {
+          "Microsoft.Extensions.DependencyInjection.Abstractions": "3.1.9",
+          "Microsoft.Extensions.Primitives": "3.1.9"
         }
       },
       "Microsoft.Extensions.Primitives": {
@@ -471,6 +444,27 @@
         "contentHash": "mtVirZr++rq+XCDITMUdnETD59XoeMxSpLRIII7JRI6Yj0LEDiO1pPn0ktlnIj12Ix8bfvQqQDMMIF9wC98oCA==",
         "dependencies": {
           "Microsoft.NETCore.Platforms": "3.1.0"
+        }
+      },
+      "MSBuild.StructuredLogger": {
+        "type": "Transitive",
+        "resolved": "2.1.133",
+        "contentHash": "QVD52JKjcpYZN9yEEivswGK3aqn0ZnxX8kT0wB5V4Grq88ucgBBVe3GOsrHY4vwyPl9cit4RKoKaq42DIgobtw==",
+        "dependencies": {
+          "Microsoft.Build": "16.4.0",
+          "Microsoft.Build.Framework": "16.4.0",
+          "Microsoft.Build.Tasks.Core": "16.4.0",
+          "Microsoft.Build.Utilities.Core": "16.4.0",
+          "System.IO.Compression": "4.3.0"
+        }
+      },
+      "MsBuildPipeLogger.Server": {
+        "type": "Transitive",
+        "resolved": "1.1.3",
+        "contentHash": "kASNZDxdZNJi4UARMMh49F1DczgivmEyuYIpTbnO4h/wnMJQrtFe7N55cp6fqkYjDJFvYCjai6WwR/U7qSaEXw==",
+        "dependencies": {
+          "Microsoft.Build": "15.3.409",
+          "NETStandard.Library": "1.6.1"
         }
       },
       "NETStandard.Library": {
@@ -622,6 +616,22 @@
           "Microsoft.NETCore.Platforms": "1.1.0",
           "Microsoft.NETCore.Targets": "1.1.0",
           "System.Runtime": "4.3.0"
+        }
+      },
+      "System.Diagnostics.TraceSource": {
+        "type": "Transitive",
+        "resolved": "4.0.0",
+        "contentHash": "6WVCczFZKXwpWpzd/iJkYnsmWTSFFiU24Xx/YdHXBcu+nFI/ehTgeqdJQFbtRPzbrO3KtRNjvkhtj4t5/WwWsA==",
+        "dependencies": {
+          "Microsoft.NETCore.Platforms": "1.0.1",
+          "System.Collections": "4.0.11",
+          "System.Diagnostics.Debug": "4.0.11",
+          "System.Globalization": "4.0.11",
+          "System.Resources.ResourceManager": "4.0.1",
+          "System.Runtime": "4.1.0",
+          "System.Runtime.Extensions": "4.1.0",
+          "System.Threading": "4.0.11",
+          "runtime.native.System": "4.0.0"
         }
       },
       "System.Diagnostics.Tracing": {
@@ -915,6 +925,11 @@
           "System.Runtime": "4.3.0"
         }
       },
+      "System.Reflection.TypeExtensions": {
+        "type": "Transitive",
+        "resolved": "4.6.0",
+        "contentHash": "QdTazwZFwrbACRQz1nV2PBqQCDAG+Wfat3dNBiuDp3JjIZo+SsKGLkSK0hc3+pdprRNKZl59HP3LM4DwDdt0LA=="
+      },
       "System.Resources.Extensions": {
         "type": "Transitive",
         "resolved": "4.6.0",
