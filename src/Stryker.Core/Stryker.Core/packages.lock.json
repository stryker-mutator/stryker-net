{
  "version": 1,
  "dependencies": {
    ".NETCoreApp,Version=v3.1": {
<<<<<<< HEAD
=======
      "Buildalyzer": {
        "type": "Direct",
        "requested": "[3.0.1, )",
        "resolved": "3.0.1",
        "contentHash": "WxXxlfoF8O2El7AN4CWshL3+L7em7yAT/MiOX+eySG2dzsdLw1/5z75xEuSOt1kvJtQce3xpIzr+z4g02aJ3wQ==",
        "dependencies": {
          "Buildalyzer.Logger": "3.0.1",
          "MSBuild.StructuredLogger": "2.1.133",
          "Microsoft.Build": "16.5.0",
          "Microsoft.Build.Framework": "16.5.0",
          "Microsoft.Build.Tasks.Core": "16.5.0",
          "Microsoft.Build.Utilities.Core": "16.5.0",
          "Microsoft.Extensions.DependencyModel": "2.1.0",
          "Microsoft.Extensions.Logging": "2.1.1",
          "Microsoft.Extensions.Logging.Abstractions": "2.1.1",
          "MsBuildPipeLogger.Server": "1.1.3",
          "System.Reflection.TypeExtensions": "4.6.0"
        }
      },
      "Crayon": {
        "type": "Direct",
        "requested": "[1.2.48, )",
        "resolved": "1.2.48",
        "contentHash": "Sq1a/HBICkK5TMU/KFznncnT0DL27qlWuFfgugFGy53wR6HtbQf5hbJFIUH03yShi6MbrZrg8TIdC0KAs1o1zw=="
      },
>>>>>>> cb7d667a
      "DotNet.Glob": {
        "type": "Direct",
        "requested": "[3.1.0, )",
        "resolved": "3.1.0",
        "contentHash": "i6x0hDsFWg6Ke2isaNAcHQ9ChxBvTJu2cSmBY+Jtjiv2W4q6y9QlA3JKYuZqJ573TAZmpAn65Qf3sRpjvZ1gmw=="
      },
      "FSharp.Compiler.Service": {
        "type": "Direct",
        "requested": "[37.0.0, )",
        "resolved": "37.0.0",
        "contentHash": "NGDRALh9DFg/upN0+984aR7crjR0QctsJQeGpglfSckb+PJSAGnTqSQ1FGcvEPzVYcU2ioyl4dEJ+v2zqhAgXw==",
        "dependencies": {
          "FSharp.Core": "4.6.2",
          "Microsoft.Build.Framework": "16.6.0",
          "Microsoft.Build.Tasks.Core": "16.6.0",
          "Microsoft.Build.Utilities.Core": "16.6.0",
          "System.Buffers": "4.5.0",
          "System.Collections.Immutable": "1.5.0",
          "System.Memory": "4.5.3",
          "System.Reflection.Emit": "4.3.0",
          "System.Reflection.Metadata": "1.6.0",
          "System.Reflection.TypeExtensions": "4.3.0",
          "System.Runtime.Loader": "4.0.0"
        }
      },
      "LibGit2Sharp": {
        "type": "Direct",
        "requested": "[0.26.2, )",
        "resolved": "0.26.2",
        "contentHash": "qHLhuI8VEtMf7jiurT/Ypquh37S6ngllCx+aq9uqOY2evok7Fb2AzhJgvNctsXOzHaJwveBs+30sPQJFn/pISg==",
        "dependencies": {
          "LibGit2Sharp.NativeBinaries": "[2.0.306]"
        }
      },
      "Microsoft.Build": {
        "type": "Direct",
        "requested": "[16.6.0, )",
        "resolved": "16.6.0",
        "contentHash": "Rpi2ZU/Og1MVa9gsJshujAzPZk7JwivbCJPS9pvPg5h/QZ7RnhJcGPhRixjFQhfAUHzQMEJEgsEdIiWkj5qfMg==",
        "dependencies": {
          "Microsoft.Build.Framework": "16.6.0",
          "Microsoft.Win32.Registry": "4.3.0",
          "System.Collections.Immutable": "1.5.0",
          "System.Memory": "4.5.3",
          "System.Reflection.Metadata": "1.6.0",
          "System.Security.Principal.Windows": "4.7.0",
          "System.Text.Encoding.CodePages": "4.0.1",
          "System.Threading.Tasks.Dataflow": "4.9.0"
        }
      },
      "Microsoft.Build.Framework": {
        "type": "Direct",
        "requested": "[16.6.0, )",
        "resolved": "16.6.0",
        "contentHash": "3tuTjESQmPyH8qcg2HEWEKinY0rflmCoDmnpaBHTM146j/ilQN08q8hAPHJNS6vDTtKDR/JWnbv16XtSL6F4qw==",
        "dependencies": {
          "System.Security.Permissions": "4.7.0"
        }
      },
      "Microsoft.Build.Tasks.Core": {
        "type": "Direct",
        "requested": "[16.6.0, )",
        "resolved": "16.6.0",
        "contentHash": "xJuTzVVpHnVt24RlpTyS07mdRbCOxVjjyikXFroeLDRRzgT7E8pV68mtK4B3Nfd2ygp9VV4LrpLd/rA9+YabYQ==",
        "dependencies": {
          "Microsoft.Build.Framework": "16.6.0",
          "Microsoft.Build.Utilities.Core": "16.6.0",
          "Microsoft.Win32.Registry": "4.3.0",
          "System.CodeDom": "4.4.0",
          "System.Collections.Immutable": "1.5.0",
          "System.Reflection.Metadata": "1.6.0",
          "System.Reflection.TypeExtensions": "4.1.0",
          "System.Resources.Extensions": "4.6.0",
          "System.Security.Permissions": "4.7.0",
          "System.Threading.Tasks.Dataflow": "4.9.0"
        }
      },
      "Microsoft.Build.Utilities.Core": {
        "type": "Direct",
        "requested": "[16.6.0, )",
        "resolved": "16.6.0",
        "contentHash": "4msoF3z88/p7N6GzNZOiTnuBy+q47Bv5miOoEEzvq3Nu5GHGA57O/yQfrHnfKEIa0uqh4GRtzggPYj3h6FdYeA==",
        "dependencies": {
          "Microsoft.Build.Framework": "16.6.0",
          "Microsoft.Win32.Registry": "4.3.0",
          "System.Collections.Immutable": "1.5.0",
          "System.Security.Permissions": "4.7.0",
          "System.Text.Encoding.CodePages": "4.0.1"
        }
      },
      "Microsoft.CodeAnalysis.CSharp": {
        "type": "Direct",
        "requested": "[3.7.0, )",
        "resolved": "3.7.0",
        "contentHash": "sKi5PIVy9nVDerkbplY6OQhJBNzEO4XJsMGrnmb6KFEa6K1ulGCHIv6NtDjdUQ/dGrouU3OExc3yzww0COD76w==",
        "dependencies": {
          "Microsoft.CodeAnalysis.Common": "[3.7.0]"
        }
      },
      "Microsoft.Extensions.Configuration": {
        "type": "Direct",
        "requested": "[3.1.9, )",
        "resolved": "3.1.9",
        "contentHash": "lqdkOGNeTMKG981Q7yWGlRiFbIlsRwTlMMiybT+WOzUCFBS/wc25tZgh7Wm/uRoBbWefgvokzmnea7ZjmFedmA==",
        "dependencies": {
          "Microsoft.Extensions.Configuration.Abstractions": "3.1.9"
        }
      },
      "Microsoft.Extensions.Configuration.Json": {
        "type": "Direct",
        "requested": "[3.1.9, )",
        "resolved": "3.1.9",
        "contentHash": "v1epO1J3qIqxwusz0gifp7hO+J2F/tBZOQAR9I1pLFDrX6NjQaYbZy4RGAU554Ntc0+lYAi0FA8CNMrQcTegYw==",
        "dependencies": {
          "Microsoft.Extensions.Configuration": "3.1.9",
          "Microsoft.Extensions.Configuration.FileExtensions": "3.1.9"
        }
      },
      "Microsoft.Extensions.DependencyModel": {
        "type": "Direct",
        "requested": "[2.1.0, )",
        "resolved": "2.1.0",
        "contentHash": "nS2XKqi+1A1umnYNLX2Fbm/XnzCxs5i+zXVJ3VC6r9t2z0NZr9FLnJN4VQpKigdcWH/iFTbMuX6M6WQJcTjVIg==",
        "dependencies": {
          "Microsoft.DotNet.PlatformAbstractions": "2.1.0",
          "Newtonsoft.Json": "9.0.1",
          "System.Diagnostics.Debug": "4.0.11",
          "System.Dynamic.Runtime": "4.0.11",
          "System.Linq": "4.1.0"
        }
      },
      "Microsoft.Extensions.Logging": {
        "type": "Direct",
        "requested": "[2.1.1, )",
        "resolved": "2.1.1",
        "contentHash": "hh+mkOAQDTp6XH80xJt3+wwYVzkbwYQl9XZRCz4Um0JjP/o7N9vHM3rZ6wwwtr+BBe/L6iBO2sz0px6OWBzqZQ==",
        "dependencies": {
          "Microsoft.Extensions.Configuration.Binder": "2.1.1",
          "Microsoft.Extensions.DependencyInjection.Abstractions": "2.1.1",
          "Microsoft.Extensions.Logging.Abstractions": "2.1.1",
          "Microsoft.Extensions.Options": "2.1.1"
        }
      },
      "Microsoft.Extensions.Logging.Abstractions": {
        "type": "Direct",
        "requested": "[2.1.1, )",
        "resolved": "2.1.1",
        "contentHash": "XRzK7ZF+O6FzdfWrlFTi1Rgj2080ZDsd46vzOjadHUB0Cz5kOvDG8vI7caa5YFrsHQpcfn0DxtjS4E46N4FZsA=="
      },
      "Microsoft.TestPlatform": {
        "type": "Direct",
        "requested": "[16.7.1, )",
        "resolved": "16.7.1",
        "contentHash": "YmsvjckFsARpmi5Qpfp4WPya989FLDmtD353z6eDm2FEv/843jSrKT0fstSfzIYdpXZ8o5yarOA6MQX8mayP3A=="
      },
      "Microsoft.TestPlatform.ObjectModel": {
        "type": "Direct",
        "requested": "[16.7.1, )",
        "resolved": "16.7.1",
        "contentHash": "FL+VpAC/nCCzj80MwX6L8gJD06u2m1SKcQQLAymDLFqNtgtI9h3J5n0mVN+s18qcMzybsmO9GK7rMuHYx11KMg==",
        "dependencies": {
          "NuGet.Frameworks": "5.0.0"
        }
      },
      "Microsoft.TestPlatform.Portable": {
        "type": "Direct",
        "requested": "[16.7.1, )",
        "resolved": "16.7.1",
        "contentHash": "98dUZvN0ePwy6DH8Lj3e+LVoH5jo8j0bxV+Ybq5bv7JwW0k6x9nR5d9D3+JVpHo57QhoeTBbzBuQ+ZFoAmfQ1Q=="
      },
      "Microsoft.TestPlatform.TranslationLayer": {
        "type": "Direct",
        "requested": "[16.7.1, )",
        "resolved": "16.7.1",
        "contentHash": "enqnyRWAnSnjppygEb69Bzw3GEtn9onITGW1202Enm1tLBFDTtEARC6vaVM7GFoRclE5CzgDS/Zb8XvDEJ6Z4Q==",
        "dependencies": {
          "NETStandard.Library": "2.0.0"
        }
      },
      "Microsoft.Web.LibraryManager.Build": {
        "type": "Direct",
        "requested": "[2.1.113, )",
        "resolved": "2.1.113",
        "contentHash": "sPbpMMMqcdvVL8dyugOY5o4APB2bY1I9ueBlrDTfMRMRHP+olcDoqCGnaCSluxoCnzRpz9H7TbT7G/mdWwKplw==",
        "dependencies": {
          "System.Runtime.Loader": "4.3.0"
        }
      },
      "Mono.Cecil": {
        "type": "Direct",
        "requested": "[0.11.3, )",
        "resolved": "0.11.3",
        "contentHash": "DNYE+io5XfEE8+E+5padThTPHJARJHbz1mhbhMPNrrWGKVKKqj/KEeLvbawAmbIcT73NuxLV7itHZaYCZcVWGg=="
      },
      "MSBuild.StructuredLogger": {
        "type": "Direct",
        "requested": "[2.1.133, )",
        "resolved": "2.1.133",
        "contentHash": "QVD52JKjcpYZN9yEEivswGK3aqn0ZnxX8kT0wB5V4Grq88ucgBBVe3GOsrHY4vwyPl9cit4RKoKaq42DIgobtw==",
        "dependencies": {
          "Microsoft.Build": "16.4.0",
          "Microsoft.Build.Framework": "16.4.0",
          "Microsoft.Build.Tasks.Core": "16.4.0",
          "Microsoft.Build.Utilities.Core": "16.4.0",
          "System.IO.Compression": "4.3.0"
        }
      },
      "MsBuildPipeLogger.Logger": {
        "type": "Direct",
        "requested": "[1.1.3, )",
        "resolved": "1.1.3",
        "contentHash": "g83/MNbHwbPWGkR3kl8PEVjAN1QMpxYlFMgNqKUx7pDQuKInh24fFr1uG/GIi9m9rm7Tjb1Rp0zHLjjV4uUn1g==",
        "dependencies": {
          "NETStandard.Library": "1.6.1",
          "System.IO.Pipes": "4.3.0",
          "System.Threading.Thread": "4.3.0"
        }
      },
      "MsBuildPipeLogger.Server": {
        "type": "Direct",
        "requested": "[1.1.3, )",
        "resolved": "1.1.3",
        "contentHash": "kASNZDxdZNJi4UARMMh49F1DczgivmEyuYIpTbnO4h/wnMJQrtFe7N55cp6fqkYjDJFvYCjai6WwR/U7qSaEXw==",
        "dependencies": {
          "Microsoft.Build": "15.3.409",
          "NETStandard.Library": "1.6.1"
        }
      },
      "Newtonsoft.Json": {
        "type": "Direct",
        "requested": "[12.0.3, )",
        "resolved": "12.0.3",
        "contentHash": "6mgjfnRB4jKMlzHSl+VD+oUc1IebOZabkbyWj2RiTgWwYPPuaK1H97G1sHqGwPlS5npiF5Q0OrxN1wni2n5QWg=="
      },
      "Serilog": {
        "type": "Direct",
        "requested": "[2.10.0, )",
        "resolved": "2.10.0",
        "contentHash": "+QX0hmf37a0/OZLxM3wL7V6/ADvC1XihXN4Kq/p6d8lCPfgkRdiuhbWlMaFjR9Av0dy5F0+MBeDmDdRZN/YwQA=="
      },
      "Serilog.Extensions.Logging": {
        "type": "Direct",
        "requested": "[3.0.1, )",
        "resolved": "3.0.1",
        "contentHash": "U0xbGoZuxJRjE3C5vlCfrf9a4xHTmbrCXKmaA14cHAqiT1Qir0rkV7Xss9GpPJR3MRYH19DFUUqZ9hvWeJrzdQ==",
        "dependencies": {
          "Microsoft.Extensions.Logging": "2.0.0",
          "Serilog": "2.8.0"
        }
      },
      "Serilog.Extensions.Logging.File": {
        "type": "Direct",
        "requested": "[2.0.0, )",
        "resolved": "2.0.0",
        "contentHash": "usO0qr4v9VCMBWiTJ1nQmAbPNCt40FrkDol6CpfCXbsxGZS/hH+YCueF7vvPQ32ATI0GWcMWiKRdjXEE7/HxTQ==",
        "dependencies": {
          "Microsoft.Extensions.Configuration.Abstractions": "2.0.0",
          "Microsoft.Extensions.Configuration.Binder": "2.0.0",
          "Serilog": "2.5.0",
          "Serilog.Extensions.Logging": "2.0.2",
          "Serilog.Formatting.Compact": "1.0.0",
          "Serilog.Sinks.Async": "1.1.0",
          "Serilog.Sinks.RollingFile": "3.3.0"
        }
      },
      "Serilog.Sinks.Console": {
        "type": "Direct",
        "requested": "[3.1.1, )",
        "resolved": "3.1.1",
        "contentHash": "56mI5AqvyF/i/c2451nvV71kq370XOCE4Uu5qiaJ295sOhMb9q3BWwG7mWLOVSnmpWiq0SBT3SXfgRXGNP6vzA==",
        "dependencies": {
          "Serilog": "2.5.0",
          "System.Console": "4.3.0",
          "System.Runtime.InteropServices": "4.3.0",
          "System.Runtime.InteropServices.RuntimeInformation": "4.3.0"
        }
      },
      "System.IO.Abstractions": {
        "type": "Direct",
        "requested": "[12.2.7, )",
        "resolved": "12.2.7",
        "contentHash": "Nv4IJBghQudIw+vIQOAs5w21j3OgcOh3UgtdT/XUbgc8gezxc9uchkSeMs4pWf+ym1JBYUZJkUc+mNveveGPsA==",
        "dependencies": {
          "System.IO.FileSystem.AccessControl": "4.7.0"
        }
      },
      "System.Reflection.TypeExtensions": {
        "type": "Direct",
        "requested": "[4.6.0, )",
        "resolved": "4.6.0",
        "contentHash": "QdTazwZFwrbACRQz1nV2PBqQCDAG+Wfat3dNBiuDp3JjIZo+SsKGLkSK0hc3+pdprRNKZl59HP3LM4DwDdt0LA=="
      },
      "FSharp.Core": {
        "type": "Transitive",
        "resolved": "4.6.2",
        "contentHash": "/waJ3a7u7MjFOGnXOfokbG1N1FH7VCmP3Fw1tJ8Q75kIj60LYBL3eYzab9hDimL5E21uhQ/1wf04M3dRAYemlw=="
      },
      "LibGit2Sharp.NativeBinaries": {
        "type": "Transitive",
        "resolved": "2.0.306",
        "contentHash": "LY9nyPE2X/eLl69ttuDPFFlKR8b5KXlqYej1YR1YmqmhF8Izo+vPX90q5ouOO5YGCf5d4lDUOC0x2yMWw00P7Q=="
      },
      "Microsoft.CodeAnalysis.Analyzers": {
        "type": "Transitive",
        "resolved": "3.0.0",
        "contentHash": "ojG5pGAhTPmjxRGTNvuszO3H8XPZqksDwr9xLd4Ae/JBjZZdl6GuoLk7uLMf+o7yl5wO0TAqoWcEKkEWqrZE5g=="
      },
      "Microsoft.CodeAnalysis.Common": {
        "type": "Transitive",
        "resolved": "3.7.0",
        "contentHash": "SFEdnbw8204hTlde3JePYSIpNX58h/MMXa7LctUsUDigWMR8Ar9gE8LnsLqAIFM0O33JEuQbJ0G4Sat+cPGldw==",
        "dependencies": {
          "Microsoft.CodeAnalysis.Analyzers": "3.0.0",
          "System.Collections.Immutable": "1.5.0",
          "System.Memory": "4.5.4",
          "System.Reflection.Metadata": "1.6.0",
          "System.Runtime.CompilerServices.Unsafe": "4.7.0",
          "System.Text.Encoding.CodePages": "4.5.1",
          "System.Threading.Tasks.Extensions": "4.5.3"
        }
      },
      "Microsoft.DotNet.PlatformAbstractions": {
        "type": "Transitive",
        "resolved": "2.1.0",
        "contentHash": "9KPDwvb/hLEVXYruVHVZ8BkebC8j17DmPb56LnqRF74HqSPLjCkrlFUjOtFpQPA2DeADBRTI/e69aCfRBfrhxw==",
        "dependencies": {
          "System.AppContext": "4.1.0",
          "System.Collections": "4.0.11",
          "System.IO": "4.1.0",
          "System.IO.FileSystem": "4.0.1",
          "System.Reflection.TypeExtensions": "4.1.0",
          "System.Runtime.Extensions": "4.1.0",
          "System.Runtime.InteropServices": "4.1.0",
          "System.Runtime.InteropServices.RuntimeInformation": "4.0.0"
        }
      },
      "Microsoft.Extensions.Configuration.Abstractions": {
        "type": "Transitive",
        "resolved": "3.1.9",
        "contentHash": "vOJxPKczaHpXeZFrxARxYwsEulhEouXc5aZGgMdkhV/iEXX9/pfjqKk76rTG+4CsJjHV+G/4eMhvOIaQMHENNA==",
        "dependencies": {
          "Microsoft.Extensions.Primitives": "3.1.9"
        }
      },
      "Microsoft.Extensions.Configuration.Binder": {
        "type": "Transitive",
        "resolved": "2.1.1",
        "contentHash": "fcLCTS03poWE4v9tSNBr3pWn0QwGgAn1vzqHXlXgvqZeOc7LvQNzaWcKRQZTdEc3+YhQKwMsOtm3VKSA2aWQ8w==",
        "dependencies": {
          "Microsoft.Extensions.Configuration": "2.1.1"
        }
      },
      "Microsoft.Extensions.Configuration.FileExtensions": {
        "type": "Transitive",
        "resolved": "3.1.9",
        "contentHash": "OC07LdaPMEeKYt1a4DJAzjKXUmP5K2MS4Sg0FvLrJF+9yd3YNTWSDrb1MpBuZ3564cbJJfyldICkSwCwWQ8lIw==",
        "dependencies": {
          "Microsoft.Extensions.Configuration": "3.1.9",
          "Microsoft.Extensions.FileProviders.Physical": "3.1.9"
        }
      },
      "Microsoft.Extensions.DependencyInjection.Abstractions": {
        "type": "Transitive",
        "resolved": "2.1.1",
        "contentHash": "MgYpU5cwZohUMKKg3sbPhvGG+eAZ/59E9UwPwlrUkyXU+PGzqwZg9yyQNjhxuAWmoNoFReoemeCku50prYSGzA=="
      },
      "Microsoft.Extensions.FileProviders.Abstractions": {
        "type": "Transitive",
        "resolved": "3.1.9",
        "contentHash": "Q4SGwEFZKiZbpzPgdGbQUULxtcH1zXMOwCPKSm6QwVcOCGshf3QLfBh+O/GyFH4B0RfZ16nKyeW1mMONlRyjUw==",
        "dependencies": {
          "Microsoft.Extensions.Primitives": "3.1.9"
        }
      },
      "Microsoft.Extensions.FileProviders.Physical": {
        "type": "Transitive",
        "resolved": "3.1.9",
        "contentHash": "HWDSsblTCQp7EEJJmnLzttIhFGzDu+DGqBbOvGCdFT0+pkCuBkn3EiWpEEcm5WMTO5njmsbLSK9ZuUUf2zPsFg==",
        "dependencies": {
          "Microsoft.Extensions.FileProviders.Abstractions": "3.1.9",
          "Microsoft.Extensions.FileSystemGlobbing": "3.1.9"
        }
      },
      "Microsoft.Extensions.FileSystemGlobbing": {
        "type": "Transitive",
        "resolved": "3.1.9",
        "contentHash": "5bnewG1aBiSESPNwcXGIxDDRN95uqdy+fqZZ8Z63Et5rRNlAwAfXHOrg+FTht7UjHobjvtjzquMCbAWhWEPHIw=="
      },
      "Microsoft.Extensions.Options": {
        "type": "Transitive",
        "resolved": "2.1.1",
        "contentHash": "V7lXCU78lAbzaulCGFKojcCyG8RTJicEbiBkPJjFqiqXwndEBBIehdXRMWEVU3UtzQ1yDvphiWUL9th6/4gJ7w==",
        "dependencies": {
          "Microsoft.Extensions.DependencyInjection.Abstractions": "2.1.1",
          "Microsoft.Extensions.Primitives": "2.1.1"
        }
      },
      "Microsoft.Extensions.Primitives": {
        "type": "Transitive",
        "resolved": "3.1.9",
        "contentHash": "IrHecH0eGG7/XoeEtv++oLg/sJHRNyeCqlA9RhAo6ig4GpOTjtDr32sBMYuuLtUq8ALahneWkrOzoBAwJ4L4iA=="
      },
      "Microsoft.NETCore.Platforms": {
        "type": "Transitive",
        "resolved": "3.1.0",
        "contentHash": "z7aeg8oHln2CuNulfhiLYxCVMPEwBl3rzicjvIX+4sUuCwvXw5oXQEtbiU2c0z4qYL5L3Kmx0mMA/+t/SbY67w=="
      },
      "Microsoft.NETCore.Targets": {
        "type": "Transitive",
        "resolved": "1.1.0",
        "contentHash": "aOZA3BWfz9RXjpzt0sRJJMjAscAUm3Hoa4UWAfceV9UTYxgwZ1lZt5nO2myFf+/jetYQo4uTP7zS8sJY67BBxg=="
      },
      "Microsoft.Win32.Registry": {
        "type": "Transitive",
        "resolved": "4.3.0",
        "contentHash": "Lw1/VwLH1yxz6SfFEjVRCN0pnflLEsWgnV4qsdJ512/HhTwnKXUG+zDQ4yTO3K/EJQemGoNaBHX5InISNKTzUQ==",
        "dependencies": {
          "Microsoft.NETCore.Platforms": "1.1.0",
          "System.Collections": "4.3.0",
          "System.Globalization": "4.3.0",
          "System.Resources.ResourceManager": "4.3.0",
          "System.Runtime": "4.3.0",
          "System.Runtime.Extensions": "4.3.0",
          "System.Runtime.Handles": "4.3.0",
          "System.Runtime.InteropServices": "4.3.0"
        }
      },
      "Microsoft.Win32.SystemEvents": {
        "type": "Transitive",
        "resolved": "4.7.0",
        "contentHash": "mtVirZr++rq+XCDITMUdnETD59XoeMxSpLRIII7JRI6Yj0LEDiO1pPn0ktlnIj12Ix8bfvQqQDMMIF9wC98oCA==",
        "dependencies": {
          "Microsoft.NETCore.Platforms": "3.1.0"
        }
      },
      "NETStandard.Library": {
        "type": "Transitive",
        "resolved": "2.0.0",
        "contentHash": "7jnbRU+L08FXKMxqUflxEXtVymWvNOrS8yHgu9s6EM8Anr6T/wIX4nZ08j/u3Asz+tCufp3YVwFSEvFTPYmBPA==",
        "dependencies": {
          "Microsoft.NETCore.Platforms": "1.1.0"
        }
      },
      "NuGet.Frameworks": {
        "type": "Transitive",
        "resolved": "5.0.0",
        "contentHash": "c5JVjuVAm4f7E9Vj+v09Z9s2ZsqFDjBpcsyS3M9xRo0bEdm/LVZSzLxxNvfvAwRiiE8nwe1h2G4OwiwlzFKXlA=="
      },
      "RegexParser": {
        "type": "Transitive",
        "resolved": "0.5.1",
        "contentHash": "cFqI0vxy4E7C83ijq1uFIkIOEnG3kezH+xBkBaQX9FvJKikrt+riQRDC4J4NQ5QXh/p6R3DC8qBVGXloC58zEQ=="
      },
      "runtime.native.System": {
        "type": "Transitive",
        "resolved": "4.3.0",
        "contentHash": "c/qWt2LieNZIj1jGnVNsE2Kl23Ya2aSTBuXMD6V7k9KWr6l16Tqdwq+hJScEpWER9753NWC8h96PaVNY5Ld7Jw==",
        "dependencies": {
          "Microsoft.NETCore.Platforms": "1.1.0",
          "Microsoft.NETCore.Targets": "1.1.0"
        }
      },
      "runtime.native.System.IO.Compression": {
        "type": "Transitive",
        "resolved": "4.3.0",
        "contentHash": "INBPonS5QPEgn7naufQFXJEp3zX6L4bwHgJ/ZH78aBTpeNfQMtf7C6VrAFhlq2xxWBveIOWyFzQjJ8XzHMhdOQ==",
        "dependencies": {
          "Microsoft.NETCore.Platforms": "1.1.0",
          "Microsoft.NETCore.Targets": "1.1.0"
        }
      },
      "Serilog.Formatting.Compact": {
        "type": "Transitive",
        "resolved": "1.0.0",
        "contentHash": "r3QYz02y7+B7Ng30hyJM929OJhem7SsJ4XDUE0Zfptj2MRiQfpPUb5f58juAFjp/TnNeSX2QNzZEnHwLeoJfHQ==",
        "dependencies": {
          "Serilog": "2.0.0"
        }
      },
      "Serilog.Sinks.Async": {
        "type": "Transitive",
        "resolved": "1.1.0",
        "contentHash": "xll0Kanz2BkCxuv+F3p1WXr47jdsVM0GU1n1LZvK+18QiRZ/WGFNxSNw9EMKFV5ED5gr7MUpAe6PCMNL1HGUMA==",
        "dependencies": {
          "Serilog": "2.1.0",
          "System.Collections.Concurrent": "4.0.12"
        }
      },
      "Serilog.Sinks.File": {
        "type": "Transitive",
        "resolved": "3.2.0",
        "contentHash": "VHbo68pMg5hwSWrzLEdZv5b/rYmIgHIRhd4d5rl8GnC5/a8Fr+RShT5kWyeJOXax1el6mNJ+dmHDOVgnNUQxaw==",
        "dependencies": {
          "Serilog": "2.3.0",
          "System.IO": "4.1.0",
          "System.IO.FileSystem": "4.0.1",
          "System.IO.FileSystem.Primitives": "4.0.1",
          "System.Text.Encoding.Extensions": "4.0.11",
          "System.Threading": "4.0.11",
          "System.Threading.Timer": "4.0.1"
        }
      },
      "Serilog.Sinks.RollingFile": {
        "type": "Transitive",
        "resolved": "3.3.0",
        "contentHash": "2lT5X1r3GH4P0bRWJfhA7etGl8Q2Ipw9AACvtAHWRUSpYZ42NGVyHoVs2ALBZ/cAkkS+tA4jl80Zie144eLQPg==",
        "dependencies": {
          "Serilog.Sinks.File": "3.2.0",
          "System.IO": "4.1.0",
          "System.IO.FileSystem.Primitives": "4.0.1",
          "System.Runtime.InteropServices": "4.1.0",
          "System.Text.Encoding.Extensions": "4.0.11"
        }
      },
      "System.AppContext": {
        "type": "Transitive",
        "resolved": "4.1.0",
        "contentHash": "3QjO4jNV7PdKkmQAVp9atA+usVnKRwI3Kx1nMwJ93T0LcQfx7pKAYk0nKz5wn1oP5iqlhZuy6RXOFdhr7rDwow==",
        "dependencies": {
          "System.Runtime": "4.1.0"
        }
      },
      "System.Buffers": {
        "type": "Transitive",
        "resolved": "4.5.0",
        "contentHash": "pL2ChpaRRWI/p4LXyy4RgeWlYF2sgfj/pnVMvBqwNFr5cXg7CXNnWZWxrOONLg8VGdFB8oB+EG2Qw4MLgTOe+A=="
      },
      "System.CodeDom": {
        "type": "Transitive",
        "resolved": "4.4.0",
        "contentHash": "2sCCb7doXEwtYAbqzbF/8UAeDRMNmPaQbU2q50Psg1J9KzumyVVCgKQY8s53WIPTufNT0DpSe9QRvVjOzfDWBA=="
      },
      "System.Collections": {
        "type": "Transitive",
        "resolved": "4.3.0",
        "contentHash": "3Dcj85/TBdVpL5Zr+gEEBUuFe2icOnLalmEh9hfck1PTYbbyWuZgh4fmm2ysCLTrqLQw6t3TgTyJ+VLp+Qb+Lw==",
        "dependencies": {
          "Microsoft.NETCore.Platforms": "1.1.0",
          "Microsoft.NETCore.Targets": "1.1.0",
          "System.Runtime": "4.3.0"
        }
      },
      "System.Collections.Concurrent": {
        "type": "Transitive",
        "resolved": "4.0.12",
        "contentHash": "2gBcbb3drMLgxlI0fBfxMA31ec6AEyYCHygGse4vxceJan8mRIWeKJ24BFzN7+bi/NFTgdIgufzb94LWO5EERQ==",
        "dependencies": {
          "System.Collections": "4.0.11",
          "System.Diagnostics.Debug": "4.0.11",
          "System.Diagnostics.Tracing": "4.1.0",
          "System.Globalization": "4.0.11",
          "System.Reflection": "4.1.0",
          "System.Resources.ResourceManager": "4.0.1",
          "System.Runtime": "4.1.0",
          "System.Runtime.Extensions": "4.1.0",
          "System.Threading": "4.0.11",
          "System.Threading.Tasks": "4.0.11"
        }
      },
      "System.Collections.Immutable": {
        "type": "Transitive",
        "resolved": "1.5.0",
        "contentHash": "EXKiDFsChZW0RjrZ4FYHu9aW6+P4MCgEDCklsVseRfhoO0F+dXeMSsMRAlVXIo06kGJ/zv+2w1a2uc2+kxxSaQ=="
      },
      "System.Console": {
        "type": "Transitive",
        "resolved": "4.3.0",
        "contentHash": "DHDrIxiqk1h03m6khKWV2X8p/uvN79rgSqpilL6uzpmSfxfU5ng8VcPtW4qsDsQDHiTv6IPV9TmD5M/vElPNLg==",
        "dependencies": {
          "Microsoft.NETCore.Platforms": "1.1.0",
          "Microsoft.NETCore.Targets": "1.1.0",
          "System.IO": "4.3.0",
          "System.Runtime": "4.3.0",
          "System.Text.Encoding": "4.3.0"
        }
      },
      "System.Diagnostics.Debug": {
        "type": "Transitive",
        "resolved": "4.3.0",
        "contentHash": "ZUhUOdqmaG5Jk3Xdb8xi5kIyQYAA4PnTNlHx1mu9ZY3qv4ELIdKbnL/akbGaKi2RnNUWaZsAs31rvzFdewTj2g==",
        "dependencies": {
          "Microsoft.NETCore.Platforms": "1.1.0",
          "Microsoft.NETCore.Targets": "1.1.0",
          "System.Runtime": "4.3.0"
        }
      },
      "System.Diagnostics.Tracing": {
        "type": "Transitive",
        "resolved": "4.1.0",
        "contentHash": "vDN1PoMZCkkdNjvZLql592oYJZgS7URcJzJ7bxeBgGtx5UtR5leNm49VmfHGqIffX4FKacHbI3H6UyNSHQknBg==",
        "dependencies": {
          "Microsoft.NETCore.Platforms": "1.0.1",
          "Microsoft.NETCore.Targets": "1.0.1",
          "System.Runtime": "4.1.0"
        }
      },
      "System.Drawing.Common": {
        "type": "Transitive",
        "resolved": "4.7.0",
        "contentHash": "v+XbyYHaZjDfn0ENmJEV1VYLgGgCTx1gnfOBcppowbpOAriglYgGCvFCPr2EEZyBvXlpxbEsTwkOlInl107ahA==",
        "dependencies": {
          "Microsoft.NETCore.Platforms": "3.1.0",
          "Microsoft.Win32.SystemEvents": "4.7.0"
        }
      },
      "System.Dynamic.Runtime": {
        "type": "Transitive",
        "resolved": "4.0.11",
        "contentHash": "db34f6LHYM0U0JpE+sOmjar27BnqTVkbLJhgfwMpTdgTigG/Hna3m2MYVwnFzGGKnEJk2UXFuoVTr8WUbU91/A==",
        "dependencies": {
          "System.Collections": "4.0.11",
          "System.Diagnostics.Debug": "4.0.11",
          "System.Globalization": "4.0.11",
          "System.Linq": "4.1.0",
          "System.Linq.Expressions": "4.1.0",
          "System.ObjectModel": "4.0.12",
          "System.Reflection": "4.1.0",
          "System.Reflection.Emit": "4.0.1",
          "System.Reflection.Emit.ILGeneration": "4.0.1",
          "System.Reflection.Primitives": "4.0.1",
          "System.Reflection.TypeExtensions": "4.1.0",
          "System.Resources.ResourceManager": "4.0.1",
          "System.Runtime": "4.1.0",
          "System.Runtime.Extensions": "4.1.0",
          "System.Threading": "4.0.11"
        }
      },
      "System.Globalization": {
        "type": "Transitive",
        "resolved": "4.3.0",
        "contentHash": "kYdVd2f2PAdFGblzFswE4hkNANJBKRmsfa2X5LG2AcWE1c7/4t0pYae1L8vfZ5xvE2nK/R9JprtToA61OSHWIg==",
        "dependencies": {
          "Microsoft.NETCore.Platforms": "1.1.0",
          "Microsoft.NETCore.Targets": "1.1.0",
          "System.Runtime": "4.3.0"
        }
      },
      "System.IO": {
        "type": "Transitive",
        "resolved": "4.3.0",
        "contentHash": "3qjaHvxQPDpSOYICjUoTsmoq5u6QJAFRUITgeT/4gqkF1bajbSmb1kwSxEA8AHlofqgcKJcM8udgieRNhaJ5Cg==",
        "dependencies": {
          "Microsoft.NETCore.Platforms": "1.1.0",
          "Microsoft.NETCore.Targets": "1.1.0",
          "System.Runtime": "4.3.0",
          "System.Text.Encoding": "4.3.0",
          "System.Threading.Tasks": "4.3.0"
        }
      },
      "System.IO.Compression": {
        "type": "Transitive",
        "resolved": "4.3.0",
        "contentHash": "YHndyoiV90iu4iKG115ibkhrG+S3jBm8Ap9OwoUAzO5oPDAWcr0SFwQFm0HjM8WkEZWo0zvLTyLmbvTkW1bXgg==",
        "dependencies": {
          "Microsoft.NETCore.Platforms": "1.1.0",
          "System.Buffers": "4.3.0",
          "System.Collections": "4.3.0",
          "System.Diagnostics.Debug": "4.3.0",
          "System.IO": "4.3.0",
          "System.Resources.ResourceManager": "4.3.0",
          "System.Runtime": "4.3.0",
          "System.Runtime.Extensions": "4.3.0",
          "System.Runtime.Handles": "4.3.0",
          "System.Runtime.InteropServices": "4.3.0",
          "System.Text.Encoding": "4.3.0",
          "System.Threading": "4.3.0",
          "System.Threading.Tasks": "4.3.0",
          "runtime.native.System": "4.3.0",
          "runtime.native.System.IO.Compression": "4.3.0"
        }
      },
      "System.IO.FileSystem": {
        "type": "Transitive",
        "resolved": "4.0.1",
        "contentHash": "IBErlVq5jOggAD69bg1t0pJcHaDbJbWNUZTPI96fkYWzwYbN6D9wRHMULLDd9dHsl7C2YsxXL31LMfPI1SWt8w==",
        "dependencies": {
          "Microsoft.NETCore.Platforms": "1.0.1",
          "Microsoft.NETCore.Targets": "1.0.1",
          "System.IO": "4.1.0",
          "System.IO.FileSystem.Primitives": "4.0.1",
          "System.Runtime": "4.1.0",
          "System.Runtime.Handles": "4.0.1",
          "System.Text.Encoding": "4.0.11",
          "System.Threading.Tasks": "4.0.11"
        }
      },
      "System.IO.FileSystem.AccessControl": {
        "type": "Transitive",
        "resolved": "4.7.0",
        "contentHash": "vMToiarpU81LR1/KZtnT7VDPvqAZfw9oOS5nY6pPP78nGYz3COLsQH3OfzbR+SjTgltd31R6KmKklz/zDpTmzw==",
        "dependencies": {
          "System.Security.AccessControl": "4.7.0",
          "System.Security.Principal.Windows": "4.7.0"
        }
      },
      "System.IO.FileSystem.Primitives": {
        "type": "Transitive",
        "resolved": "4.3.0",
        "contentHash": "6QOb2XFLch7bEc4lIcJH49nJN2HV+OC3fHDgsLVsBVBk3Y4hFAnOBGzJ2lUu7CyDDFo9IBWkSsnbkT6IBwwiMw==",
        "dependencies": {
          "System.Runtime": "4.3.0"
        }
      },
      "System.IO.Pipes": {
        "type": "Transitive",
        "resolved": "4.3.0",
        "contentHash": "wpGJuACA6r8+KRckXoI6ghGTwgPRiICI6T7kgHI/m7S5eMqV/8jH37fzAUhTwIe9RwlH/j1sWwm2Q2zyXwZGHw==",
        "dependencies": {
          "Microsoft.NETCore.Platforms": "1.1.0",
          "System.Buffers": "4.3.0",
          "System.Diagnostics.Debug": "4.3.0",
          "System.IO": "4.3.0",
          "System.IO.FileSystem.Primitives": "4.3.0",
          "System.Net.Primitives": "4.3.0",
          "System.Net.Sockets": "4.3.0",
          "System.Reflection": "4.3.0",
          "System.Resources.ResourceManager": "4.3.0",
          "System.Runtime": "4.3.0",
          "System.Runtime.Extensions": "4.3.0",
          "System.Runtime.Handles": "4.3.0",
          "System.Runtime.InteropServices": "4.3.0",
          "System.Security.Principal": "4.3.0",
          "System.Text.Encoding": "4.3.0",
          "System.Threading": "4.3.0",
          "System.Threading.Overlapped": "4.3.0",
          "System.Threading.Tasks": "4.3.0",
          "runtime.native.System": "4.3.0"
        }
      },
      "System.Linq": {
        "type": "Transitive",
        "resolved": "4.1.0",
        "contentHash": "bQ0iYFOQI0nuTnt+NQADns6ucV4DUvMdwN6CbkB1yj8i7arTGiTN5eok1kQwdnnNWSDZfIUySQY+J3d5KjWn0g==",
        "dependencies": {
          "System.Collections": "4.0.11",
          "System.Diagnostics.Debug": "4.0.11",
          "System.Resources.ResourceManager": "4.0.1",
          "System.Runtime": "4.1.0",
          "System.Runtime.Extensions": "4.1.0"
        }
      },
      "System.Linq.Expressions": {
        "type": "Transitive",
        "resolved": "4.1.0",
        "contentHash": "I+y02iqkgmCAyfbqOmSDOgqdZQ5tTj80Akm5BPSS8EeB0VGWdy6X1KCoYe8Pk6pwDoAKZUOdLVxnTJcExiv5zw==",
        "dependencies": {
          "System.Collections": "4.0.11",
          "System.Diagnostics.Debug": "4.0.11",
          "System.Globalization": "4.0.11",
          "System.IO": "4.1.0",
          "System.Linq": "4.1.0",
          "System.ObjectModel": "4.0.12",
          "System.Reflection": "4.1.0",
          "System.Reflection.Emit": "4.0.1",
          "System.Reflection.Emit.ILGeneration": "4.0.1",
          "System.Reflection.Emit.Lightweight": "4.0.1",
          "System.Reflection.Extensions": "4.0.1",
          "System.Reflection.Primitives": "4.0.1",
          "System.Reflection.TypeExtensions": "4.1.0",
          "System.Resources.ResourceManager": "4.0.1",
          "System.Runtime": "4.1.0",
          "System.Runtime.Extensions": "4.1.0",
          "System.Threading": "4.0.11"
        }
      },
      "System.Memory": {
        "type": "Transitive",
        "resolved": "4.5.4",
        "contentHash": "1MbJTHS1lZ4bS4FmsJjnuGJOu88ZzTT2rLvrhW7Ygic+pC0NWA+3hgAen0HRdsocuQXCkUTdFn9yHJJhsijDXw=="
      },
      "System.Net.Primitives": {
        "type": "Transitive",
        "resolved": "4.3.0",
        "contentHash": "qOu+hDwFwoZPbzPvwut2qATe3ygjeQBDQj91xlsaqGFQUI5i4ZnZb8yyQuLGpDGivEPIt8EJkd1BVzVoP31FXA==",
        "dependencies": {
          "Microsoft.NETCore.Platforms": "1.1.0",
          "Microsoft.NETCore.Targets": "1.1.0",
          "System.Runtime": "4.3.0",
          "System.Runtime.Handles": "4.3.0"
        }
      },
      "System.Net.Sockets": {
        "type": "Transitive",
        "resolved": "4.3.0",
        "contentHash": "m6icV6TqQOAdgt5N/9I5KNpjom/5NFtkmGseEH+AK/hny8XrytLH3+b5M8zL/Ycg3fhIocFpUMyl/wpFnVRvdw==",
        "dependencies": {
          "Microsoft.NETCore.Platforms": "1.1.0",
          "Microsoft.NETCore.Targets": "1.1.0",
          "System.IO": "4.3.0",
          "System.Net.Primitives": "4.3.0",
          "System.Runtime": "4.3.0",
          "System.Threading.Tasks": "4.3.0"
        }
      },
      "System.ObjectModel": {
        "type": "Transitive",
        "resolved": "4.0.12",
        "contentHash": "tAgJM1xt3ytyMoW4qn4wIqgJYm7L7TShRZG4+Q4Qsi2PCcj96pXN7nRywS9KkB3p/xDUjc2HSwP9SROyPYDYKQ==",
        "dependencies": {
          "System.Collections": "4.0.11",
          "System.Diagnostics.Debug": "4.0.11",
          "System.Resources.ResourceManager": "4.0.1",
          "System.Runtime": "4.1.0",
          "System.Threading": "4.0.11"
        }
      },
      "System.Reflection": {
        "type": "Transitive",
        "resolved": "4.3.0",
        "contentHash": "KMiAFoW7MfJGa9nDFNcfu+FpEdiHpWgTcS2HdMpDvt9saK3y/G4GwprPyzqjFH9NTaGPQeWNHU+iDlDILj96aQ==",
        "dependencies": {
          "Microsoft.NETCore.Platforms": "1.1.0",
          "Microsoft.NETCore.Targets": "1.1.0",
          "System.IO": "4.3.0",
          "System.Reflection.Primitives": "4.3.0",
          "System.Runtime": "4.3.0"
        }
      },
      "System.Reflection.Emit": {
        "type": "Transitive",
        "resolved": "4.3.0",
        "contentHash": "228FG0jLcIwTVJyz8CLFKueVqQK36ANazUManGaJHkO0icjiIypKW7YLWLIWahyIkdh5M7mV2dJepllLyA1SKg==",
        "dependencies": {
          "System.IO": "4.3.0",
          "System.Reflection": "4.3.0",
          "System.Reflection.Emit.ILGeneration": "4.3.0",
          "System.Reflection.Primitives": "4.3.0",
          "System.Runtime": "4.3.0"
        }
      },
      "System.Reflection.Emit.ILGeneration": {
        "type": "Transitive",
        "resolved": "4.3.0",
        "contentHash": "59tBslAk9733NXLrUJrwNZEzbMAcu8k344OYo+wfSVygcgZ9lgBdGIzH/nrg3LYhXceynyvTc8t5/GD4Ri0/ng==",
        "dependencies": {
          "System.Reflection": "4.3.0",
          "System.Reflection.Primitives": "4.3.0",
          "System.Runtime": "4.3.0"
        }
      },
      "System.Reflection.Emit.Lightweight": {
        "type": "Transitive",
        "resolved": "4.0.1",
        "contentHash": "sSzHHXueZ5Uh0OLpUQprhr+ZYJrLPA2Cmr4gn0wj9+FftNKXx8RIMKvO9qnjk2ebPYUjZ+F2ulGdPOsvj+MEjA==",
        "dependencies": {
          "System.Reflection": "4.1.0",
          "System.Reflection.Emit.ILGeneration": "4.0.1",
          "System.Reflection.Primitives": "4.0.1",
          "System.Runtime": "4.1.0"
        }
      },
      "System.Reflection.Extensions": {
        "type": "Transitive",
        "resolved": "4.3.0",
        "contentHash": "rJkrJD3kBI5B712aRu4DpSIiHRtr6QlfZSQsb0hYHrDCZORXCFjQfoipo2LaMUHoT9i1B7j7MnfaEKWDFmFQNQ==",
        "dependencies": {
          "Microsoft.NETCore.Platforms": "1.1.0",
          "Microsoft.NETCore.Targets": "1.1.0",
          "System.Reflection": "4.3.0",
          "System.Runtime": "4.3.0"
        }
      },
      "System.Reflection.Metadata": {
        "type": "Transitive",
        "resolved": "1.6.0",
        "contentHash": "COC1aiAJjCoA5GBF+QKL2uLqEBew4JsCkQmoHKbN3TlOZKa2fKLz5CpiRQKDz0RsAOEGsVKqOD5bomsXq/4STQ=="
      },
      "System.Reflection.Primitives": {
        "type": "Transitive",
        "resolved": "4.3.0",
        "contentHash": "5RXItQz5As4xN2/YUDxdpsEkMhvw3e6aNveFXUn4Hl/udNTCNhnKp8lT9fnc3MhvGKh1baak5CovpuQUXHAlIA==",
        "dependencies": {
          "Microsoft.NETCore.Platforms": "1.1.0",
          "Microsoft.NETCore.Targets": "1.1.0",
          "System.Runtime": "4.3.0"
        }
      },
      "System.Resources.Extensions": {
        "type": "Transitive",
        "resolved": "4.6.0",
        "contentHash": "6aVCk8oTFZNT3Tx1jjiPi6+aipiJ3qMZYttAREKTRJidP50YvNeOn4PXrqzfA5qC23fLReq2JYp+nJwzj62HGw=="
      },
      "System.Resources.ResourceManager": {
        "type": "Transitive",
        "resolved": "4.3.0",
        "contentHash": "/zrcPkkWdZmI4F92gL/TPumP98AVDu/Wxr3CSJGQQ+XN6wbRZcyfSKVoPo17ilb3iOr0cCRqJInGwNMolqhS8A==",
        "dependencies": {
          "Microsoft.NETCore.Platforms": "1.1.0",
          "Microsoft.NETCore.Targets": "1.1.0",
          "System.Globalization": "4.3.0",
          "System.Reflection": "4.3.0",
          "System.Runtime": "4.3.0"
        }
      },
      "System.Runtime": {
        "type": "Transitive",
        "resolved": "4.3.0",
        "contentHash": "JufQi0vPQ0xGnAczR13AUFglDyVYt4Kqnz1AZaiKZ5+GICq0/1MH/mO/eAJHt/mHW1zjKBJd7kV26SrxddAhiw==",
        "dependencies": {
          "Microsoft.NETCore.Platforms": "1.1.0",
          "Microsoft.NETCore.Targets": "1.1.0"
        }
      },
      "System.Runtime.CompilerServices.Unsafe": {
        "type": "Transitive",
        "resolved": "4.7.0",
        "contentHash": "IpU1lcHz8/09yDr9N+Juc7SCgNUz+RohkCQI+KsWKR67XxpFr8Z6c8t1iENCXZuRuNCc4HBwme/MDHNVCwyAKg=="
      },
      "System.Runtime.Extensions": {
        "type": "Transitive",
        "resolved": "4.3.0",
        "contentHash": "guW0uK0fn5fcJJ1tJVXYd7/1h5F+pea1r7FLSOz/f8vPEqbR2ZAknuRDvTQ8PzAilDveOxNjSfr0CHfIQfFk8g==",
        "dependencies": {
          "Microsoft.NETCore.Platforms": "1.1.0",
          "Microsoft.NETCore.Targets": "1.1.0",
          "System.Runtime": "4.3.0"
        }
      },
      "System.Runtime.Handles": {
        "type": "Transitive",
        "resolved": "4.3.0",
        "contentHash": "OKiSUN7DmTWeYb3l51A7EYaeNMnvxwE249YtZz7yooT4gOZhmTjIn48KgSsw2k2lYdLgTKNJw/ZIfSElwDRVgg==",
        "dependencies": {
          "Microsoft.NETCore.Platforms": "1.1.0",
          "Microsoft.NETCore.Targets": "1.1.0",
          "System.Runtime": "4.3.0"
        }
      },
      "System.Runtime.InteropServices": {
        "type": "Transitive",
        "resolved": "4.3.0",
        "contentHash": "uv1ynXqiMK8mp1GM3jDqPCFN66eJ5w5XNomaK2XD+TuCroNTLFGeZ+WCmBMcBDyTFKou3P6cR6J/QsaqDp7fGQ==",
        "dependencies": {
          "Microsoft.NETCore.Platforms": "1.1.0",
          "Microsoft.NETCore.Targets": "1.1.0",
          "System.Reflection": "4.3.0",
          "System.Reflection.Primitives": "4.3.0",
          "System.Runtime": "4.3.0",
          "System.Runtime.Handles": "4.3.0"
        }
      },
      "System.Runtime.InteropServices.RuntimeInformation": {
        "type": "Transitive",
        "resolved": "4.3.0",
        "contentHash": "cbz4YJMqRDR7oLeMRbdYv7mYzc++17lNhScCX0goO2XpGWdvAt60CGN+FHdePUEHCe/Jy9jUlvNAiNdM+7jsOw==",
        "dependencies": {
          "System.Reflection": "4.3.0",
          "System.Reflection.Extensions": "4.3.0",
          "System.Resources.ResourceManager": "4.3.0",
          "System.Runtime": "4.3.0",
          "System.Runtime.InteropServices": "4.3.0",
          "System.Threading": "4.3.0",
          "runtime.native.System": "4.3.0"
        }
      },
      "System.Runtime.Loader": {
        "type": "Transitive",
        "resolved": "4.3.0",
        "contentHash": "DHMaRn8D8YCK2GG2pw+UzNxn/OHVfaWx7OTLBD/hPegHZZgcZh3H6seWegrC4BYwsfuGrywIuT+MQs+rPqRLTQ==",
        "dependencies": {
          "System.IO": "4.3.0",
          "System.Reflection": "4.3.0",
          "System.Runtime": "4.3.0"
        }
      },
      "System.Security.AccessControl": {
        "type": "Transitive",
        "resolved": "4.7.0",
        "contentHash": "JECvTt5aFF3WT3gHpfofL2MNNP6v84sxtXxpqhLBCcDRzqsPBmHhQ6shv4DwwN2tRlzsUxtb3G9M3763rbXKDg==",
        "dependencies": {
          "Microsoft.NETCore.Platforms": "3.1.0",
          "System.Security.Principal.Windows": "4.7.0"
        }
      },
      "System.Security.Permissions": {
        "type": "Transitive",
        "resolved": "4.7.0",
        "contentHash": "dkOV6YYVBnYRa15/yv004eCGRBVADXw8qRbbNiCn/XpdJSUXkkUeIvdvFHkvnko4CdKMqG8yRHC4ox83LSlMsQ==",
        "dependencies": {
          "System.Security.AccessControl": "4.7.0",
          "System.Windows.Extensions": "4.7.0"
        }
      },
      "System.Security.Principal": {
        "type": "Transitive",
        "resolved": "4.3.0",
        "contentHash": "I1tkfQlAoMM2URscUtpcRo/hX0jinXx6a/KUtEQoz3owaYwl3qwsO8cbzYVVnjxrzxjHo3nJC+62uolgeGIS9A==",
        "dependencies": {
          "System.Runtime": "4.3.0"
        }
      },
      "System.Security.Principal.Windows": {
        "type": "Transitive",
        "resolved": "4.7.0",
        "contentHash": "ojD0PX0XhneCsUbAZVKdb7h/70vyYMDYs85lwEI+LngEONe/17A0cFaRFqZU+sOEidcVswYWikYOQ9PPfjlbtQ=="
      },
      "System.Text.Encoding": {
        "type": "Transitive",
        "resolved": "4.3.0",
        "contentHash": "BiIg+KWaSDOITze6jGQynxg64naAPtqGHBwDrLaCtixsa5bKiR8dpPOHA7ge3C0JJQizJE+sfkz1wV+BAKAYZw==",
        "dependencies": {
          "Microsoft.NETCore.Platforms": "1.1.0",
          "Microsoft.NETCore.Targets": "1.1.0",
          "System.Runtime": "4.3.0"
        }
      },
      "System.Text.Encoding.CodePages": {
        "type": "Transitive",
        "resolved": "4.5.1",
        "contentHash": "4J2JQXbftjPMppIHJ7IC+VXQ9XfEagN92vZZNoG12i+zReYlim5dMoXFC1Zzg7tsnKDM7JPo5bYfFK4Jheq44w==",
        "dependencies": {
          "Microsoft.NETCore.Platforms": "2.1.2",
          "System.Runtime.CompilerServices.Unsafe": "4.5.2"
        }
      },
      "System.Text.Encoding.Extensions": {
        "type": "Transitive",
        "resolved": "4.0.11",
        "contentHash": "jtbiTDtvfLYgXn8PTfWI+SiBs51rrmO4AAckx4KR6vFK9Wzf6tI8kcRdsYQNwriUeQ1+CtQbM1W4cMbLXnj/OQ==",
        "dependencies": {
          "Microsoft.NETCore.Platforms": "1.0.1",
          "Microsoft.NETCore.Targets": "1.0.1",
          "System.Runtime": "4.1.0",
          "System.Text.Encoding": "4.0.11"
        }
      },
      "System.Threading": {
        "type": "Transitive",
        "resolved": "4.3.0",
        "contentHash": "VkUS0kOBcUf3Wwm0TSbrevDDZ6BlM+b/HRiapRFWjM5O0NS0LviG0glKmFK+hhPDd1XFeSdU1GmlLhb2CoVpIw==",
        "dependencies": {
          "System.Runtime": "4.3.0",
          "System.Threading.Tasks": "4.3.0"
        }
      },
      "System.Threading.Overlapped": {
        "type": "Transitive",
        "resolved": "4.3.0",
        "contentHash": "m3HQ2dPiX/DSTpf+yJt8B0c+SRvzfqAJKx+QDWi+VLhz8svLT23MVjEOHPF/KiSLeArKU/iHescrbLd3yVgyNg==",
        "dependencies": {
          "Microsoft.NETCore.Platforms": "1.1.0",
          "System.Resources.ResourceManager": "4.3.0",
          "System.Runtime": "4.3.0",
          "System.Runtime.Handles": "4.3.0"
        }
      },
      "System.Threading.Tasks": {
        "type": "Transitive",
        "resolved": "4.3.0",
        "contentHash": "LbSxKEdOUhVe8BezB/9uOGGppt+nZf6e1VFyw6v3DN6lqitm0OSn2uXMOdtP0M3W4iMcqcivm2J6UgqiwwnXiA==",
        "dependencies": {
          "Microsoft.NETCore.Platforms": "1.1.0",
          "Microsoft.NETCore.Targets": "1.1.0",
          "System.Runtime": "4.3.0"
        }
      },
      "System.Threading.Tasks.Dataflow": {
        "type": "Transitive",
        "resolved": "4.9.0",
        "contentHash": "dTS+3D/GtG2/Pvc3E5YzVvAa7aQJgLDlZDIzukMOJjYudVOQOUXEU68y6Zi3Nn/jqIeB5kOCwrGbQFAKHVzXEQ=="
      },
      "System.Threading.Tasks.Extensions": {
        "type": "Transitive",
        "resolved": "4.5.3",
        "contentHash": "+MvhNtcvIbqmhANyKu91jQnvIRVSTiaOiFNfKWwXGHG48YAb4I/TyH8spsySiPYla7gKal5ZnF3teJqZAximyQ=="
      },
      "System.Threading.Thread": {
        "type": "Transitive",
        "resolved": "4.3.0",
        "contentHash": "OHmbT+Zz065NKII/ZHcH9XO1dEuLGI1L2k7uYss+9C1jLxTC9kTZZuzUOyXHayRk+dft9CiDf3I/QZ0t8JKyBQ==",
        "dependencies": {
          "System.Runtime": "4.3.0"
        }
      },
      "System.Threading.Timer": {
        "type": "Transitive",
        "resolved": "4.0.1",
        "contentHash": "saGfUV8uqVW6LeURiqxcGhZ24PzuRNaUBtbhVeuUAvky1naH395A/1nY0P2bWvrw/BreRtIB/EzTDkGBpqCwEw==",
        "dependencies": {
          "Microsoft.NETCore.Platforms": "1.0.1",
          "Microsoft.NETCore.Targets": "1.0.1",
          "System.Runtime": "4.1.0"
        }
      },
      "System.Windows.Extensions": {
        "type": "Transitive",
        "resolved": "4.7.0",
        "contentHash": "CeWTdRNfRaSh0pm2gDTJFwVaXfTq6Xwv/sA887iwPTneW7oMtMlpvDIO+U60+3GWTB7Aom6oQwv5VZVUhQRdPQ==",
        "dependencies": {
          "System.Drawing.Common": "4.7.0"
        }
      },
      "stryker.datacollector": {
        "type": "Project",
        "dependencies": {
          "Microsoft.TestPlatform.ObjectModel": "16.7.1"
        }
      },
      "stryker.regexmutators": {
        "type": "Project",
        "dependencies": {
          "RegexParser": "0.5.1"
        }
      }
    }
  }
}<|MERGE_RESOLUTION|>--- conflicted
+++ resolved
@@ -2,34 +2,12 @@
   "version": 1,
   "dependencies": {
     ".NETCoreApp,Version=v3.1": {
-<<<<<<< HEAD
-=======
-      "Buildalyzer": {
-        "type": "Direct",
-        "requested": "[3.0.1, )",
-        "resolved": "3.0.1",
-        "contentHash": "WxXxlfoF8O2El7AN4CWshL3+L7em7yAT/MiOX+eySG2dzsdLw1/5z75xEuSOt1kvJtQce3xpIzr+z4g02aJ3wQ==",
-        "dependencies": {
-          "Buildalyzer.Logger": "3.0.1",
-          "MSBuild.StructuredLogger": "2.1.133",
-          "Microsoft.Build": "16.5.0",
-          "Microsoft.Build.Framework": "16.5.0",
-          "Microsoft.Build.Tasks.Core": "16.5.0",
-          "Microsoft.Build.Utilities.Core": "16.5.0",
-          "Microsoft.Extensions.DependencyModel": "2.1.0",
-          "Microsoft.Extensions.Logging": "2.1.1",
-          "Microsoft.Extensions.Logging.Abstractions": "2.1.1",
-          "MsBuildPipeLogger.Server": "1.1.3",
-          "System.Reflection.TypeExtensions": "4.6.0"
-        }
-      },
       "Crayon": {
         "type": "Direct",
         "requested": "[1.2.48, )",
         "resolved": "1.2.48",
         "contentHash": "Sq1a/HBICkK5TMU/KFznncnT0DL27qlWuFfgugFGy53wR6HtbQf5hbJFIUH03yShi6MbrZrg8TIdC0KAs1o1zw=="
       },
->>>>>>> cb7d667a
       "DotNet.Glob": {
         "type": "Direct",
         "requested": "[3.1.0, )",
