{
  "version": 1,
  "dependencies": {
    "net6.0": {
      "Buildalyzer": {
        "type": "Direct",
        "requested": "[4.1.4, )",
        "resolved": "4.1.4",
        "contentHash": "O6KGKPeCAe+Ujhd2sl66nu7rrEAM2hBUbi3n79BVBOj9YxuUlbxviOfy3Cq22iIp9rUDPOqOL8E2AYiQwxpUHQ==",
        "dependencies": {
          "Buildalyzer.Logger": "4.1.4",
          "MSBuild.StructuredLogger": "2.1.507",
          "Microsoft.Build": "16.9.0",
          "Microsoft.Build.Framework": "16.9.0",
          "Microsoft.Build.Tasks.Core": "16.9.0",
          "Microsoft.Build.Utilities.Core": "16.9.0",
          "Microsoft.Extensions.DependencyModel": "2.1.0",
          "Microsoft.Extensions.Logging": "2.1.1",
          "Microsoft.Extensions.Logging.Abstractions": "2.1.1",
          "MsBuildPipeLogger.Server": "1.1.6",
          "NuGet.Frameworks": "6.0.0",
          "System.Reflection.TypeExtensions": "4.7.0"
        }
      },
      "DotNet.Glob": {
        "type": "Direct",
        "requested": "[3.1.3, )",
        "resolved": "3.1.3",
        "contentHash": "hOfHw7MLJw/tbXaFwR1oiDb+dIXDp8URTxp5Pco42OOhiw77wrUNx6v6syNygHZbWwYdXQocL2Mo1l5FnfDVjg=="
      },
      "DotNet.ReproducibleBuilds": {
        "type": "Direct",
        "requested": "[1.1.1, )",
        "resolved": "1.1.1",
        "contentHash": "+H2t/t34h6mhEoUvHi8yGXyuZ2GjSovcGYehJrS2MDm2XgmPfZL2Sdxg+uL2lKgZ4M6tTwKHIlxOob2bgh0NRQ==",
        "dependencies": {
          "Microsoft.SourceLink.AzureRepos.Git": "1.1.1",
          "Microsoft.SourceLink.Bitbucket.Git": "1.1.1",
          "Microsoft.SourceLink.GitHub": "1.1.1",
          "Microsoft.SourceLink.GitLab": "1.1.1"
        }
      },
      "FSharp.Compiler.Service": {
        "type": "Direct",
        "requested": "[38.0.0, )",
        "resolved": "38.0.0",
        "contentHash": "yS5FphrcFOIKcpa/R59U6iRmjkxHE4pVXOu5x/I/skbFe0MmzWPdYgo/4ysWBhxLVcj+G25LKfc5jWojXMZ3yg==",
        "dependencies": {
          "FSharp.Core": "[5.0.0]"
        }
      },
      "LibGit2Sharp": {
        "type": "Direct",
        "requested": "[0.27.0-preview-0182, )",
        "resolved": "0.27.0-preview-0182",
        "contentHash": "YgSFGX7q+KwzkjiD04sZ6Zr8GVrG4o7dHUwM9eDsliT350HxX83smtJc8kyMBiBLyjX4X3qB7aIs2KJL3Uh1og==",
        "dependencies": {
          "LibGit2Sharp.NativeBinaries": "[2.0.315-alpha.0.9]"
        }
      },
      "Microsoft.CodeAnalysis.CSharp": {
        "type": "Direct",
        "requested": "[4.1.0, )",
        "resolved": "4.1.0",
        "contentHash": "sbu6kDGzo9bfQxuqWpeEE7I9P30bSuZEnpDz9/qz20OU6pm79Z63+/BsAzO2e/R/Q97kBrpj647wokZnEVr97w==",
        "dependencies": {
          "Microsoft.CodeAnalysis.Common": "[4.1.0]"
        }
      },
      "Microsoft.Extensions.Configuration": {
        "type": "Direct",
        "requested": "[6.0.0, )",
        "resolved": "6.0.0",
        "contentHash": "tq2wXyh3fL17EMF2bXgRhU7JrbO3on93MRKYxzz4JzzvuGSA1l0W3GI9/tl8EO89TH+KWEymP7bcFway6z9fXg==",
        "dependencies": {
          "Microsoft.Extensions.Configuration.Abstractions": "6.0.0",
          "Microsoft.Extensions.Primitives": "6.0.0"
        }
      },
      "Microsoft.Extensions.Configuration.Json": {
        "type": "Direct",
        "requested": "[6.0.0, )",
        "resolved": "6.0.0",
        "contentHash": "GJGery6QytCzS/BxJ96klgG9in3uH26KcUBbiVG/coNDXCRq6LGVVlUT4vXq34KPuM+R2av+LeYdX9h4IZOCUg==",
        "dependencies": {
          "Microsoft.Extensions.Configuration": "6.0.0",
          "Microsoft.Extensions.Configuration.Abstractions": "6.0.0",
          "Microsoft.Extensions.Configuration.FileExtensions": "6.0.0",
          "Microsoft.Extensions.FileProviders.Abstractions": "6.0.0",
          "System.Text.Json": "6.0.0"
        }
      },
      "Microsoft.Extensions.Logging": {
        "type": "Direct",
        "requested": "[6.0.0, )",
        "resolved": "6.0.0",
        "contentHash": "eIbyj40QDg1NDz0HBW0S5f3wrLVnKWnDJ/JtZ+yJDFnDj90VoPuoPmFkeaXrtu+0cKm5GRAwoDf+dBWXK0TUdg==",
        "dependencies": {
          "Microsoft.Extensions.DependencyInjection": "6.0.0",
          "Microsoft.Extensions.DependencyInjection.Abstractions": "6.0.0",
          "Microsoft.Extensions.Logging.Abstractions": "6.0.0",
          "Microsoft.Extensions.Options": "6.0.0",
          "System.Diagnostics.DiagnosticSource": "6.0.0"
        }
      },
      "Microsoft.TestPlatform": {
        "type": "Direct",
        "requested": "[17.2.0, )",
        "resolved": "17.2.0",
        "contentHash": "07JXcVilkJdhSk4moz11UinymHjER7NWw63BooO4UVhqSf/rq9bjCXZxU/EEK/zRubbdJGyQgj+8QdqgWn/WzQ=="
      },
      "Microsoft.TestPlatform.ObjectModel": {
        "type": "Direct",
        "requested": "[17.2.0, )",
        "resolved": "17.2.0",
        "contentHash": "7j1KYDHLhU98XnCEbECMncXLydI9fNiFLcFsiBsP3lV6EkHOaj5kTPAWHYkKnPGRC9TbZUboSQq8rWI4dTQsxg==",
        "dependencies": {
          "NuGet.Frameworks": "5.11.0",
          "System.Reflection.Metadata": "1.6.0"
        }
      },
      "Microsoft.TestPlatform.Portable": {
        "type": "Direct",
        "requested": "[17.2.0, )",
        "resolved": "17.2.0",
        "contentHash": "ocTh0BzMX01TLrk9jhMv2TY5Irx4ZZTk3Z8UtUT595G1IRt1G2L2yfTQ1WXIv6rnqOsj+ZYOLjExmVAZgFHi4w=="
      },
      "Microsoft.TestPlatform.TranslationLayer": {
        "type": "Direct",
        "requested": "[17.2.0, )",
        "resolved": "17.2.0",
        "contentHash": "dLud1eTmH8aADD3YPTn90lNdEYCZ8iHZS3aVXhsVejTvUTXJc5ISw+OvaI/aa0bi6u03y+TisNKUswAbhHTucQ==",
        "dependencies": {
          "NETStandard.Library": "2.0.0"
        }
      },
      "Microsoft.Web.LibraryManager.Build": {
        "type": "Direct",
        "requested": "[2.1.161, )",
        "resolved": "2.1.161",
        "contentHash": "NXhxbf6CY3rfBKTrio23JdBJXMzLb9uiLhPJfXXB7gxTk+Jc6k9IXyno5YJNbeLGBWHbf7C2QVBCIxMMVjBF7A==",
        "dependencies": {
          "System.Runtime.Loader": "4.3.0"
        }
      },
      "Mono.Cecil": {
        "type": "Direct",
        "requested": "[0.11.4, )",
        "resolved": "0.11.4",
        "contentHash": "IC1h5g0NeJGHIUgzM1P82ld57knhP0IcQfrYITDPXlNpMYGUrsG5TxuaWTjaeqDNQMBDNZkB8L0rBnwsY6JHuQ=="
      },
      "NuGet.Frameworks": {
        "type": "Direct",
        "requested": "[6.2.0, )",
        "resolved": "6.2.0",
        "contentHash": "vf2Iq2/z3QTZo90uHyjGpiBbI4BwJamO4dawC7UvRws9qpBjJcWDADiCEmo0pZSvwUgkb4SQUOuqccCa3JmjxQ=="
      },
      "Serilog": {
        "type": "Direct",
        "requested": "[2.11.0, )",
        "resolved": "2.11.0",
        "contentHash": "ysv+hBzTul6Dp+Hvm10FlhJO3yMQcFKSAleus+LpiIzvNstpeV4Z7gGuIZ1OPNfIMulSHOjmLuGAEDKzpnV8ZQ=="
      },
      "Serilog.Extensions.Logging": {
        "type": "Direct",
        "requested": "[3.1.0, )",
        "resolved": "3.1.0",
        "contentHash": "IWfem7wfrFbB3iw1OikqPFNPEzfayvDuN4WP7Ue1AVFskalMByeWk3QbtUXQR34SBkv1EbZ3AySHda/ErDgpcg==",
        "dependencies": {
          "Microsoft.Extensions.Logging": "2.0.0",
          "Serilog": "2.9.0"
        }
      },
      "Serilog.Extensions.Logging.File": {
        "type": "Direct",
        "requested": "[2.0.0, )",
        "resolved": "2.0.0",
        "contentHash": "usO0qr4v9VCMBWiTJ1nQmAbPNCt40FrkDol6CpfCXbsxGZS/hH+YCueF7vvPQ32ATI0GWcMWiKRdjXEE7/HxTQ==",
        "dependencies": {
          "Microsoft.Extensions.Configuration.Abstractions": "2.0.0",
          "Microsoft.Extensions.Configuration.Binder": "2.0.0",
          "Serilog": "2.5.0",
          "Serilog.Extensions.Logging": "2.0.2",
          "Serilog.Formatting.Compact": "1.0.0",
          "Serilog.Sinks.Async": "1.1.0",
          "Serilog.Sinks.RollingFile": "3.3.0"
        }
      },
      "Serilog.Sinks.Console": {
        "type": "Direct",
        "requested": "[4.0.1, )",
        "resolved": "4.0.1",
        "contentHash": "apLOvSJQLlIbKlbx+Y2UDHSP05kJsV7mou+fvJoRGs/iR+jC22r8cuFVMjjfVxz/AD4B2UCltFhE1naRLXwKNw==",
        "dependencies": {
          "Serilog": "2.10.0"
        }
      },
      "ShellProgressBar": {
        "type": "Direct",
        "requested": "[5.1.0, )",
        "resolved": "5.1.0",
        "contentHash": "361fhmZBA2rn/Z8Tp9wDpB97H9GSRTLI5vXBky4I8fkd7H6UVYgvVSW6uv6Wd1+lUbq8JLgYo+4bhJvWF/SJCw==",
        "dependencies": {
          "System.Runtime.InteropServices.RuntimeInformation": "4.3.0",
          "System.Text.Encoding.CodePages": "4.0.1"
        }
      },
      "Spectre.Console": {
        "type": "Direct",
        "requested": "[0.44.0, )",
        "resolved": "0.44.0",
        "contentHash": "QMpKtn5QV1j2nklqDwuRE/XwbDn5jxww+Mt5J6Jn3EeQIzaLcuLyUhCLh/mS8giN6uXbqOV1ep5HlUGxrV1ujQ=="
      },
      "Spectre.Console.Analyzer": {
        "type": "Direct",
        "requested": "[0.44.0, )",
        "resolved": "0.44.0",
        "contentHash": "WhbzH1izhY9JMcN1VOyJc9AEKODJHZ9jfYTyo6AKFKzRJPmko6faSA2/siRhHxjVF6X3WgXBbuQ0FlWu+baGQw=="
      },
      "System.IO.Abstractions": {
        "type": "Direct",
<<<<<<< HEAD
        "requested": "[17.0.3, )",
        "resolved": "17.0.3",
        "contentHash": "P1iDcQEvrVO359GJr7BSsb2XL+YlW9/oqVtlNwszVjj1Aj9qyORBYkftOicPxdBSHiR5Eu/Px2cMu5qiD5elnA=="
=======
        "requested": "[17.0.10, )",
        "resolved": "17.0.10",
        "contentHash": "pXhKp+rE17muzrBy1MfL2Y4gPskkmiHN0VHy67gcdH3xxa8dbbiVIQkpHGh6dbtcmh7C0FsnHjww4N+Y29yNJg==",
        "dependencies": {
          "System.IO.FileSystem.AccessControl": "5.0.0"
        }
>>>>>>> 64f19192
      },
      "System.Net.Http.Json": {
        "type": "Direct",
        "requested": "[6.0.0, )",
        "resolved": "6.0.0",
        "contentHash": "GbIV4y344kGOKjshAKCIDCMUTTW/hyUC42wV0Y5SXEdIbaKBIHBUxZ2MOe4/ZiV2svUAGfQ0c8LGtUExpOI8tg==",
        "dependencies": {
          "System.Text.Json": "6.0.0"
        }
      },
      "Buildalyzer.Logger": {
        "type": "Transitive",
        "resolved": "4.1.4",
        "contentHash": "2C2FR877slFBYM/usMkGnmOZlLKejV0uag0IzmARkKkBD75jNPM6q2WLaFAW/yRLPyyArpunYzQ+4AaDyEImHQ=="
      },
      "FSharp.Core": {
        "type": "Transitive",
        "resolved": "5.0.0",
        "contentHash": "iHoYXA0VaSQUONGENB1aVafjDDZDZpwu39MtaRCTrmwFW/cTcK0b2yKNVYneFHJMc3ChtsSoM9lNtJ1dYXkHfA=="
      },
      "LibGit2Sharp.NativeBinaries": {
        "type": "Transitive",
        "resolved": "2.0.315-alpha.0.9",
        "contentHash": "Cl9E9ZRZm2ma5k/gD/9+f5WAh/9ayhENos/jLkSmPmzkuKl8qkTaLHA9j70qEZ1RSRceDlIwbfSYzVD5JaxHzg=="
      },
      "Microsoft.Build": {
        "type": "Transitive",
        "resolved": "16.9.0",
        "contentHash": "lTwFuDn2qnb7RJcjnxSBlwR+XDtr0/Tcx2WW8jr3ThP95XCilxWCiKXIWP8EeQ7qK/OEbAc6b+yfg3lzmCpvRA==",
        "dependencies": {
          "Microsoft.Build.Framework": "16.9.0",
          "Microsoft.Win32.Registry": "4.3.0",
          "System.Collections.Immutable": "5.0.0",
          "System.Memory": "4.5.4",
          "System.Reflection.Metadata": "1.6.0",
          "System.Security.Principal.Windows": "4.7.0",
          "System.Text.Encoding.CodePages": "4.0.1",
          "System.Text.Json": "4.7.0",
          "System.Threading.Tasks.Dataflow": "4.9.0"
        }
      },
      "Microsoft.Build.Framework": {
        "type": "Transitive",
        "resolved": "16.9.0",
        "contentHash": "vY9ftq43is1TlHgUz0RBnTwF36QerDJ87/GXUd6G02h6QpfrB+jWD9vEFs7B7ZsyJ4vIFwGy+g3RcgYQrQWxpA==",
        "dependencies": {
          "System.Security.Permissions": "4.7.0"
        }
      },
      "Microsoft.Build.Tasks.Core": {
        "type": "Transitive",
        "resolved": "16.9.0",
        "contentHash": "OZbWzY3CDJf9J7NSPxUUCwqbF7GI4DFkr8dprNTWuUBmifcDlyLcP1XxO7uGmIGBYmtdXgo1g4vTAi+nyDPnKw==",
        "dependencies": {
          "Microsoft.Build.Framework": "16.9.0",
          "Microsoft.Build.Utilities.Core": "16.9.0",
          "Microsoft.Win32.Registry": "4.3.0",
          "System.CodeDom": "4.4.0",
          "System.Collections.Immutable": "5.0.0",
          "System.Reflection.Metadata": "1.6.0",
          "System.Reflection.TypeExtensions": "4.1.0",
          "System.Resources.Extensions": "4.6.0",
          "System.Runtime.InteropServices": "4.3.0",
          "System.Security.Cryptography.Pkcs": "4.7.0",
          "System.Security.Cryptography.Xml": "4.7.0",
          "System.Security.Permissions": "4.7.0",
          "System.Threading.Tasks.Dataflow": "4.9.0"
        }
      },
      "Microsoft.Build.Tasks.Git": {
        "type": "Transitive",
        "resolved": "1.1.1",
        "contentHash": "AT3HlgTjsqHnWpBHSNeR0KxbLZD7bztlZVj7I8vgeYG9SYqbeFGh0TM/KVtC6fg53nrWHl3VfZFvb5BiQFcY6Q=="
      },
      "Microsoft.Build.Utilities.Core": {
        "type": "Transitive",
        "resolved": "16.9.0",
        "contentHash": "rpxfQlBo2hkFODFJZKPYxMsl5QGIqQ6GlSYnQGKhl+Fu65cvJDk4jRi/R9i+X5/+lSeHhRlQbo+UUhg6cqMkRw==",
        "dependencies": {
          "Microsoft.Build.Framework": "16.9.0",
          "Microsoft.Win32.Registry": "4.3.0",
          "System.Collections.Immutable": "5.0.0",
          "System.Security.Permissions": "4.7.0",
          "System.Text.Encoding.CodePages": "4.0.1"
        }
      },
      "Microsoft.CodeAnalysis.Analyzers": {
        "type": "Transitive",
        "resolved": "3.3.3",
        "contentHash": "j/rOZtLMVJjrfLRlAMckJLPW/1rze9MT1yfWqSIbUPGRu1m1P0fuo9PmqapwsmePfGB5PJrudQLvmUOAMF0DqQ=="
      },
      "Microsoft.CodeAnalysis.Common": {
        "type": "Transitive",
        "resolved": "4.1.0",
        "contentHash": "bNzTyxP3iD5FPFHfVDl15Y6/wSoI7e3MeV0lOaj9igbIKTjgrmuw6LoVJ06jUNFA7+KaDC/OIsStWl/FQJz6sQ==",
        "dependencies": {
          "Microsoft.CodeAnalysis.Analyzers": "3.3.3",
          "System.Collections.Immutable": "5.0.0",
          "System.Memory": "4.5.4",
          "System.Reflection.Metadata": "5.0.0",
          "System.Runtime.CompilerServices.Unsafe": "5.0.0",
          "System.Text.Encoding.CodePages": "4.5.1",
          "System.Threading.Tasks.Extensions": "4.5.4"
        }
      },
      "Microsoft.CSharp": {
        "type": "Transitive",
        "resolved": "4.0.1",
        "contentHash": "17h8b5mXa87XYKrrVqdgZ38JefSUqLChUQpXgSnpzsM0nDOhE40FTeNWOJ/YmySGV6tG6T8+hjz6vxbknHJr6A==",
        "dependencies": {
          "System.Collections": "4.0.11",
          "System.Diagnostics.Debug": "4.0.11",
          "System.Dynamic.Runtime": "4.0.11",
          "System.Globalization": "4.0.11",
          "System.Linq": "4.1.0",
          "System.Linq.Expressions": "4.1.0",
          "System.ObjectModel": "4.0.12",
          "System.Reflection": "4.1.0",
          "System.Reflection.Extensions": "4.0.1",
          "System.Reflection.Primitives": "4.0.1",
          "System.Reflection.TypeExtensions": "4.1.0",
          "System.Resources.ResourceManager": "4.0.1",
          "System.Runtime": "4.1.0",
          "System.Runtime.Extensions": "4.1.0",
          "System.Runtime.InteropServices": "4.1.0",
          "System.Threading": "4.0.11"
        }
      },
      "Microsoft.DotNet.PlatformAbstractions": {
        "type": "Transitive",
        "resolved": "2.1.0",
        "contentHash": "9KPDwvb/hLEVXYruVHVZ8BkebC8j17DmPb56LnqRF74HqSPLjCkrlFUjOtFpQPA2DeADBRTI/e69aCfRBfrhxw==",
        "dependencies": {
          "System.AppContext": "4.1.0",
          "System.Collections": "4.0.11",
          "System.IO": "4.1.0",
          "System.IO.FileSystem": "4.0.1",
          "System.Reflection.TypeExtensions": "4.1.0",
          "System.Runtime.Extensions": "4.1.0",
          "System.Runtime.InteropServices": "4.1.0",
          "System.Runtime.InteropServices.RuntimeInformation": "4.0.0"
        }
      },
      "Microsoft.Extensions.Configuration.Abstractions": {
        "type": "Transitive",
        "resolved": "6.0.0",
        "contentHash": "qWzV9o+ZRWq+pGm+1dF+R7qTgTYoXvbyowRoBxQJGfqTpqDun2eteerjRQhq5PQ/14S+lqto3Ft4gYaRyl4rdQ==",
        "dependencies": {
          "Microsoft.Extensions.Primitives": "6.0.0"
        }
      },
      "Microsoft.Extensions.Configuration.Binder": {
        "type": "Transitive",
        "resolved": "2.0.0",
        "contentHash": "IznHHzGUtrdpuQqIUdmzF6TYPcsYHONhHh3o9dGp39sX/9Zfmt476UnhvU0UhXgJnXXAikt/MpN6AuSLCCMdEQ==",
        "dependencies": {
          "Microsoft.Extensions.Configuration": "2.0.0"
        }
      },
      "Microsoft.Extensions.Configuration.FileExtensions": {
        "type": "Transitive",
        "resolved": "6.0.0",
        "contentHash": "V4Dth2cYMZpw3HhGw9XUDIijpI6gN+22LDt0AhufIgOppCUfpWX4483OmN+dFXRJkJLc8Tv0Q8QK+1ingT2+KQ==",
        "dependencies": {
          "Microsoft.Extensions.Configuration": "6.0.0",
          "Microsoft.Extensions.Configuration.Abstractions": "6.0.0",
          "Microsoft.Extensions.FileProviders.Abstractions": "6.0.0",
          "Microsoft.Extensions.FileProviders.Physical": "6.0.0",
          "Microsoft.Extensions.Primitives": "6.0.0"
        }
      },
      "Microsoft.Extensions.DependencyInjection": {
        "type": "Transitive",
        "resolved": "6.0.0",
        "contentHash": "k6PWQMuoBDGGHOQTtyois2u4AwyVcIwL2LaSLlTZQm2CYcJ1pxbt6jfAnpWmzENA/wfrYRI/X9DTLoUkE4AsLw==",
        "dependencies": {
          "Microsoft.Extensions.DependencyInjection.Abstractions": "6.0.0",
          "System.Runtime.CompilerServices.Unsafe": "6.0.0"
        }
      },
      "Microsoft.Extensions.DependencyInjection.Abstractions": {
        "type": "Transitive",
        "resolved": "6.0.0",
        "contentHash": "xlzi2IYREJH3/m6+lUrQlujzX8wDitm4QGnUu6kUXTQAWPuZY8i+ticFJbzfqaetLA6KR/rO6Ew/HuYD+bxifg=="
      },
      "Microsoft.Extensions.DependencyModel": {
        "type": "Transitive",
        "resolved": "2.1.0",
        "contentHash": "nS2XKqi+1A1umnYNLX2Fbm/XnzCxs5i+zXVJ3VC6r9t2z0NZr9FLnJN4VQpKigdcWH/iFTbMuX6M6WQJcTjVIg==",
        "dependencies": {
          "Microsoft.DotNet.PlatformAbstractions": "2.1.0",
          "Newtonsoft.Json": "9.0.1",
          "System.Diagnostics.Debug": "4.0.11",
          "System.Dynamic.Runtime": "4.0.11",
          "System.Linq": "4.1.0"
        }
      },
      "Microsoft.Extensions.FileProviders.Abstractions": {
        "type": "Transitive",
        "resolved": "6.0.0",
        "contentHash": "0pd4/fho0gC12rQswaGQxbU34jOS1TPS8lZPpkFCH68ppQjHNHYle9iRuHeev1LhrJ94YPvzcRd8UmIuFk23Qw==",
        "dependencies": {
          "Microsoft.Extensions.Primitives": "6.0.0"
        }
      },
      "Microsoft.Extensions.FileProviders.Physical": {
        "type": "Transitive",
        "resolved": "6.0.0",
        "contentHash": "QvkL7l0nM8udt3gfyu0Vw8bbCXblxaKOl7c2oBfgGy4LCURRaL9XWZX1FWJrQc43oMokVneVxH38iz+bY1sbhg==",
        "dependencies": {
          "Microsoft.Extensions.FileProviders.Abstractions": "6.0.0",
          "Microsoft.Extensions.FileSystemGlobbing": "6.0.0",
          "Microsoft.Extensions.Primitives": "6.0.0"
        }
      },
      "Microsoft.Extensions.FileSystemGlobbing": {
        "type": "Transitive",
        "resolved": "6.0.0",
        "contentHash": "ip8jnL1aPiaPeKINCqaTEbvBFDmVx9dXQEBZ2HOBRXPD1eabGNqP/bKlsIcp7U2lGxiXd5xIhoFcmY8nM4Hdiw=="
      },
      "Microsoft.Extensions.Logging.Abstractions": {
        "type": "Transitive",
        "resolved": "6.0.0",
        "contentHash": "/HggWBbTwy8TgebGSX5DBZ24ndhzi93sHUBDvP1IxbZD7FDokYzdAr6+vbWGjw2XAfR2EJ1sfKUotpjHnFWPxA=="
      },
      "Microsoft.Extensions.Options": {
        "type": "Transitive",
        "resolved": "6.0.0",
        "contentHash": "dzXN0+V1AyjOe2xcJ86Qbo233KHuLEY0njf/P2Kw8SfJU+d45HNS2ctJdnEnrWbM9Ye2eFgaC5Mj9otRMU6IsQ==",
        "dependencies": {
          "Microsoft.Extensions.DependencyInjection.Abstractions": "6.0.0",
          "Microsoft.Extensions.Primitives": "6.0.0"
        }
      },
      "Microsoft.Extensions.Primitives": {
        "type": "Transitive",
        "resolved": "6.0.0",
        "contentHash": "9+PnzmQFfEFNR9J2aDTfJGGupShHjOuGw4VUv+JB044biSHrnmCIMD+mJHmb2H7YryrfBEXDurxQ47gJZdCKNQ==",
        "dependencies": {
          "System.Runtime.CompilerServices.Unsafe": "6.0.0"
        }
      },
      "Microsoft.NETCore.Platforms": {
        "type": "Transitive",
        "resolved": "3.1.0",
        "contentHash": "z7aeg8oHln2CuNulfhiLYxCVMPEwBl3rzicjvIX+4sUuCwvXw5oXQEtbiU2c0z4qYL5L3Kmx0mMA/+t/SbY67w=="
      },
      "Microsoft.NETCore.Targets": {
        "type": "Transitive",
        "resolved": "1.1.0",
        "contentHash": "aOZA3BWfz9RXjpzt0sRJJMjAscAUm3Hoa4UWAfceV9UTYxgwZ1lZt5nO2myFf+/jetYQo4uTP7zS8sJY67BBxg=="
      },
      "Microsoft.SourceLink.AzureRepos.Git": {
        "type": "Transitive",
        "resolved": "1.1.1",
        "contentHash": "qB5urvw9LO2bG3eVAkuL+2ughxz2rR7aYgm2iyrB8Rlk9cp2ndvGRCvehk3rNIhRuNtQaeKwctOl1KvWiklv5w==",
        "dependencies": {
          "Microsoft.Build.Tasks.Git": "1.1.1",
          "Microsoft.SourceLink.Common": "1.1.1"
        }
      },
      "Microsoft.SourceLink.Bitbucket.Git": {
        "type": "Transitive",
        "resolved": "1.1.1",
        "contentHash": "cDzxXwlyWpLWaH0em4Idj0H3AmVo3L/6xRXKssYemx+7W52iNskj/SQ4FOmfCb8YQt39otTDNMveCZzYtMoucQ==",
        "dependencies": {
          "Microsoft.Build.Tasks.Git": "1.1.1",
          "Microsoft.SourceLink.Common": "1.1.1"
        }
      },
      "Microsoft.SourceLink.Common": {
        "type": "Transitive",
        "resolved": "1.1.1",
        "contentHash": "WMcGpWKrmJmzrNeuaEb23bEMnbtR/vLmvZtkAP5qWu7vQsY59GqfRJd65sFpBszbd2k/bQ8cs8eWawQKAabkVg=="
      },
      "Microsoft.SourceLink.GitHub": {
        "type": "Transitive",
        "resolved": "1.1.1",
        "contentHash": "IaJGnOv/M7UQjRJks7B6p7pbPnOwisYGOIzqCz5ilGFTApZ3ktOR+6zJ12ZRPInulBmdAf1SrGdDG2MU8g6XTw==",
        "dependencies": {
          "Microsoft.Build.Tasks.Git": "1.1.1",
          "Microsoft.SourceLink.Common": "1.1.1"
        }
      },
      "Microsoft.SourceLink.GitLab": {
        "type": "Transitive",
        "resolved": "1.1.1",
        "contentHash": "tvsg47DDLqqedlPeYVE2lmiTpND8F0hkrealQ5hYltSmvruy/Gr5nHAKSsjyw5L3NeM/HLMI5ORv7on/M4qyZw==",
        "dependencies": {
          "Microsoft.Build.Tasks.Git": "1.1.1",
          "Microsoft.SourceLink.Common": "1.1.1"
        }
      },
      "Microsoft.Win32.Registry": {
        "type": "Transitive",
        "resolved": "4.3.0",
        "contentHash": "Lw1/VwLH1yxz6SfFEjVRCN0pnflLEsWgnV4qsdJ512/HhTwnKXUG+zDQ4yTO3K/EJQemGoNaBHX5InISNKTzUQ==",
        "dependencies": {
          "Microsoft.NETCore.Platforms": "1.1.0",
          "System.Collections": "4.3.0",
          "System.Globalization": "4.3.0",
          "System.Resources.ResourceManager": "4.3.0",
          "System.Runtime": "4.3.0",
          "System.Runtime.Extensions": "4.3.0",
          "System.Runtime.Handles": "4.3.0",
          "System.Runtime.InteropServices": "4.3.0"
        }
      },
      "Microsoft.Win32.SystemEvents": {
        "type": "Transitive",
        "resolved": "4.7.0",
        "contentHash": "mtVirZr++rq+XCDITMUdnETD59XoeMxSpLRIII7JRI6Yj0LEDiO1pPn0ktlnIj12Ix8bfvQqQDMMIF9wC98oCA==",
        "dependencies": {
          "Microsoft.NETCore.Platforms": "3.1.0"
        }
      },
      "MSBuild.StructuredLogger": {
        "type": "Transitive",
        "resolved": "2.1.507",
        "contentHash": "/Tp6qc8MiBr91jaoHlgIWWOQXzOJs0CpQdeXmn8krpDrvbjQzcGu8iDDzIwGElkooGzUTxtGoKN1QJ9VNBrBDg==",
        "dependencies": {
          "Microsoft.Build": "16.4.0",
          "Microsoft.Build.Framework": "16.4.0",
          "Microsoft.Build.Tasks.Core": "16.4.0",
          "Microsoft.Build.Utilities.Core": "16.4.0"
        }
      },
      "MsBuildPipeLogger.Server": {
        "type": "Transitive",
        "resolved": "1.1.6",
        "contentHash": "rls0hb7plSfVFCqScDxTqtGpIlMfoQEchqjmK/YtXDML11GU5jI+oCi9YsikGulJVUv/vLSY6Ktah0uXwv25EA==",
        "dependencies": {
          "Microsoft.Build": "15.3.409"
        }
      },
      "NETStandard.Library": {
        "type": "Transitive",
        "resolved": "2.0.0",
        "contentHash": "7jnbRU+L08FXKMxqUflxEXtVymWvNOrS8yHgu9s6EM8Anr6T/wIX4nZ08j/u3Asz+tCufp3YVwFSEvFTPYmBPA==",
        "dependencies": {
          "Microsoft.NETCore.Platforms": "1.1.0"
        }
      },
      "Newtonsoft.Json": {
        "type": "Transitive",
        "resolved": "9.0.1",
        "contentHash": "U82mHQSKaIk+lpSVCbWYKNavmNH1i5xrExDEquU1i6I5pV6UMOqRnJRSlKO3cMPfcpp0RgDY+8jUXHdQ4IfXvw==",
        "dependencies": {
          "Microsoft.CSharp": "4.0.1",
          "System.Collections": "4.0.11",
          "System.Diagnostics.Debug": "4.0.11",
          "System.Dynamic.Runtime": "4.0.11",
          "System.Globalization": "4.0.11",
          "System.IO": "4.1.0",
          "System.Linq": "4.1.0",
          "System.Linq.Expressions": "4.1.0",
          "System.ObjectModel": "4.0.12",
          "System.Reflection": "4.1.0",
          "System.Reflection.Extensions": "4.0.1",
          "System.Resources.ResourceManager": "4.0.1",
          "System.Runtime": "4.1.0",
          "System.Runtime.Extensions": "4.1.0",
          "System.Runtime.Serialization.Primitives": "4.1.1",
          "System.Text.Encoding": "4.0.11",
          "System.Text.Encoding.Extensions": "4.0.11",
          "System.Text.RegularExpressions": "4.1.0",
          "System.Threading": "4.0.11",
          "System.Threading.Tasks": "4.0.11",
          "System.Xml.ReaderWriter": "4.0.11",
          "System.Xml.XDocument": "4.0.11"
        }
      },
      "RegexParser": {
        "type": "Transitive",
        "resolved": "0.5.1",
        "contentHash": "cFqI0vxy4E7C83ijq1uFIkIOEnG3kezH+xBkBaQX9FvJKikrt+riQRDC4J4NQ5QXh/p6R3DC8qBVGXloC58zEQ=="
      },
      "runtime.native.System": {
        "type": "Transitive",
        "resolved": "4.3.0",
        "contentHash": "c/qWt2LieNZIj1jGnVNsE2Kl23Ya2aSTBuXMD6V7k9KWr6l16Tqdwq+hJScEpWER9753NWC8h96PaVNY5Ld7Jw==",
        "dependencies": {
          "Microsoft.NETCore.Platforms": "1.1.0",
          "Microsoft.NETCore.Targets": "1.1.0"
        }
      },
      "Serilog.Formatting.Compact": {
        "type": "Transitive",
        "resolved": "1.0.0",
        "contentHash": "r3QYz02y7+B7Ng30hyJM929OJhem7SsJ4XDUE0Zfptj2MRiQfpPUb5f58juAFjp/TnNeSX2QNzZEnHwLeoJfHQ==",
        "dependencies": {
          "Serilog": "2.0.0"
        }
      },
      "Serilog.Sinks.Async": {
        "type": "Transitive",
        "resolved": "1.1.0",
        "contentHash": "xll0Kanz2BkCxuv+F3p1WXr47jdsVM0GU1n1LZvK+18QiRZ/WGFNxSNw9EMKFV5ED5gr7MUpAe6PCMNL1HGUMA==",
        "dependencies": {
          "Serilog": "2.1.0",
          "System.Collections.Concurrent": "4.0.12"
        }
      },
      "Serilog.Sinks.File": {
        "type": "Transitive",
        "resolved": "3.2.0",
        "contentHash": "VHbo68pMg5hwSWrzLEdZv5b/rYmIgHIRhd4d5rl8GnC5/a8Fr+RShT5kWyeJOXax1el6mNJ+dmHDOVgnNUQxaw==",
        "dependencies": {
          "Serilog": "2.3.0",
          "System.IO": "4.1.0",
          "System.IO.FileSystem": "4.0.1",
          "System.IO.FileSystem.Primitives": "4.0.1",
          "System.Text.Encoding.Extensions": "4.0.11",
          "System.Threading": "4.0.11",
          "System.Threading.Timer": "4.0.1"
        }
      },
      "Serilog.Sinks.RollingFile": {
        "type": "Transitive",
        "resolved": "3.3.0",
        "contentHash": "2lT5X1r3GH4P0bRWJfhA7etGl8Q2Ipw9AACvtAHWRUSpYZ42NGVyHoVs2ALBZ/cAkkS+tA4jl80Zie144eLQPg==",
        "dependencies": {
          "Serilog.Sinks.File": "3.2.0",
          "System.IO": "4.1.0",
          "System.IO.FileSystem.Primitives": "4.0.1",
          "System.Runtime.InteropServices": "4.1.0",
          "System.Text.Encoding.Extensions": "4.0.11"
        }
      },
      "System.AppContext": {
        "type": "Transitive",
        "resolved": "4.1.0",
        "contentHash": "3QjO4jNV7PdKkmQAVp9atA+usVnKRwI3Kx1nMwJ93T0LcQfx7pKAYk0nKz5wn1oP5iqlhZuy6RXOFdhr7rDwow==",
        "dependencies": {
          "System.Runtime": "4.1.0"
        }
      },
      "System.CodeDom": {
        "type": "Transitive",
        "resolved": "4.4.0",
        "contentHash": "2sCCb7doXEwtYAbqzbF/8UAeDRMNmPaQbU2q50Psg1J9KzumyVVCgKQY8s53WIPTufNT0DpSe9QRvVjOzfDWBA=="
      },
      "System.Collections": {
        "type": "Transitive",
        "resolved": "4.3.0",
        "contentHash": "3Dcj85/TBdVpL5Zr+gEEBUuFe2icOnLalmEh9hfck1PTYbbyWuZgh4fmm2ysCLTrqLQw6t3TgTyJ+VLp+Qb+Lw==",
        "dependencies": {
          "Microsoft.NETCore.Platforms": "1.1.0",
          "Microsoft.NETCore.Targets": "1.1.0",
          "System.Runtime": "4.3.0"
        }
      },
      "System.Collections.Concurrent": {
        "type": "Transitive",
        "resolved": "4.0.12",
        "contentHash": "2gBcbb3drMLgxlI0fBfxMA31ec6AEyYCHygGse4vxceJan8mRIWeKJ24BFzN7+bi/NFTgdIgufzb94LWO5EERQ==",
        "dependencies": {
          "System.Collections": "4.0.11",
          "System.Diagnostics.Debug": "4.0.11",
          "System.Diagnostics.Tracing": "4.1.0",
          "System.Globalization": "4.0.11",
          "System.Reflection": "4.1.0",
          "System.Resources.ResourceManager": "4.0.1",
          "System.Runtime": "4.1.0",
          "System.Runtime.Extensions": "4.1.0",
          "System.Threading": "4.0.11",
          "System.Threading.Tasks": "4.0.11"
        }
      },
      "System.Collections.Immutable": {
        "type": "Transitive",
        "resolved": "5.0.0",
        "contentHash": "FXkLXiK0sVVewcso0imKQoOxjoPAj42R8HtjjbSjVPAzwDfzoyoznWxgA3c38LDbN9SJux1xXoXYAhz98j7r2g=="
      },
      "System.Diagnostics.Debug": {
        "type": "Transitive",
        "resolved": "4.0.11",
        "contentHash": "w5U95fVKHY4G8ASs/K5iK3J5LY+/dLFd4vKejsnI/ZhBsWS9hQakfx3Zr7lRWKg4tAw9r4iktyvsTagWkqYCiw==",
        "dependencies": {
          "Microsoft.NETCore.Platforms": "1.0.1",
          "Microsoft.NETCore.Targets": "1.0.1",
          "System.Runtime": "4.1.0"
        }
      },
      "System.Diagnostics.DiagnosticSource": {
        "type": "Transitive",
        "resolved": "6.0.0",
        "contentHash": "frQDfv0rl209cKm1lnwTgFPzNigy2EKk1BS3uAvHvlBVKe5cymGyHO+Sj+NLv5VF/AhHsqPIUUwya5oV4CHMUw==",
        "dependencies": {
          "System.Runtime.CompilerServices.Unsafe": "6.0.0"
        }
      },
      "System.Diagnostics.Tools": {
        "type": "Transitive",
        "resolved": "4.0.1",
        "contentHash": "xBfJ8pnd4C17dWaC9FM6aShzbJcRNMChUMD42I6772KGGrqaFdumwhn9OdM68erj1ueNo3xdQ1EwiFjK5k8p0g==",
        "dependencies": {
          "Microsoft.NETCore.Platforms": "1.0.1",
          "Microsoft.NETCore.Targets": "1.0.1",
          "System.Runtime": "4.1.0"
        }
      },
      "System.Diagnostics.Tracing": {
        "type": "Transitive",
        "resolved": "4.1.0",
        "contentHash": "vDN1PoMZCkkdNjvZLql592oYJZgS7URcJzJ7bxeBgGtx5UtR5leNm49VmfHGqIffX4FKacHbI3H6UyNSHQknBg==",
        "dependencies": {
          "Microsoft.NETCore.Platforms": "1.0.1",
          "Microsoft.NETCore.Targets": "1.0.1",
          "System.Runtime": "4.1.0"
        }
      },
      "System.Drawing.Common": {
        "type": "Transitive",
        "resolved": "4.7.0",
        "contentHash": "v+XbyYHaZjDfn0ENmJEV1VYLgGgCTx1gnfOBcppowbpOAriglYgGCvFCPr2EEZyBvXlpxbEsTwkOlInl107ahA==",
        "dependencies": {
          "Microsoft.NETCore.Platforms": "3.1.0",
          "Microsoft.Win32.SystemEvents": "4.7.0"
        }
      },
      "System.Dynamic.Runtime": {
        "type": "Transitive",
        "resolved": "4.0.11",
        "contentHash": "db34f6LHYM0U0JpE+sOmjar27BnqTVkbLJhgfwMpTdgTigG/Hna3m2MYVwnFzGGKnEJk2UXFuoVTr8WUbU91/A==",
        "dependencies": {
          "System.Collections": "4.0.11",
          "System.Diagnostics.Debug": "4.0.11",
          "System.Globalization": "4.0.11",
          "System.Linq": "4.1.0",
          "System.Linq.Expressions": "4.1.0",
          "System.ObjectModel": "4.0.12",
          "System.Reflection": "4.1.0",
          "System.Reflection.Emit": "4.0.1",
          "System.Reflection.Emit.ILGeneration": "4.0.1",
          "System.Reflection.Primitives": "4.0.1",
          "System.Reflection.TypeExtensions": "4.1.0",
          "System.Resources.ResourceManager": "4.0.1",
          "System.Runtime": "4.1.0",
          "System.Runtime.Extensions": "4.1.0",
          "System.Threading": "4.0.11"
        }
      },
      "System.Globalization": {
        "type": "Transitive",
        "resolved": "4.3.0",
        "contentHash": "kYdVd2f2PAdFGblzFswE4hkNANJBKRmsfa2X5LG2AcWE1c7/4t0pYae1L8vfZ5xvE2nK/R9JprtToA61OSHWIg==",
        "dependencies": {
          "Microsoft.NETCore.Platforms": "1.1.0",
          "Microsoft.NETCore.Targets": "1.1.0",
          "System.Runtime": "4.3.0"
        }
      },
      "System.IO": {
        "type": "Transitive",
        "resolved": "4.3.0",
        "contentHash": "3qjaHvxQPDpSOYICjUoTsmoq5u6QJAFRUITgeT/4gqkF1bajbSmb1kwSxEA8AHlofqgcKJcM8udgieRNhaJ5Cg==",
        "dependencies": {
          "Microsoft.NETCore.Platforms": "1.1.0",
          "Microsoft.NETCore.Targets": "1.1.0",
          "System.Runtime": "4.3.0",
          "System.Text.Encoding": "4.3.0",
          "System.Threading.Tasks": "4.3.0"
        }
      },
      "System.IO.FileSystem": {
        "type": "Transitive",
        "resolved": "4.0.1",
        "contentHash": "IBErlVq5jOggAD69bg1t0pJcHaDbJbWNUZTPI96fkYWzwYbN6D9wRHMULLDd9dHsl7C2YsxXL31LMfPI1SWt8w==",
        "dependencies": {
          "Microsoft.NETCore.Platforms": "1.0.1",
          "Microsoft.NETCore.Targets": "1.0.1",
          "System.IO": "4.1.0",
          "System.IO.FileSystem.Primitives": "4.0.1",
          "System.Runtime": "4.1.0",
          "System.Runtime.Handles": "4.0.1",
          "System.Text.Encoding": "4.0.11",
          "System.Threading.Tasks": "4.0.11"
        }
      },
      "System.IO.FileSystem.Primitives": {
        "type": "Transitive",
        "resolved": "4.0.1",
        "contentHash": "kWkKD203JJKxJeE74p8aF8y4Qc9r9WQx4C0cHzHPrY3fv/L/IhWnyCHaFJ3H1QPOH6A93whlQ2vG5nHlBDvzWQ==",
        "dependencies": {
          "System.Runtime": "4.1.0"
        }
      },
      "System.Linq": {
        "type": "Transitive",
        "resolved": "4.1.0",
        "contentHash": "bQ0iYFOQI0nuTnt+NQADns6ucV4DUvMdwN6CbkB1yj8i7arTGiTN5eok1kQwdnnNWSDZfIUySQY+J3d5KjWn0g==",
        "dependencies": {
          "System.Collections": "4.0.11",
          "System.Diagnostics.Debug": "4.0.11",
          "System.Resources.ResourceManager": "4.0.1",
          "System.Runtime": "4.1.0",
          "System.Runtime.Extensions": "4.1.0"
        }
      },
      "System.Linq.Expressions": {
        "type": "Transitive",
        "resolved": "4.1.0",
        "contentHash": "I+y02iqkgmCAyfbqOmSDOgqdZQ5tTj80Akm5BPSS8EeB0VGWdy6X1KCoYe8Pk6pwDoAKZUOdLVxnTJcExiv5zw==",
        "dependencies": {
          "System.Collections": "4.0.11",
          "System.Diagnostics.Debug": "4.0.11",
          "System.Globalization": "4.0.11",
          "System.IO": "4.1.0",
          "System.Linq": "4.1.0",
          "System.ObjectModel": "4.0.12",
          "System.Reflection": "4.1.0",
          "System.Reflection.Emit": "4.0.1",
          "System.Reflection.Emit.ILGeneration": "4.0.1",
          "System.Reflection.Emit.Lightweight": "4.0.1",
          "System.Reflection.Extensions": "4.0.1",
          "System.Reflection.Primitives": "4.0.1",
          "System.Reflection.TypeExtensions": "4.1.0",
          "System.Resources.ResourceManager": "4.0.1",
          "System.Runtime": "4.1.0",
          "System.Runtime.Extensions": "4.1.0",
          "System.Threading": "4.0.11"
        }
      },
      "System.Memory": {
        "type": "Transitive",
        "resolved": "4.5.4",
        "contentHash": "1MbJTHS1lZ4bS4FmsJjnuGJOu88ZzTT2rLvrhW7Ygic+pC0NWA+3hgAen0HRdsocuQXCkUTdFn9yHJJhsijDXw=="
      },
      "System.ObjectModel": {
        "type": "Transitive",
        "resolved": "4.0.12",
        "contentHash": "tAgJM1xt3ytyMoW4qn4wIqgJYm7L7TShRZG4+Q4Qsi2PCcj96pXN7nRywS9KkB3p/xDUjc2HSwP9SROyPYDYKQ==",
        "dependencies": {
          "System.Collections": "4.0.11",
          "System.Diagnostics.Debug": "4.0.11",
          "System.Resources.ResourceManager": "4.0.1",
          "System.Runtime": "4.1.0",
          "System.Threading": "4.0.11"
        }
      },
      "System.Reflection": {
        "type": "Transitive",
        "resolved": "4.3.0",
        "contentHash": "KMiAFoW7MfJGa9nDFNcfu+FpEdiHpWgTcS2HdMpDvt9saK3y/G4GwprPyzqjFH9NTaGPQeWNHU+iDlDILj96aQ==",
        "dependencies": {
          "Microsoft.NETCore.Platforms": "1.1.0",
          "Microsoft.NETCore.Targets": "1.1.0",
          "System.IO": "4.3.0",
          "System.Reflection.Primitives": "4.3.0",
          "System.Runtime": "4.3.0"
        }
      },
      "System.Reflection.Emit": {
        "type": "Transitive",
        "resolved": "4.0.1",
        "contentHash": "P2wqAj72fFjpP6wb9nSfDqNBMab+2ovzSDzUZK7MVIm54tBJEPr9jWfSjjoTpPwj1LeKcmX3vr0ttyjSSFM47g==",
        "dependencies": {
          "System.IO": "4.1.0",
          "System.Reflection": "4.1.0",
          "System.Reflection.Emit.ILGeneration": "4.0.1",
          "System.Reflection.Primitives": "4.0.1",
          "System.Runtime": "4.1.0"
        }
      },
      "System.Reflection.Emit.ILGeneration": {
        "type": "Transitive",
        "resolved": "4.0.1",
        "contentHash": "Ov6dU8Bu15Bc7zuqttgHF12J5lwSWyTf1S+FJouUXVMSqImLZzYaQ+vRr1rQ0OZ0HqsrwWl4dsKHELckQkVpgA==",
        "dependencies": {
          "System.Reflection": "4.1.0",
          "System.Reflection.Primitives": "4.0.1",
          "System.Runtime": "4.1.0"
        }
      },
      "System.Reflection.Emit.Lightweight": {
        "type": "Transitive",
        "resolved": "4.0.1",
        "contentHash": "sSzHHXueZ5Uh0OLpUQprhr+ZYJrLPA2Cmr4gn0wj9+FftNKXx8RIMKvO9qnjk2ebPYUjZ+F2ulGdPOsvj+MEjA==",
        "dependencies": {
          "System.Reflection": "4.1.0",
          "System.Reflection.Emit.ILGeneration": "4.0.1",
          "System.Reflection.Primitives": "4.0.1",
          "System.Runtime": "4.1.0"
        }
      },
      "System.Reflection.Extensions": {
        "type": "Transitive",
        "resolved": "4.3.0",
        "contentHash": "rJkrJD3kBI5B712aRu4DpSIiHRtr6QlfZSQsb0hYHrDCZORXCFjQfoipo2LaMUHoT9i1B7j7MnfaEKWDFmFQNQ==",
        "dependencies": {
          "Microsoft.NETCore.Platforms": "1.1.0",
          "Microsoft.NETCore.Targets": "1.1.0",
          "System.Reflection": "4.3.0",
          "System.Runtime": "4.3.0"
        }
      },
      "System.Reflection.Metadata": {
        "type": "Transitive",
        "resolved": "5.0.0",
        "contentHash": "5NecZgXktdGg34rh1OenY1rFNDCI8xSjFr+Z4OU4cU06AQHUdRnIIEeWENu3Wl4YowbzkymAIMvi3WyK9U53pQ=="
      },
      "System.Reflection.Primitives": {
        "type": "Transitive",
        "resolved": "4.3.0",
        "contentHash": "5RXItQz5As4xN2/YUDxdpsEkMhvw3e6aNveFXUn4Hl/udNTCNhnKp8lT9fnc3MhvGKh1baak5CovpuQUXHAlIA==",
        "dependencies": {
          "Microsoft.NETCore.Platforms": "1.1.0",
          "Microsoft.NETCore.Targets": "1.1.0",
          "System.Runtime": "4.3.0"
        }
      },
      "System.Reflection.TypeExtensions": {
        "type": "Transitive",
        "resolved": "4.7.0",
        "contentHash": "VybpaOQQhqE6siHppMktjfGBw1GCwvCqiufqmP8F1nj7fTUNtW35LOEt3UZTEsECfo+ELAl/9o9nJx3U91i7vA=="
      },
      "System.Resources.Extensions": {
        "type": "Transitive",
        "resolved": "4.6.0",
        "contentHash": "6aVCk8oTFZNT3Tx1jjiPi6+aipiJ3qMZYttAREKTRJidP50YvNeOn4PXrqzfA5qC23fLReq2JYp+nJwzj62HGw=="
      },
      "System.Resources.ResourceManager": {
        "type": "Transitive",
        "resolved": "4.3.0",
        "contentHash": "/zrcPkkWdZmI4F92gL/TPumP98AVDu/Wxr3CSJGQQ+XN6wbRZcyfSKVoPo17ilb3iOr0cCRqJInGwNMolqhS8A==",
        "dependencies": {
          "Microsoft.NETCore.Platforms": "1.1.0",
          "Microsoft.NETCore.Targets": "1.1.0",
          "System.Globalization": "4.3.0",
          "System.Reflection": "4.3.0",
          "System.Runtime": "4.3.0"
        }
      },
      "System.Runtime": {
        "type": "Transitive",
        "resolved": "4.3.0",
        "contentHash": "JufQi0vPQ0xGnAczR13AUFglDyVYt4Kqnz1AZaiKZ5+GICq0/1MH/mO/eAJHt/mHW1zjKBJd7kV26SrxddAhiw==",
        "dependencies": {
          "Microsoft.NETCore.Platforms": "1.1.0",
          "Microsoft.NETCore.Targets": "1.1.0"
        }
      },
      "System.Runtime.CompilerServices.Unsafe": {
        "type": "Transitive",
        "resolved": "6.0.0",
        "contentHash": "/iUeP3tq1S0XdNNoMz5C9twLSrM/TH+qElHkXWaPvuNOt+99G75NrV0OS2EqHx5wMN7popYjpc8oTjC1y16DLg=="
      },
      "System.Runtime.Extensions": {
        "type": "Transitive",
        "resolved": "4.3.0",
        "contentHash": "guW0uK0fn5fcJJ1tJVXYd7/1h5F+pea1r7FLSOz/f8vPEqbR2ZAknuRDvTQ8PzAilDveOxNjSfr0CHfIQfFk8g==",
        "dependencies": {
          "Microsoft.NETCore.Platforms": "1.1.0",
          "Microsoft.NETCore.Targets": "1.1.0",
          "System.Runtime": "4.3.0"
        }
      },
      "System.Runtime.Handles": {
        "type": "Transitive",
        "resolved": "4.3.0",
        "contentHash": "OKiSUN7DmTWeYb3l51A7EYaeNMnvxwE249YtZz7yooT4gOZhmTjIn48KgSsw2k2lYdLgTKNJw/ZIfSElwDRVgg==",
        "dependencies": {
          "Microsoft.NETCore.Platforms": "1.1.0",
          "Microsoft.NETCore.Targets": "1.1.0",
          "System.Runtime": "4.3.0"
        }
      },
      "System.Runtime.InteropServices": {
        "type": "Transitive",
        "resolved": "4.3.0",
        "contentHash": "uv1ynXqiMK8mp1GM3jDqPCFN66eJ5w5XNomaK2XD+TuCroNTLFGeZ+WCmBMcBDyTFKou3P6cR6J/QsaqDp7fGQ==",
        "dependencies": {
          "Microsoft.NETCore.Platforms": "1.1.0",
          "Microsoft.NETCore.Targets": "1.1.0",
          "System.Reflection": "4.3.0",
          "System.Reflection.Primitives": "4.3.0",
          "System.Runtime": "4.3.0",
          "System.Runtime.Handles": "4.3.0"
        }
      },
      "System.Runtime.InteropServices.RuntimeInformation": {
        "type": "Transitive",
        "resolved": "4.3.0",
        "contentHash": "cbz4YJMqRDR7oLeMRbdYv7mYzc++17lNhScCX0goO2XpGWdvAt60CGN+FHdePUEHCe/Jy9jUlvNAiNdM+7jsOw==",
        "dependencies": {
          "System.Reflection": "4.3.0",
          "System.Reflection.Extensions": "4.3.0",
          "System.Resources.ResourceManager": "4.3.0",
          "System.Runtime": "4.3.0",
          "System.Runtime.InteropServices": "4.3.0",
          "System.Threading": "4.3.0",
          "runtime.native.System": "4.3.0"
        }
      },
      "System.Runtime.Loader": {
        "type": "Transitive",
        "resolved": "4.3.0",
        "contentHash": "DHMaRn8D8YCK2GG2pw+UzNxn/OHVfaWx7OTLBD/hPegHZZgcZh3H6seWegrC4BYwsfuGrywIuT+MQs+rPqRLTQ==",
        "dependencies": {
          "System.IO": "4.3.0",
          "System.Reflection": "4.3.0",
          "System.Runtime": "4.3.0"
        }
      },
      "System.Runtime.Serialization.Primitives": {
        "type": "Transitive",
        "resolved": "4.1.1",
        "contentHash": "HZ6Du5QrTG8MNJbf4e4qMO3JRAkIboGT5Fk804uZtg3Gq516S7hAqTm2UZKUHa7/6HUGdVy3AqMQKbns06G/cg==",
        "dependencies": {
          "System.Resources.ResourceManager": "4.0.1",
          "System.Runtime": "4.1.0"
        }
      },
      "System.Security.AccessControl": {
        "type": "Transitive",
        "resolved": "4.7.0",
        "contentHash": "JECvTt5aFF3WT3gHpfofL2MNNP6v84sxtXxpqhLBCcDRzqsPBmHhQ6shv4DwwN2tRlzsUxtb3G9M3763rbXKDg==",
        "dependencies": {
          "Microsoft.NETCore.Platforms": "3.1.0",
          "System.Security.Principal.Windows": "4.7.0"
        }
      },
      "System.Security.Cryptography.Cng": {
        "type": "Transitive",
        "resolved": "4.7.0",
        "contentHash": "4WQjFuypWtxb/bl/YwEE7LYGn4fgpsikFfBU6xwEm4YBYiRAhXAEJ62lILBu2JJSFbClIAntFTGfDZafn8yZTg=="
      },
      "System.Security.Cryptography.Pkcs": {
        "type": "Transitive",
        "resolved": "4.7.0",
        "contentHash": "0Srzh6YlhjuMxaqMyeCCdZs22cucaUAG6SKDd3gNHBJmre0VZ71ekzWu9rvLD4YXPetyNdPvV6Qst+8C++9v3Q==",
        "dependencies": {
          "System.Security.Cryptography.Cng": "4.7.0"
        }
      },
      "System.Security.Cryptography.Xml": {
        "type": "Transitive",
        "resolved": "4.7.0",
        "contentHash": "B6pAyxMvXGbZemb+ER877KSr6OKis+qAdxhhKKK36I6sgj2js8mbcEVviZEHYV8XRTWjbKsAq8Z/zoaegA30dA==",
        "dependencies": {
          "System.Security.Cryptography.Pkcs": "4.7.0",
          "System.Security.Permissions": "4.7.0"
        }
      },
      "System.Security.Permissions": {
        "type": "Transitive",
        "resolved": "4.7.0",
        "contentHash": "dkOV6YYVBnYRa15/yv004eCGRBVADXw8qRbbNiCn/XpdJSUXkkUeIvdvFHkvnko4CdKMqG8yRHC4ox83LSlMsQ==",
        "dependencies": {
          "System.Security.AccessControl": "4.7.0",
          "System.Windows.Extensions": "4.7.0"
        }
      },
      "System.Security.Principal.Windows": {
        "type": "Transitive",
        "resolved": "4.7.0",
        "contentHash": "ojD0PX0XhneCsUbAZVKdb7h/70vyYMDYs85lwEI+LngEONe/17A0cFaRFqZU+sOEidcVswYWikYOQ9PPfjlbtQ=="
      },
      "System.Text.Encoding": {
        "type": "Transitive",
        "resolved": "4.3.0",
        "contentHash": "BiIg+KWaSDOITze6jGQynxg64naAPtqGHBwDrLaCtixsa5bKiR8dpPOHA7ge3C0JJQizJE+sfkz1wV+BAKAYZw==",
        "dependencies": {
          "Microsoft.NETCore.Platforms": "1.1.0",
          "Microsoft.NETCore.Targets": "1.1.0",
          "System.Runtime": "4.3.0"
        }
      },
      "System.Text.Encoding.CodePages": {
        "type": "Transitive",
        "resolved": "4.5.1",
        "contentHash": "4J2JQXbftjPMppIHJ7IC+VXQ9XfEagN92vZZNoG12i+zReYlim5dMoXFC1Zzg7tsnKDM7JPo5bYfFK4Jheq44w==",
        "dependencies": {
          "Microsoft.NETCore.Platforms": "2.1.2",
          "System.Runtime.CompilerServices.Unsafe": "4.5.2"
        }
      },
      "System.Text.Encoding.Extensions": {
        "type": "Transitive",
        "resolved": "4.0.11",
        "contentHash": "jtbiTDtvfLYgXn8PTfWI+SiBs51rrmO4AAckx4KR6vFK9Wzf6tI8kcRdsYQNwriUeQ1+CtQbM1W4cMbLXnj/OQ==",
        "dependencies": {
          "Microsoft.NETCore.Platforms": "1.0.1",
          "Microsoft.NETCore.Targets": "1.0.1",
          "System.Runtime": "4.1.0",
          "System.Text.Encoding": "4.0.11"
        }
      },
      "System.Text.Encodings.Web": {
        "type": "Transitive",
        "resolved": "6.0.0",
        "contentHash": "Vg8eB5Tawm1IFqj4TVK1czJX89rhFxJo9ELqc/Eiq0eXy13RK00eubyU6TJE6y+GQXjyV5gSfiewDUZjQgSE0w==",
        "dependencies": {
          "System.Runtime.CompilerServices.Unsafe": "6.0.0"
        }
      },
      "System.Text.Json": {
        "type": "Transitive",
        "resolved": "6.0.0",
        "contentHash": "zaJsHfESQvJ11vbXnNlkrR46IaMULk/gHxYsJphzSF+07kTjPHv+Oc14w6QEOfo3Q4hqLJgStUaYB9DBl0TmWg==",
        "dependencies": {
          "System.Runtime.CompilerServices.Unsafe": "6.0.0",
          "System.Text.Encodings.Web": "6.0.0"
        }
      },
      "System.Text.RegularExpressions": {
        "type": "Transitive",
        "resolved": "4.1.0",
        "contentHash": "i88YCXpRTjCnoSQZtdlHkAOx4KNNik4hMy83n0+Ftlb7jvV6ZiZWMpnEZHhjBp6hQVh8gWd/iKNPzlPF7iyA2g==",
        "dependencies": {
          "System.Collections": "4.0.11",
          "System.Globalization": "4.0.11",
          "System.Resources.ResourceManager": "4.0.1",
          "System.Runtime": "4.1.0",
          "System.Runtime.Extensions": "4.1.0",
          "System.Threading": "4.0.11"
        }
      },
      "System.Threading": {
        "type": "Transitive",
        "resolved": "4.3.0",
        "contentHash": "VkUS0kOBcUf3Wwm0TSbrevDDZ6BlM+b/HRiapRFWjM5O0NS0LviG0glKmFK+hhPDd1XFeSdU1GmlLhb2CoVpIw==",
        "dependencies": {
          "System.Runtime": "4.3.0",
          "System.Threading.Tasks": "4.3.0"
        }
      },
      "System.Threading.Tasks": {
        "type": "Transitive",
        "resolved": "4.3.0",
        "contentHash": "LbSxKEdOUhVe8BezB/9uOGGppt+nZf6e1VFyw6v3DN6lqitm0OSn2uXMOdtP0M3W4iMcqcivm2J6UgqiwwnXiA==",
        "dependencies": {
          "Microsoft.NETCore.Platforms": "1.1.0",
          "Microsoft.NETCore.Targets": "1.1.0",
          "System.Runtime": "4.3.0"
        }
      },
      "System.Threading.Tasks.Dataflow": {
        "type": "Transitive",
        "resolved": "4.9.0",
        "contentHash": "dTS+3D/GtG2/Pvc3E5YzVvAa7aQJgLDlZDIzukMOJjYudVOQOUXEU68y6Zi3Nn/jqIeB5kOCwrGbQFAKHVzXEQ=="
      },
      "System.Threading.Tasks.Extensions": {
        "type": "Transitive",
        "resolved": "4.5.4",
        "contentHash": "zteT+G8xuGu6mS+mzDzYXbzS7rd3K6Fjb9RiZlYlJPam2/hU7JCBZBVEcywNuR+oZ1ncTvc/cq0faRr3P01OVg=="
      },
      "System.Threading.Timer": {
        "type": "Transitive",
        "resolved": "4.0.1",
        "contentHash": "saGfUV8uqVW6LeURiqxcGhZ24PzuRNaUBtbhVeuUAvky1naH395A/1nY0P2bWvrw/BreRtIB/EzTDkGBpqCwEw==",
        "dependencies": {
          "Microsoft.NETCore.Platforms": "1.0.1",
          "Microsoft.NETCore.Targets": "1.0.1",
          "System.Runtime": "4.1.0"
        }
      },
      "System.Windows.Extensions": {
        "type": "Transitive",
        "resolved": "4.7.0",
        "contentHash": "CeWTdRNfRaSh0pm2gDTJFwVaXfTq6Xwv/sA887iwPTneW7oMtMlpvDIO+U60+3GWTB7Aom6oQwv5VZVUhQRdPQ==",
        "dependencies": {
          "System.Drawing.Common": "4.7.0"
        }
      },
      "System.Xml.ReaderWriter": {
        "type": "Transitive",
        "resolved": "4.0.11",
        "contentHash": "ZIiLPsf67YZ9zgr31vzrFaYQqxRPX9cVHjtPSnmx4eN6lbS/yEyYNr2vs1doGDEscF0tjCZFsk9yUg1sC9e8tg==",
        "dependencies": {
          "System.Collections": "4.0.11",
          "System.Diagnostics.Debug": "4.0.11",
          "System.Globalization": "4.0.11",
          "System.IO": "4.1.0",
          "System.IO.FileSystem": "4.0.1",
          "System.IO.FileSystem.Primitives": "4.0.1",
          "System.Resources.ResourceManager": "4.0.1",
          "System.Runtime": "4.1.0",
          "System.Runtime.Extensions": "4.1.0",
          "System.Runtime.InteropServices": "4.1.0",
          "System.Text.Encoding": "4.0.11",
          "System.Text.Encoding.Extensions": "4.0.11",
          "System.Text.RegularExpressions": "4.1.0",
          "System.Threading.Tasks": "4.0.11",
          "System.Threading.Tasks.Extensions": "4.0.0"
        }
      },
      "System.Xml.XDocument": {
        "type": "Transitive",
        "resolved": "4.0.11",
        "contentHash": "Mk2mKmPi0nWaoiYeotq1dgeNK1fqWh61+EK+w4Wu8SWuTYLzpUnschb59bJtGywaPq7SmTuPf44wrXRwbIrukg==",
        "dependencies": {
          "System.Collections": "4.0.11",
          "System.Diagnostics.Debug": "4.0.11",
          "System.Diagnostics.Tools": "4.0.1",
          "System.Globalization": "4.0.11",
          "System.IO": "4.1.0",
          "System.Reflection": "4.1.0",
          "System.Resources.ResourceManager": "4.0.1",
          "System.Runtime": "4.1.0",
          "System.Runtime.Extensions": "4.1.0",
          "System.Text.Encoding": "4.0.11",
          "System.Threading": "4.0.11",
          "System.Xml.ReaderWriter": "4.0.11"
        }
      },
      "stryker.datacollector": {
        "type": "Project",
        "dependencies": {
          "Microsoft.TestPlatform.ObjectModel": "17.2.0"
        }
      },
      "stryker.regexmutators": {
        "type": "Project",
        "dependencies": {
          "RegexParser": "0.5.1"
        }
      }
    }
  }
}<|MERGE_RESOLUTION|>--- conflicted
+++ resolved
@@ -219,18 +219,9 @@
       },
       "System.IO.Abstractions": {
         "type": "Direct",
-<<<<<<< HEAD
-        "requested": "[17.0.3, )",
-        "resolved": "17.0.3",
-        "contentHash": "P1iDcQEvrVO359GJr7BSsb2XL+YlW9/oqVtlNwszVjj1Aj9qyORBYkftOicPxdBSHiR5Eu/Px2cMu5qiD5elnA=="
-=======
         "requested": "[17.0.10, )",
         "resolved": "17.0.10",
-        "contentHash": "pXhKp+rE17muzrBy1MfL2Y4gPskkmiHN0VHy67gcdH3xxa8dbbiVIQkpHGh6dbtcmh7C0FsnHjww4N+Y29yNJg==",
-        "dependencies": {
-          "System.IO.FileSystem.AccessControl": "5.0.0"
-        }
->>>>>>> 64f19192
+        "contentHash": "pXhKp+rE17muzrBy1MfL2Y4gPskkmiHN0VHy67gcdH3xxa8dbbiVIQkpHGh6dbtcmh7C0FsnHjww4N+Y29yNJg=="
       },
       "System.Net.Http.Json": {
         "type": "Direct",
