--- conflicted
+++ resolved
@@ -4,19 +4,11 @@
     ".NETCoreApp,Version=v5.0": {
       "Buildalyzer": {
         "type": "Direct",
-<<<<<<< HEAD
-        "requested": "[3.2.0, )",
-        "resolved": "3.2.0",
-        "contentHash": "clK8nODLS0tuvhXi8tLAPsC4dZn2LLpCjmXh8xjDKsNc53JRCNff/KX0gjFtFUCxNfLdqAe4zY5JCREqtgfYiA==",
-        "dependencies": {
-          "Buildalyzer.Logger": "3.2.0",
-=======
         "requested": "[3.2.2, )",
         "resolved": "3.2.2",
         "contentHash": "2gZCskSoSsHv2+LxemY6eF59p8rL1I1rhHhwIyhlN3UvgAiFpPy7h5rt6eYnSvIeCO9Q+DvtE+urTi7PLNpG3g==",
         "dependencies": {
           "Buildalyzer.Logger": "3.2.2",
->>>>>>> fb26050b
           "MSBuild.StructuredLogger": "2.1.133",
           "Microsoft.Build": "16.5.0",
           "Microsoft.Build.Framework": "16.5.0",
@@ -215,13 +207,8 @@
       },
       "Buildalyzer.Logger": {
         "type": "Transitive",
-<<<<<<< HEAD
-        "resolved": "3.2.0",
-        "contentHash": "ag6y+Tu5nOg0U0g1LOwdvV3AXNqu40k0C0qPk5MYlnqP99PEL9+7ypHntJ+jyj25Aps1E0X+B6uAtGEm1qkJ0g==",
-=======
         "resolved": "3.2.2",
         "contentHash": "8OB6g34KeUCatRRgP/u3OyEC7i0qWAynCb1vdHcyHPrfX+rcgAOuLAzYbKEQxSCSZIvmVlmt6RXzRz6N5HWKpg==",
->>>>>>> fb26050b
         "dependencies": {
           "NETStandard.Library": "1.6.1"
         }
