--- conflicted
+++ resolved
@@ -2,8 +2,6 @@
   "version": 1,
   "dependencies": {
     ".NETCoreApp,Version=v3.1": {
-<<<<<<< HEAD
-=======
       "Buildalyzer": {
         "type": "Direct",
         "requested": "[3.2.0, )",
@@ -23,7 +21,6 @@
           "System.Reflection.TypeExtensions": "4.6.0"
         }
       },
->>>>>>> 64a1fb64
       "Crayon": {
         "type": "Direct",
         "requested": "[1.2.48, )",
@@ -281,16 +278,16 @@
       },
       "FSharp.Core": {
         "type": "Transitive",
-<<<<<<< HEAD
         "resolved": "5.0.0",
         "contentHash": "iHoYXA0VaSQUONGENB1aVafjDDZDZpwu39MtaRCTrmwFW/cTcK0b2yKNVYneFHJMc3ChtsSoM9lNtJ1dYXkHfA=="
-=======
+      },
+      "Buildalyzer.Logger": {
+        "type": "Transitive",
         "resolved": "3.2.0",
         "contentHash": "ag6y+Tu5nOg0U0g1LOwdvV3AXNqu40k0C0qPk5MYlnqP99PEL9+7ypHntJ+jyj25Aps1E0X+B6uAtGEm1qkJ0g==",
         "dependencies": {
           "NETStandard.Library": "1.6.1"
         }
->>>>>>> 64a1fb64
       },
       "LibGit2Sharp.NativeBinaries": {
         "type": "Transitive",
