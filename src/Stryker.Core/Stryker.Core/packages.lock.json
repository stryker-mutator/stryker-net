{
  "version": 2,
  "dependencies": {
    "net8.0": {
      "Azure.Storage.Files.Shares": {
        "type": "Direct",
        "requested": "[12.19.1, )",
        "resolved": "12.19.1",
        "contentHash": "ezJZYp+B+ggcVq2SSdKV+X1mwNOdcpRhj/1+wucu81MPspCryVc3Lo/SmvmiYcttgbu0rYgdmh2uxCU/8N2sPw==",
        "dependencies": {
          "Azure.Storage.Common": "12.20.1",
          "System.Text.Json": "4.7.2"
        }
      },
      "Buildalyzer": {
        "type": "Direct",
        "requested": "[7.0.2, )",
        "resolved": "7.0.2",
        "contentHash": "LCbBUL22CaMwGJKGomc+DVsL+NNeWs5wxw6ov6/e6sKY+Jij4BM7JnUqjg3htP9AgmU8JBsfs7xTvWfUyaoHnA==",
        "dependencies": {
          "Buildalyzer.Logger": "7.0.2",
          "MSBuild.StructuredLogger": "2.1.815",
          "Microsoft.Build": "17.0.1",
          "Microsoft.Build.Tasks.Core": "17.0.1",
          "Microsoft.CodeAnalysis.CSharp": "4.0.0",
          "Microsoft.CodeAnalysis.VisualBasic": "4.0.0",
          "Microsoft.Extensions.Logging": "6.0.0",
          "MsBuildPipeLogger.Server": "1.1.6",
          "NuGet.Frameworks": "6.9.1"
        }
      },
      "DotNet.Glob": {
        "type": "Direct",
        "requested": "[3.1.3, )",
        "resolved": "3.1.3",
        "contentHash": "hOfHw7MLJw/tbXaFwR1oiDb+dIXDp8URTxp5Pco42OOhiw77wrUNx6v6syNygHZbWwYdXQocL2Mo1l5FnfDVjg=="
      },
      "DotNet.ReproducibleBuilds": {
        "type": "Direct",
        "requested": "[1.2.25, )",
        "resolved": "1.2.25",
        "contentHash": "xCXiw7BCxHJ8pF6wPepRUddlh2dlQlbr81gXA72hdk4FLHkKXas7EH/n+fk5UCA/YfMqG1Z6XaPiUjDbUNBUzg=="
      },
      "FSharp.Compiler.Service": {
        "type": "Direct",
        "requested": "[42.7.100-preview.22427.1, )",
        "resolved": "42.7.100-preview.22427.1",
        "contentHash": "YFUc1NLxo/RI1LbJVxpa/bgsHTGsvLWakJkDeoR5CnBdgw6jDte9TElrWy7SKr2q5YLjuUFWtQ42TgEVn1hScw==",
        "dependencies": {
          "FSharp.Core": "[7.0.0-beta.22427.1]",
          "Microsoft.Build.Framework": "17.1.0",
          "Microsoft.Build.Tasks.Core": "17.1.0",
          "Microsoft.Build.Utilities.Core": "17.1.0",
          "System.Buffers": "4.5.1",
          "System.Collections.Immutable": "5.0.0",
          "System.Diagnostics.Process": "4.3.0",
          "System.Diagnostics.TraceSource": "4.3.0",
          "System.Linq.Expressions": "4.3.0",
          "System.Linq.Queryable": "4.3.0",
          "System.Memory": "4.5.5",
          "System.Net.Requests": "4.3.0",
          "System.Net.Security": "4.3.1",
          "System.Reflection.Emit": "4.3.0",
          "System.Reflection.Metadata": "5.0.0",
          "System.Reflection.TypeExtensions": "4.3.0",
          "System.Runtime": "4.3.0",
          "System.Runtime.CompilerServices.Unsafe": "6.0.0",
          "System.Runtime.InteropServices": "4.3.0",
          "System.Runtime.Loader": "4.3.0",
          "System.Security.Claims": "4.3.0",
          "System.Security.Cryptography.Algorithms": "4.3.0",
          "System.Security.Principal": "4.3.0",
          "System.Threading.Tasks.Parallel": "4.3.0",
          "System.Threading.Thread": "4.3.0",
          "System.Threading.ThreadPool": "4.3.0"
        }
      },
      "Grynwald.MarkdownGenerator": {
        "type": "Direct",
        "requested": "[3.0.106, )",
        "resolved": "3.0.106",
        "contentHash": "rwpMqWHIrgnFdwpSE9HtDvBUjxqX+nNC0qsWtrQvJm6F8Jv/j6Id5eCuLVLWcGozPD6zkrIO94EMlc4zeCinLA=="
      },
      "LibGit2Sharp": {
        "type": "Direct",
        "requested": "[0.30.0, )",
        "resolved": "0.30.0",
        "contentHash": "1cBg/7nz6q+yzvComhqQaTS4nbXloLp/x29ZgY/Rr82ohpkuaWT8ZYzsPLFvs1zmCh/4xQbVt5sQxazGblgRig==",
        "dependencies": {
          "LibGit2Sharp.NativeBinaries": "[2.0.322]"
        }
      },
      "Microsoft.CodeAnalysis.Analyzers": {
        "type": "Direct",
        "requested": "[3.11.0, )",
        "resolved": "3.11.0",
        "contentHash": "v/EW3UE8/lbEYHoC2Qq7AR/DnmvpgdtAMndfQNmpuIMx/Mto8L5JnuCfdBYtgvalQOtfNCnxFejxuRrryvUTsg=="
      },
      "Microsoft.CodeAnalysis.Common": {
        "type": "Direct",
        "requested": "[4.11.0, )",
        "resolved": "4.11.0",
        "contentHash": "djf8ujmqYImFgB04UGtcsEhHrzVqzHowS+EEl/Yunc5LdrYrZhGBWUTXoCF0NzYXJxtfuD+UVQarWpvrNc94Qg==",
        "dependencies": {
          "Microsoft.CodeAnalysis.Analyzers": "3.3.4",
          "System.Collections.Immutable": "8.0.0",
          "System.Reflection.Metadata": "8.0.0"
        }
      },
      "Microsoft.CodeAnalysis.CSharp": {
        "type": "Direct",
        "requested": "[4.11.0, )",
        "resolved": "4.11.0",
        "contentHash": "6XYi2EusI8JT4y2l/F3VVVS+ISoIX9nqHsZRaG6W5aFeJ5BEuBosHfT/ABb73FN0RZ1Z3cj2j7cL28SToJPXOw==",
        "dependencies": {
          "Microsoft.CodeAnalysis.Analyzers": "3.3.4",
          "Microsoft.CodeAnalysis.Common": "[4.11.0]",
          "System.Collections.Immutable": "8.0.0",
          "System.Reflection.Metadata": "8.0.0"
        }
      },
      "Microsoft.Extensions.Logging": {
        "type": "Direct",
        "requested": "[8.0.1, )",
        "resolved": "8.0.1",
        "contentHash": "4x+pzsQEbqxhNf1QYRr5TDkLP9UsLT3A6MdRKDDEgrW7h1ljiEPgTNhKYUhNCCAaVpQECVQ+onA91PTPnIp6Lw==",
        "dependencies": {
          "Microsoft.Extensions.DependencyInjection": "8.0.1",
          "Microsoft.Extensions.Logging.Abstractions": "8.0.2",
          "Microsoft.Extensions.Options": "8.0.2"
        }
      },
      "Microsoft.TestPlatform": {
        "type": "Direct",
        "requested": "[17.11.1, )",
        "resolved": "17.11.1",
        "contentHash": "28KbZ9RkE0joKE3guEH3tQrbufU+2kOaO/yFZb2+gmydI2K/mvKbTN9DSlOE5do0VWhBCXaJT1X84NaOej2/NQ=="
      },
      "Microsoft.TestPlatform.ObjectModel": {
        "type": "Direct",
        "requested": "[17.11.1, )",
        "resolved": "17.11.1",
        "contentHash": "E2jZqAU6JeWEVsyOEOrSW1o1bpHLgb25ypvKNB/moBXPVsFYBPd/Jwi7OrYahG50J83LfHzezYI+GaEkpAotiA==",
        "dependencies": {
          "System.Reflection.Metadata": "1.6.0"
        }
      },
      "Microsoft.TestPlatform.Portable": {
        "type": "Direct",
        "requested": "[17.11.1, )",
        "resolved": "17.11.1",
        "contentHash": "oUfqSuMe/NnDJj20+pcg3JdygS/kPOZmtLh8FKzqVvnrTeIKrYrn5PxcOn3HxBs0RgptnBqHCLIbz2RQky6T+A=="
      },
      "Microsoft.TestPlatform.TranslationLayer": {
        "type": "Direct",
        "requested": "[17.11.1, )",
        "resolved": "17.11.1",
        "contentHash": "BGo07uLjO8nPZsH0lZx+rz+OjxLMu2MFZYYdn1lD6SAw/0Teu5xnCzqS4B/PaGw1kYYyKfAZHCGjRrOsbyP7oQ==",
        "dependencies": {
          "NETStandard.Library": "2.0.0"
        }
      },
      "Microsoft.Web.LibraryManager.Build": {
        "type": "Direct",
        "requested": "[2.1.175, )",
        "resolved": "2.1.175",
        "contentHash": "OhJ8cfzvX/rxCuEezniBQCaCqKuQtU2tNr3m3Qryu+V30lZcUrjtsg39DGZWLw6EzbJA+TUdZPfuLeEDuz3cXA==",
        "dependencies": {
          "System.Runtime.Loader": "4.3.0"
        }
      },
      "Mono.Cecil": {
        "type": "Direct",
        "requested": "[0.11.6, )",
        "resolved": "0.11.6",
        "contentHash": "f33RkDtZO8VlGXCtmQIviOtxgnUdym9xx/b1p9h91CRGOsJFxCFOFK1FDbVt1OCf1aWwYejUFa2MOQyFWTFjbA=="
      },
      "NuGet.Frameworks": {
        "type": "Direct",
        "requested": "[6.11.1, )",
        "resolved": "6.11.1",
        "contentHash": "plTZ3ariSWQVsFn2mk83SsdmSg1VpgIMTSZpP/eSE/NNQF02p+M9ItxAYeUZBMX+cQ2nFkSwxQRJ0/fkaV9Hbg=="
      },
      "ResXResourceReader.NetStandard": {
        "type": "Direct",
        "requested": "[1.3.0, )",
        "resolved": "1.3.0",
        "contentHash": "voW0VHwFGIvbJ4Pp/wfHKFGn9kxZD97H/mnD6LziBJCi4FJZtetYQpQQnpYp0IkL2+PQ6VOzkMvhK1+s7+NJnA=="
      },
      "Serilog": {
        "type": "Direct",
        "requested": "[4.0.2, )",
        "resolved": "4.0.2",
        "contentHash": "Vehq4uNYtURe/OnHEpWGvMgrvr5Vou7oZLdn3BuEH5FSCeHXDpNJtpzWoqywXsSvCTuiv0I65mZDRnJSeUvisA=="
      },
      "Serilog.Extensions.Logging": {
        "type": "Direct",
        "requested": "[8.0.0, )",
        "resolved": "8.0.0",
        "contentHash": "YEAMWu1UnWgf1c1KP85l1SgXGfiVo0Rz6x08pCiPOIBt2Qe18tcZLvdBUuV5o1QHvrs8FAry9wTIhgBRtjIlEg==",
        "dependencies": {
          "Microsoft.Extensions.Logging": "8.0.0",
          "Serilog": "3.1.1"
        }
      },
      "Serilog.Extensions.Logging.File": {
        "type": "Direct",
        "requested": "[3.0.0, )",
        "resolved": "3.0.0",
        "contentHash": "bUYjMHn7NhpK+/8HDftG7+G5hpWzD49XTSvLoUFZGgappDa6FoseqFOsLrjLRjwe1zM+igH5mySFJv3ntb+qcg==",
        "dependencies": {
          "Microsoft.Extensions.Configuration.Abstractions": "6.0.0",
          "Microsoft.Extensions.Configuration.Binder": "6.0.0",
          "Serilog": "2.10.0",
          "Serilog.Extensions.Logging": "3.1.0",
          "Serilog.Formatting.Compact": "1.1.0",
          "Serilog.Sinks.Async": "1.5.0",
          "Serilog.Sinks.RollingFile": "3.3.0"
        }
      },
      "Serilog.Sinks.Console": {
        "type": "Direct",
        "requested": "[6.0.0, )",
        "resolved": "6.0.0",
        "contentHash": "fQGWqVMClCP2yEyTXPIinSr5c+CBGUvBybPxjAGcf7ctDhadFhrQw03Mv8rJ07/wR5PDfFjewf2LimvXCDzpbA==",
        "dependencies": {
          "Serilog": "4.0.0"
        }
      },
      "ShellProgressBar": {
        "type": "Direct",
        "requested": "[5.2.0, )",
        "resolved": "5.2.0",
        "contentHash": "XwR9OG00J837mtAXlHIeaJX93di6ZqPUwQLRXTLxyjDiAsytuZDKWELjeDXpWTQCzKsq+oZVhIeK8SN3ubYTwg==",
        "dependencies": {
          "System.Runtime.InteropServices.RuntimeInformation": "4.3.0",
          "System.Text.Encoding.CodePages": "4.0.1"
        }
      },
      "Spectre.Console": {
        "type": "Direct",
        "requested": "[0.49.1, )",
        "resolved": "0.49.1",
        "contentHash": "USV+pdu49OJ3nCjxNuw1K9Zw/c1HCBbwbjXZp0EOn6wM99tFdAtN34KEBZUMyRuJuXlUMDqhd8Yq9obW2MslYA=="
      },
      "Spectre.Console.Analyzer": {
        "type": "Direct",
        "requested": "[1.0.0, )",
        "resolved": "1.0.0",
        "contentHash": "TojbwWASRf3PMUsotXa8MQ9SNwEwWZZ5bAYf1eLv+jiDsxaD/n7TKTi3da6z4+m8uZHri2i+BVRuLj5w+6j64Q=="
      },
      "Stryker.Regex.Parser": {
        "type": "Direct",
        "requested": "[1.0.0, )",
        "resolved": "1.0.0",
        "contentHash": "39OYYkvF2KlMbhxLBM+GTJEzPLu0HfN1v4AOApDFt3+ivd5F8HXwV5yp2A2+i7a7F5Tv2zr/7faCIqZj9c7x4g=="
      },
      "TestableIO.System.IO.Abstractions.Wrappers": {
        "type": "Direct",
        "requested": "[21.0.29, )",
        "resolved": "21.0.29",
        "contentHash": "bm1stQx3rGV2qBW2xAAvl8ODVGNVkiAkqNsE+LsKfhMamBUa07IgsgMc9X/zBHc5yfAJOqJIUArQ56DDgwGyYA==",
        "dependencies": {
          "TestableIO.System.IO.Abstractions": "21.0.29"
        }
      },
      "Azure.Core": {
        "type": "Transitive",
        "resolved": "1.41.0",
        "contentHash": "7OO8rPCVSvXj2IQET3NkRf8hU2ZDCCvCIUhlrE089qkLNpNfWufJnBwHRKLAOWF3bhKBGJS/9hPBgjJ8kupUIg==",
        "dependencies": {
          "Microsoft.Bcl.AsyncInterfaces": "1.1.1",
          "System.ClientModel": "1.0.0",
          "System.Diagnostics.DiagnosticSource": "6.0.1",
          "System.Memory.Data": "1.0.2",
          "System.Numerics.Vectors": "4.5.0",
          "System.Text.Encodings.Web": "4.7.2",
          "System.Text.Json": "4.7.2",
          "System.Threading.Tasks.Extensions": "4.5.4"
        }
      },
      "Azure.Storage.Common": {
        "type": "Transitive",
        "resolved": "12.20.1",
        "contentHash": "KKBFnc4WZ6m9HgsKgwfO1cIxd154b8cAnP3uWhuelvFkzxqBXQQgIsHF0n3DYBG2AoTJCZDXwJpKuVC7CsKJWg==",
        "dependencies": {
          "Azure.Core": "1.41.0",
          "System.IO.Hashing": "6.0.0"
        }
      },
      "Buildalyzer.Logger": {
        "type": "Transitive",
        "resolved": "7.0.2",
        "contentHash": "awL4TbcBjWAgmeWbi7G6OkUIr0OEPwZASC09Frd6A84LmKSZWOICgZ9vUTCtwlVtepr6FJNTVHxWR6HopfbwLQ=="
      },
      "FSharp.Core": {
        "type": "Transitive",
        "resolved": "7.0.0-beta.22427.1",
        "contentHash": "gN1fbULC6ji7IEUCIF4V8yta3Np/8av9H0SfanhACbmsNq9e0He9NOj8Dx0M9xsgYlwviCa0qV2P4B6qAjPOBA=="
      },
      "LibGit2Sharp.NativeBinaries": {
        "type": "Transitive",
        "resolved": "2.0.322",
        "contentHash": "EWQaEevzc8uS1ZGS6T83jqUPBY//2WUSCHwbZHBoHOjlfSehqr30nm/VAhJPzjam/69sv7nlLKVcho9t2XuR/Q=="
      },
      "Microsoft.Bcl.AsyncInterfaces": {
        "type": "Transitive",
        "resolved": "1.1.1",
        "contentHash": "yuvf07qFWFqtK3P/MRkEKLhn5r2UbSpVueRziSqj0yJQIKFwG1pq9mOayK3zE5qZCTs0CbrwL9M6R8VwqyGy2w=="
      },
      "Microsoft.Build": {
        "type": "Transitive",
        "resolved": "17.0.1",
        "contentHash": "sNhRGwqVoyj9+PTg5D/ntbB4TPRAx/sCF0qmJ2bB93c62KniyPGPbahf0FXD1rpeQitXDo52p3F5kRZBg+l0dw==",
        "dependencies": {
          "Microsoft.Build.Framework": "17.0.1",
          "Microsoft.NET.StringTools": "1.0.0",
          "Microsoft.Win32.Registry": "4.3.0",
          "System.Collections.Immutable": "5.0.0",
          "System.Configuration.ConfigurationManager": "4.7.0",
          "System.Reflection.Metadata": "1.6.0",
          "System.Security.Principal.Windows": "4.7.0",
          "System.Text.Encoding.CodePages": "4.0.1",
          "System.Text.Json": "5.0.2",
          "System.Threading.Tasks.Dataflow": "4.9.0"
        }
      },
      "Microsoft.Build.Framework": {
        "type": "Transitive",
        "resolved": "17.1.0",
        "contentHash": "7PPEbjuL/lKQ8ftblxwBZKf5alZCA4GDvBTiO3UAVxtRe52a2jL3mc8TpKNiJZzytGz7fKdR5ClDCs7+Uw4hMg==",
        "dependencies": {
          "Microsoft.Win32.Registry": "4.3.0",
          "System.Security.Permissions": "4.7.0"
        }
      },
      "Microsoft.Build.Tasks.Core": {
        "type": "Transitive",
        "resolved": "17.1.0",
        "contentHash": "obCL4Tb2wpc684sCTlS4hriNhI+6MBqlVWOQoajo9zYv/aqAN53YdIZ3Lnw5XszoYCCQexy2sT/MNElMgoSN9g==",
        "dependencies": {
          "Microsoft.Build.Framework": "17.1.0",
          "Microsoft.Build.Utilities.Core": "17.1.0",
          "Microsoft.NET.StringTools": "1.0.0",
          "Microsoft.Win32.Registry": "4.3.0",
          "System.CodeDom": "4.4.0",
          "System.Collections.Immutable": "5.0.0",
          "System.Reflection.Metadata": "1.6.0",
          "System.Resources.Extensions": "4.6.0",
          "System.Security.Cryptography.Pkcs": "4.7.0",
          "System.Security.Cryptography.Xml": "4.7.0",
          "System.Security.Permissions": "4.7.0",
          "System.Threading.Tasks.Dataflow": "6.0.0"
        }
      },
      "Microsoft.Build.Utilities.Core": {
        "type": "Transitive",
        "resolved": "17.1.0",
        "contentHash": "JqhQ4q6L4IyA0Wh3PrDrxHHYMVHyOLIusyC4imAnhcnZiOC4+CwgVRSdo8fLsQmvz0Jab8FFrU1NPZFbDoxRng==",
        "dependencies": {
          "Microsoft.Build.Framework": "17.1.0",
          "Microsoft.NET.StringTools": "1.0.0",
          "Microsoft.Win32.Registry": "4.3.0",
          "System.Collections.Immutable": "5.0.0",
          "System.Configuration.ConfigurationManager": "4.7.0",
          "System.Security.Permissions": "4.7.0",
          "System.Text.Encoding.CodePages": "4.0.1"
        }
      },
      "Microsoft.Extensions.Configuration.Abstractions": {
        "type": "Transitive",
        "resolved": "6.0.0",
        "contentHash": "qWzV9o+ZRWq+pGm+1dF+R7qTgTYoXvbyowRoBxQJGfqTpqDun2eteerjRQhq5PQ/14S+lqto3Ft4gYaRyl4rdQ==",
        "dependencies": {
          "Microsoft.Extensions.Primitives": "6.0.0"
        }
      },
      "Microsoft.Extensions.Configuration.Binder": {
        "type": "Transitive",
        "resolved": "6.0.0",
        "contentHash": "b3ErKzND8LIC7o08QAVlKfaEIYEvLJbtmVbFZVBRXeu9YkKfSSzLZfR1SUfQPBIy9mKLhEtJgGYImkcMNaKE0A==",
        "dependencies": {
          "Microsoft.Extensions.Configuration.Abstractions": "6.0.0"
        }
      },
      "Microsoft.Extensions.DependencyInjection": {
        "type": "Transitive",
        "resolved": "8.0.1",
        "contentHash": "BmANAnR5Xd4Oqw7yQ75xOAYODybZQRzdeNucg7kS5wWKd2PNnMdYtJ2Vciy0QLylRmv42DGl5+AFL9izA6F1Rw==",
        "dependencies": {
          "Microsoft.Extensions.DependencyInjection.Abstractions": "8.0.2"
        }
      },
      "Microsoft.Extensions.DependencyInjection.Abstractions": {
        "type": "Transitive",
        "resolved": "8.0.2",
        "contentHash": "3iE7UF7MQkCv1cxzCahz+Y/guQbTqieyxyaWKhrRO91itI9cOKO76OHeQDahqG4MmW5umr3CcCvGmK92lWNlbg=="
      },
<<<<<<< HEAD
=======
      "Microsoft.Extensions.Logging.Abstractions": {
        "type": "Transitive",
        "resolved": "8.0.2",
        "contentHash": "nroMDjS7hNBPtkZqVBbSiQaQjWRDxITI8Y7XnDs97rqG3EbzVTNLZQf7bIeUJcaHOV8bca47s1Uxq94+2oGdxA==",
        "dependencies": {
          "Microsoft.Extensions.DependencyInjection.Abstractions": "8.0.2"
        }
      },
>>>>>>> e52cc8aa
      "Microsoft.Extensions.Options": {
        "type": "Transitive",
        "resolved": "8.0.2",
        "contentHash": "dWGKvhFybsaZpGmzkGCbNNwBD1rVlWzrZKANLW/CcbFJpCEceMCGzT7zZwHOGBCbwM0SzBuceMj5HN1LKV1QqA==",
        "dependencies": {
          "Microsoft.Extensions.DependencyInjection.Abstractions": "8.0.0",
          "Microsoft.Extensions.Primitives": "8.0.0"
        }
      },
      "Microsoft.Extensions.Primitives": {
        "type": "Transitive",
        "resolved": "8.0.0",
        "contentHash": "bXJEZrW9ny8vjMF1JV253WeLhpEVzFo1lyaZu1vQ4ZxWUlVvknZ/+ftFgVheLubb4eZPSwwxBeqS1JkCOjxd8g=="
      },
      "Microsoft.NET.StringTools": {
        "type": "Transitive",
        "resolved": "1.0.0",
        "contentHash": "ZYVcoDM0LnSyT5nWoRGfShYdOecCw2sOXWwP6j1Z0u48Xq3+BVvZ+EiPCX9/8Gz439giW+O1H1kWF9Eb/w6rVg==",
        "dependencies": {
          "System.Memory": "4.5.4",
          "System.Runtime.CompilerServices.Unsafe": "5.0.0"
        }
      },
      "Microsoft.NETCore.Platforms": {
        "type": "Transitive",
        "resolved": "3.1.0",
        "contentHash": "z7aeg8oHln2CuNulfhiLYxCVMPEwBl3rzicjvIX+4sUuCwvXw5oXQEtbiU2c0z4qYL5L3Kmx0mMA/+t/SbY67w=="
      },
      "Microsoft.NETCore.Targets": {
        "type": "Transitive",
        "resolved": "1.1.0",
        "contentHash": "aOZA3BWfz9RXjpzt0sRJJMjAscAUm3Hoa4UWAfceV9UTYxgwZ1lZt5nO2myFf+/jetYQo4uTP7zS8sJY67BBxg=="
      },
      "Microsoft.Win32.Primitives": {
        "type": "Transitive",
        "resolved": "4.3.0",
        "contentHash": "9ZQKCWxH7Ijp9BfahvL2Zyf1cJIk8XYLF6Yjzr2yi0b2cOut/HQ31qf1ThHAgCc3WiZMdnWcfJCgN82/0UunxA==",
        "dependencies": {
          "Microsoft.NETCore.Platforms": "1.1.0",
          "Microsoft.NETCore.Targets": "1.1.0",
          "System.Runtime": "4.3.0"
        }
      },
      "Microsoft.Win32.Registry": {
        "type": "Transitive",
        "resolved": "4.3.0",
        "contentHash": "Lw1/VwLH1yxz6SfFEjVRCN0pnflLEsWgnV4qsdJ512/HhTwnKXUG+zDQ4yTO3K/EJQemGoNaBHX5InISNKTzUQ==",
        "dependencies": {
          "Microsoft.NETCore.Platforms": "1.1.0",
          "System.Collections": "4.3.0",
          "System.Globalization": "4.3.0",
          "System.Resources.ResourceManager": "4.3.0",
          "System.Runtime": "4.3.0",
          "System.Runtime.Extensions": "4.3.0",
          "System.Runtime.Handles": "4.3.0",
          "System.Runtime.InteropServices": "4.3.0"
        }
      },
      "Microsoft.Win32.SystemEvents": {
        "type": "Transitive",
        "resolved": "4.7.0",
        "contentHash": "mtVirZr++rq+XCDITMUdnETD59XoeMxSpLRIII7JRI6Yj0LEDiO1pPn0ktlnIj12Ix8bfvQqQDMMIF9wC98oCA==",
        "dependencies": {
          "Microsoft.NETCore.Platforms": "3.1.0"
        }
      },
      "MSBuild.StructuredLogger": {
        "type": "Transitive",
        "resolved": "2.1.815",
        "contentHash": "5UfWYgsWBGI3w0npjYLeXPv8TUcNmGB/QBhoYLDeYTosuvmG6pz6HPb+xPg/Boi1bmw2Bgnjo+XopcwzCbZAqg==",
        "dependencies": {
          "Microsoft.Build.Framework": "16.10.0",
          "Microsoft.Build.Utilities.Core": "16.10.0"
        }
      },
      "MsBuildPipeLogger.Server": {
        "type": "Transitive",
        "resolved": "1.1.6",
        "contentHash": "rls0hb7plSfVFCqScDxTqtGpIlMfoQEchqjmK/YtXDML11GU5jI+oCi9YsikGulJVUv/vLSY6Ktah0uXwv25EA==",
        "dependencies": {
          "Microsoft.Build": "15.3.409"
        }
      },
      "NETStandard.Library": {
        "type": "Transitive",
        "resolved": "2.0.0",
        "contentHash": "7jnbRU+L08FXKMxqUflxEXtVymWvNOrS8yHgu9s6EM8Anr6T/wIX4nZ08j/u3Asz+tCufp3YVwFSEvFTPYmBPA==",
        "dependencies": {
          "Microsoft.NETCore.Platforms": "1.1.0"
        }
      },
      "runtime.debian.8-x64.runtime.native.System.Security.Cryptography.OpenSsl": {
        "type": "Transitive",
        "resolved": "4.3.0",
        "contentHash": "HdSSp5MnJSsg08KMfZThpuLPJpPwE5hBXvHwoKWosyHHfe8Mh5WKT0ylEOf6yNzX6Ngjxe4Whkafh5q7Ymac4Q=="
      },
      "runtime.fedora.23-x64.runtime.native.System.Security.Cryptography.OpenSsl": {
        "type": "Transitive",
        "resolved": "4.3.0",
        "contentHash": "+yH1a49wJMy8Zt4yx5RhJrxO/DBDByAiCzNwiETI+1S4mPdCu0OY4djdciC7Vssk0l22wQaDLrXxXkp+3+7bVA=="
      },
      "runtime.fedora.24-x64.runtime.native.System.Security.Cryptography.OpenSsl": {
        "type": "Transitive",
        "resolved": "4.3.0",
        "contentHash": "c3YNH1GQJbfIPJeCnr4avseugSqPrxwIqzthYyZDN6EuOyNOzq+y2KSUfRcXauya1sF4foESTgwM5e1A8arAKw=="
      },
      "runtime.native.System": {
        "type": "Transitive",
        "resolved": "4.3.0",
        "contentHash": "c/qWt2LieNZIj1jGnVNsE2Kl23Ya2aSTBuXMD6V7k9KWr6l16Tqdwq+hJScEpWER9753NWC8h96PaVNY5Ld7Jw==",
        "dependencies": {
          "Microsoft.NETCore.Platforms": "1.1.0",
          "Microsoft.NETCore.Targets": "1.1.0"
        }
      },
      "runtime.native.System.Net.Http": {
        "type": "Transitive",
        "resolved": "4.3.0",
        "contentHash": "ZVuZJqnnegJhd2k/PtAbbIcZ3aZeITq3sj06oKfMBSfphW3HDmk/t4ObvbOk/JA/swGR0LNqMksAh/f7gpTROg==",
        "dependencies": {
          "Microsoft.NETCore.Platforms": "1.1.0",
          "Microsoft.NETCore.Targets": "1.1.0"
        }
      },
      "runtime.native.System.Net.Security": {
        "type": "Transitive",
        "resolved": "4.3.0",
        "contentHash": "M2nN92ePS8BgQ2oi6Jj3PlTUzadYSIWLdZrHY1n1ZcW9o4wAQQ6W+aQ2lfq1ysZQfVCgDwY58alUdowrzezztg==",
        "dependencies": {
          "Microsoft.NETCore.Platforms": "1.1.0",
          "Microsoft.NETCore.Targets": "1.1.0"
        }
      },
      "runtime.native.System.Security.Cryptography.Apple": {
        "type": "Transitive",
        "resolved": "4.3.0",
        "contentHash": "DloMk88juo0OuOWr56QG7MNchmafTLYWvABy36izkrLI5VledI0rq28KGs1i9wbpeT9NPQrx/wTf8U2vazqQ3Q==",
        "dependencies": {
          "runtime.osx.10.10-x64.runtime.native.System.Security.Cryptography.Apple": "4.3.0"
        }
      },
      "runtime.native.System.Security.Cryptography.OpenSsl": {
        "type": "Transitive",
        "resolved": "4.3.0",
        "contentHash": "NS1U+700m4KFRHR5o4vo9DSlTmlCKu/u7dtE5sUHVIPB+xpXxYQvgBgA6wEIeCz6Yfn0Z52/72WYsToCEPJnrw==",
        "dependencies": {
          "runtime.debian.8-x64.runtime.native.System.Security.Cryptography.OpenSsl": "4.3.0",
          "runtime.fedora.23-x64.runtime.native.System.Security.Cryptography.OpenSsl": "4.3.0",
          "runtime.fedora.24-x64.runtime.native.System.Security.Cryptography.OpenSsl": "4.3.0",
          "runtime.opensuse.13.2-x64.runtime.native.System.Security.Cryptography.OpenSsl": "4.3.0",
          "runtime.opensuse.42.1-x64.runtime.native.System.Security.Cryptography.OpenSsl": "4.3.0",
          "runtime.osx.10.10-x64.runtime.native.System.Security.Cryptography.OpenSsl": "4.3.0",
          "runtime.rhel.7-x64.runtime.native.System.Security.Cryptography.OpenSsl": "4.3.0",
          "runtime.ubuntu.14.04-x64.runtime.native.System.Security.Cryptography.OpenSsl": "4.3.0",
          "runtime.ubuntu.16.04-x64.runtime.native.System.Security.Cryptography.OpenSsl": "4.3.0",
          "runtime.ubuntu.16.10-x64.runtime.native.System.Security.Cryptography.OpenSsl": "4.3.0"
        }
      },
      "runtime.opensuse.13.2-x64.runtime.native.System.Security.Cryptography.OpenSsl": {
        "type": "Transitive",
        "resolved": "4.3.0",
        "contentHash": "b3pthNgxxFcD+Pc0WSEoC0+md3MyhRS6aCEeenvNE3Fdw1HyJ18ZhRFVJJzIeR/O/jpxPboB805Ho0T3Ul7w8A=="
      },
      "runtime.opensuse.42.1-x64.runtime.native.System.Security.Cryptography.OpenSsl": {
        "type": "Transitive",
        "resolved": "4.3.0",
        "contentHash": "KeLz4HClKf+nFS7p/6Fi/CqyLXh81FpiGzcmuS8DGi9lUqSnZ6Es23/gv2O+1XVGfrbNmviF7CckBpavkBoIFQ=="
      },
      "runtime.osx.10.10-x64.runtime.native.System.Security.Cryptography.Apple": {
        "type": "Transitive",
        "resolved": "4.3.0",
        "contentHash": "kVXCuMTrTlxq4XOOMAysuNwsXWpYeboGddNGpIgNSZmv1b6r/s/DPk0fYMB7Q5Qo4bY68o48jt4T4y5BVecbCQ=="
      },
      "runtime.osx.10.10-x64.runtime.native.System.Security.Cryptography.OpenSsl": {
        "type": "Transitive",
        "resolved": "4.3.0",
        "contentHash": "X7IdhILzr4ROXd8mI1BUCQMSHSQwelUlBjF1JyTKCjXaOGn2fB4EKBxQbCK2VjO3WaWIdlXZL3W6TiIVnrhX4g=="
      },
      "runtime.rhel.7-x64.runtime.native.System.Security.Cryptography.OpenSsl": {
        "type": "Transitive",
        "resolved": "4.3.0",
        "contentHash": "nyFNiCk/r+VOiIqreLix8yN+q3Wga9+SE8BCgkf+2BwEKiNx6DyvFjCgkfV743/grxv8jHJ8gUK4XEQw7yzRYg=="
      },
      "runtime.ubuntu.14.04-x64.runtime.native.System.Security.Cryptography.OpenSsl": {
        "type": "Transitive",
        "resolved": "4.3.0",
        "contentHash": "ytoewC6wGorL7KoCAvRfsgoJPJbNq+64k2SqW6JcOAebWsFUvCCYgfzQMrnpvPiEl4OrblUlhF2ji+Q1+SVLrQ=="
      },
      "runtime.ubuntu.16.04-x64.runtime.native.System.Security.Cryptography.OpenSsl": {
        "type": "Transitive",
        "resolved": "4.3.0",
        "contentHash": "I8bKw2I8k58Wx7fMKQJn2R8lamboCAiHfHeV/pS65ScKWMMI0+wJkLYlEKvgW1D/XvSl/221clBoR2q9QNNM7A=="
      },
      "runtime.ubuntu.16.10-x64.runtime.native.System.Security.Cryptography.OpenSsl": {
        "type": "Transitive",
        "resolved": "4.3.0",
        "contentHash": "VB5cn/7OzUfzdnC8tqAIMQciVLiq2epm2NrAm1E9OjNRyG4lVhfR61SMcLizejzQP8R8Uf/0l5qOIbUEi+RdEg=="
      },
      "Serilog.Formatting.Compact": {
        "type": "Transitive",
        "resolved": "1.1.0",
        "contentHash": "pNroKVjo+rDqlxNG5PXkRLpfSCuDOBY0ri6jp9PLe505ljqwhwZz8ospy2vWhQlFu5GkIesh3FcDs4n7sWZODA==",
        "dependencies": {
          "Serilog": "2.8.0"
        }
      },
      "Serilog.Sinks.Async": {
        "type": "Transitive",
        "resolved": "1.5.0",
        "contentHash": "csHYIqAwI4Gy9oAhXYRwxGrQEAtBg3Ep7WaCzsnA1cZuBZjVAU0n7hWaJhItjO7hbLHh/9gRVxALCUB4Dv+gZw==",
        "dependencies": {
          "Serilog": "2.9.0"
        }
      },
      "Serilog.Sinks.File": {
        "type": "Transitive",
        "resolved": "3.2.0",
        "contentHash": "VHbo68pMg5hwSWrzLEdZv5b/rYmIgHIRhd4d5rl8GnC5/a8Fr+RShT5kWyeJOXax1el6mNJ+dmHDOVgnNUQxaw==",
        "dependencies": {
          "Serilog": "2.3.0",
          "System.IO": "4.1.0",
          "System.IO.FileSystem": "4.0.1",
          "System.IO.FileSystem.Primitives": "4.0.1",
          "System.Text.Encoding.Extensions": "4.0.11",
          "System.Threading": "4.0.11",
          "System.Threading.Timer": "4.0.1"
        }
      },
      "Serilog.Sinks.RollingFile": {
        "type": "Transitive",
        "resolved": "3.3.0",
        "contentHash": "2lT5X1r3GH4P0bRWJfhA7etGl8Q2Ipw9AACvtAHWRUSpYZ42NGVyHoVs2ALBZ/cAkkS+tA4jl80Zie144eLQPg==",
        "dependencies": {
          "Serilog.Sinks.File": "3.2.0",
          "System.IO": "4.1.0",
          "System.IO.FileSystem.Primitives": "4.0.1",
          "System.Runtime.InteropServices": "4.1.0",
          "System.Text.Encoding.Extensions": "4.0.11"
        }
      },
      "System.Buffers": {
        "type": "Transitive",
        "resolved": "4.5.1",
        "contentHash": "Rw7ijyl1qqRS0YQD/WycNst8hUUMgrMH4FCn1nNm27M4VxchZ1js3fVjQaANHO5f3sN4isvP4a+Met9Y4YomAg=="
      },
      "System.ClientModel": {
        "type": "Transitive",
        "resolved": "1.0.0",
        "contentHash": "I3CVkvxeqFYjIVEP59DnjbeoGNfo/+SZrCLpRz2v/g0gpCHaEMPtWSY0s9k/7jR1rAsLNg2z2u1JRB76tPjnIw==",
        "dependencies": {
          "System.Memory.Data": "1.0.2",
          "System.Text.Json": "4.7.2"
        }
      },
      "System.CodeDom": {
        "type": "Transitive",
        "resolved": "4.4.0",
        "contentHash": "2sCCb7doXEwtYAbqzbF/8UAeDRMNmPaQbU2q50Psg1J9KzumyVVCgKQY8s53WIPTufNT0DpSe9QRvVjOzfDWBA=="
      },
      "System.Collections": {
        "type": "Transitive",
        "resolved": "4.3.0",
        "contentHash": "3Dcj85/TBdVpL5Zr+gEEBUuFe2icOnLalmEh9hfck1PTYbbyWuZgh4fmm2ysCLTrqLQw6t3TgTyJ+VLp+Qb+Lw==",
        "dependencies": {
          "Microsoft.NETCore.Platforms": "1.1.0",
          "Microsoft.NETCore.Targets": "1.1.0",
          "System.Runtime": "4.3.0"
        }
      },
      "System.Collections.Concurrent": {
        "type": "Transitive",
        "resolved": "4.3.0",
        "contentHash": "ztl69Xp0Y/UXCL+3v3tEU+lIy+bvjKNUmopn1wep/a291pVPK7dxBd6T7WnlQqRog+d1a/hSsgRsmFnIBKTPLQ==",
        "dependencies": {
          "System.Collections": "4.3.0",
          "System.Diagnostics.Debug": "4.3.0",
          "System.Diagnostics.Tracing": "4.3.0",
          "System.Globalization": "4.3.0",
          "System.Reflection": "4.3.0",
          "System.Resources.ResourceManager": "4.3.0",
          "System.Runtime": "4.3.0",
          "System.Runtime.Extensions": "4.3.0",
          "System.Threading": "4.3.0",
          "System.Threading.Tasks": "4.3.0"
        }
      },
      "System.Collections.Immutable": {
        "type": "Transitive",
        "resolved": "8.0.0",
        "contentHash": "AurL6Y5BA1WotzlEvVaIDpqzpIPvYnnldxru8oXJU2yFxFUy3+pNXjXd1ymO+RA0rq0+590Q8gaz2l3Sr7fmqg=="
      },
      "System.Configuration.ConfigurationManager": {
        "type": "Transitive",
        "resolved": "4.7.0",
        "contentHash": "/anOTeSZCNNI2zDilogWrZ8pNqCmYbzGNexUnNhjW8k0sHqEZ2nHJBp147jBV3hGYswu5lINpNg1vxR7bnqvVA==",
        "dependencies": {
          "System.Security.Cryptography.ProtectedData": "4.7.0",
          "System.Security.Permissions": "4.7.0"
        }
      },
      "System.Diagnostics.Debug": {
        "type": "Transitive",
        "resolved": "4.3.0",
        "contentHash": "ZUhUOdqmaG5Jk3Xdb8xi5kIyQYAA4PnTNlHx1mu9ZY3qv4ELIdKbnL/akbGaKi2RnNUWaZsAs31rvzFdewTj2g==",
        "dependencies": {
          "Microsoft.NETCore.Platforms": "1.1.0",
          "Microsoft.NETCore.Targets": "1.1.0",
          "System.Runtime": "4.3.0"
        }
      },
      "System.Diagnostics.DiagnosticSource": {
        "type": "Transitive",
        "resolved": "6.0.1",
        "contentHash": "KiLYDu2k2J82Q9BJpWiuQqCkFjRBWVq4jDzKKWawVi9KWzyD0XG3cmfX0vqTQlL14Wi9EufJrbL0+KCLTbqWiQ==",
        "dependencies": {
          "System.Runtime.CompilerServices.Unsafe": "6.0.0"
        }
      },
      "System.Diagnostics.Process": {
        "type": "Transitive",
        "resolved": "4.3.0",
        "contentHash": "J0wOX07+QASQblsfxmIMFc9Iq7KTXYL3zs2G/Xc704Ylv3NpuVdo6gij6V3PGiptTxqsK0K7CdXenRvKUnkA2g==",
        "dependencies": {
          "Microsoft.NETCore.Platforms": "1.1.0",
          "Microsoft.Win32.Primitives": "4.3.0",
          "Microsoft.Win32.Registry": "4.3.0",
          "System.Collections": "4.3.0",
          "System.Diagnostics.Debug": "4.3.0",
          "System.Globalization": "4.3.0",
          "System.IO": "4.3.0",
          "System.IO.FileSystem": "4.3.0",
          "System.IO.FileSystem.Primitives": "4.3.0",
          "System.Resources.ResourceManager": "4.3.0",
          "System.Runtime": "4.3.0",
          "System.Runtime.Extensions": "4.3.0",
          "System.Runtime.Handles": "4.3.0",
          "System.Runtime.InteropServices": "4.3.0",
          "System.Text.Encoding": "4.3.0",
          "System.Text.Encoding.Extensions": "4.3.0",
          "System.Threading": "4.3.0",
          "System.Threading.Tasks": "4.3.0",
          "System.Threading.Thread": "4.3.0",
          "System.Threading.ThreadPool": "4.3.0",
          "runtime.native.System": "4.3.0"
        }
      },
      "System.Diagnostics.TraceSource": {
        "type": "Transitive",
        "resolved": "4.3.0",
        "contentHash": "VnYp1NxGx8Ww731y2LJ1vpfb/DKVNKEZ8Jsh5SgQTZREL/YpWRArgh9pI8CDLmgHspZmLL697CaLvH85qQpRiw==",
        "dependencies": {
          "Microsoft.NETCore.Platforms": "1.1.0",
          "System.Collections": "4.3.0",
          "System.Diagnostics.Debug": "4.3.0",
          "System.Globalization": "4.3.0",
          "System.Resources.ResourceManager": "4.3.0",
          "System.Runtime": "4.3.0",
          "System.Runtime.Extensions": "4.3.0",
          "System.Threading": "4.3.0",
          "runtime.native.System": "4.3.0"
        }
      },
      "System.Diagnostics.Tracing": {
        "type": "Transitive",
        "resolved": "4.3.0",
        "contentHash": "rswfv0f/Cqkh78rA5S8eN8Neocz234+emGCtTF3lxPY96F+mmmUen6tbn0glN6PMvlKQb9bPAY5e9u7fgPTkKw==",
        "dependencies": {
          "Microsoft.NETCore.Platforms": "1.1.0",
          "Microsoft.NETCore.Targets": "1.1.0",
          "System.Runtime": "4.3.0"
        }
      },
      "System.Drawing.Common": {
        "type": "Transitive",
        "resolved": "4.7.0",
        "contentHash": "v+XbyYHaZjDfn0ENmJEV1VYLgGgCTx1gnfOBcppowbpOAriglYgGCvFCPr2EEZyBvXlpxbEsTwkOlInl107ahA==",
        "dependencies": {
          "Microsoft.NETCore.Platforms": "3.1.0",
          "Microsoft.Win32.SystemEvents": "4.7.0"
        }
      },
      "System.Globalization": {
        "type": "Transitive",
        "resolved": "4.3.0",
        "contentHash": "kYdVd2f2PAdFGblzFswE4hkNANJBKRmsfa2X5LG2AcWE1c7/4t0pYae1L8vfZ5xvE2nK/R9JprtToA61OSHWIg==",
        "dependencies": {
          "Microsoft.NETCore.Platforms": "1.1.0",
          "Microsoft.NETCore.Targets": "1.1.0",
          "System.Runtime": "4.3.0"
        }
      },
      "System.Globalization.Calendars": {
        "type": "Transitive",
        "resolved": "4.3.0",
        "contentHash": "GUlBtdOWT4LTV3I+9/PJW+56AnnChTaOqqTLFtdmype/L500M2LIyXgmtd9X2P2VOkmJd5c67H5SaC2QcL1bFA==",
        "dependencies": {
          "Microsoft.NETCore.Platforms": "1.1.0",
          "Microsoft.NETCore.Targets": "1.1.0",
          "System.Globalization": "4.3.0",
          "System.Runtime": "4.3.0"
        }
      },
      "System.Globalization.Extensions": {
        "type": "Transitive",
        "resolved": "4.3.0",
        "contentHash": "FhKmdR6MPG+pxow6wGtNAWdZh7noIOpdD5TwQ3CprzgIE1bBBoim0vbR1+AWsWjQmU7zXHgQo4TWSP6lCeiWcQ==",
        "dependencies": {
          "Microsoft.NETCore.Platforms": "1.1.0",
          "System.Globalization": "4.3.0",
          "System.Resources.ResourceManager": "4.3.0",
          "System.Runtime": "4.3.0",
          "System.Runtime.Extensions": "4.3.0",
          "System.Runtime.InteropServices": "4.3.0"
        }
      },
      "System.IO": {
        "type": "Transitive",
        "resolved": "4.3.0",
        "contentHash": "3qjaHvxQPDpSOYICjUoTsmoq5u6QJAFRUITgeT/4gqkF1bajbSmb1kwSxEA8AHlofqgcKJcM8udgieRNhaJ5Cg==",
        "dependencies": {
          "Microsoft.NETCore.Platforms": "1.1.0",
          "Microsoft.NETCore.Targets": "1.1.0",
          "System.Runtime": "4.3.0",
          "System.Text.Encoding": "4.3.0",
          "System.Threading.Tasks": "4.3.0"
        }
      },
      "System.IO.FileSystem": {
        "type": "Transitive",
        "resolved": "4.3.0",
        "contentHash": "3wEMARTnuio+ulnvi+hkRNROYwa1kylvYahhcLk4HSoVdl+xxTFVeVlYOfLwrDPImGls0mDqbMhrza8qnWPTdA==",
        "dependencies": {
          "Microsoft.NETCore.Platforms": "1.1.0",
          "Microsoft.NETCore.Targets": "1.1.0",
          "System.IO": "4.3.0",
          "System.IO.FileSystem.Primitives": "4.3.0",
          "System.Runtime": "4.3.0",
          "System.Runtime.Handles": "4.3.0",
          "System.Text.Encoding": "4.3.0",
          "System.Threading.Tasks": "4.3.0"
        }
      },
      "System.IO.FileSystem.Primitives": {
        "type": "Transitive",
        "resolved": "4.3.0",
        "contentHash": "6QOb2XFLch7bEc4lIcJH49nJN2HV+OC3fHDgsLVsBVBk3Y4hFAnOBGzJ2lUu7CyDDFo9IBWkSsnbkT6IBwwiMw==",
        "dependencies": {
          "System.Runtime": "4.3.0"
        }
      },
      "System.IO.Hashing": {
        "type": "Transitive",
        "resolved": "6.0.0",
        "contentHash": "Rfm2jYCaUeGysFEZjDe7j1R4x6Z6BzumS/vUT5a1AA/AWJuGX71PoGB0RmpyX3VmrGqVnAwtfMn39OHR8Y/5+g=="
      },
      "System.Linq": {
        "type": "Transitive",
        "resolved": "4.3.0",
        "contentHash": "5DbqIUpsDp0dFftytzuMmc0oeMdQwjcP/EWxsksIz/w1TcFRkZ3yKKz0PqiYFMmEwPSWw+qNVqD7PJ889JzHbw==",
        "dependencies": {
          "System.Collections": "4.3.0",
          "System.Diagnostics.Debug": "4.3.0",
          "System.Resources.ResourceManager": "4.3.0",
          "System.Runtime": "4.3.0",
          "System.Runtime.Extensions": "4.3.0"
        }
      },
      "System.Linq.Expressions": {
        "type": "Transitive",
        "resolved": "4.3.0",
        "contentHash": "PGKkrd2khG4CnlyJwxwwaWWiSiWFNBGlgXvJpeO0xCXrZ89ODrQ6tjEWS/kOqZ8GwEOUATtKtzp1eRgmYNfclg==",
        "dependencies": {
          "System.Collections": "4.3.0",
          "System.Diagnostics.Debug": "4.3.0",
          "System.Globalization": "4.3.0",
          "System.IO": "4.3.0",
          "System.Linq": "4.3.0",
          "System.ObjectModel": "4.3.0",
          "System.Reflection": "4.3.0",
          "System.Reflection.Emit": "4.3.0",
          "System.Reflection.Emit.ILGeneration": "4.3.0",
          "System.Reflection.Emit.Lightweight": "4.3.0",
          "System.Reflection.Extensions": "4.3.0",
          "System.Reflection.Primitives": "4.3.0",
          "System.Reflection.TypeExtensions": "4.3.0",
          "System.Resources.ResourceManager": "4.3.0",
          "System.Runtime": "4.3.0",
          "System.Runtime.Extensions": "4.3.0",
          "System.Threading": "4.3.0"
        }
      },
      "System.Linq.Queryable": {
        "type": "Transitive",
        "resolved": "4.3.0",
        "contentHash": "In1Bmmvl/j52yPu3xgakQSI0YIckPUr870w4K5+Lak3JCCa8hl+my65lABOuKfYs4ugmZy25ScFerC4nz8+b6g==",
        "dependencies": {
          "System.Collections": "4.3.0",
          "System.Diagnostics.Debug": "4.3.0",
          "System.Linq": "4.3.0",
          "System.Linq.Expressions": "4.3.0",
          "System.Reflection": "4.3.0",
          "System.Reflection.Extensions": "4.3.0",
          "System.Resources.ResourceManager": "4.3.0",
          "System.Runtime": "4.3.0"
        }
      },
      "System.Memory": {
        "type": "Transitive",
        "resolved": "4.5.5",
        "contentHash": "XIWiDvKPXaTveaB7HVganDlOCRoj03l+jrwNvcge/t8vhGYKvqV+dMv6G4SAX2NoNmN0wZfVPTAlFwZcZvVOUw=="
      },
      "System.Memory.Data": {
        "type": "Transitive",
        "resolved": "1.0.2",
        "contentHash": "JGkzeqgBsiZwKJZ1IxPNsDFZDhUvuEdX8L8BDC8N3KOj+6zMcNU28CNN59TpZE/VJYy9cP+5M+sbxtWJx3/xtw==",
        "dependencies": {
          "System.Text.Encodings.Web": "4.7.2",
          "System.Text.Json": "4.6.0"
        }
      },
      "System.Net.Http": {
        "type": "Transitive",
        "resolved": "4.3.0",
        "contentHash": "sYg+FtILtRQuYWSIAuNOELwVuVsxVyJGWQyOnlAzhV4xvhyFnON1bAzYYC+jjRW8JREM45R0R5Dgi8MTC5sEwA==",
        "dependencies": {
          "Microsoft.NETCore.Platforms": "1.1.0",
          "System.Collections": "4.3.0",
          "System.Diagnostics.Debug": "4.3.0",
          "System.Diagnostics.DiagnosticSource": "4.3.0",
          "System.Diagnostics.Tracing": "4.3.0",
          "System.Globalization": "4.3.0",
          "System.Globalization.Extensions": "4.3.0",
          "System.IO": "4.3.0",
          "System.IO.FileSystem": "4.3.0",
          "System.Net.Primitives": "4.3.0",
          "System.Resources.ResourceManager": "4.3.0",
          "System.Runtime": "4.3.0",
          "System.Runtime.Extensions": "4.3.0",
          "System.Runtime.Handles": "4.3.0",
          "System.Runtime.InteropServices": "4.3.0",
          "System.Security.Cryptography.Algorithms": "4.3.0",
          "System.Security.Cryptography.Encoding": "4.3.0",
          "System.Security.Cryptography.OpenSsl": "4.3.0",
          "System.Security.Cryptography.Primitives": "4.3.0",
          "System.Security.Cryptography.X509Certificates": "4.3.0",
          "System.Text.Encoding": "4.3.0",
          "System.Threading": "4.3.0",
          "System.Threading.Tasks": "4.3.0",
          "runtime.native.System": "4.3.0",
          "runtime.native.System.Net.Http": "4.3.0",
          "runtime.native.System.Security.Cryptography.OpenSsl": "4.3.0"
        }
      },
      "System.Net.Primitives": {
        "type": "Transitive",
        "resolved": "4.3.0",
        "contentHash": "qOu+hDwFwoZPbzPvwut2qATe3ygjeQBDQj91xlsaqGFQUI5i4ZnZb8yyQuLGpDGivEPIt8EJkd1BVzVoP31FXA==",
        "dependencies": {
          "Microsoft.NETCore.Platforms": "1.1.0",
          "Microsoft.NETCore.Targets": "1.1.0",
          "System.Runtime": "4.3.0",
          "System.Runtime.Handles": "4.3.0"
        }
      },
      "System.Net.Requests": {
        "type": "Transitive",
        "resolved": "4.3.0",
        "contentHash": "OZNUuAs0kDXUzm7U5NZ1ojVta5YFZmgT2yxBqsQ7Eseq5Ahz88LInGRuNLJ/NP2F8W1q7tse1pKDthj3reF5QA==",
        "dependencies": {
          "Microsoft.NETCore.Platforms": "1.1.0",
          "System.Collections": "4.3.0",
          "System.Diagnostics.Debug": "4.3.0",
          "System.Diagnostics.Tracing": "4.3.0",
          "System.Globalization": "4.3.0",
          "System.IO": "4.3.0",
          "System.Net.Http": "4.3.0",
          "System.Net.Primitives": "4.3.0",
          "System.Net.WebHeaderCollection": "4.3.0",
          "System.Resources.ResourceManager": "4.3.0",
          "System.Runtime": "4.3.0",
          "System.Threading": "4.3.0",
          "System.Threading.Tasks": "4.3.0"
        }
      },
      "System.Net.Security": {
        "type": "Transitive",
        "resolved": "4.3.1",
        "contentHash": "qYnDntmrrHXUAhA+v2Kve8onMjJ2ZryQvx7kjGhW88c0IgA9B+q2M8b3l76HFBeotufDbAJfOvLEP32PS4XIKA==",
        "dependencies": {
          "Microsoft.NETCore.Platforms": "1.1.0",
          "Microsoft.Win32.Primitives": "4.3.0",
          "System.Collections": "4.3.0",
          "System.Collections.Concurrent": "4.3.0",
          "System.Diagnostics.Tracing": "4.3.0",
          "System.Globalization": "4.3.0",
          "System.Globalization.Extensions": "4.3.0",
          "System.IO": "4.3.0",
          "System.Net.Primitives": "4.3.0",
          "System.Resources.ResourceManager": "4.3.0",
          "System.Runtime": "4.3.0",
          "System.Runtime.Extensions": "4.3.0",
          "System.Runtime.Handles": "4.3.0",
          "System.Runtime.InteropServices": "4.3.0",
          "System.Security.Claims": "4.3.0",
          "System.Security.Cryptography.Algorithms": "4.3.0",
          "System.Security.Cryptography.Encoding": "4.3.0",
          "System.Security.Cryptography.OpenSsl": "4.3.0",
          "System.Security.Cryptography.Primitives": "4.3.0",
          "System.Security.Cryptography.X509Certificates": "4.3.0",
          "System.Security.Principal": "4.3.0",
          "System.Text.Encoding": "4.3.0",
          "System.Threading": "4.3.0",
          "System.Threading.Tasks": "4.3.0",
          "System.Threading.ThreadPool": "4.3.0",
          "runtime.native.System": "4.3.0",
          "runtime.native.System.Net.Security": "4.3.0",
          "runtime.native.System.Security.Cryptography.OpenSsl": "4.3.0"
        }
      },
      "System.Net.WebHeaderCollection": {
        "type": "Transitive",
        "resolved": "4.3.0",
        "contentHash": "XZrXYG3c7QV/GpWeoaRC02rM6LH2JJetfVYskf35wdC/w2fFDFMphec4gmVH2dkll6abtW14u9Rt96pxd9YH2A==",
        "dependencies": {
          "System.Collections": "4.3.0",
          "System.Resources.ResourceManager": "4.3.0",
          "System.Runtime": "4.3.0",
          "System.Runtime.Extensions": "4.3.0"
        }
      },
      "System.Numerics.Vectors": {
        "type": "Transitive",
        "resolved": "4.5.0",
        "contentHash": "QQTlPTl06J/iiDbJCiepZ4H//BVraReU4O4EoRw1U02H5TLUIT7xn3GnDp9AXPSlJUDyFs4uWjWafNX6WrAojQ=="
      },
      "System.ObjectModel": {
        "type": "Transitive",
        "resolved": "4.3.0",
        "contentHash": "bdX+80eKv9bN6K4N+d77OankKHGn6CH711a6fcOpMQu2Fckp/Ft4L/kW9WznHpyR0NRAvJutzOMHNNlBGvxQzQ==",
        "dependencies": {
          "System.Collections": "4.3.0",
          "System.Diagnostics.Debug": "4.3.0",
          "System.Resources.ResourceManager": "4.3.0",
          "System.Runtime": "4.3.0",
          "System.Threading": "4.3.0"
        }
      },
      "System.Reflection": {
        "type": "Transitive",
        "resolved": "4.3.0",
        "contentHash": "KMiAFoW7MfJGa9nDFNcfu+FpEdiHpWgTcS2HdMpDvt9saK3y/G4GwprPyzqjFH9NTaGPQeWNHU+iDlDILj96aQ==",
        "dependencies": {
          "Microsoft.NETCore.Platforms": "1.1.0",
          "Microsoft.NETCore.Targets": "1.1.0",
          "System.IO": "4.3.0",
          "System.Reflection.Primitives": "4.3.0",
          "System.Runtime": "4.3.0"
        }
      },
      "System.Reflection.Emit": {
        "type": "Transitive",
        "resolved": "4.3.0",
        "contentHash": "228FG0jLcIwTVJyz8CLFKueVqQK36ANazUManGaJHkO0icjiIypKW7YLWLIWahyIkdh5M7mV2dJepllLyA1SKg==",
        "dependencies": {
          "System.IO": "4.3.0",
          "System.Reflection": "4.3.0",
          "System.Reflection.Emit.ILGeneration": "4.3.0",
          "System.Reflection.Primitives": "4.3.0",
          "System.Runtime": "4.3.0"
        }
      },
      "System.Reflection.Emit.ILGeneration": {
        "type": "Transitive",
        "resolved": "4.3.0",
        "contentHash": "59tBslAk9733NXLrUJrwNZEzbMAcu8k344OYo+wfSVygcgZ9lgBdGIzH/nrg3LYhXceynyvTc8t5/GD4Ri0/ng==",
        "dependencies": {
          "System.Reflection": "4.3.0",
          "System.Reflection.Primitives": "4.3.0",
          "System.Runtime": "4.3.0"
        }
      },
      "System.Reflection.Emit.Lightweight": {
        "type": "Transitive",
        "resolved": "4.3.0",
        "contentHash": "oadVHGSMsTmZsAF864QYN1t1QzZjIcuKU3l2S9cZOwDdDueNTrqq1yRj7koFfIGEnKpt6NjpL3rOzRhs4ryOgA==",
        "dependencies": {
          "System.Reflection": "4.3.0",
          "System.Reflection.Emit.ILGeneration": "4.3.0",
          "System.Reflection.Primitives": "4.3.0",
          "System.Runtime": "4.3.0"
        }
      },
      "System.Reflection.Extensions": {
        "type": "Transitive",
        "resolved": "4.3.0",
        "contentHash": "rJkrJD3kBI5B712aRu4DpSIiHRtr6QlfZSQsb0hYHrDCZORXCFjQfoipo2LaMUHoT9i1B7j7MnfaEKWDFmFQNQ==",
        "dependencies": {
          "Microsoft.NETCore.Platforms": "1.1.0",
          "Microsoft.NETCore.Targets": "1.1.0",
          "System.Reflection": "4.3.0",
          "System.Runtime": "4.3.0"
        }
      },
      "System.Reflection.Metadata": {
        "type": "Transitive",
        "resolved": "8.0.0",
        "contentHash": "ptvgrFh7PvWI8bcVqG5rsA/weWM09EnthFHR5SCnS6IN+P4mj6rE1lBDC4U8HL9/57htKAqy4KQ3bBj84cfYyQ==",
        "dependencies": {
          "System.Collections.Immutable": "8.0.0"
        }
      },
      "System.Reflection.Primitives": {
        "type": "Transitive",
        "resolved": "4.3.0",
        "contentHash": "5RXItQz5As4xN2/YUDxdpsEkMhvw3e6aNveFXUn4Hl/udNTCNhnKp8lT9fnc3MhvGKh1baak5CovpuQUXHAlIA==",
        "dependencies": {
          "Microsoft.NETCore.Platforms": "1.1.0",
          "Microsoft.NETCore.Targets": "1.1.0",
          "System.Runtime": "4.3.0"
        }
      },
      "System.Reflection.TypeExtensions": {
        "type": "Transitive",
        "resolved": "4.3.0",
        "contentHash": "7u6ulLcZbyxB5Gq0nMkQttcdBTx57ibzw+4IOXEfR+sXYQoHvjW5LTLyNr8O22UIMrqYbchJQJnos4eooYzYJA==",
        "dependencies": {
          "System.Reflection": "4.3.0",
          "System.Runtime": "4.3.0"
        }
      },
      "System.Resources.Extensions": {
        "type": "Transitive",
        "resolved": "4.6.0",
        "contentHash": "6aVCk8oTFZNT3Tx1jjiPi6+aipiJ3qMZYttAREKTRJidP50YvNeOn4PXrqzfA5qC23fLReq2JYp+nJwzj62HGw=="
      },
      "System.Resources.ResourceManager": {
        "type": "Transitive",
        "resolved": "4.3.0",
        "contentHash": "/zrcPkkWdZmI4F92gL/TPumP98AVDu/Wxr3CSJGQQ+XN6wbRZcyfSKVoPo17ilb3iOr0cCRqJInGwNMolqhS8A==",
        "dependencies": {
          "Microsoft.NETCore.Platforms": "1.1.0",
          "Microsoft.NETCore.Targets": "1.1.0",
          "System.Globalization": "4.3.0",
          "System.Reflection": "4.3.0",
          "System.Runtime": "4.3.0"
        }
      },
      "System.Runtime": {
        "type": "Transitive",
        "resolved": "4.3.0",
        "contentHash": "JufQi0vPQ0xGnAczR13AUFglDyVYt4Kqnz1AZaiKZ5+GICq0/1MH/mO/eAJHt/mHW1zjKBJd7kV26SrxddAhiw==",
        "dependencies": {
          "Microsoft.NETCore.Platforms": "1.1.0",
          "Microsoft.NETCore.Targets": "1.1.0"
        }
      },
      "System.Runtime.CompilerServices.Unsafe": {
        "type": "Transitive",
        "resolved": "6.0.0",
        "contentHash": "/iUeP3tq1S0XdNNoMz5C9twLSrM/TH+qElHkXWaPvuNOt+99G75NrV0OS2EqHx5wMN7popYjpc8oTjC1y16DLg=="
      },
      "System.Runtime.Extensions": {
        "type": "Transitive",
        "resolved": "4.3.0",
        "contentHash": "guW0uK0fn5fcJJ1tJVXYd7/1h5F+pea1r7FLSOz/f8vPEqbR2ZAknuRDvTQ8PzAilDveOxNjSfr0CHfIQfFk8g==",
        "dependencies": {
          "Microsoft.NETCore.Platforms": "1.1.0",
          "Microsoft.NETCore.Targets": "1.1.0",
          "System.Runtime": "4.3.0"
        }
      },
      "System.Runtime.Handles": {
        "type": "Transitive",
        "resolved": "4.3.0",
        "contentHash": "OKiSUN7DmTWeYb3l51A7EYaeNMnvxwE249YtZz7yooT4gOZhmTjIn48KgSsw2k2lYdLgTKNJw/ZIfSElwDRVgg==",
        "dependencies": {
          "Microsoft.NETCore.Platforms": "1.1.0",
          "Microsoft.NETCore.Targets": "1.1.0",
          "System.Runtime": "4.3.0"
        }
      },
      "System.Runtime.InteropServices": {
        "type": "Transitive",
        "resolved": "4.3.0",
        "contentHash": "uv1ynXqiMK8mp1GM3jDqPCFN66eJ5w5XNomaK2XD+TuCroNTLFGeZ+WCmBMcBDyTFKou3P6cR6J/QsaqDp7fGQ==",
        "dependencies": {
          "Microsoft.NETCore.Platforms": "1.1.0",
          "Microsoft.NETCore.Targets": "1.1.0",
          "System.Reflection": "4.3.0",
          "System.Reflection.Primitives": "4.3.0",
          "System.Runtime": "4.3.0",
          "System.Runtime.Handles": "4.3.0"
        }
      },
      "System.Runtime.InteropServices.RuntimeInformation": {
        "type": "Transitive",
        "resolved": "4.3.0",
        "contentHash": "cbz4YJMqRDR7oLeMRbdYv7mYzc++17lNhScCX0goO2XpGWdvAt60CGN+FHdePUEHCe/Jy9jUlvNAiNdM+7jsOw==",
        "dependencies": {
          "System.Reflection": "4.3.0",
          "System.Reflection.Extensions": "4.3.0",
          "System.Resources.ResourceManager": "4.3.0",
          "System.Runtime": "4.3.0",
          "System.Runtime.InteropServices": "4.3.0",
          "System.Threading": "4.3.0",
          "runtime.native.System": "4.3.0"
        }
      },
      "System.Runtime.Loader": {
        "type": "Transitive",
        "resolved": "4.3.0",
        "contentHash": "DHMaRn8D8YCK2GG2pw+UzNxn/OHVfaWx7OTLBD/hPegHZZgcZh3H6seWegrC4BYwsfuGrywIuT+MQs+rPqRLTQ==",
        "dependencies": {
          "System.IO": "4.3.0",
          "System.Reflection": "4.3.0",
          "System.Runtime": "4.3.0"
        }
      },
      "System.Runtime.Numerics": {
        "type": "Transitive",
        "resolved": "4.3.0",
        "contentHash": "yMH+MfdzHjy17l2KESnPiF2dwq7T+xLnSJar7slyimAkUh/gTrS9/UQOtv7xarskJ2/XDSNvfLGOBQPjL7PaHQ==",
        "dependencies": {
          "System.Globalization": "4.3.0",
          "System.Resources.ResourceManager": "4.3.0",
          "System.Runtime": "4.3.0",
          "System.Runtime.Extensions": "4.3.0"
        }
      },
      "System.Security.AccessControl": {
        "type": "Transitive",
        "resolved": "4.7.0",
        "contentHash": "JECvTt5aFF3WT3gHpfofL2MNNP6v84sxtXxpqhLBCcDRzqsPBmHhQ6shv4DwwN2tRlzsUxtb3G9M3763rbXKDg==",
        "dependencies": {
          "Microsoft.NETCore.Platforms": "3.1.0",
          "System.Security.Principal.Windows": "4.7.0"
        }
      },
      "System.Security.Claims": {
        "type": "Transitive",
        "resolved": "4.3.0",
        "contentHash": "P/+BR/2lnc4PNDHt/TPBAWHVMLMRHsyYZbU1NphW4HIWzCggz8mJbTQQ3MKljFE7LS3WagmVFuBgoLcFzYXlkA==",
        "dependencies": {
          "System.Collections": "4.3.0",
          "System.Globalization": "4.3.0",
          "System.IO": "4.3.0",
          "System.Resources.ResourceManager": "4.3.0",
          "System.Runtime": "4.3.0",
          "System.Runtime.Extensions": "4.3.0",
          "System.Security.Principal": "4.3.0"
        }
      },
      "System.Security.Cryptography.Algorithms": {
        "type": "Transitive",
        "resolved": "4.3.0",
        "contentHash": "W1kd2Y8mYSCgc3ULTAZ0hOP2dSdG5YauTb1089T0/kRcN2MpSAW1izOFROrJgxSlMn3ArsgHXagigyi+ibhevg==",
        "dependencies": {
          "Microsoft.NETCore.Platforms": "1.1.0",
          "System.Collections": "4.3.0",
          "System.IO": "4.3.0",
          "System.Resources.ResourceManager": "4.3.0",
          "System.Runtime": "4.3.0",
          "System.Runtime.Extensions": "4.3.0",
          "System.Runtime.Handles": "4.3.0",
          "System.Runtime.InteropServices": "4.3.0",
          "System.Runtime.Numerics": "4.3.0",
          "System.Security.Cryptography.Encoding": "4.3.0",
          "System.Security.Cryptography.Primitives": "4.3.0",
          "System.Text.Encoding": "4.3.0",
          "runtime.native.System.Security.Cryptography.Apple": "4.3.0",
          "runtime.native.System.Security.Cryptography.OpenSsl": "4.3.0"
        }
      },
      "System.Security.Cryptography.Cng": {
        "type": "Transitive",
        "resolved": "4.7.0",
        "contentHash": "4WQjFuypWtxb/bl/YwEE7LYGn4fgpsikFfBU6xwEm4YBYiRAhXAEJ62lILBu2JJSFbClIAntFTGfDZafn8yZTg=="
      },
      "System.Security.Cryptography.Csp": {
        "type": "Transitive",
        "resolved": "4.3.0",
        "contentHash": "X4s/FCkEUnRGnwR3aSfVIkldBmtURMhmexALNTwpjklzxWU7yjMk7GHLKOZTNkgnWnE0q7+BCf9N2LVRWxewaA==",
        "dependencies": {
          "Microsoft.NETCore.Platforms": "1.1.0",
          "System.IO": "4.3.0",
          "System.Reflection": "4.3.0",
          "System.Resources.ResourceManager": "4.3.0",
          "System.Runtime": "4.3.0",
          "System.Runtime.Extensions": "4.3.0",
          "System.Runtime.Handles": "4.3.0",
          "System.Runtime.InteropServices": "4.3.0",
          "System.Security.Cryptography.Algorithms": "4.3.0",
          "System.Security.Cryptography.Encoding": "4.3.0",
          "System.Security.Cryptography.Primitives": "4.3.0",
          "System.Text.Encoding": "4.3.0",
          "System.Threading": "4.3.0"
        }
      },
      "System.Security.Cryptography.Encoding": {
        "type": "Transitive",
        "resolved": "4.3.0",
        "contentHash": "1DEWjZZly9ae9C79vFwqaO5kaOlI5q+3/55ohmq/7dpDyDfc8lYe7YVxJUZ5MF/NtbkRjwFRo14yM4OEo9EmDw==",
        "dependencies": {
          "Microsoft.NETCore.Platforms": "1.1.0",
          "System.Collections": "4.3.0",
          "System.Collections.Concurrent": "4.3.0",
          "System.Linq": "4.3.0",
          "System.Resources.ResourceManager": "4.3.0",
          "System.Runtime": "4.3.0",
          "System.Runtime.Extensions": "4.3.0",
          "System.Runtime.Handles": "4.3.0",
          "System.Runtime.InteropServices": "4.3.0",
          "System.Security.Cryptography.Primitives": "4.3.0",
          "System.Text.Encoding": "4.3.0",
          "runtime.native.System.Security.Cryptography.OpenSsl": "4.3.0"
        }
      },
      "System.Security.Cryptography.OpenSsl": {
        "type": "Transitive",
        "resolved": "4.3.0",
        "contentHash": "h4CEgOgv5PKVF/HwaHzJRiVboL2THYCou97zpmhjghx5frc7fIvlkY1jL+lnIQyChrJDMNEXS6r7byGif8Cy4w==",
        "dependencies": {
          "System.Collections": "4.3.0",
          "System.IO": "4.3.0",
          "System.Resources.ResourceManager": "4.3.0",
          "System.Runtime": "4.3.0",
          "System.Runtime.Extensions": "4.3.0",
          "System.Runtime.Handles": "4.3.0",
          "System.Runtime.InteropServices": "4.3.0",
          "System.Runtime.Numerics": "4.3.0",
          "System.Security.Cryptography.Algorithms": "4.3.0",
          "System.Security.Cryptography.Encoding": "4.3.0",
          "System.Security.Cryptography.Primitives": "4.3.0",
          "System.Text.Encoding": "4.3.0",
          "runtime.native.System.Security.Cryptography.OpenSsl": "4.3.0"
        }
      },
      "System.Security.Cryptography.Pkcs": {
        "type": "Transitive",
        "resolved": "4.7.0",
        "contentHash": "0Srzh6YlhjuMxaqMyeCCdZs22cucaUAG6SKDd3gNHBJmre0VZ71ekzWu9rvLD4YXPetyNdPvV6Qst+8C++9v3Q==",
        "dependencies": {
          "System.Security.Cryptography.Cng": "4.7.0"
        }
      },
      "System.Security.Cryptography.Primitives": {
        "type": "Transitive",
        "resolved": "4.3.0",
        "contentHash": "7bDIyVFNL/xKeFHjhobUAQqSpJq9YTOpbEs6mR233Et01STBMXNAc/V+BM6dwYGc95gVh/Zf+iVXWzj3mE8DWg==",
        "dependencies": {
          "System.Diagnostics.Debug": "4.3.0",
          "System.Globalization": "4.3.0",
          "System.IO": "4.3.0",
          "System.Resources.ResourceManager": "4.3.0",
          "System.Runtime": "4.3.0",
          "System.Threading": "4.3.0",
          "System.Threading.Tasks": "4.3.0"
        }
      },
      "System.Security.Cryptography.ProtectedData": {
        "type": "Transitive",
        "resolved": "4.7.0",
        "contentHash": "ehYW0m9ptxpGWvE4zgqongBVWpSDU/JCFD4K7krxkQwSz/sFQjEXCUqpvencjy6DYDbn7Ig09R8GFffu8TtneQ=="
      },
      "System.Security.Cryptography.X509Certificates": {
        "type": "Transitive",
        "resolved": "4.3.0",
        "contentHash": "t2Tmu6Y2NtJ2um0RtcuhP7ZdNNxXEgUm2JeoA/0NvlMjAhKCnM1NX07TDl3244mVp3QU6LPEhT3HTtH1uF7IYw==",
        "dependencies": {
          "Microsoft.NETCore.Platforms": "1.1.0",
          "System.Collections": "4.3.0",
          "System.Diagnostics.Debug": "4.3.0",
          "System.Globalization": "4.3.0",
          "System.Globalization.Calendars": "4.3.0",
          "System.IO": "4.3.0",
          "System.IO.FileSystem": "4.3.0",
          "System.IO.FileSystem.Primitives": "4.3.0",
          "System.Resources.ResourceManager": "4.3.0",
          "System.Runtime": "4.3.0",
          "System.Runtime.Extensions": "4.3.0",
          "System.Runtime.Handles": "4.3.0",
          "System.Runtime.InteropServices": "4.3.0",
          "System.Runtime.Numerics": "4.3.0",
          "System.Security.Cryptography.Algorithms": "4.3.0",
          "System.Security.Cryptography.Cng": "4.3.0",
          "System.Security.Cryptography.Csp": "4.3.0",
          "System.Security.Cryptography.Encoding": "4.3.0",
          "System.Security.Cryptography.OpenSsl": "4.3.0",
          "System.Security.Cryptography.Primitives": "4.3.0",
          "System.Text.Encoding": "4.3.0",
          "System.Threading": "4.3.0",
          "runtime.native.System": "4.3.0",
          "runtime.native.System.Net.Http": "4.3.0",
          "runtime.native.System.Security.Cryptography.OpenSsl": "4.3.0"
        }
      },
      "System.Security.Cryptography.Xml": {
        "type": "Transitive",
        "resolved": "4.7.0",
        "contentHash": "B6pAyxMvXGbZemb+ER877KSr6OKis+qAdxhhKKK36I6sgj2js8mbcEVviZEHYV8XRTWjbKsAq8Z/zoaegA30dA==",
        "dependencies": {
          "System.Security.Cryptography.Pkcs": "4.7.0",
          "System.Security.Permissions": "4.7.0"
        }
      },
      "System.Security.Permissions": {
        "type": "Transitive",
        "resolved": "4.7.0",
        "contentHash": "dkOV6YYVBnYRa15/yv004eCGRBVADXw8qRbbNiCn/XpdJSUXkkUeIvdvFHkvnko4CdKMqG8yRHC4ox83LSlMsQ==",
        "dependencies": {
          "System.Security.AccessControl": "4.7.0",
          "System.Windows.Extensions": "4.7.0"
        }
      },
      "System.Security.Principal": {
        "type": "Transitive",
        "resolved": "4.3.0",
        "contentHash": "I1tkfQlAoMM2URscUtpcRo/hX0jinXx6a/KUtEQoz3owaYwl3qwsO8cbzYVVnjxrzxjHo3nJC+62uolgeGIS9A==",
        "dependencies": {
          "System.Runtime": "4.3.0"
        }
      },
      "System.Security.Principal.Windows": {
        "type": "Transitive",
        "resolved": "4.7.0",
        "contentHash": "ojD0PX0XhneCsUbAZVKdb7h/70vyYMDYs85lwEI+LngEONe/17A0cFaRFqZU+sOEidcVswYWikYOQ9PPfjlbtQ=="
      },
      "System.Text.Encoding": {
        "type": "Transitive",
        "resolved": "4.3.0",
        "contentHash": "BiIg+KWaSDOITze6jGQynxg64naAPtqGHBwDrLaCtixsa5bKiR8dpPOHA7ge3C0JJQizJE+sfkz1wV+BAKAYZw==",
        "dependencies": {
          "Microsoft.NETCore.Platforms": "1.1.0",
          "Microsoft.NETCore.Targets": "1.1.0",
          "System.Runtime": "4.3.0"
        }
      },
      "System.Text.Encoding.CodePages": {
        "type": "Transitive",
        "resolved": "4.0.1",
        "contentHash": "h4z6rrA/hxWf4655D18IIZ0eaLRa3tQC/j+e26W+VinIHY0l07iEXaAvO0YSYq3MvCjMYy8Zs5AdC1sxNQOB7Q==",
        "dependencies": {
          "Microsoft.NETCore.Platforms": "1.0.1",
          "System.Collections": "4.0.11",
          "System.Globalization": "4.0.11",
          "System.IO": "4.1.0",
          "System.Reflection": "4.1.0",
          "System.Resources.ResourceManager": "4.0.1",
          "System.Runtime": "4.1.0",
          "System.Runtime.Extensions": "4.1.0",
          "System.Runtime.Handles": "4.0.1",
          "System.Runtime.InteropServices": "4.1.0",
          "System.Text.Encoding": "4.0.11",
          "System.Threading": "4.0.11"
        }
      },
      "System.Text.Encoding.Extensions": {
        "type": "Transitive",
        "resolved": "4.3.0",
        "contentHash": "YVMK0Bt/A43RmwizJoZ22ei2nmrhobgeiYwFzC4YAN+nue8RF6djXDMog0UCn+brerQoYVyaS+ghy9P/MUVcmw==",
        "dependencies": {
          "Microsoft.NETCore.Platforms": "1.1.0",
          "Microsoft.NETCore.Targets": "1.1.0",
          "System.Runtime": "4.3.0",
          "System.Text.Encoding": "4.3.0"
        }
      },
      "System.Text.Encodings.Web": {
        "type": "Transitive",
        "resolved": "4.7.2",
        "contentHash": "iTUgB/WtrZ1sWZs84F2hwyQhiRH6QNjQv2DkwrH+WP6RoFga2Q1m3f9/Q7FG8cck8AdHitQkmkXSY8qylcDmuA=="
      },
      "System.Text.Json": {
        "type": "Transitive",
        "resolved": "5.0.2",
        "contentHash": "I47dVIGiV6SfAyppphxqupertT/5oZkYLDCX6vC3HpOI4ZLjyoKAreUoem2ie6G0RbRuFrlqz/PcTQjfb2DOfQ=="
      },
      "System.Threading": {
        "type": "Transitive",
        "resolved": "4.3.0",
        "contentHash": "VkUS0kOBcUf3Wwm0TSbrevDDZ6BlM+b/HRiapRFWjM5O0NS0LviG0glKmFK+hhPDd1XFeSdU1GmlLhb2CoVpIw==",
        "dependencies": {
          "System.Runtime": "4.3.0",
          "System.Threading.Tasks": "4.3.0"
        }
      },
      "System.Threading.Tasks": {
        "type": "Transitive",
        "resolved": "4.3.0",
        "contentHash": "LbSxKEdOUhVe8BezB/9uOGGppt+nZf6e1VFyw6v3DN6lqitm0OSn2uXMOdtP0M3W4iMcqcivm2J6UgqiwwnXiA==",
        "dependencies": {
          "Microsoft.NETCore.Platforms": "1.1.0",
          "Microsoft.NETCore.Targets": "1.1.0",
          "System.Runtime": "4.3.0"
        }
      },
      "System.Threading.Tasks.Dataflow": {
        "type": "Transitive",
        "resolved": "6.0.0",
        "contentHash": "+tyDCU3/B1lDdOOAJywHQoFwyXIUghIaP2BxG79uvhfTnO+D9qIgjVlL/JV2NTliYbMHpd6eKDmHp2VHpij7MA=="
      },
      "System.Threading.Tasks.Extensions": {
        "type": "Transitive",
        "resolved": "4.5.4",
        "contentHash": "zteT+G8xuGu6mS+mzDzYXbzS7rd3K6Fjb9RiZlYlJPam2/hU7JCBZBVEcywNuR+oZ1ncTvc/cq0faRr3P01OVg=="
      },
      "System.Threading.Tasks.Parallel": {
        "type": "Transitive",
        "resolved": "4.3.0",
        "contentHash": "cbjBNZHf/vQCfcdhzx7knsiygoCKgxL8mZOeocXZn5gWhCdzHIq6bYNKWX0LAJCWYP7bds4yBK8p06YkP0oa0g==",
        "dependencies": {
          "System.Collections.Concurrent": "4.3.0",
          "System.Diagnostics.Debug": "4.3.0",
          "System.Diagnostics.Tracing": "4.3.0",
          "System.Resources.ResourceManager": "4.3.0",
          "System.Runtime": "4.3.0",
          "System.Runtime.Extensions": "4.3.0",
          "System.Threading": "4.3.0",
          "System.Threading.Tasks": "4.3.0"
        }
      },
      "System.Threading.Thread": {
        "type": "Transitive",
        "resolved": "4.3.0",
        "contentHash": "OHmbT+Zz065NKII/ZHcH9XO1dEuLGI1L2k7uYss+9C1jLxTC9kTZZuzUOyXHayRk+dft9CiDf3I/QZ0t8JKyBQ==",
        "dependencies": {
          "System.Runtime": "4.3.0"
        }
      },
      "System.Threading.ThreadPool": {
        "type": "Transitive",
        "resolved": "4.3.0",
        "contentHash": "k/+g4b7vjdd4aix83sTgC9VG6oXYKAktSfNIJUNGxPEj7ryEOfzHHhfnmsZvjxawwcD9HyWXKCXmPjX8U4zeSw==",
        "dependencies": {
          "System.Runtime": "4.3.0",
          "System.Runtime.Handles": "4.3.0"
        }
      },
      "System.Threading.Timer": {
        "type": "Transitive",
        "resolved": "4.0.1",
        "contentHash": "saGfUV8uqVW6LeURiqxcGhZ24PzuRNaUBtbhVeuUAvky1naH395A/1nY0P2bWvrw/BreRtIB/EzTDkGBpqCwEw==",
        "dependencies": {
          "Microsoft.NETCore.Platforms": "1.0.1",
          "Microsoft.NETCore.Targets": "1.0.1",
          "System.Runtime": "4.1.0"
        }
      },
      "System.Windows.Extensions": {
        "type": "Transitive",
        "resolved": "4.7.0",
        "contentHash": "CeWTdRNfRaSh0pm2gDTJFwVaXfTq6Xwv/sA887iwPTneW7oMtMlpvDIO+U60+3GWTB7Aom6oQwv5VZVUhQRdPQ==",
        "dependencies": {
          "System.Drawing.Common": "4.7.0"
        }
      },
      "TestableIO.System.IO.Abstractions": {
        "type": "Transitive",
        "resolved": "21.0.29",
        "contentHash": "3TtSs2i0m0QqpAI4EzR1vZXQuHNw5grBy0rDKqMkWi6ySEZ+yhN9HACgIyEq7gDXPLrtQI18ud/OtI0qVhP8Mg=="
      },
      "stryker.abstractions": {
        "type": "Project",
        "dependencies": {
          "Buildalyzer": "[7.0.2, )",
          "DotNet.Glob": "[3.1.3, )",
          "Microsoft.CodeAnalysis.CSharp": "[4.10.0, )",
          "Microsoft.CodeAnalysis.Common": "[4.10.0, )",
          "Microsoft.TestPlatform.ObjectModel": "[17.10.0, )",
          "Serilog": "[4.0.0, )",
          "Stryker.Utilities": "[1.0.0, )",
          "TestableIO.System.IO.Abstractions.Wrappers": "[21.0.26, )"
        }
      },
      "stryker.configuration": {
        "type": "Project",
        "dependencies": {
          "DotNet.Glob": "[3.1.3, )",
          "Microsoft.CodeAnalysis.CSharp": "[4.10.0, )",
          "Microsoft.CodeAnalysis.Common": "[4.10.0, )",
          "Serilog": "[4.0.0, )",
          "Stryker.Abstractions": "[1.0.0, )"
        }
      },
      "stryker.datacollector": {
        "type": "Project",
        "dependencies": {
          "Microsoft.TestPlatform.ObjectModel": "[17.11.1, )",
          "Microsoft.TestPlatform.Portable": "[17.11.1, )"
        }
      },
      "stryker.regexmutators": {
        "type": "Project",
        "dependencies": {
          "Stryker.Regex.Parser": "[1.0.0, )"
        }
      },
      "stryker.utilities": {
        "type": "Project",
        "dependencies": {
          "FSharp.Compiler.Service": "[42.7.100-preview.22427.1, )",
          "Microsoft.CodeAnalysis.CSharp": "[4.10.0, )",
          "Microsoft.Extensions.Logging.Abstractions": "[8.0.0, )"
        }
      },
      "Microsoft.CodeAnalysis.VisualBasic": {
        "type": "CentralTransitive",
        "requested": "[4.11.0, )",
        "resolved": "4.0.0",
        "contentHash": "FK+OGUMUh9O6/GCwyIy4c/sOrarF36/yEY07BbXVYMql1qCqHGWfyWXyCQKQ6m/KqReCqW6aO4cK7kK/AYBpyA==",
        "dependencies": {
          "Microsoft.CodeAnalysis.Common": "[4.0.0]"
        }
<<<<<<< HEAD
      },
      "Microsoft.Extensions.Logging.Abstractions": {
        "type": "CentralTransitive",
        "requested": "[8.0.0, )",
        "resolved": "8.0.0",
        "contentHash": "arDBqTgFCyS0EvRV7O3MZturChstm50OJ0y9bDJvAcmEPJm0FFpFyjU/JLYyStNGGey081DvnQYlncNX5SJJGA==",
        "dependencies": {
          "Microsoft.Extensions.DependencyInjection.Abstractions": "8.0.0"
        }
      },
      "RegexParser": {
        "type": "CentralTransitive",
        "requested": "[0.5.1, )",
        "resolved": "0.5.1",
        "contentHash": "cFqI0vxy4E7C83ijq1uFIkIOEnG3kezH+xBkBaQX9FvJKikrt+riQRDC4J4NQ5QXh/p6R3DC8qBVGXloC58zEQ=="
=======
>>>>>>> e52cc8aa
      }
    }
  }
}<|MERGE_RESOLUTION|>--- conflicted
+++ resolved
@@ -396,17 +396,6 @@
         "resolved": "8.0.2",
         "contentHash": "3iE7UF7MQkCv1cxzCahz+Y/guQbTqieyxyaWKhrRO91itI9cOKO76OHeQDahqG4MmW5umr3CcCvGmK92lWNlbg=="
       },
-<<<<<<< HEAD
-=======
-      "Microsoft.Extensions.Logging.Abstractions": {
-        "type": "Transitive",
-        "resolved": "8.0.2",
-        "contentHash": "nroMDjS7hNBPtkZqVBbSiQaQjWRDxITI8Y7XnDs97rqG3EbzVTNLZQf7bIeUJcaHOV8bca47s1Uxq94+2oGdxA==",
-        "dependencies": {
-          "Microsoft.Extensions.DependencyInjection.Abstractions": "8.0.2"
-        }
-      },
->>>>>>> e52cc8aa
       "Microsoft.Extensions.Options": {
         "type": "Transitive",
         "resolved": "8.0.2",
@@ -1573,22 +1562,23 @@
         "dependencies": {
           "Buildalyzer": "[7.0.2, )",
           "DotNet.Glob": "[3.1.3, )",
-          "Microsoft.CodeAnalysis.CSharp": "[4.10.0, )",
-          "Microsoft.CodeAnalysis.Common": "[4.10.0, )",
-          "Microsoft.TestPlatform.ObjectModel": "[17.10.0, )",
-          "Serilog": "[4.0.0, )",
+          "Microsoft.CodeAnalysis.CSharp": "[4.11.0, )",
+          "Microsoft.CodeAnalysis.Common": "[4.11.0, )",
+          "Microsoft.TestPlatform.ObjectModel": "[17.11.1, )",
+          "Serilog": "[4.0.2, )",
           "Stryker.Utilities": "[1.0.0, )",
-          "TestableIO.System.IO.Abstractions.Wrappers": "[21.0.26, )"
+          "TestableIO.System.IO.Abstractions.Wrappers": "[21.0.29, )"
         }
       },
       "stryker.configuration": {
         "type": "Project",
         "dependencies": {
           "DotNet.Glob": "[3.1.3, )",
-          "Microsoft.CodeAnalysis.CSharp": "[4.10.0, )",
-          "Microsoft.CodeAnalysis.Common": "[4.10.0, )",
-          "Serilog": "[4.0.0, )",
-          "Stryker.Abstractions": "[1.0.0, )"
+          "Microsoft.CodeAnalysis.CSharp": "[4.11.0, )",
+          "Microsoft.CodeAnalysis.Common": "[4.11.0, )",
+          "Serilog": "[4.0.2, )",
+          "Stryker.Abstractions": "[1.0.0, )",
+          "Stryker.Utilities": "[1.0.0, )"
         }
       },
       "stryker.datacollector": {
@@ -1608,7 +1598,7 @@
         "type": "Project",
         "dependencies": {
           "FSharp.Compiler.Service": "[42.7.100-preview.22427.1, )",
-          "Microsoft.CodeAnalysis.CSharp": "[4.10.0, )",
+          "Microsoft.CodeAnalysis.CSharp": "[4.11.0, )",
           "Microsoft.Extensions.Logging.Abstractions": "[8.0.0, )"
         }
       },
@@ -1620,24 +1610,15 @@
         "dependencies": {
           "Microsoft.CodeAnalysis.Common": "[4.0.0]"
         }
-<<<<<<< HEAD
       },
       "Microsoft.Extensions.Logging.Abstractions": {
         "type": "CentralTransitive",
         "requested": "[8.0.0, )",
-        "resolved": "8.0.0",
-        "contentHash": "arDBqTgFCyS0EvRV7O3MZturChstm50OJ0y9bDJvAcmEPJm0FFpFyjU/JLYyStNGGey081DvnQYlncNX5SJJGA==",
-        "dependencies": {
-          "Microsoft.Extensions.DependencyInjection.Abstractions": "8.0.0"
-        }
-      },
-      "RegexParser": {
-        "type": "CentralTransitive",
-        "requested": "[0.5.1, )",
-        "resolved": "0.5.1",
-        "contentHash": "cFqI0vxy4E7C83ijq1uFIkIOEnG3kezH+xBkBaQX9FvJKikrt+riQRDC4J4NQ5QXh/p6R3DC8qBVGXloC58zEQ=="
-=======
->>>>>>> e52cc8aa
+        "resolved": "8.0.2",
+        "contentHash": "nroMDjS7hNBPtkZqVBbSiQaQjWRDxITI8Y7XnDs97rqG3EbzVTNLZQf7bIeUJcaHOV8bca47s1Uxq94+2oGdxA==",
+        "dependencies": {
+          "Microsoft.Extensions.DependencyInjection.Abstractions": "8.0.2"
+        }
       }
     }
   }
