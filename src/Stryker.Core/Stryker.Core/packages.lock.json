--- conflicted
+++ resolved
@@ -87,11 +87,11 @@
       },
       "Microsoft.Extensions.DependencyInjection": {
         "type": "Direct",
-        "requested": "[9.0.9, )",
-        "resolved": "9.0.9",
-        "contentHash": "zQV2WOSP+3z1EuK91ULxfGgo2Y75bTRnmJHp08+w/YXAyekZutX/qCd88/HOMNh35MDW9mJJJxPpMPS+1Rww8A==",
-        "dependencies": {
-          "Microsoft.Extensions.DependencyInjection.Abstractions": "9.0.9"
+        "requested": "[9.0.10, )",
+        "resolved": "9.0.10",
+        "contentHash": "iEtXCkNd5XhjNJAOb/wO4IhDRdLIE2CsPxZggZQWJ/q2+sa8dmEPC393nnsiqdH8/4KV8Xn25IzgKPR1UEQ0og==",
+        "dependencies": {
+          "Microsoft.Extensions.DependencyInjection.Abstractions": "9.0.10"
         }
       },
       "Microsoft.Extensions.Logging": {
@@ -327,17 +327,6 @@
           "Microsoft.Extensions.Configuration.Abstractions": "6.0.0"
         }
       },
-<<<<<<< HEAD
-=======
-      "Microsoft.Extensions.DependencyInjection": {
-        "type": "Transitive",
-        "resolved": "9.0.10",
-        "contentHash": "iEtXCkNd5XhjNJAOb/wO4IhDRdLIE2CsPxZggZQWJ/q2+sa8dmEPC393nnsiqdH8/4KV8Xn25IzgKPR1UEQ0og==",
-        "dependencies": {
-          "Microsoft.Extensions.DependencyInjection.Abstractions": "9.0.10"
-        }
-      },
->>>>>>> 6a79711c
       "Microsoft.Extensions.DependencyInjection.Abstractions": {
         "type": "Transitive",
         "resolved": "9.0.10",
