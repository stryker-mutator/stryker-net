using System;
using System.Collections.Generic;
using System.Globalization;
using System.Linq;
using System.Reflection;
using Stryker.Core.Attributes;

namespace Stryker.Core.Mutators
{
    public enum Mutator
    {
        [MutatorDescription("Statements")]
        Statement,
        [MutatorDescription("Arithmetic operators")]
        Arithmetic,
        [MutatorDescription("Block statements")]
        Block,
        [MutatorDescription("Equality operators")]
        Equality,
        [MutatorDescription("Boolean literals")]
        Boolean,
        [MutatorDescription("Logical operators")]
        Logical,
        [MutatorDescription("Assignment statements")]
        Assignment,
        [MutatorDescription("Unary operators")]
        Unary,
        [MutatorDescription("Update operators")]
        Update,
        [MutatorDescription("Checked statements")]
        Checked,
        [MutatorDescription("Linq methods")]
        Linq,
        [MutatorDescription("String literals")]
        String,
        [MutatorDescription("Bitwise operators")]
        Bitwise,
        [MutatorDescription("Array initializer")]
        Initializer,
        [MutatorDescription("Regular expressions")]
        Regex,
<<<<<<< HEAD
        [MutatorDescription("Null coalescing")]
        NullCoalescing,
=======
        [MutatorDescription("Math methods")]
        Math
>>>>>>> eae8b54e
    }

    public static class EnumExtension
    {
        public static IEnumerable<string> GetDescriptions<T>(this T e) where T : IConvertible
        {
            if (e is not Enum) return null;
            var type = e.GetType();
            var values = Enum.GetValues(type);

            foreach (int val in values)
            {
                if (val == e.ToInt32(CultureInfo.InvariantCulture))
                {
                    var memInfo = type.GetMember(type.GetEnumName(val));

                    var descriptions = memInfo[0].GetCustomAttributes<MutatorDescriptionAttribute>(false).Select(descriptionAttribute => descriptionAttribute.Description);
                    return descriptions;
                }
            }

            return null;
        }
    }
}<|MERGE_RESOLUTION|>--- conflicted
+++ resolved
@@ -39,13 +39,10 @@
         Initializer,
         [MutatorDescription("Regular expressions")]
         Regex,
-<<<<<<< HEAD
         [MutatorDescription("Null coalescing")]
         NullCoalescing,
-=======
         [MutatorDescription("Math methods")]
         Math
->>>>>>> eae8b54e
     }
 
     public static class EnumExtension
