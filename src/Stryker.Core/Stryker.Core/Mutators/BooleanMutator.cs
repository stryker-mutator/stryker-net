--- conflicted
+++ resolved
@@ -7,15 +7,9 @@
 {
     public class BooleanMutator : MutatorBase<LiteralExpressionSyntax>, IMutator
     {
-<<<<<<< HEAD
-        private Dictionary<SyntaxKind, SyntaxKind> _kindsToMutate { get; }
-
         public override MutationLevel MutationLevel => MutationLevel.Standard;
 
-        public BooleanMutator()
-=======
         private static readonly Dictionary<SyntaxKind, SyntaxKind> KindsToMutate = new Dictionary<SyntaxKind, SyntaxKind>
->>>>>>> b67ddd7b
         {
             {SyntaxKind.TrueLiteralExpression, SyntaxKind.FalseLiteralExpression },
             {SyntaxKind.FalseLiteralExpression, SyntaxKind.TrueLiteralExpression }
