﻿using System.Collections.Generic;
using Microsoft.CodeAnalysis.CSharp;
using Microsoft.CodeAnalysis.CSharp.Syntax;
using Stryker.Core.Mutants;

namespace Stryker.Core.Mutators
{
    public class AssignmentExpressionMutator : MutatorBase<AssignmentExpressionSyntax>, IMutator
    {
        private static readonly Dictionary<SyntaxKind, IEnumerable<SyntaxKind>> KindsToMutate = new Dictionary<SyntaxKind, IEnumerable<SyntaxKind>>
        {
<<<<<<< HEAD
            {SyntaxKind.AddAssignmentExpression, SyntaxKind.SubtractAssignmentExpression},
            {SyntaxKind.SubtractAssignmentExpression, SyntaxKind.AddAssignmentExpression},
            {SyntaxKind.MultiplyAssignmentExpression, SyntaxKind.DivideAssignmentExpression},
            {SyntaxKind.DivideAssignmentExpression, SyntaxKind.MultiplyAssignmentExpression},
            {SyntaxKind.ModuloAssignmentExpression, SyntaxKind.MultiplyAssignmentExpression},
            {SyntaxKind.AndAssignmentExpression, SyntaxKind.ExclusiveOrAssignmentExpression},
            {SyntaxKind.ExclusiveOrAssignmentExpression, SyntaxKind.AndAssignmentExpression},
            {SyntaxKind.LeftShiftAssignmentExpression, SyntaxKind.RightShiftAssignmentExpression},
            {SyntaxKind.RightShiftAssignmentExpression, SyntaxKind.LeftShiftAssignmentExpression},
=======
            {SyntaxKind.AddAssignmentExpression, new List<SyntaxKind> { SyntaxKind.SubtractAssignmentExpression } },
            {SyntaxKind.SubtractAssignmentExpression, new List<SyntaxKind> { SyntaxKind.AddAssignmentExpression } },
            {SyntaxKind.MultiplyAssignmentExpression, new List<SyntaxKind> { SyntaxKind.DivideAssignmentExpression } },
            {SyntaxKind.DivideAssignmentExpression, new List<SyntaxKind> { SyntaxKind.MultiplyAssignmentExpression } },
            {SyntaxKind.ModuloAssignmentExpression, new List<SyntaxKind> { SyntaxKind.MultiplyAssignmentExpression } },
            {SyntaxKind.AndAssignmentExpression, new List<SyntaxKind> { SyntaxKind.OrAssignmentExpression, SyntaxKind.ExclusiveOrAssignmentExpression } },
            {SyntaxKind.OrAssignmentExpression, new List<SyntaxKind> { SyntaxKind.AndAssignmentExpression, SyntaxKind.ExclusiveOrAssignmentExpression } },
            {SyntaxKind.ExclusiveOrAssignmentExpression, new List<SyntaxKind> { SyntaxKind.OrAssignmentExpression, SyntaxKind.AndAssignmentExpression } },
            {SyntaxKind.LeftShiftAssignmentExpression, new List<SyntaxKind> { SyntaxKind.RightShiftAssignmentExpression } },
            {SyntaxKind.RightShiftAssignmentExpression, new List<SyntaxKind> { SyntaxKind.LeftShiftAssignmentExpression } },
>>>>>>> 92283b5d
        };

        public override MutationLevel MutationLevel => MutationLevel.Standard;

        public override IEnumerable<Mutation> ApplyMutations(AssignmentExpressionSyntax node)
        {
            var assignmentKind = node.Kind();
            if (KindsToMutate.TryGetValue(assignmentKind, out var targetAssignmentKinds))
            {
                if (node.Kind() == SyntaxKind.AddAssignmentExpression 
                    && (node.Left.IsAStringExpression() || node.Right.IsAStringExpression()))
                {
                    yield break;
                }

                foreach (var targetAssignmentKind in targetAssignmentKinds)
                {
                    yield return new Mutation
                    {
                        OriginalNode = node,
                        ReplacementNode = SyntaxFactory.AssignmentExpression(targetAssignmentKind, node.Left, node.Right),
                        DisplayName = $"{assignmentKind} to {targetAssignmentKind} mutation",
                        Type = Mutator.Assignment
                    };
                }
            }
        }
    }
}<|MERGE_RESOLUTION|>--- conflicted
+++ resolved
@@ -9,17 +9,6 @@
     {
         private static readonly Dictionary<SyntaxKind, IEnumerable<SyntaxKind>> KindsToMutate = new Dictionary<SyntaxKind, IEnumerable<SyntaxKind>>
         {
-<<<<<<< HEAD
-            {SyntaxKind.AddAssignmentExpression, SyntaxKind.SubtractAssignmentExpression},
-            {SyntaxKind.SubtractAssignmentExpression, SyntaxKind.AddAssignmentExpression},
-            {SyntaxKind.MultiplyAssignmentExpression, SyntaxKind.DivideAssignmentExpression},
-            {SyntaxKind.DivideAssignmentExpression, SyntaxKind.MultiplyAssignmentExpression},
-            {SyntaxKind.ModuloAssignmentExpression, SyntaxKind.MultiplyAssignmentExpression},
-            {SyntaxKind.AndAssignmentExpression, SyntaxKind.ExclusiveOrAssignmentExpression},
-            {SyntaxKind.ExclusiveOrAssignmentExpression, SyntaxKind.AndAssignmentExpression},
-            {SyntaxKind.LeftShiftAssignmentExpression, SyntaxKind.RightShiftAssignmentExpression},
-            {SyntaxKind.RightShiftAssignmentExpression, SyntaxKind.LeftShiftAssignmentExpression},
-=======
             {SyntaxKind.AddAssignmentExpression, new List<SyntaxKind> { SyntaxKind.SubtractAssignmentExpression } },
             {SyntaxKind.SubtractAssignmentExpression, new List<SyntaxKind> { SyntaxKind.AddAssignmentExpression } },
             {SyntaxKind.MultiplyAssignmentExpression, new List<SyntaxKind> { SyntaxKind.DivideAssignmentExpression } },
@@ -30,7 +19,6 @@
             {SyntaxKind.ExclusiveOrAssignmentExpression, new List<SyntaxKind> { SyntaxKind.OrAssignmentExpression, SyntaxKind.AndAssignmentExpression } },
             {SyntaxKind.LeftShiftAssignmentExpression, new List<SyntaxKind> { SyntaxKind.RightShiftAssignmentExpression } },
             {SyntaxKind.RightShiftAssignmentExpression, new List<SyntaxKind> { SyntaxKind.LeftShiftAssignmentExpression } },
->>>>>>> 92283b5d
         };
 
         public override MutationLevel MutationLevel => MutationLevel.Standard;
