--- conflicted
+++ resolved
@@ -19,29 +19,11 @@
             yield break;
         }
 
-<<<<<<< HEAD
-            switch (node.Parent)
-            {
-                case IfStatementSyntax ifStatementSyntax:
-                    if (ifStatementSyntax.Condition == node)
-                    {
-                        replacement = NegateCondition(ifStatementSyntax.Condition);
-                    }
-                    break;
-                case WhileStatementSyntax whileStatementSyntax:
-                    if (whileStatementSyntax.Condition == node)
-                    {
-                        replacement = NegateCondition(whileStatementSyntax.Condition);
-                    }
-                    break;
-            }
-=======
         // we don't mutate expressions that can be mutated by binary expression mutator
         if (WillBeMutatedByOtherMutators(node))
         {
             yield break;
         }
->>>>>>> 63fa0088
 
         switch (node.Parent)
         {
@@ -55,12 +37,6 @@
                 if (whileStatementSyntax.Condition == node)
                 {
                     replacement = NegateCondition(whileStatementSyntax.Condition);
-                }
-                break;
-            case ConditionalExpressionSyntax conditionalExpressionSyntax:
-                if (conditionalExpressionSyntax.Condition == node)
-                {
-                    replacement = NegateCondition(conditionalExpressionSyntax.Condition);
                 }
                 break;
         }
