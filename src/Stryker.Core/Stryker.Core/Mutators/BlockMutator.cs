using System.Collections.Generic;
using System.Linq;
using Microsoft.CodeAnalysis.CSharp;
using Microsoft.CodeAnalysis.CSharp.Syntax;
using Stryker.Core.Helpers;
using Stryker.Core.Mutants;

namespace Stryker.Core.Mutators
{
    class BlockMutator : MutatorBase<BlockSyntax>, IMutator
    {
        private const string MutationName = "Block removal mutation";

        public override MutationLevel MutationLevel => MutationLevel.Basic;

        public override IEnumerable<Mutation> ApplyMutations(BlockSyntax node)
        {
<<<<<<< HEAD
            yield return new Mutation()
=======
            if (IsEmptyBlock(node) ||
                IsInfiniteWhileLoop(node) ||
                (IsInStructConstructor(node) && ContainsAssignments(node)))
            {
                yield break;
            }

            if (FirstReturnTypedAncestorReturnsNonVoid(node) && ContainsReturns(node))
>>>>>>> 71bbaad6
            {
                OriginalNode = node,
                ReplacementNode = SyntaxFactory.Block(),
                DisplayName = MutationName,
                Type = Mutator.Block
            };
        }

        private static bool IsEmptyBlock(BlockSyntax node) => !node.ChildNodes().Any();

        private static bool IsInfiniteWhileLoop(BlockSyntax node) =>
            node.Parent is WhileStatementSyntax { Condition: LiteralExpressionSyntax cond } &&
            cond.Kind() == SyntaxKind.TrueLiteralExpression;

        private static bool ContainsReturns(BlockSyntax node) => node
            .ChildNodes()
            .OfType<ReturnStatementSyntax>()
            .Any();

        private static bool ContainsAssignments(BlockSyntax node) => node
            .ChildNodes()
            .OfType<ExpressionStatementSyntax>()
            .Any(expressionSyntax => expressionSyntax.Expression is AssignmentExpressionSyntax);

        private static bool FirstReturnTypedAncestorReturnsNonVoid(BlockSyntax node) => node
                .Ancestors()
                .FirstOrDefault(ancestor => ancestor is MethodDeclarationSyntax or LocalFunctionStatementSyntax) switch
            {
                MethodDeclarationSyntax method => !method.ReturnType.IsVoid(),
                LocalFunctionStatementSyntax localFunction => !localFunction.ReturnType.IsVoid(),
                _ => false,
            };

        private static bool IsInStructConstructor(BlockSyntax node)
        {
            foreach (var ancestor in node.Ancestors())
            {
                switch (ancestor)
                {
                    // Don't count local functions as being part of the constructor.
                    // They can't assign to members, so they can be mutated.
                    case LocalFunctionStatementSyntax:
                        return false;
                    case ConstructorDeclarationSyntax { Parent: StructDeclarationSyntax }:
                        return true;
                }
            }

            return false;
        }
    }
}<|MERGE_RESOLUTION|>--- conflicted
+++ resolved
@@ -15,9 +15,6 @@
 
         public override IEnumerable<Mutation> ApplyMutations(BlockSyntax node)
         {
-<<<<<<< HEAD
-            yield return new Mutation()
-=======
             if (IsEmptyBlock(node) ||
                 IsInfiniteWhileLoop(node) ||
                 (IsInStructConstructor(node) && ContainsAssignments(node)))
@@ -26,13 +23,25 @@
             }
 
             if (FirstReturnTypedAncestorReturnsNonVoid(node) && ContainsReturns(node))
->>>>>>> 71bbaad6
             {
-                OriginalNode = node,
-                ReplacementNode = SyntaxFactory.Block(),
-                DisplayName = MutationName,
-                Type = Mutator.Block
-            };
+                yield return new Mutation()
+                {
+                    OriginalNode = node,
+                    ReplacementNode = SyntaxFactory.Block(SyntaxFactory.ReturnStatement(SyntaxFactory.LiteralExpression(SyntaxKind.DefaultLiteralExpression))),
+                    DisplayName = MutationName,
+                    Type = Mutator.Block
+                };
+            }
+            else
+            {
+                yield return new Mutation()
+                {
+                    OriginalNode = node,
+                    ReplacementNode = SyntaxFactory.Block(),
+                    DisplayName = MutationName,
+                    Type = Mutator.Block
+                };
+            }
         }
 
         private static bool IsEmptyBlock(BlockSyntax node) => !node.ChildNodes().Any();
