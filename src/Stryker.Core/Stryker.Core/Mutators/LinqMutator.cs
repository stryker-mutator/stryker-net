﻿using System;
using System.Collections.Generic;
using System.Linq;
using System.Text;
using Microsoft.CodeAnalysis;
using Microsoft.CodeAnalysis.CSharp;
using Microsoft.CodeAnalysis.CSharp.Syntax;
using Stryker.Core.Mutants;

namespace Stryker.Core.Mutators
{
    /// <summary> Mutator Implementation for LINQ Mutations </summary>
    public class LinqMutator : Mutator<MemberAccessExpressionSyntax>, IMutator
    {
        /// <summary> Dictionary which maps original linq expressions to the target mutation </summary>
        private Dictionary<LinqExpression, LinqExpression> _kindsToMutate { get; }

        /// <summary> Constructor for the <see cref="LinqMutator"/> </summary>
        public LinqMutator()
        {
            _kindsToMutate = new Dictionary<LinqExpression, LinqExpression>
            {
                { LinqExpression.Distinct, LinqExpression.None },
                { LinqExpression.Reverse, LinqExpression.None },
                { LinqExpression.OrderBy, LinqExpression.None },
                { LinqExpression.OrderByDescending, LinqExpression.None },
                { LinqExpression.FirstOrDefault, LinqExpression.SingleOrDefault },
                { LinqExpression.SingleOrDefault, LinqExpression.FirstOrDefault },
                { LinqExpression.First, LinqExpression.Last },
                { LinqExpression.Last, LinqExpression.First },
                { LinqExpression.All, LinqExpression.Any },
                { LinqExpression.Any, LinqExpression.All },
                { LinqExpression.Skip, LinqExpression.Take },
                { LinqExpression.Take, LinqExpression.Skip },
                { LinqExpression.SkipWhile, LinqExpression.TakeWhile },
                { LinqExpression.TakeWhile, LinqExpression.SkipWhile },
                { LinqExpression.Min, LinqExpression.Max },
                { LinqExpression.Max, LinqExpression.Min },
                { LinqExpression.Sum, LinqExpression.Count },
                { LinqExpression.Count, LinqExpression.Sum }
            };
        }

        /// <summary> Apply mutations to an <see cref="MemberAccessExpressionSyntax"/> </summary>
        public override IEnumerable<Mutation> ApplyMutations(MemberAccessExpressionSyntax node)
        {
            if (Enum.TryParse(node.Name.Identifier.ValueText, out LinqExpression expression) &&
                _kindsToMutate.TryGetValue(expression, out LinqExpression replacementExpression))
            {
                SyntaxNode replacement = SyntaxFactory.IdentifierName(replacementExpression.ToString());
                string displayName = $"Linq method mutation ({node.Name.Identifier.ValueText}() to {replacement}())";

                if (replacementExpression.Equals(LinqExpression.None))
                {
                    replacement = SyntaxFactory.IdentifierName(string.Empty);
                    displayName = $"Linq method mutation (removed {node.Name.Identifier.ValueText})";
                }

                yield return new Mutation
                {
                    DisplayName = displayName,
                    OriginalNode = node,
<<<<<<< HEAD
                    ReplacementNode = node.ReplaceNode(node.Name, replacement),
                    Type = nameof(LinqMutator)
=======
                    ReplacementNode = replacement,
                    Type = MutatorType.Linq
>>>>>>> c3db2e5b
                };
            }
        }
    }

    /// <summary> Enumeration for the different kinds of linq expressions </summary>
    public enum LinqExpression
    {
        None,
        Distinct,
        Reverse,
        OrderBy,
        OrderByDescending,
        FirstOrDefault,
        SingleOrDefault,
        First,
        Last,
        All,
        Any,
        Skip,
        Take,
        SkipWhile,
        TakeWhile,
        Min,
        Max,
        Sum,
        Count
    }
}<|MERGE_RESOLUTION|>--- conflicted
+++ resolved
@@ -60,13 +60,8 @@
                 {
                     DisplayName = displayName,
                     OriginalNode = node,
-<<<<<<< HEAD
                     ReplacementNode = node.ReplaceNode(node.Name, replacement),
-                    Type = nameof(LinqMutator)
-=======
-                    ReplacementNode = replacement,
                     Type = MutatorType.Linq
->>>>>>> c3db2e5b
                 };
             }
         }
