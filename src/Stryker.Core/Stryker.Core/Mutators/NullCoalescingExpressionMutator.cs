using Microsoft.CodeAnalysis.CSharp;
using Microsoft.CodeAnalysis.CSharp.Syntax;
using Stryker.Abstractions.Mutants;
using System.Collections.Generic;
using Microsoft.CodeAnalysis;
using Stryker.Abstractions.Mutators;

namespace Stryker.Core.Mutators;

public class NullCoalescingExpressionMutator : MutatorBase<BinaryExpressionSyntax>
{
    public override MutationLevel MutationLevel => MutationLevel.Basic;

    public override IEnumerable<Mutation> ApplyMutations(BinaryExpressionSyntax node, SemanticModel semanticModel)
    {
        if (node.Kind() != SyntaxKind.CoalesceExpression)
        {
            yield break;
        }

        // Flip left and right
        var replacementNode = SyntaxFactory
            .BinaryExpression(SyntaxKind.CoalesceExpression, node.Right, node.Left);
        replacementNode = replacementNode.WithOperatorToken(replacementNode.OperatorToken
            .WithTriviaFrom(node.OperatorToken)
            .WithLeadingTrivia(node.Left.GetTrailingTrivia())
        );

        // Do not create "left to right", or "remove right" mutants when the right
        // hand side is a throw expression, as they result in invalid code.
        if (!node.Right.IsKind(SyntaxKind.ThrowExpression))
        {
            // Only create a "left to right" mutant if both sides are nullable.
            if (IsNullable(node.Right, semanticModel))
            {
                yield return new Mutation
                {
                    OriginalNode = node,
                    ReplacementNode = replacementNode,
                    DisplayName = "Null coalescing mutation (left to right)",
                    Type = Mutator.NullCoalescing
                };
            }

<<<<<<< HEAD
            // Only create a "remove left" mutant if the right side is nullable.
            if (IsNullable(node.Right, semanticModel) || node.Right.IsKind(SyntaxKind.CollectionExpression))
=======
            yield return new Mutation
>>>>>>> 3e71d774
            {
                OriginalNode = node,
                ReplacementNode = replacementNode.Left,
                DisplayName = "Null coalescing mutation (remove right)",
                Type = Mutator.NullCoalescing
            };
        }

        // Only create a "remove left" mutant if the right side is nullable.
        if (IsNullable(node.Right, semanticModel))
        {
            yield return new Mutation
            {
                OriginalNode = node,
                ReplacementNode = replacementNode.Right,
                DisplayName = $"Null coalescing mutation (remove left)",
                Type = Mutator.NullCoalescing
            };
        }
    }

    private static bool IsNullable(SyntaxNode node, SemanticModel semanticModel)
    {
        if (semanticModel == null)
        {
            // If the semantic model is not available, we cannot determine if the type is nullable,
            // so we should let it try to compile.
            return true;
        }

        var typeInfo = semanticModel.GetTypeInfo(node);
        return typeInfo.Nullability.FlowState == NullableFlowState.MaybeNull;
    }
}<|MERGE_RESOLUTION|>--- conflicted
+++ resolved
@@ -42,12 +42,7 @@
                 };
             }
 
-<<<<<<< HEAD
-            // Only create a "remove left" mutant if the right side is nullable.
-            if (IsNullable(node.Right, semanticModel) || node.Right.IsKind(SyntaxKind.CollectionExpression))
-=======
             yield return new Mutation
->>>>>>> 3e71d774
             {
                 OriginalNode = node,
                 ReplacementNode = replacementNode.Left,
@@ -57,7 +52,7 @@
         }
 
         // Only create a "remove left" mutant if the right side is nullable.
-        if (IsNullable(node.Right, semanticModel))
+        if (IsNullable(node.Right, semanticModel) || node.Right.IsKind(SyntaxKind.CollectionExpression))
         {
             yield return new Mutation
             {
