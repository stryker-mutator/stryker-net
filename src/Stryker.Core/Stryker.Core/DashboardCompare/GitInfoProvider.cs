﻿using LibGit2Sharp;
using Microsoft.Build.Framework;
using Microsoft.Extensions.Logging;
using Stryker.Core.Exceptions;
using Stryker.Core.Logging;
using Stryker.Core.Options;
using System;

namespace Stryker.Core.DashboardCompare
{
    using System.Linq;

    using Logging;

    using Microsoft.Extensions.Logging;

    public class GitInfoProvider : IGitInfoProvider
    {
        private enum GitSourceKinds
        {
            Unknown,
            Commit,
            CanonicalBranchName,
            FriendlyBranchName
        }
        
        private readonly StrykerOptions _options;
        private readonly string _repositoryPath;
        private readonly ILogger<GitInfoProvider> _logger;
<<<<<<< HEAD
=======

>>>>>>> 24d610d6
        public IRepository Repository { get; }

        public string RepositoryPath => _repositoryPath ?? LibGit2Sharp.Repository.Discover(_options.BasePath)?.Split(".git")[0];

<<<<<<< HEAD
        public GitInfoProvider(StrykerOptions options, IRepository repository = null, ILogger<GitInfoProvider> logger = null, string repositoryPath = null)
        {
            _repositoryPath = repositoryPath;
            _options = options;
            _logger = logger ?? ApplicationLogging.LoggerFactory.CreateLogger<GitInfoProvider>();
            
=======
        public GitInfoProvider(StrykerOptions options, IRepository repository = null, string repositoryPath = null, ILogger<GitInfoProvider> logger = null)
        { 
            _repositoryPath = repositoryPath;
            _options = options;
            _logger = logger ?? ApplicationLogging.LoggerFactory.CreateLogger<GitInfoProvider>();

>>>>>>> 24d610d6
            if (!options.DiffEnabled)
            {
                return;
            }

            Repository = repository ?? CreateRepository();
        }

        public string GetCurrentBranchName()
        {
<<<<<<< HEAD
            return Repository?.Branches?.FirstOrDefault(x => x.IsCurrentRepositoryHead)?.FriendlyName ?? string.Empty;
=======
            if (Repository?.Branches == null)
            {
                _logger.LogInformation("There is no information available about your current branch. Performing a checkout.");
                Checkout();
            }

            if (Repository?.Branches != null)
            {
                foreach (var branch in Repository.Branches)
                {
                    if (branch.IsCurrentRepositoryHead)
                    {
                        _logger.LogInformation("{0} identified as current branch", branch.FriendlyName);
                        return branch.FriendlyName;
                    }
                }
            }

            _logger.LogInformation("Could not locate the current branch name");
            return string.Empty;
>>>>>>> 24d610d6
        }

        private IRepository CreateRepository()
        {
            if (string.IsNullOrEmpty(RepositoryPath))
            {
                throw new StrykerInputException("Could not locate git repository. Unable to determine git diff to filter mutants. Did you run inside a git repo? If not please disable the --diff feature.");
            }

            return new Repository(RepositoryPath);
        }

        private void Checkout(GitSourceKinds gitSourceKind)
        {
            try
            {
<<<<<<< HEAD
                var currentCommit = this.Repository.Head.Tip;
                var branchName = gitSourceKind == GitSourceKinds.FriendlyBranchName ? _options.GitSource : GetFriendlyName(_options.GitSource);
                
                _logger.LogDebug($"Creating branch ${branchName} with committish origin/{branchName}");
                var branch = Repository.CreateBranch(_options.ProjectVersion, $"origin/{_options.ProjectVersion}");
                _logger.LogDebug($"Checking out branch ${branchName}");
                Commands.Checkout(Repository, branch);

                _logger.LogDebug($"Checking out cached commit ${currentCommit.Sha}");
                Commands.Checkout(Repository, currentCommit);
            }
            catch (Exception e)
            {
                _logger.LogDebug($"Something went wrong during checkout.\n{e.Message}");
                // Do nothing, Checkout is already done
=======
                _logger.LogInformation("Performing checkout of source branch {0}", _options.GitSource);

                var branch = Repository.CreateBranch(_options.GitSource, $"origin/{_options.GitSource}");
 
                Commands.Checkout(Repository, branch);

                _logger.LogInformation("Performing checkout of source branch {0}", _options.ProjectVersion);

                var currentBranch = Repository.CreateBranch(_options.ProjectVersion, $"origin/{_options.ProjectVersion}");

                Commands.Checkout(Repository, currentBranch);
            }
            catch(Exception e)
            {
                _logger.LogWarning(e.Message);
>>>>>>> 24d610d6
            }
        }

        private string GetFriendlyName(string canonicalBranchName)
        {
            return string.Join('/', canonicalBranchName.Split('/', StringSplitOptions.RemoveEmptyEntries).Skip(2));
        }

        public Commit DetermineCommit()
        {
            var (gitSourceKind, commit) = GetCommit();

            if (commit == null)
            {
                Checkout(gitSourceKind);
                (_, commit) = GetCommit();
            }

            if (commit == null)
            {
                throw new StrykerInputException($"No Branch or commit found with given source {_options.GitSource}. Please provide a different --git-source or remove this option.");
            }

            return commit;
        }


        private (GitSourceKinds, Commit) GetCommit()
        {
            GitSourceKinds gitSourceKind = GitSourceKinds.Unknown;
            Branch sourceBranch = null;
            foreach (var branch in Repository.Branches)
            {
                try
                {
                    if (branch.CanonicalName == _options.GitSource)
                    {
                        sourceBranch = branch;
                        gitSourceKind = GitSourceKinds.CanonicalBranchName;
                        break;
                    }
                    if (branch.FriendlyName == _options.GitSource)
                    {
                        sourceBranch = branch;
                        gitSourceKind = GitSourceKinds.FriendlyBranchName;
                        break;
                    }
                }
                catch (ArgumentNullException)
                {
                    // Internal error thrown by libgit2sharp which happens when there is no upstream on a branch.
                }
            }
            
            if (sourceBranch != null)
            {
                return (gitSourceKind, sourceBranch.Tip);
            }

            if (_options.GitSource.Length == 40)
            {
                var commit = Repository.Lookup(new ObjectId(_options.GitSource)) as Commit;

                if (commit != null)
                {
                    _logger.LogDebug($"Found commit {commit.Sha} for commit {_options.GitSource}");
                    return (GitSourceKinds.Commit, commit);
                }
            }

            return (gitSourceKind, null);
        }
    }
}<|MERGE_RESOLUTION|>--- conflicted
+++ resolved
@@ -27,29 +27,17 @@
         private readonly StrykerOptions _options;
         private readonly string _repositoryPath;
         private readonly ILogger<GitInfoProvider> _logger;
-<<<<<<< HEAD
-=======
 
->>>>>>> 24d610d6
         public IRepository Repository { get; }
 
         public string RepositoryPath => _repositoryPath ?? LibGit2Sharp.Repository.Discover(_options.BasePath)?.Split(".git")[0];
 
-<<<<<<< HEAD
-        public GitInfoProvider(StrykerOptions options, IRepository repository = null, ILogger<GitInfoProvider> logger = null, string repositoryPath = null)
-        {
-            _repositoryPath = repositoryPath;
-            _options = options;
-            _logger = logger ?? ApplicationLogging.LoggerFactory.CreateLogger<GitInfoProvider>();
-            
-=======
         public GitInfoProvider(StrykerOptions options, IRepository repository = null, string repositoryPath = null, ILogger<GitInfoProvider> logger = null)
         { 
             _repositoryPath = repositoryPath;
             _options = options;
             _logger = logger ?? ApplicationLogging.LoggerFactory.CreateLogger<GitInfoProvider>();
-
->>>>>>> 24d610d6
+            
             if (!options.DiffEnabled)
             {
                 return;
@@ -60,9 +48,6 @@
 
         public string GetCurrentBranchName()
         {
-<<<<<<< HEAD
-            return Repository?.Branches?.FirstOrDefault(x => x.IsCurrentRepositoryHead)?.FriendlyName ?? string.Empty;
-=======
             if (Repository?.Branches == null)
             {
                 _logger.LogInformation("There is no information available about your current branch. Performing a checkout.");
@@ -83,7 +68,6 @@
 
             _logger.LogInformation("Could not locate the current branch name");
             return string.Empty;
->>>>>>> 24d610d6
         }
 
         private IRepository CreateRepository()
@@ -100,7 +84,6 @@
         {
             try
             {
-<<<<<<< HEAD
                 var currentCommit = this.Repository.Head.Tip;
                 var branchName = gitSourceKind == GitSourceKinds.FriendlyBranchName ? _options.GitSource : GetFriendlyName(_options.GitSource);
                 
@@ -116,23 +99,6 @@
             {
                 _logger.LogDebug($"Something went wrong during checkout.\n{e.Message}");
                 // Do nothing, Checkout is already done
-=======
-                _logger.LogInformation("Performing checkout of source branch {0}", _options.GitSource);
-
-                var branch = Repository.CreateBranch(_options.GitSource, $"origin/{_options.GitSource}");
- 
-                Commands.Checkout(Repository, branch);
-
-                _logger.LogInformation("Performing checkout of source branch {0}", _options.ProjectVersion);
-
-                var currentBranch = Repository.CreateBranch(_options.ProjectVersion, $"origin/{_options.ProjectVersion}");
-
-                Commands.Checkout(Repository, currentBranch);
-            }
-            catch(Exception e)
-            {
-                _logger.LogWarning(e.Message);
->>>>>>> 24d610d6
             }
         }
 
