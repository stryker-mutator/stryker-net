--- conflicted
+++ resolved
@@ -61,11 +61,7 @@
 
             if (commit == null)
             {
-<<<<<<< HEAD
                 throw new StrykerInputException($"No Branch or commit found with given target {_options.SinceBranch}. Please provide a different GitDiffTarget.");
-=======
-                throw new StrykerInputException($"No Branch or commit found with given target {_options.GitDiffSource}. Please provide a different GitDiffTarget.");
->>>>>>> b02a0bb3
             }
 
             return commit;
@@ -85,40 +81,24 @@
         {
             Branch targetBranch = null;
 
-<<<<<<< HEAD
             _logger.LogDebug("Looking for branch matching {gitDiffTarget}", _options.SinceBranch);
-=======
-            _logger.LogDebug("Looking for branch matching {gitDiffTarget}", _options.GitDiffSource);
->>>>>>> b02a0bb3
             foreach (var branch in Repository.Branches)
             {
                 try
                 {
-<<<<<<< HEAD
                     if (branch.UpstreamBranchCanonicalName?.Contains(_options.SinceBranch) ?? false)
-=======
-                    if (branch.UpstreamBranchCanonicalName?.Contains(_options.GitDiffSource) ?? false)
->>>>>>> b02a0bb3
                     {
                         _logger.LogDebug("Matched with upstream canonical name {upstreamCanonicalName}", branch.UpstreamBranchCanonicalName);
                         targetBranch = branch;
                         break;
                     }
-<<<<<<< HEAD
                     if (branch.CanonicalName?.Contains(_options.SinceBranch) ?? false)
-=======
-                    if (branch.CanonicalName?.Contains(_options.GitDiffSource) ?? false)
->>>>>>> b02a0bb3
                     {
                         _logger.LogDebug("Matched with canonical name {canonicalName}", branch.CanonicalName);
                         targetBranch = branch;
                         break;
                     }
-<<<<<<< HEAD
                     if (branch.FriendlyName?.Contains(_options.SinceBranch) ?? false)
-=======
-                    if (branch.FriendlyName?.Contains(_options.GitDiffSource) ?? false)
->>>>>>> b02a0bb3
                     {
                         _logger.LogDebug("Matched with friendly name {friendlyName}", branch.FriendlyName);
                         targetBranch = branch;
@@ -137,7 +117,6 @@
             }
 
             // It's a commit!
-<<<<<<< HEAD
             if (_options.SinceBranch.Length == 40)
             {
                 var commit = Repository.Lookup(new ObjectId(_options.SinceBranch)) as Commit;
@@ -145,15 +124,6 @@
                 if (commit != null)
                 {
                     _logger.LogDebug($"Found commit {commit.Sha} for diff target {_options.SinceBranch}");
-=======
-            if (_options.GitDiffSource.Length == 40)
-            {
-                var commit = Repository.Lookup(new ObjectId(_options.GitDiffSource)) as Commit;
-
-                if (commit != null)
-                {
-                    _logger.LogDebug($"Found commit {commit.Sha} for diff target {_options.GitDiffSource}");
->>>>>>> b02a0bb3
                     return commit;
                 }
             }
