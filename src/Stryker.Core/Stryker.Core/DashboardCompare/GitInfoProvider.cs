﻿using LibGit2Sharp;
using Stryker.Core.Exceptions;
using Stryker.Core.Options;
using System;

namespace Stryker.Core.DashboardCompare
{
    using Logging;
    using Microsoft.Extensions.Logging;
    using System.Linq;

    public class GitInfoProvider : IGitInfoProvider
    {
        private readonly IStrykerOptions _options;
        private readonly string _repositoryPath;
        private readonly ILogger<GitInfoProvider> _logger;

        public IRepository Repository { get; }

        public string RepositoryPath => _repositoryPath ?? LibGit2Sharp.Repository.Discover(_options.BasePath)?.Split(".git")[0];

<<<<<<< HEAD
        public GitInfoProvider(IStrykerOptions options, IRepository repository = null, string repositoryPath = null)
=======
        public GitInfoProvider(StrykerOptions options, IRepository repository = null, string repositoryPath = null, ILogger<GitInfoProvider> logger = null)
>>>>>>> 04cafee8
        {
            _repositoryPath = repositoryPath;
            _options = options;
            _logger = logger ?? ApplicationLogging.LoggerFactory.CreateLogger<GitInfoProvider>();

            if (!options.DiffOptions.DiffEnabled)
            {
                return;
            }

            Repository = repository ?? CreateRepository();
        }

        public string GetCurrentBranchName()
        {
            string branchName = null;
            if (Repository?.Branches?.FirstOrDefault(b => b.IsCurrentRepositoryHead) is var identifiedBranch && identifiedBranch is { })
            {
                _logger.LogDebug("{0} identified as current branch", identifiedBranch.FriendlyName);
                branchName = identifiedBranch.FriendlyName;
            }

            if (string.IsNullOrWhiteSpace(branchName))
            {
                _logger.LogDebug("Could not locate the current branch name, using project version instead: {0}", _options.ProjectVersion);
                branchName = _options.ProjectVersion;
            }

<<<<<<< HEAD
        private void Checkout()
        {
            try
            {
                var branch = Repository.CreateBranch(_options.DiffOptions.GitSource, $"origin/{_options.DiffOptions.GitSource}");

                Commands.Checkout(Repository, branch);

                var currentBranch = Repository.CreateBranch(_options.DiffOptions.ProjectVersion, $"origin/{_options.DiffOptions.ProjectVersion}");

                Commands.Checkout(Repository, currentBranch);
            }
            catch
=======
            if (string.IsNullOrWhiteSpace(branchName))
>>>>>>> 04cafee8
            {
                throw new StrykerInputException("Unfortunately we could not determine the branch name automatically. Please set the dashboard project version option to your current branch.");
            }
            return branchName;
        }

        public Commit DetermineCommit()
        {
            var commit = GetTargetCommit();

            if (commit == null)
            {
                throw new StrykerInputException($"No Branch or commit found with given target {_options.GitDiffTarget}. Please provide a different GitDiffTarget.");
            }

            return commit;
        }

        private IRepository CreateRepository()
        {
            if (string.IsNullOrEmpty(RepositoryPath))
            {
<<<<<<< HEAD
                throw new StrykerInputException($"No Branch or commit found with given source {_options.DiffOptions.GitSource}. Please provide a different --git-source or remove this option.");
=======
                throw new StrykerInputException("Could not locate git repository. Unable to determine git diff to filter mutants. Did you run inside a git repo? If not please disable the --diff feature.");
>>>>>>> 04cafee8
            }

            return new Repository(RepositoryPath);
        }

        private Commit GetTargetCommit()
        {
            Branch targetBranch = null;

            _logger.LogDebug("Looking for branch matching {gitDiffTarget}", _options.GitDiffTarget);
            foreach (var branch in Repository.Branches)
            {
                try
                {
<<<<<<< HEAD
                    if (branch.CanonicalName == _options.DiffOptions.GitSource || branch.FriendlyName == _options.DiffOptions.GitSource)
=======
                    if (branch.UpstreamBranchCanonicalName?.Contains(_options.GitDiffTarget) ?? false)
                    {
                        _logger.LogDebug("Matched with upstream canonical name {upstreamCanonicalName}", branch.UpstreamBranchCanonicalName);
                        targetBranch = branch;
                        break;
                    }
                    if (branch.CanonicalName?.Contains(_options.GitDiffTarget) ?? false)
                    {
                        _logger.LogDebug("Matched with canonical name {canonicalName}", branch.CanonicalName);
                        targetBranch = branch;
                        break;
                    }
                    if (branch.FriendlyName?.Contains(_options.GitDiffTarget) ?? false)
>>>>>>> 04cafee8
                    {
                        _logger.LogDebug("Matched with friendly name {friendlyName}", branch.FriendlyName);
                        targetBranch = branch;
                        break;
                    }
                }
                catch (ArgumentNullException)
                {
                    // Internal error thrown by libgit2sharp which happens when there is no upstream on a branch.
                }
            }

            if (targetBranch != null)
            {
                return targetBranch.Tip;
            }

<<<<<<< HEAD
            if (_options.DiffOptions.GitSource.Length == 40)
            {
                var commit = Repository.Lookup(new ObjectId(_options.DiffOptions.GitSource)) as Commit;
=======
            // It's a commit!
            if (_options.GitDiffTarget.Length == 40)
            {
                var commit = Repository.Lookup(new ObjectId(_options.GitDiffTarget)) as Commit;
>>>>>>> 04cafee8

                if (commit != null)
                {
                    _logger.LogDebug($"Found commit {commit.Sha} for diff target {_options.GitDiffTarget}");
                    return commit;
                }
            }

            return null;
        }
    }
}<|MERGE_RESOLUTION|>--- conflicted
+++ resolved
@@ -19,11 +19,7 @@
 
         public string RepositoryPath => _repositoryPath ?? LibGit2Sharp.Repository.Discover(_options.BasePath)?.Split(".git")[0];
 
-<<<<<<< HEAD
-        public GitInfoProvider(IStrykerOptions options, IRepository repository = null, string repositoryPath = null)
-=======
-        public GitInfoProvider(StrykerOptions options, IRepository repository = null, string repositoryPath = null, ILogger<GitInfoProvider> logger = null)
->>>>>>> 04cafee8
+        public GitInfoProvider(IStrykerOptions options, IRepository repository = null, string repositoryPath = null, ILogger<GitInfoProvider> logger = null)
         {
             _repositoryPath = repositoryPath;
             _options = options;
@@ -52,23 +48,7 @@
                 branchName = _options.ProjectVersion;
             }
 
-<<<<<<< HEAD
-        private void Checkout()
-        {
-            try
-            {
-                var branch = Repository.CreateBranch(_options.DiffOptions.GitSource, $"origin/{_options.DiffOptions.GitSource}");
-
-                Commands.Checkout(Repository, branch);
-
-                var currentBranch = Repository.CreateBranch(_options.DiffOptions.ProjectVersion, $"origin/{_options.DiffOptions.ProjectVersion}");
-
-                Commands.Checkout(Repository, currentBranch);
-            }
-            catch
-=======
             if (string.IsNullOrWhiteSpace(branchName))
->>>>>>> 04cafee8
             {
                 throw new StrykerInputException("Unfortunately we could not determine the branch name automatically. Please set the dashboard project version option to your current branch.");
             }
@@ -91,11 +71,7 @@
         {
             if (string.IsNullOrEmpty(RepositoryPath))
             {
-<<<<<<< HEAD
-                throw new StrykerInputException($"No Branch or commit found with given source {_options.DiffOptions.GitSource}. Please provide a different --git-source or remove this option.");
-=======
                 throw new StrykerInputException("Could not locate git repository. Unable to determine git diff to filter mutants. Did you run inside a git repo? If not please disable the --diff feature.");
->>>>>>> 04cafee8
             }
 
             return new Repository(RepositoryPath);
@@ -110,9 +86,6 @@
             {
                 try
                 {
-<<<<<<< HEAD
-                    if (branch.CanonicalName == _options.DiffOptions.GitSource || branch.FriendlyName == _options.DiffOptions.GitSource)
-=======
                     if (branch.UpstreamBranchCanonicalName?.Contains(_options.GitDiffTarget) ?? false)
                     {
                         _logger.LogDebug("Matched with upstream canonical name {upstreamCanonicalName}", branch.UpstreamBranchCanonicalName);
@@ -126,7 +99,6 @@
                         break;
                     }
                     if (branch.FriendlyName?.Contains(_options.GitDiffTarget) ?? false)
->>>>>>> 04cafee8
                     {
                         _logger.LogDebug("Matched with friendly name {friendlyName}", branch.FriendlyName);
                         targetBranch = branch;
@@ -144,16 +116,10 @@
                 return targetBranch.Tip;
             }
 
-<<<<<<< HEAD
-            if (_options.DiffOptions.GitSource.Length == 40)
-            {
-                var commit = Repository.Lookup(new ObjectId(_options.DiffOptions.GitSource)) as Commit;
-=======
             // It's a commit!
             if (_options.GitDiffTarget.Length == 40)
             {
                 var commit = Repository.Lookup(new ObjectId(_options.GitDiffTarget)) as Commit;
->>>>>>> 04cafee8
 
                 if (commit != null)
                 {
