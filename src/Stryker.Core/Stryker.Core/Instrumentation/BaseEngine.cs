using System;
using Microsoft.CodeAnalysis;

namespace Stryker.Core.Instrumentation
{
<<<<<<< HEAD
    internal abstract class BaseEngine<T> : IInstrumentCode where T : SyntaxNode
=======
    /// <summary>
    /// Base logic for all instrumentation helpers. It takes of generating a specific annotation
    /// </summary>
    /// <typeparam name="T">SyntaxNode type handled by this helper.</typeparam>
    /// <remarks>There is no standard helper injection method as each injector may require specific arguments.</remarks>
    /// <remarks>Multiple helpers can work on the same type of constructs.</remarks>
    internal abstract class BaseEngine<T>: IInstrumentCode where T: SyntaxNode
>>>>>>> 0c41c5c2
    {
        protected BaseEngine(string markerId)
        {
            Marker = new SyntaxAnnotation(markerId, InstrumentEngineID);
        }

        /// <summary>
        /// Annotation to be added to the the instrumented node
        /// </summary>
        protected SyntaxAnnotation Marker { get; }

        /// <summary>
        /// Engine name. Used by roll back logic to forward rollback to the proper engine.
        /// </summary>
        public string InstrumentEngineID => GetType().Name;

        /// <summary>
        /// Removes the instrumentation.
        /// </summary>
        /// <param name="node">node to be cleaned</param>
        /// <returns></returns>
        protected abstract SyntaxNode Revert(T node);

        /// <summary>
        /// Removes the helper from the code. Ensure that the node is of the proper type
        /// and forwards to specific implementation.
        /// </summary>
        /// <param name="node">Syntax node where the helper is located.</param>
        /// <returns>The non instrumented node.</returns>
        public SyntaxNode RemoveInstrumentation(SyntaxNode node)
        {
            if (node is T tNode)
            {
                return Revert(tNode);
            }
            throw new InvalidOperationException($"Expected a {typeof(T).Name}, found:\n{node.ToFullString()}.");
        }
    }
}<|MERGE_RESOLUTION|>--- conflicted
+++ resolved
@@ -3,9 +3,6 @@
 
 namespace Stryker.Core.Instrumentation
 {
-<<<<<<< HEAD
-    internal abstract class BaseEngine<T> : IInstrumentCode where T : SyntaxNode
-=======
     /// <summary>
     /// Base logic for all instrumentation helpers. It takes of generating a specific annotation
     /// </summary>
@@ -13,7 +10,6 @@
     /// <remarks>There is no standard helper injection method as each injector may require specific arguments.</remarks>
     /// <remarks>Multiple helpers can work on the same type of constructs.</remarks>
     internal abstract class BaseEngine<T>: IInstrumentCode where T: SyntaxNode
->>>>>>> 0c41c5c2
     {
         protected BaseEngine(string markerId)
         {
