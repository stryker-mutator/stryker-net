--- conflicted
+++ resolved
@@ -24,20 +24,12 @@
  
         protected override SyntaxNode Revert(BlockSyntax node)
         {
-            if (node.Statements.Count == 1 && node.Statements[0] is UsingStatementSyntax usingStatement)
+            if ( node.Statements.Count == 1 && node.Statements[0] is UsingStatementSyntax usingStatement)
             {
                 return usingStatement.Statement;
             }
 
             return node;
         }
-<<<<<<< HEAD
-
-        public BlockSyntax PlaceStaticContextMarker(BlockSyntax block) =>
-            SyntaxFactory.Block(
-                SyntaxFactory.UsingStatement(null, _cachedMarker, block)).WithAdditionalAnnotations(Marker);
-
-=======
->>>>>>> 0c41c5c2
     }
 }