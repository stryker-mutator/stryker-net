--- conflicted
+++ resolved
@@ -8,11 +8,7 @@
     internal class ConditionalInstrumentationEngine : BaseEngine<ParenthesizedExpressionSyntax>
     {
 
-<<<<<<< HEAD
-        public ConditionalInstrumentationEngine(string marker) : base(marker, "ConditionalInstrumentation")
-=======
         public ConditionalInstrumentationEngine(string marker): base(marker)
->>>>>>> 64a1fb64
         {
         }
 
