--- conflicted
+++ resolved
@@ -15,9 +15,6 @@
         {
         }
 
-<<<<<<< HEAD
-        public ParenthesizedExpressionSyntax PlaceWithConditionalExpression(ExpressionSyntax condition, ExpressionSyntax original, ExpressionSyntax mutated) =>
-=======
         /// <summary>
         /// Injects a conditional operator with the original code or the mutated one, depending on condition's result.
         /// </summary>
@@ -26,7 +23,6 @@
         /// <param name="mutated">Mutated code</param>
         /// <returns>A new expression containing the expected construct.</returns>
         public  ParenthesizedExpressionSyntax PlaceWithConditionalExpression(ExpressionSyntax condition, ExpressionSyntax original, ExpressionSyntax mutated) =>
->>>>>>> 0c41c5c2
             SyntaxFactory.ParenthesizedExpression(
                     SyntaxFactory.ConditionalExpression(
                         condition: condition,
