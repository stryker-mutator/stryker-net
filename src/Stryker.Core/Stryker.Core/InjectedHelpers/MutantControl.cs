﻿using Stryker.Core.InjectedHelpers.Coverage;
using System;
using System.Collections.Generic;
<<<<<<< HEAD
using System.Linq;
=======
using System.Text;
>>>>>>> d53686c5

namespace Stryker
{
    public class MutantControl
    {
        private static Dictionary<int, bool> _coveredMutants;
        private static StringBuilder _mutantsAsString;
        private static StringBuilder _staticMutantsAsStrings;
        private static bool usePipe;
        private static string pipeName;
        private static string envName;
        private static bool captureCoverage;
#if !STRYKER_NO_PIPE
        private static CommunicationChannel channel;
<<<<<<< HEAD
        private static readonly HashSet<int> ActiveMutations = new HashSet<int>();

=======
#endif
>>>>>>> d53686c5
        public const string EnvironmentPipeName = "Coverage";

        static MutantControl()
        {
            InitCoverage();
            if (usePipe)
            {
#if !STRYKER_NO_DOMAIN
                AppDomain.CurrentDomain.ProcessExit += CurrentDomain_ProcessExit;
#endif
            }
        }

        public static void InitCoverage()
        {
<<<<<<< HEAD
            foreach (string entry in (Environment.GetEnvironmentVariable("ActiveMutation") ?? "-1").Split(','))
            {
                ActiveMutations.Add(int.Parse(entry));
            }
=======
            ActiveMutation = int.Parse(Environment.GetEnvironmentVariable("ActiveMutation") ?? "-1");
            string coverageMode = Environment.GetEnvironmentVariable(EnvironmentPipeName) ?? string.Empty;
#if !STRYKER_NO_PIPE
>>>>>>> d53686c5
            if (channel != null)
            {
                channel.Dispose();
                channel = null;
            }

            if (coverageMode.StartsWith("pipe:"))
            {
                Log("Use pipe for data transmission");
                pipeName = coverageMode.Substring(5);
                usePipe = true;
                captureCoverage = true;
                channel = CommunicationChannel.Client(pipeName, 100);
                channel.SetLogger(Log);
                channel.RaiseReceivedMessage += Channel_RaiseReceivedMessage;
                channel.Start();
            }
#else
            if (coverageMode.StartsWith("env:"))
            {
                Log("Use env for data transmission");
                envName = coverageMode.Substring(4);
                captureCoverage = true;
                usePipe = false;
            }
#endif
            if (captureCoverage)
            {
                ResetCoverage();
            }
        }
                
        private static void ResetCoverage()
        {
            _coveredMutants = new Dictionary<int, bool>();
            _mutantsAsString = new StringBuilder();
            _staticMutantsAsStrings = new StringBuilder();
        }

        private static void Channel_RaiseReceivedMessage(object sender, string args)
        {
            if (!args.StartsWith("DUMP"))
            {
                return;
            }

            string temp;
            lock (_coveredMutants)
            {
                temp = BuildReport();
                ResetCoverage();
            }
            DumpState(temp);
        }

        private static void CurrentDomain_ProcessExit(object sender, EventArgs e)
        {
            DumpState();
            GC.KeepAlive(_coveredMutants);
        }

        private static string BuildReport()
        {
            return string.Format("{0};{1}",_mutantsAsString, _staticMutantsAsStrings);
        }

        public static void DumpState()
        {
            DumpState(BuildReport());
        }

        public static void DumpState(string report)
        {
#if !STRYKER_NO_PIPE
            channel.SendText(report);
#endif
        }

        private static void Log(string message)
        {
            Console.WriteLine("["+DateTime.Now.ToString("HH:mm:ss.fff") + " DBG] "+  message);
        }

        // check with: Stryker.MutantControl.IsActive(ID)
        public static bool IsActive(int id)
        {
            if (captureCoverage)
            {
                lock (_coveredMutants)
                {
                    if (!usePipe)
                    {
                        if (string.IsNullOrEmpty(Environment.GetEnvironmentVariable(envName)))
                        {
                            ResetCoverage();
                        }
                    }

                    bool add = false; 
                    if (!_coveredMutants.ContainsKey(id))
                    {
                        _coveredMutants.Add(id, false);
                        if (_mutantsAsString.Length > 0)
                        {
                            _mutantsAsString.Append(',');
                        }
                        _mutantsAsString.Append(id.ToString());
                        add = true;
                    }
                    if (MutantContext.InStatic() && !_coveredMutants[id])
                    {
                        if (_staticMutantsAsStrings.Length > 0)
                        {
                            _staticMutantsAsStrings.Append(',');
                        }
                        _staticMutantsAsStrings.Append(id.ToString());
                        add = true;
                    }

                    if (add)
                    {
                        if (!usePipe)
                        {
                            Environment.SetEnvironmentVariable(envName, BuildReport());
                        }
                    }

                }
            }
            return ActiveMutations.Contains(id);
        }
    }
}<|MERGE_RESOLUTION|>--- conflicted
+++ resolved
@@ -1,11 +1,7 @@
 ﻿using Stryker.Core.InjectedHelpers.Coverage;
 using System;
 using System.Collections.Generic;
-<<<<<<< HEAD
-using System.Linq;
-=======
 using System.Text;
->>>>>>> d53686c5
 
 namespace Stryker
 {
@@ -20,12 +16,8 @@
         private static bool captureCoverage;
 #if !STRYKER_NO_PIPE
         private static CommunicationChannel channel;
-<<<<<<< HEAD
+#endif
         private static readonly HashSet<int> ActiveMutations = new HashSet<int>();
-
-=======
-#endif
->>>>>>> d53686c5
         public const string EnvironmentPipeName = "Coverage";
 
         static MutantControl()
@@ -41,16 +33,13 @@
 
         public static void InitCoverage()
         {
-<<<<<<< HEAD
             foreach (string entry in (Environment.GetEnvironmentVariable("ActiveMutation") ?? "-1").Split(','))
             {
                 ActiveMutations.Add(int.Parse(entry));
             }
-=======
-            ActiveMutation = int.Parse(Environment.GetEnvironmentVariable("ActiveMutation") ?? "-1");
             string coverageMode = Environment.GetEnvironmentVariable(EnvironmentPipeName) ?? string.Empty;
 #if !STRYKER_NO_PIPE
->>>>>>> d53686c5
+
             if (channel != null)
             {
                 channel.Dispose();
