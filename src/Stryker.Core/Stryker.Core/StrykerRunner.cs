<<<<<<< HEAD
=======
#if !DEBUG
using System;
#endif
>>>>>>> a14b64bb
using System.Collections.Generic;
using System.Diagnostics;
using System.Linq;
using Microsoft.Extensions.Logging;
using Stryker.Core.Exceptions;
using Stryker.Core.Initialisation;
using Stryker.Core.Logging;
using Stryker.Core.Mutants;
using Stryker.Core.MutationTest;
using Stryker.Core.Options;
using Stryker.Core.ProjectComponents;
using Stryker.Core.Reporters;

namespace Stryker.Core
{
    public interface IStrykerRunner
    {
        StrykerRunResult RunMutationTest(IStrykerInputs inputs, ILoggerFactory loggerFactory, IProjectOrchestrator projectOrchestrator = null);
    }

    public class StrykerRunner : IStrykerRunner
    {
        private IEnumerable<IMutationTestProcess> _mutationTestProcesses;
        private ILogger _logger;
        private readonly IReporterFactory _reporterFactory;

        public StrykerRunner(IEnumerable<IMutationTestProcess> mutationTestProcesses = null,
            IReporterFactory reporterFactory = null)
        {
            _mutationTestProcesses = mutationTestProcesses ?? new List<IMutationTestProcess>();
            _reporterFactory = reporterFactory ?? new ReporterFactory();
        }

        /// <summary>
        /// Starts a mutation test run
        /// </summary>
        /// <param name="inputs">user options</param>
        /// <param name="loggerFactory">This loggerfactory will be used to create loggers during the stryker run</param>
        /// <param name="projectOrchestrator"></param>
        /// <exception cref="InputException">For managed exceptions</exception>
        public StrykerRunResult RunMutationTest(IStrykerInputs inputs, ILoggerFactory loggerFactory, IProjectOrchestrator projectOrchestrator = null)
        {
            var stopwatch = new Stopwatch();
            stopwatch.Start();

            SetupLogging(loggerFactory);

            var disposeOrchestrator = projectOrchestrator == null;
            // Setup project orchestrator can't be done sooner since it needs logging
            projectOrchestrator ??= new ProjectOrchestrator();

            var options = inputs.ValidateAll();
            _logger.LogDebug("Stryker started with options: {@Options}", options);

            var reporters = _reporterFactory.Create(options);

            try
            {
                // Mutate
                _mutationTestProcesses = projectOrchestrator.MutateProjects(options, reporters).ToList();

                var rootComponent = AddRootFolderIfMultiProject(_mutationTestProcesses.Select(x => x.Input.SourceProjectInfo.ProjectContents).ToList(), options);
                var combinedTestProjectsInfo = _mutationTestProcesses.Select(mtp => mtp.Input.TestProjectsInfo).Aggregate((a, b) => a + b);

                _logger.LogInformation("{0} mutants created", rootComponent.Mutants.Count());

                AnalyzeCoverage(options);

                // Filter
                foreach (var project in _mutationTestProcesses)
                {
                    project.FilterMutants();
                }

                // Report
                reporters.OnMutantsCreated(rootComponent, combinedTestProjectsInfo);

                var allMutants = rootComponent.Mutants.ToList();
                var mutantsNotRun = rootComponent.NotRunMutants().ToList();

                if (!mutantsNotRun.Any())
                {
                    if (allMutants.Any(x => x.ResultStatus == MutantStatus.Ignored))
                    {
                        _logger.LogWarning("It looks like all mutants with tests were ignored. Try a re-run with less ignoring!");
                    }
                    if (allMutants.Any(x => x.ResultStatus == MutantStatus.NoCoverage))
                    {
                        _logger.LogWarning("It looks like all non-ignored mutants are not covered by a test. Go add some tests!");
                    }
                    if (allMutants.Any(x => x.ResultStatus == MutantStatus.CompileError))
                    {
                        _logger.LogWarning("It looks like all mutants resulted in compile errors. Mutants sure are strange!");
                    }
                    if (!allMutants.Any())
                    {
                        _logger.LogWarning("It\'s a mutant-free world, nothing to test.");
                    }

                    reporters.OnAllMutantsTested(rootComponent, combinedTestProjectsInfo);
                    if (disposeOrchestrator)
                    {
                        projectOrchestrator.Dispose();
                    }
                    return new StrykerRunResult(options, rootComponent.GetMutationScore());
                }

                // Report
                reporters.OnStartMutantTestRun(mutantsNotRun);

                // Test
                foreach (var project in _mutationTestProcesses)
                {
                    project.Test(project.Input.SourceProjectInfo.ProjectContents.Mutants.Where(x => x.ResultStatus == MutantStatus.Pending).ToList());
                }
                // dispose and stop runners
                if (disposeOrchestrator)
                {
                    projectOrchestrator.Dispose();
                }
                // Restore assemblies
                foreach (var project in _mutationTestProcesses)
                {
                    project.Restore();
                }

                reporters.OnAllMutantsTested(rootComponent, combinedTestProjectsInfo);

                return new StrykerRunResult(options, rootComponent.GetMutationScore());
            }
#if !DEBUG
            catch (Exception ex) when (!(ex is InputException))
            // let the exception be caught by the debugger when in debug
            {
                _logger.LogError(ex, "An error occurred during the mutation test run ");
                throw;
            }
#endif
            finally
            {
                // log duration
                stopwatch.Stop();
                _logger.LogInformation("Time Elapsed {duration}", stopwatch.Elapsed);
            }
        }

        private void SetupLogging(ILoggerFactory loggerFactory)
        {
            // setup logging
            ApplicationLogging.LoggerFactory = loggerFactory;
            _logger = ApplicationLogging.LoggerFactory.CreateLogger<StrykerRunner>();
        }

        private void AnalyzeCoverage(StrykerOptions options)
        {
            if (options.OptimizationMode.HasFlag(OptimizationModes.SkipUncoveredMutants) || options.OptimizationMode.HasFlag(OptimizationModes.CoverageBasedTest))
            {
                _logger.LogInformation($"Capture mutant coverage using '{options.OptimizationMode}' mode.");

                foreach (var project in _mutationTestProcesses)
                {
                    project.GetCoverage();
                }
            }
        }

        /// <summary>
        /// In the case of multiple projects we wrap them inside a wrapper root component. Otherwise the only project root will be the root component.
        /// </summary>
        /// <param name="projectComponents">A list of all project root components</param>
        /// <param name="options">The current stryker options</param>
        /// <returns>The root folder component</returns>
        private IProjectComponent AddRootFolderIfMultiProject(IEnumerable<IProjectComponent> projectComponents, StrykerOptions options)
        {
            if (!projectComponents.Any())
            {
                throw new NoTestProjectsException();
            }

            if (projectComponents.Count() > 1)
            {
                var rootComponent = new Solution
                {
                    FullPath = options.ProjectPath // in case of a solution run the basePath will be where the solution file is
                };
                rootComponent.AddRange(projectComponents);
                return rootComponent;
            }

            return projectComponents.FirstOrDefault();
        }
    }
}<|MERGE_RESOLUTION|>--- conflicted
+++ resolved
@@ -1,9 +1,4 @@
-<<<<<<< HEAD
-=======
-#if !DEBUG
 using System;
-#endif
->>>>>>> a14b64bb
 using System.Collections.Generic;
 using System.Diagnostics;
 using System.Linq;
