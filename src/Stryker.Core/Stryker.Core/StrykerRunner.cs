using System.Collections.Generic;
using System.Diagnostics;
using System.Linq;
using Microsoft.Extensions.Logging;
using Stryker.Core.Exceptions;
using Stryker.Core.Initialisation;
using Stryker.Core.Logging;
using Stryker.Core.Mutants;
using Stryker.Core.MutationTest;
using Stryker.Core.Options;
using Stryker.Core.ProjectComponents;
using Stryker.Core.Reporters;

namespace Stryker.Core
{
    public interface IStrykerRunner
    {
        StrykerRunResult RunMutationTest(IStrykerInputs inputs, ILoggerFactory loggerFactory, IProjectOrchestrator projectOrchestrator = null);
    }

    public class StrykerRunner : IStrykerRunner
    {
        private IEnumerable<IMutationTestProcess> _mutationTestProcesses;
        private ILogger _logger;
        private readonly IReporterFactory _reporterFactory;

        public StrykerRunner(IEnumerable<IMutationTestProcess> mutationTestProcesses = null,
            IReporterFactory reporterFactory = null)
        {
            _mutationTestProcesses = mutationTestProcesses ?? new List<IMutationTestProcess>();
            _reporterFactory = reporterFactory ?? new ReporterFactory();
        }

        /// <summary>
        /// Starts a mutation test run
        /// </summary>
        /// <param name="options">The user options</param>
        /// <param name="loggerFactory">This loggerfactory will be used to create loggers during the stryker run</param>
        /// <exception cref="InputException">For managed exceptions</exception>
        public StrykerRunResult RunMutationTest(IStrykerInputs inputs, ILoggerFactory loggerFactory, IProjectOrchestrator projectOrchestrator = null)
        {
            var stopwatch = new Stopwatch();
            stopwatch.Start();

            SetupLogging(loggerFactory);

            // Setup project orchestrator can't be done sooner since it needs logging
            projectOrchestrator ??= new ProjectOrchestrator();

            var options = inputs.ValidateAll();
            _logger.LogDebug("Stryker started with options: {@Options}", options);

            var reporters = _reporterFactory.Create(options);

            try
            {
                // Mutate
                _mutationTestProcesses = projectOrchestrator.MutateProjects(options, reporters).ToList();
                var combinedTestProjectsInfo = _mutationTestProcesses.Select(mtp => mtp.Input.TestProjectsInfo).Aggregate((a, b) => a + b);

                var rootComponent = AddRootFolderIfMultiProject(_mutationTestProcesses.Select(x => x.Input.TargetProjectInfo.ProjectContents).ToList(), options);

                _logger.LogInformation("{0} mutants created", rootComponent.Mutants.Count());

                AnalyseCoverage(options);

                // Filter
                foreach (var project in _mutationTestProcesses)
                {
                    project.FilterMutants();
                }

                // Report
                reporters.OnMutantsCreated(rootComponent);

                var allMutants = rootComponent.Mutants;
                var mutantsNotRun = rootComponent.NotRunMutants().ToList();

                if (!mutantsNotRun.Any())
                {
                    if (allMutants.Any(x => x.ResultStatus == MutantStatus.Ignored))
                    {
                        _logger.LogWarning("It looks like all mutants with tests were ignored. Try a re-run with less ignoring!");
                    }
                    if (allMutants.Any(x => x.ResultStatus == MutantStatus.NoCoverage))
                    {
                        _logger.LogWarning("It looks like all non-ignored mutants are not covered by a test. Go add some tests!");
                    }
                    if (allMutants.Any(x => x.ResultStatus == MutantStatus.CompileError))
                    {
                        _logger.LogWarning("It looks like all mutants resulted in compile errors. Mutants sure are strange!");
                    }
                    if (!allMutants.Any())
                    {
                        _logger.LogWarning("It\'s a mutant-free world, nothing to test.");
                    }

                    reporters.OnAllMutantsTested(rootComponent, combinedTestProjectsInfo);
                    return new StrykerRunResult(options, rootComponent.GetMutationScore());
                }

                // Report
                reporters.OnStartMutantTestRun(mutantsNotRun);

                // Test
                foreach (var project in _mutationTestProcesses)
                {
<<<<<<< HEAD
                    project.Test(project.Input.TargetProjectInfo.ProjectContents.Mutants.Where(x => x.ResultStatus == MutantStatus.NotRun).ToList());
=======
                    project.Test(project.Input.ProjectInfo.ProjectContents.Mutants.Where(x => x.ResultStatus == MutantStatus.NotRun).ToList());
                }

                // Restory assemblies
                foreach (var project in _mutationTestProcesses)
                {
>>>>>>> 701611f1
                    project.Restore();
                }

                reporters.OnAllMutantsTested(rootComponent, combinedTestProjectsInfo);

                return new StrykerRunResult(options, rootComponent.GetMutationScore());
            }
#if !DEBUG
            catch (Exception ex) when (!(ex is InputException))
            // let the exception be caught by the debugger when in debug
            {
                _logger.LogError(ex, "An error occurred during the mutation test run ");
                throw;
            }
            
#endif
            finally
            {
                // log duration
                stopwatch.Stop();
                _logger.LogInformation("Time Elapsed {duration}", stopwatch.Elapsed);
            }
        }

        private void SetupLogging(ILoggerFactory loggerFactory)
        {
            // setup logging
            ApplicationLogging.LoggerFactory = loggerFactory;
            _logger = ApplicationLogging.LoggerFactory.CreateLogger<StrykerRunner>();
        }

        private void AnalyseCoverage(StrykerOptions options)
        {
            if (options.OptimizationMode.HasFlag(OptimizationModes.SkipUncoveredMutants) || options.OptimizationMode.HasFlag(OptimizationModes.CoverageBasedTest))
            {
                _logger.LogInformation($"Capture mutant coverage using '{options.OptimizationMode}' mode.");

                foreach (var project in _mutationTestProcesses)
                {
                    project.GetCoverage();
                }
            }
        }

        /// <summary>
        /// In the case of multiple projects we wrap them inside a wrapper root component. Otherwise the only project root will be the root component.
        /// </summary>
        /// <param name="projectComponents">A list of all project root components</param>
        /// <param name="options">The current stryker options</param>
        /// <returns>The root folder component</returns>
        private IProjectComponent AddRootFolderIfMultiProject(IEnumerable<IProjectComponent> projectComponents, StrykerOptions options)
        {
            if (projectComponents.Count() > 1)
            {
                var rootComponent = new Solution
                {
                    FullPath = options.ProjectPath // in case of a solution run the basePath will be where the solution file is
                };
                rootComponent.AddRange(projectComponents);
                return rootComponent;
            }

            return projectComponents.FirstOrDefault();
        }
    }
}<|MERGE_RESOLUTION|>--- conflicted
+++ resolved
@@ -105,16 +105,12 @@
                 // Test
                 foreach (var project in _mutationTestProcesses)
                 {
-<<<<<<< HEAD
                     project.Test(project.Input.TargetProjectInfo.ProjectContents.Mutants.Where(x => x.ResultStatus == MutantStatus.NotRun).ToList());
-=======
-                    project.Test(project.Input.ProjectInfo.ProjectContents.Mutants.Where(x => x.ResultStatus == MutantStatus.NotRun).ToList());
                 }
 
                 // Restory assemblies
                 foreach (var project in _mutationTestProcesses)
                 {
->>>>>>> 701611f1
                     project.Restore();
                 }
 
