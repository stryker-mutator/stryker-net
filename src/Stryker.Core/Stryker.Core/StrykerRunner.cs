<<<<<<< HEAD
=======
using System;
using System.Collections.Generic;
using System.Diagnostics;
using System.Linq;
>>>>>>> e1b4bf3b
using Microsoft.Extensions.Logging;
using Newtonsoft.Json;
using Newtonsoft.Json.Converters;
using Stryker.Core.Exceptions;
using Stryker.Core.Initialisation;
using Stryker.Core.Logging;
using Stryker.Core.Mutants;
using Stryker.Core.MutationTest;
using Stryker.Core.Options;
using Stryker.Core.ProjectComponents;
using Stryker.Core.Reporters;

namespace Stryker.Core
{
    public interface IStrykerRunner
    {
        StrykerRunResult RunMutationTest(StrykerOptions options, IEnumerable<LogMessage> initialLogMessages = null);
    }

    public class StrykerRunner : IStrykerRunner
    {
        private readonly IProjectOrchestrator _projectOrchestrator;
        private IEnumerable<IMutationTestProcess> _mutationTestProcesses;
        private ILogger _logger;
        private readonly IReporterFactory _reporterFactory;

        public StrykerRunner(IProjectOrchestrator projectOrchestrator = null, IEnumerable<IMutationTestProcess> mutationTestProcesses = null, IReporterFactory reporterFactory = null)
        {
            _projectOrchestrator = projectOrchestrator ?? new ProjectOrchestrator();
            _mutationTestProcesses = mutationTestProcesses ?? new List<IMutationTestProcess>();
            _reporterFactory = reporterFactory ?? new ReporterFactory();
        }

        /// <summary>
        /// Starts a mutation test run
        /// </summary>
        /// <exception cref="StrykerInputException">For managed exceptions</exception>
        /// <param name="options">The user options</param>
        /// <param name="initialLogMessages">
        /// Allows to pass log messages that occured before the mutation test.
        /// The messages will be written to the logger after it was configured.
        /// </param>
        public StrykerRunResult RunMutationTest(StrykerOptions options, IEnumerable<LogMessage> initialLogMessages = null)
        {
            var stopwatch = new Stopwatch();
            stopwatch.Start();

            var reporters = _reporterFactory.Create(options);

            SetupLogging(options, initialLogMessages);

            try
            {
                _mutationTestProcesses = _projectOrchestrator.MutateProjects(options, reporters).ToList();

                IParentComponent rootComponent = new FolderComposite();
                rootComponent.AddRange(_mutationTestProcesses.Select(x => x.Input.ProjectInfo.ProjectContents));

                _logger.LogInformation("{0} mutants ready for test", rootComponent.Mutants.Count());

                AnalyseCoverage(options);
                var readOnlyInputComponent = rootComponent.ToReadOnlyInputComponent();
                reporters.OnMutantsCreated(readOnlyInputComponent);

                var allMutants = rootComponent.Mutants.ToList();
                var mutantsNotRun = allMutants.Where(x => x.ResultStatus == MutantStatus.NotRun).ToList();

                if (!mutantsNotRun.Any())
                {
                    if (allMutants.Any(x => x.ResultStatus == MutantStatus.Ignored))
                    {
                        _logger.LogWarning("It looks like all mutants with tests were excluded. Try a re-run with less exclusion!");
                    }
                    if (allMutants.Any(x => x.ResultStatus == MutantStatus.NoCoverage))
                    {
                        _logger.LogWarning("It looks like all non-excluded mutants are not covered by a test. Go add some tests!");
                    }
                    if (!allMutants.Any())
                    {
                        _logger.LogWarning("It\'s a mutant-free world, nothing to test.");
                    }
                    return new StrykerRunResult(options, double.NaN);
                }

                reporters.OnStartMutantTestRun(mutantsNotRun);

                foreach (var project in _mutationTestProcesses)
                {
                    // test mutations
                    project.Test(project.Input.ProjectInfo.ProjectContents.Mutants.Where(x => x.ResultStatus == MutantStatus.NotRun).ToList());
                }

<<<<<<< HEAD
                //_mutationTestProcess.FilterMutants();
=======
                reporters.OnAllMutantsTested(readOnlyInputComponent);
>>>>>>> e1b4bf3b

                return new StrykerRunResult(options, readOnlyInputComponent.GetMutationScore());
            }
            catch (Exception ex) when (!(ex is StrykerInputException))
            {
                _logger.LogError(ex, "An error occurred during the mutation test run ");
                throw;
            }
            finally
            {
                // log duration
                stopwatch.Stop();
                _logger.LogInformation("Time Elapsed {0}", stopwatch.Elapsed);
            }
        }

        private void SetupLogging(StrykerOptions options, IEnumerable<LogMessage> initialLogMessages = null)
        {
            // setup logging
            ApplicationLogging.ConfigureLogger(options.LogOptions, initialLogMessages);
            _logger = ApplicationLogging.LoggerFactory.CreateLogger<StrykerRunner>();

            _logger.LogDebug("Stryker started with options: {0}",
                JsonConvert.SerializeObject(options, new StringEnumConverter()));
        }

        private void AnalyseCoverage(StrykerOptions options)
        {
            if (options.Optimizations.HasFlag(OptimizationFlags.SkipUncoveredMutants) || options.Optimizations.HasFlag(OptimizationFlags.CoverageBasedTest))
            {
                _logger.LogInformation($"Capture mutant coverage using '{options.OptimizationMode}' mode.");

                foreach (var project in _mutationTestProcesses)
                {
                    project.GetCoverage();
                }
            }
        }
    }
}<|MERGE_RESOLUTION|>--- conflicted
+++ resolved
@@ -1,10 +1,7 @@
-<<<<<<< HEAD
-=======
 using System;
 using System.Collections.Generic;
 using System.Diagnostics;
 using System.Linq;
->>>>>>> e1b4bf3b
 using Microsoft.Extensions.Logging;
 using Newtonsoft.Json;
 using Newtonsoft.Json.Converters;
@@ -97,11 +94,7 @@
                     project.Test(project.Input.ProjectInfo.ProjectContents.Mutants.Where(x => x.ResultStatus == MutantStatus.NotRun).ToList());
                 }
 
-<<<<<<< HEAD
-                //_mutationTestProcess.FilterMutants();
-=======
                 reporters.OnAllMutantsTested(readOnlyInputComponent);
->>>>>>> e1b4bf3b
 
                 return new StrykerRunResult(options, readOnlyInputComponent.GetMutationScore());
             }
