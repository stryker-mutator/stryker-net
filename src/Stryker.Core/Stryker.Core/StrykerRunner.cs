﻿using Microsoft.Extensions.Logging;
using Newtonsoft.Json;
using Newtonsoft.Json.Converters;
using Stryker.Core.Exceptions;
using Stryker.Core.Initialisation;
using Stryker.Core.Logging;
using Stryker.Core.Mutants;
using Stryker.Core.MutationTest;
using Stryker.Core.Options;
using Stryker.Core.ProjectComponents;
using Stryker.Core.Reporters;
using System;
using System.Collections.Generic;
using System.Diagnostics;
<<<<<<< HEAD
using System.IO;
using System.IO.Abstractions;
using System.Linq;
=======
>>>>>>> 2f0543e9

namespace Stryker.Core
{
    public interface IStrykerRunner
    {
        StrykerRunResult RunMutationTest(StrykerOptions options, IEnumerable<LogMessage> initialLogMessages = null);
    }

    public class StrykerRunner : IStrykerRunner
    {
<<<<<<< HEAD
        private readonly IProjectOrchestrator _projectOrchestrator;
        private IEnumerable<IMutationTestProcess> _mutationTestProcesses;
        private readonly IFileSystem _fileSystem;
        private ILogger _logger;
        private readonly IReporterFactory _reporterFactory;

        public StrykerRunner(IProjectOrchestrator projectOrchestrator = null, IEnumerable<IMutationTestProcess> mutationTestProcesses = null, IFileSystem fileSystem = null, IReporterFactory reporterFactory = null)
        {
            _projectOrchestrator = projectOrchestrator ?? new ProjectOrchestrator();
            _mutationTestProcesses = mutationTestProcesses ?? new List<IMutationTestProcess>();
            _fileSystem = fileSystem ?? new FileSystem();
            _reporterFactory = reporterFactory ?? new ReporterFactory();
=======
        private IReporter _reporter;
        private IInitialisationProcess _initialisationProcess;
        private MutationTestInput _input;
        private IMutationTestProcess _mutationTestProcess;

        public StrykerRunner(IInitialisationProcess initialisationProcess = null, IMutationTestProcess mutationTestProcess = null, IReporter reporter = null)
        {
            _initialisationProcess = initialisationProcess;
            _mutationTestProcess = mutationTestProcess;
            _reporter = reporter;
>>>>>>> 2f0543e9
        }

        /// <summary>
        /// Starts a mutation test run
        /// </summary>
        /// <exception cref="StrykerInputException">For managed exceptions</exception>
        /// <param name="options">The user options</param>
        /// <param name="initialLogMessages">
        /// Allows to pass log messages that occured before the mutation test.
        /// The messages will be written to the logger after it was configured.
        /// </param>
        public StrykerRunResult RunMutationTest(StrykerOptions options, IEnumerable<LogMessage> initialLogMessages = null)
        {
            var stopwatch = new Stopwatch();
            stopwatch.Start();

<<<<<<< HEAD
            CreateOutputDirWithGitignore(options);

            var reporters = _reporterFactory.Create(options);
=======
            // setup logging
            ApplicationLogging.ConfigureLogger(options.LogOptions, initialLogMessages);
            var logger = ApplicationLogging.LoggerFactory.CreateLogger<StrykerRunner>();
>>>>>>> 2f0543e9

            SetupLogging(options, initialLogMessages);

            try
            {
                _mutationTestProcesses = _projectOrchestrator.MutateProjects(options, reporters).ToList();

                var rootComponent = new FolderComposite();
                rootComponent.AddRange(_mutationTestProcesses.Select(x => x.Input.ProjectInfo.ProjectContents));

                _logger.LogInformation("{0} mutants ready for test", rootComponent.TotalMutants.Count());
                
                AnalyseCoverage(options);

<<<<<<< HEAD
                reporters.OnMutantsCreated(rootComponent);

                var allMutants = rootComponent.Mutants.ToList();
                var mutantsNotRun = allMutants.Where(x => x.ResultStatus == MutantStatus.NotRun).ToList();
=======
                _initialisationProcess ??= new InitialisationProcess();
                _input = _initialisationProcess.Initialize(options);

                _mutationTestProcess ??= new MutationTestProcess(
                    mutationTestInput: _input,
                    reporter: _reporter,
                    mutationTestExecutor: new MutationTestExecutor(_input.TestRunner),
                    options: options);
>>>>>>> 2f0543e9

                if (!mutantsNotRun.Any())
                {
                    if (allMutants.Any(x => x.ResultStatus == MutantStatus.Ignored))
                    {
                        _logger.LogWarning("It looks like all mutants with tests were excluded. Try a re-run with less exclusion!");
                    }
                    if (allMutants.Any(x => x.ResultStatus == MutantStatus.NoCoverage))
                    {
                        _logger.LogWarning("It looks like all non-excluded mutants are not covered by a test. Go add some tests!");
                    }
                    if (!allMutants.Any())
                    {
                        _logger.LogWarning("It\'s a mutant-free world, nothing to test.");
                    }
                    return new StrykerRunResult(options, double.NaN);
                }

                reporters.OnStartMutantTestRun(mutantsNotRun);

<<<<<<< HEAD
                foreach (var project in _mutationTestProcesses)
                {
                    // test mutations
                    project.Test(project.Input.ProjectInfo.ProjectContents.Mutants.Where(x => x.ResultStatus == MutantStatus.NotRun).ToList());
                }
=======
                _mutationTestProcess.GetCoverage();

                _mutationTestProcess.FilterMutants();
>>>>>>> 2f0543e9

                reporters.OnAllMutantsTested(rootComponent);

                return new StrykerRunResult(options, rootComponent.GetMutationScore());
            }
            catch (Exception ex) when (!(ex is StrykerInputException))
            {
                _logger.LogError(ex, "An error occurred during the mutation test run ");
                throw;
            }
            finally
            {
                // log duration
                stopwatch.Stop();
                _logger.LogInformation("Time Elapsed {0}", stopwatch.Elapsed);
            }
        }

        private void CreateOutputDirWithGitignore(StrykerOptions options)
        {
            _fileSystem.Directory.CreateDirectory(options.OutputPath);
            _fileSystem.File.Create(Path.Combine(options.OutputPath, ".gitignore")).Close();
            using (var file = _fileSystem.File.CreateText(Path.Combine(options.OutputPath, ".gitignore")))
            {
                file.WriteLine("*");
            }
        }

        private void SetupLogging(StrykerOptions options, IEnumerable<LogMessage> initialLogMessages = null)
        {
            // setup logging
            ApplicationLogging.ConfigureLogger(options.LogOptions, initialLogMessages);
            _logger = ApplicationLogging.LoggerFactory.CreateLogger<StrykerRunner>();

            _logger.LogDebug("Stryker started with options: {0}",
                JsonConvert.SerializeObject(options, new StringEnumConverter()));
        }

        private void AnalyseCoverage(StrykerOptions options)
        {
            if (options.Optimizations.HasFlag(OptimizationFlags.SkipUncoveredMutants) || options.Optimizations.HasFlag(OptimizationFlags.CoverageBasedTest))
            {
                _logger.LogInformation($"Capture mutant coverage using '{options.OptimizationMode}' mode.");

                foreach (var project in _mutationTestProcesses)
                {
                    project.GetCoverage();
                }
            }
        }
    }
}<|MERGE_RESOLUTION|>--- conflicted
+++ resolved
@@ -12,12 +12,9 @@
 using System;
 using System.Collections.Generic;
 using System.Diagnostics;
-<<<<<<< HEAD
 using System.IO;
 using System.IO.Abstractions;
 using System.Linq;
-=======
->>>>>>> 2f0543e9
 
 namespace Stryker.Core
 {
@@ -28,7 +25,6 @@
 
     public class StrykerRunner : IStrykerRunner
     {
-<<<<<<< HEAD
         private readonly IProjectOrchestrator _projectOrchestrator;
         private IEnumerable<IMutationTestProcess> _mutationTestProcesses;
         private readonly IFileSystem _fileSystem;
@@ -41,18 +37,6 @@
             _mutationTestProcesses = mutationTestProcesses ?? new List<IMutationTestProcess>();
             _fileSystem = fileSystem ?? new FileSystem();
             _reporterFactory = reporterFactory ?? new ReporterFactory();
-=======
-        private IReporter _reporter;
-        private IInitialisationProcess _initialisationProcess;
-        private MutationTestInput _input;
-        private IMutationTestProcess _mutationTestProcess;
-
-        public StrykerRunner(IInitialisationProcess initialisationProcess = null, IMutationTestProcess mutationTestProcess = null, IReporter reporter = null)
-        {
-            _initialisationProcess = initialisationProcess;
-            _mutationTestProcess = mutationTestProcess;
-            _reporter = reporter;
->>>>>>> 2f0543e9
         }
 
         /// <summary>
@@ -69,15 +53,7 @@
             var stopwatch = new Stopwatch();
             stopwatch.Start();
 
-<<<<<<< HEAD
-            CreateOutputDirWithGitignore(options);
-
             var reporters = _reporterFactory.Create(options);
-=======
-            // setup logging
-            ApplicationLogging.ConfigureLogger(options.LogOptions, initialLogMessages);
-            var logger = ApplicationLogging.LoggerFactory.CreateLogger<StrykerRunner>();
->>>>>>> 2f0543e9
 
             SetupLogging(options, initialLogMessages);
 
@@ -92,21 +68,10 @@
                 
                 AnalyseCoverage(options);
 
-<<<<<<< HEAD
                 reporters.OnMutantsCreated(rootComponent);
 
                 var allMutants = rootComponent.Mutants.ToList();
                 var mutantsNotRun = allMutants.Where(x => x.ResultStatus == MutantStatus.NotRun).ToList();
-=======
-                _initialisationProcess ??= new InitialisationProcess();
-                _input = _initialisationProcess.Initialize(options);
-
-                _mutationTestProcess ??= new MutationTestProcess(
-                    mutationTestInput: _input,
-                    reporter: _reporter,
-                    mutationTestExecutor: new MutationTestExecutor(_input.TestRunner),
-                    options: options);
->>>>>>> 2f0543e9
 
                 if (!mutantsNotRun.Any())
                 {
@@ -127,17 +92,11 @@
 
                 reporters.OnStartMutantTestRun(mutantsNotRun);
 
-<<<<<<< HEAD
                 foreach (var project in _mutationTestProcesses)
                 {
                     // test mutations
                     project.Test(project.Input.ProjectInfo.ProjectContents.Mutants.Where(x => x.ResultStatus == MutantStatus.NotRun).ToList());
                 }
-=======
-                _mutationTestProcess.GetCoverage();
-
-                _mutationTestProcess.FilterMutants();
->>>>>>> 2f0543e9
 
                 reporters.OnAllMutantsTested(rootComponent);
 
@@ -153,16 +112,6 @@
                 // log duration
                 stopwatch.Stop();
                 _logger.LogInformation("Time Elapsed {0}", stopwatch.Elapsed);
-            }
-        }
-
-        private void CreateOutputDirWithGitignore(StrykerOptions options)
-        {
-            _fileSystem.Directory.CreateDirectory(options.OutputPath);
-            _fileSystem.File.Create(Path.Combine(options.OutputPath, ".gitignore")).Close();
-            using (var file = _fileSystem.File.CreateText(Path.Combine(options.OutputPath, ".gitignore")))
-            {
-                file.WriteLine("*");
             }
         }
 
