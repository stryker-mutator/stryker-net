--- conflicted
+++ resolved
@@ -199,7 +199,6 @@
                    && (child.Parent is not LocalFunctionStatementSyntax localFunction || localFunction.ExpressionBody != child);
         } ).Any(predicate);
 
-<<<<<<< HEAD
 
     /// <summary>
     /// Ensure a statement is in a syntax bock.
@@ -232,7 +231,6 @@
             PropertyDeclarationSyntax field => field.Identifier.ToString() == memberName,
             _ => false
         }), SyntaxRemoveOptions.KeepNoTrivia);
-=======
         /// <summary>
     /// Cleaned trivia from a node
     /// </summary>
@@ -269,5 +267,4 @@
     private static IEnumerable<SyntaxTrivia> CleanupTrivia(SyntaxTriviaList list)
         => list.Where(t=>t.IsKind(SyntaxKind.WhitespaceTrivia) || t.IsKind(SyntaxKind.EndOfLineTrivia));
 
->>>>>>> 55b9f09d
 }