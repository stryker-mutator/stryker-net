--- conflicted
+++ resolved
@@ -6,15 +6,6 @@
     <Product>Mutation Testing</Product>
     <ApplicationIcon />
     <OutputType>Library</OutputType>
-<<<<<<< HEAD
-    <StartupObject />
-    <PackageRequireLicenseAcceptance>false</PackageRequireLicenseAcceptance>
-    <Description>The main package for stryker.net</Description>    
-    <GeneratePackageOnBuild>false</GeneratePackageOnBuild>
-    <PackageId>Stryker.Core</PackageId>
-    <DebugType>Full</DebugType>
-=======
->>>>>>> d73952dd
     <AssemblyName>Stryker.Core</AssemblyName>
     <RootNamespace>Stryker.Core</RootNamespace>
     <StartupObject />
