﻿<Project Sdk="Microsoft.NET.Sdk">
  <PropertyGroup>
    <TargetFramework>netcoreapp2.1</TargetFramework>
    <DebugType>Full</DebugType>
    <Authors>Richard Werkman</Authors>
    <Product>Mutation Testing</Product>
    <ApplicationIcon />
    <OutputType>Library</OutputType>
    <AssemblyName>Stryker.Core</AssemblyName>
    <RootNamespace>Stryker.Core</RootNamespace>
    <StartupObject />
    <PackageRequireLicenseAcceptance>false</PackageRequireLicenseAcceptance>
    <VersionPrefix>0.9.0</VersionPrefix>
    <PackageId>StrykerMutator.Core</PackageId>
    <Description>The core package for Stryker.NET. Used by other Stryker packages to run. Please install a Stryker.Runner.* package to use this package.</Description>
    <PackageProjectUrl>https://stryker-mutator.io/</PackageProjectUrl>
    <PackageLicenseUrl>https://github.com/stryker-mutator/stryker-net/blob/master/LICENSE</PackageLicenseUrl>
    <PackageIconUrl>https://raw.githubusercontent.com/stryker-mutator/stryker/master/stryker-80x80.png</PackageIconUrl>
    <RepositoryUrl>https://github.com/stryker-mutator/stryker-net</RepositoryUrl>
  </PropertyGroup>

  <ItemGroup>
<<<<<<< HEAD
    <None Remove="Stryker.Core.v3.ncrunchproject" />
  </ItemGroup>
  <ItemGroup>
    <EmbeddedResource Include="InjectedHelpers\MutantControl.cs">
      <CopyToOutputDirectory>Never</CopyToOutputDirectory>
    </EmbeddedResource>
    <EmbeddedResource Include="InjectedHelpers\Coverage\CommunicationChannel.cs">
=======
    <EmbeddedResource Include="Reporters\HtmlReporter\Files\dist\mutation-test-elements.js" />
    <EmbeddedResource Include="Reporters\HtmlReporter\Files\mutation-report.html" />
  </ItemGroup>
  <ItemGroup>
    <Compile Remove="Mutants\ActiveMutationHelper.cs" />
    <None Remove="Reporters\HtmlReporter\Files\dist\mutation-test-elements.js" />
    <EmbeddedResource Include="Mutants\ActiveMutationHelper.cs">
>>>>>>> 8da93e52
      <CopyToOutputDirectory>Never</CopyToOutputDirectory>
    </EmbeddedResource>
  </ItemGroup>
  
  <ItemGroup>
    <PackageReference Include="Microsoft.CodeAnalysis.CSharp" Version="2.10.0" />
    <PackageReference Include="Microsoft.Extensions.Configuration" Version="2.2.0" />
    <PackageReference Include="Microsoft.Extensions.Configuration.Json" Version="2.2.0" />
    <PackageReference Include="Microsoft.Extensions.Logging" Version="2.2.0" />
    <PackageReference Include="Microsoft.TestPlatform" Version="16.0.1" />
    <PackageReference Include="Microsoft.TestPlatform.ObjectModel" Version="16.0.1" />
    <PackageReference Include="Microsoft.TestPlatform.Portable" Version="16.0.1" />
    <PackageReference Include="Microsoft.TestPlatform.TranslationLayer" Version="16.0.1" />
    <PackageReference Include="Microsoft.Web.LibraryManager.Build" Version="1.0.172" />
	<PackageReference Include="Newtonsoft.Json" Version="12.0.1" />
    <PackageReference Include="Serilog" Version="2.8.0" />
    <PackageReference Include="Serilog.Extensions.Logging" Version="2.0.2" />
    <PackageReference Include="Serilog.Extensions.Logging.File" Version="1.1.0" />
    <PackageReference Include="Serilog.Sinks.Console" Version="3.1.1" />
    <PackageReference Include="System.IO.Abstractions" Version="3.1.1" />
  </ItemGroup>
  
  <ItemGroup>
    <Folder Include="Reporters\HtmlReporter\dist\src\" />
  </ItemGroup>
</Project><|MERGE_RESOLUTION|>--- conflicted
+++ resolved
@@ -20,23 +20,15 @@
   </PropertyGroup>
 
   <ItemGroup>
-<<<<<<< HEAD
-    <None Remove="Stryker.Core.v3.ncrunchproject" />
+    <EmbeddedResource Include="Reporters\HtmlReporter\Files\dist\mutation-test-elements.js" />
+    <EmbeddedResource Include="Reporters\HtmlReporter\Files\mutation-report.html" />
   </ItemGroup>
   <ItemGroup>
     <EmbeddedResource Include="InjectedHelpers\MutantControl.cs">
       <CopyToOutputDirectory>Never</CopyToOutputDirectory>
     </EmbeddedResource>
+    <None Remove="Reporters\HtmlReporter\Files\dist\mutation-test-elements.js" />
     <EmbeddedResource Include="InjectedHelpers\Coverage\CommunicationChannel.cs">
-=======
-    <EmbeddedResource Include="Reporters\HtmlReporter\Files\dist\mutation-test-elements.js" />
-    <EmbeddedResource Include="Reporters\HtmlReporter\Files\mutation-report.html" />
-  </ItemGroup>
-  <ItemGroup>
-    <Compile Remove="Mutants\ActiveMutationHelper.cs" />
-    <None Remove="Reporters\HtmlReporter\Files\dist\mutation-test-elements.js" />
-    <EmbeddedResource Include="Mutants\ActiveMutationHelper.cs">
->>>>>>> 8da93e52
       <CopyToOutputDirectory>Never</CopyToOutputDirectory>
     </EmbeddedResource>
   </ItemGroup>
