--- conflicted
+++ resolved
@@ -35,13 +35,8 @@
   </ItemGroup>
 
   <ItemGroup>
-<<<<<<< HEAD
     <PackageReference Include="Crayon" Version="2.0.60" />
-    <PackageReference Include="LibGit2Sharp" Version="0.26.2" />
-=======
-    <PackageReference Include="Crayon" Version="1.2.48" />
     <PackageReference Include="LibGit2Sharp" Version="0.27.0-preview-0096" />
->>>>>>> 21740f92
     <PackageReference Include="Microsoft.CodeAnalysis.CSharp" Version="3.8.0" />
     <PackageReference Include="DotNet.Glob" Version="3.1.2" />
     <PackageReference Include="Buildalyzer" Version="3.2.0" />
