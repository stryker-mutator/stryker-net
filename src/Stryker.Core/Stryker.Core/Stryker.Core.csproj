<Project Sdk="Microsoft.NET.Sdk">
  <PropertyGroup>
    <TargetFramework>net5.0</TargetFramework>
    <DebugType>Full</DebugType>
    <Authors>Richard Werkman, Rouke Broersma</Authors>
    <Product>Mutation Testing</Product>
    <ApplicationIcon />
    <OutputType>Library</OutputType>
    <AssemblyName>Stryker.Core</AssemblyName>
    <RootNamespace>Stryker.Core</RootNamespace>
    <StartupObject />
    <PackageRequireLicenseAcceptance>false</PackageRequireLicenseAcceptance>
    <VersionPrefix>0.22.10</VersionPrefix>
    <PackageId>stryker</PackageId>
    <Description>All stryker mutation test logic is contained in this library. This package does not include a runner. Use this package if you want to extend stryker with your own runner.</Description>
    <PackageProjectUrl>https://stryker-mutator.io/</PackageProjectUrl>
    <PackageLicenseFile>LICENSE</PackageLicenseFile>
    <PackageIconUrl>https://raw.githubusercontent.com/stryker-mutator/stryker/master/stryker-80x80.png</PackageIconUrl>
    <RepositoryUrl>https://github.com/stryker-mutator/stryker-net</RepositoryUrl>
  </PropertyGroup>

  <PropertyGroup>
    <!-- Work around https://github.com/microsoft/msbuild/issues/4740 -->
    <EmbeddedResourceUseDependentUponConvention>false</EmbeddedResourceUseDependentUponConvention>
  </PropertyGroup>

  <ItemGroup>
    <EmbeddedResource Include="InjectedHelpers\MutantControl.cs" />
    <EmbeddedResource Include="InjectedHelpers\Coverage\MutantContext.cs" />
    <EmbeddedResource Include="Reporters\HtmlReporter\Files\dist\mutation-test-elements.js" />
    <EmbeddedResource Include="Reporters\HtmlReporter\Files\mutation-report.html" />

    <EmbeddedResource Include="ToolHelpers\.vstest\Microsoft.TestPlatform.Portable\*\*.nupkg" />
  </ItemGroup>

  <ItemGroup>
    <PackageReference Include="Crayon" Version="2.0.62" />
    <PackageReference Include="LibGit2Sharp" Version="0.27.0-preview-0102" />
<<<<<<< HEAD
    <PackageReference Include="Microsoft.CodeAnalysis.CSharp" Version="3.10.0" />
    <PackageReference Include="FSharp.Compiler.Service" Version="38.0.0" />
=======
    <PackageReference Include="Microsoft.CodeAnalysis.CSharp" Version="3.11.0" />
>>>>>>> 1cba0774
    <PackageReference Include="DotNet.Glob" Version="3.1.2" />
    <PackageReference Include="Buildalyzer" Version="3.2.2" />
    <PackageReference Include="Microsoft.Extensions.Configuration" Version="$(MicrosoftExtensionsConfiguration)" /> 		<!-- From Directory.Build.props -->
    <PackageReference Include="Microsoft.Extensions.Configuration.Json" Version="$(MicrosoftExtensionsConfiguration)" /> 	<!-- From Directory.Build.props -->
    <PackageReference Include="Microsoft.Extensions.Logging" Version="$(MicrosoftExtensionsConfiguration)" /> 				<!-- From Directory.Build.props -->
    <PackageReference Include="Microsoft.TestPlatform" Version="$(MicrosoftTestPlatform)" /> 								<!-- From Directory.Build.props -->
    <PackageReference Include="Microsoft.TestPlatform.ObjectModel" Version="$(MicrosoftTestPlatform)" /> 					<!-- From Directory.Build.props -->
    <PackageReference Include="Microsoft.TestPlatform.Portable" Version="$(MicrosoftTestPlatform)" /> 						<!-- From Directory.Build.props -->
    <PackageReference Include="Microsoft.TestPlatform.TranslationLayer" Version="$(MicrosoftTestPlatform)" /> 				<!-- From Directory.Build.props -->
    <PackageReference Include="Microsoft.Web.LibraryManager.Build" Version="2.1.113" />
    <PackageReference Include="Mono.Cecil" Version="0.11.4" />
    <PackageReference Include="Newtonsoft.Json" Version="13.0.1" />
    <PackageReference Include="Serilog" Version="2.10.0" />
    <PackageReference Include="Serilog.Extensions.Logging" Version="3.0.1" />
    <PackageReference Include="Serilog.Extensions.Logging.File" Version="2.0.0" />
    <PackageReference Include="Serilog.Sinks.Console" Version="4.0.0" />
    <PackageReference Include="ShellProgressBar" Version="5.1.0" />
    <PackageReference Include="System.IO.Abstractions" Version="$(SystemIOAbstractions)" /> <!-- From Directory.Build.props -->
  </ItemGroup>

  <ItemGroup>
    <None Include="..\..\..\LICENS*" Pack="true" PackagePath="" />
  </ItemGroup>

  <ItemGroup>
    <Compile Remove="InjectedHelpers\Coverage\MutantContext.cs" />
    <Compile Remove="InjectedHelpers\MutantControl.cs" />
  </ItemGroup>

  <ItemGroup>
    <None Remove="Stryker.Core.csproj.DotSettings" />
  </ItemGroup>

  <ItemGroup>
    <ProjectReference Include="..\..\Stryker.DataCollector\Stryker.DataCollector\Stryker.DataCollector.csproj" />
    <ProjectReference Include="..\..\Stryker.RegexMutators\Stryker.RegexMutators\Stryker.RegexMutators.csproj" />
  </ItemGroup>
</Project><|MERGE_RESOLUTION|>--- conflicted
+++ resolved
@@ -36,12 +36,8 @@
   <ItemGroup>
     <PackageReference Include="Crayon" Version="2.0.62" />
     <PackageReference Include="LibGit2Sharp" Version="0.27.0-preview-0102" />
-<<<<<<< HEAD
-    <PackageReference Include="Microsoft.CodeAnalysis.CSharp" Version="3.10.0" />
+    <PackageReference Include="Microsoft.CodeAnalysis.CSharp" Version="3.11.0" />
     <PackageReference Include="FSharp.Compiler.Service" Version="38.0.0" />
-=======
-    <PackageReference Include="Microsoft.CodeAnalysis.CSharp" Version="3.11.0" />
->>>>>>> 1cba0774
     <PackageReference Include="DotNet.Glob" Version="3.1.2" />
     <PackageReference Include="Buildalyzer" Version="3.2.2" />
     <PackageReference Include="Microsoft.Extensions.Configuration" Version="$(MicrosoftExtensionsConfiguration)" /> 		<!-- From Directory.Build.props -->
