--- conflicted
+++ resolved
@@ -10,12 +10,8 @@
     <RootNamespace>Stryker.Core</RootNamespace>
     <StartupObject />
     <PackageRequireLicenseAcceptance>false</PackageRequireLicenseAcceptance>
-<<<<<<< HEAD
     <VersionPrefix>1.0.0</VersionPrefix>
     <VersionSuffix>rc1</VersionSuffix>
-=======
-    <VersionPrefix>0.22.10</VersionPrefix>
->>>>>>> e3b607cb
     <PackageId>stryker</PackageId>
     <Description>All stryker mutation test logic is contained in this library. This package does not include a runner. Use this package if you want to extend stryker with your own runner.</Description>
     <PackageProjectUrl>https://stryker-mutator.io/</PackageProjectUrl>
