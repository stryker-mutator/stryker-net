--- conflicted
+++ resolved
@@ -31,12 +31,8 @@
   </ItemGroup>
 
   <ItemGroup>
-<<<<<<< HEAD
     <PackageReference Include="LibGit2Sharp" Version="0.26.1" />
-    <PackageReference Include="Microsoft.CodeAnalysis.CSharp" Version="3.2.1" />
-=======
     <PackageReference Include="Microsoft.CodeAnalysis.CSharp" Version="3.3.1" />
->>>>>>> d018b973
 	<PackageReference Include="DotNet.Glob" Version="3.0.5" />
     <PackageReference Include="Buildalyzer" Version="2.4.0" />
     <PackageReference Include="Microsoft.Extensions.Configuration" Version="3.0.0" />
