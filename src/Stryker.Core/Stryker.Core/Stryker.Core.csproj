--- conflicted
+++ resolved
@@ -33,25 +33,15 @@
   <ItemGroup>
     <PackageReference Include="LibGit2Sharp" Version="0.26.2" />
     <PackageReference Include="Microsoft.CodeAnalysis.CSharp" Version="3.4.0" />
-	<PackageReference Include="DotNet.Glob" Version="3.0.5" />
+    <PackageReference Include="DotNet.Glob" Version="3.0.5" />
     <PackageReference Include="Buildalyzer" Version="2.4.0" />
-<<<<<<< HEAD
-    <PackageReference Include="Microsoft.Extensions.Configuration" Version="3.0.1" />
-    <PackageReference Include="Microsoft.Extensions.Configuration.Json" Version="3.0.1" />
-    <PackageReference Include="Microsoft.Extensions.Logging" Version="3.0.1" />
     <PackageReference Include="Microsoft.TestPlatform" Version="16.4.0" />
     <PackageReference Include="Microsoft.TestPlatform.ObjectModel" Version="16.4.0" />
     <PackageReference Include="Microsoft.TestPlatform.Portable" Version="16.4.0" />
     <PackageReference Include="Microsoft.TestPlatform.TranslationLayer" Version="16.4.0" />
-=======
     <PackageReference Include="Microsoft.Extensions.Configuration" Version="3.1.0" />
     <PackageReference Include="Microsoft.Extensions.Configuration.Json" Version="3.1.0" />
     <PackageReference Include="Microsoft.Extensions.Logging" Version="3.1.0" />
-    <PackageReference Include="Microsoft.TestPlatform" Version="16.3.0" />
-    <PackageReference Include="Microsoft.TestPlatform.ObjectModel" Version="16.3.0" />
-    <PackageReference Include="Microsoft.TestPlatform.Portable" Version="16.3.0" />
-    <PackageReference Include="Microsoft.TestPlatform.TranslationLayer" Version="16.3.0" />
->>>>>>> e39f9232
     <PackageReference Include="Microsoft.Web.LibraryManager.Build" Version="2.0.96" />
     <PackageReference Include="Mono.Cecil" Version="0.11.1" />
     <PackageReference Include="Newtonsoft.Json" Version="12.0.3" />
