--- conflicted
+++ resolved
@@ -1,14 +1,8 @@
-<<<<<<< HEAD
-﻿using Microsoft.CodeAnalysis;
-=======
 using System;
 using System.Linq;
 using Microsoft.CodeAnalysis;
->>>>>>> 0c41c5c2
 using Microsoft.CodeAnalysis.CSharp;
 using Microsoft.CodeAnalysis.CSharp.Syntax;
-using System;
-using System.Linq;
 
 namespace Stryker.Core
 {
@@ -44,7 +38,7 @@
                     return false;
                 }
                 return true;
-            }).Any(predicate);
+            } ).Any(predicate);
         }
     }
 }