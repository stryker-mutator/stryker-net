using System.IO.Abstractions;
using Stryker.Core.Mutators;
using Stryker.Core.Options.Inputs;

namespace Stryker.Core.Options
{
    public interface IStrykerInputs
    {
        AdditionalTimeoutInput AdditionalTimeoutInput { get; init; }
        AzureFileStorageSasInput AzureFileStorageSasInput { get; init; }
        AzureFileStorageUrlInput AzureFileStorageUrlInput { get; init; }
        BaselineRecreateEnabledInput BaselineRecreateEnabledInput { get; init; }
        BaselineProviderInput BaselineProviderInput { get; init; }
        BasePathInput BasePathInput { get; init; }
        ConcurrencyInput ConcurrencyInput { get; init; }
        CoverageAnalysisInput CoverageAnalysisInput { get; init; }
        DashboardApiKeyInput DashboardApiKeyInput { get; init; }
        DashboardUrlInput DashboardUrlInput { get; init; }
        DevModeInput DevModeInput { get; init; }
        DiffIgnoreChangesInput DiffIgnoreChangesInput { get; init; }
        DisableBailInput DisableBailInput { get; set; }
        DisableMixMutantsInput DisableMixMutantsInput { get; set; }
        IgnoreMutationsInput IgnoreMutationsInput { get; init; }
        FallbackVersionInput FallbackVersionInput { get; init; }
        IgnoreMethodsInput IgnoredMethodsInput { get; init; }
        LanguageVersionInput LanguageVersionInput { get; init; }
        LogToFileInput LogToFileInput { get; init; }
        ModuleNameInput ModuleNameInput { get; init; }
        MutateInput MutateInput { get; init; }
        MutationLevelInput MutationLevelInput { get; init; }
        MsBuildPathInput MsBuildPathInput { get; init; }
        OutputPathInput OutputPathInput { get; init; }
        ReportFileNameInput ReportFileNameInput { get; init; }
        ProjectNameInput ProjectNameInput { get; init; }
        SourceProjectNameInput SourceProjectNameInput { get; init; }
        ProjectVersionInput ProjectVersionInput { get; init; }
        ReportersInput ReportersInput { get; init; }
        SinceInput SinceInput { get; init; }
        SinceTargetInput SinceTargetInput { get; init; }
        SolutionInput SolutionInput { get; init; }
        TargetFrameworkInput TargetFrameworkInput { get; init; }
        TestProjectsInput TestProjectsInput { get; init; }
        TestCaseFilterInput TestCaseFilterInput { get; init; }
        ThresholdBreakInput ThresholdBreakInput { get; init; }
        ThresholdHighInput ThresholdHighInput { get; init; }
        ThresholdLowInput ThresholdLowInput { get; init; }
        VerbosityInput VerbosityInput { get; init; }
        WithBaselineInput WithBaselineInput { get; init; }
        OpenReportInput OpenReportInput { get; init; }
        OpenReportEnabledInput OpenReportEnabledInput { get; init; }
        BreakOnInitialTestFailureInput BreakOnInitialTestFailureInput { get; init; }

        StrykerOptions ValidateAll();
    }

    public class StrykerInputs : IStrykerInputs
    {
        private StrykerOptions _strykerOptionsCache;
        private readonly IFileSystem _fileSystem;

        public StrykerInputs(IFileSystem fileSystem = null)
        {
            _fileSystem = fileSystem ?? new FileSystem();
        }

        public DevModeInput DevModeInput { get; init; } = new();
        public BasePathInput BasePathInput { get; init; } = new();
        public OutputPathInput OutputPathInput { get; init; } = new();
        public ReportFileNameInput ReportFileNameInput { get; init; } = new();
        public SolutionInput SolutionInput { get; init; } = new();
        public TargetFrameworkInput TargetFrameworkInput { get; init; } = new();
        public VerbosityInput VerbosityInput { get; init; } = new();
        public LogToFileInput LogToFileInput { get; init; } = new();
        public MutationLevelInput MutationLevelInput { get; init; } = new();
        public ThresholdBreakInput ThresholdBreakInput { get; init; } = new();
        public ThresholdHighInput ThresholdHighInput { get; init; } = new();
        public ThresholdLowInput ThresholdLowInput { get; init; } = new();
        public AdditionalTimeoutInput AdditionalTimeoutInput { get; init; } = new();
        public LanguageVersionInput LanguageVersionInput { get; init; } = new();
        public ConcurrencyInput ConcurrencyInput { get; init; } = new();
        public SourceProjectNameInput SourceProjectNameInput { get; init; } = new();
        public TestProjectsInput TestProjectsInput { get; init; } = new();
        public TestCaseFilterInput TestCaseFilterInput { get; init; } = new();
        public ReportersInput ReportersInput { get; init; } = new();
        public BaselineRecreateEnabledInput BaselineRecreateEnabledInput { get; init; } = new();
        public WithBaselineInput WithBaselineInput { get; init; } = new();
        public BaselineProviderInput BaselineProviderInput { get; init; } = new();
        public AzureFileStorageUrlInput AzureFileStorageUrlInput { get; init; } = new();
        public AzureFileStorageSasInput AzureFileStorageSasInput { get; init; } = new();
        public DashboardUrlInput DashboardUrlInput { get; init; } = new();
        public DashboardApiKeyInput DashboardApiKeyInput { get; init; } = new();
        public ProjectNameInput ProjectNameInput { get; init; } = new();
        public SinceInput SinceInput { get; init; } = new();
        public SinceTargetInput SinceTargetInput { get; init; } = new();
        public DiffIgnoreChangesInput DiffIgnoreChangesInput { get; init; } = new();
        public FallbackVersionInput FallbackVersionInput { get; init; } = new();
        public ProjectVersionInput ProjectVersionInput { get; init; } = new();
        public ModuleNameInput ModuleNameInput { get; init; } = new();
        public MutateInput MutateInput { get; init; } = new();
        public IgnoreMethodsInput IgnoredMethodsInput { get; init; } = new();
        public IgnoreMutationsInput IgnoreMutationsInput { get; init; } = new();
        public CoverageAnalysisInput CoverageAnalysisInput { get; init; } = new();
        public DisableBailInput DisableBailInput { get; set; } = new();
        public DisableMixMutantsInput DisableMixMutantsInput { get; set; } = new();
        public MsBuildPathInput MsBuildPathInput { get; init; } = new();
        public OpenReportInput OpenReportInput { get; init; } = new();
        public OpenReportEnabledInput OpenReportEnabledInput { get; init; } = new();
        public BreakOnInitialTestFailureInput BreakOnInitialTestFailureInput { get; init; } = new();

        public StrykerOptions ValidateAll()
        {
            var basePath = BasePathInput.Validate(_fileSystem);
            var outputPath = OutputPathInput.Validate(_fileSystem);
            var reportFileNameInput = ReportFileNameInput.Validate();
            var baselineCreateEnabled = BaselineRecreateEnabledInput.Validate();
            var withBaseline = WithBaselineInput.Validate();
            var reporters = ReportersInput.Validate(withBaseline);
            var baselineProvider = BaselineProviderInput.Validate(reporters, withBaseline);
            var sinceEnabled = SinceInput.Validate(WithBaselineInput.SuppliedInput);
            var sinceTarget = SinceTargetInput.Validate(sinceEnabled);
            var projectVersion = ProjectVersionInput.Validate(reporters, withBaseline);

            _strykerOptionsCache ??= new StrykerOptions()
            {
                ProjectPath = basePath,
                OutputPath = outputPath,
                ReportFileName = reportFileNameInput,
                Concurrency = ConcurrencyInput.Validate(),
                MutationLevel = MutationLevelInput.Validate(),
                DevMode = DevModeInput.Validate(),
                MsBuildPath = MsBuildPathInput.Validate(_fileSystem),
                SolutionPath = SolutionInput.Validate(basePath, _fileSystem),
                TargetFramework = TargetFrameworkInput.Validate(),
                Thresholds = new Thresholds
                {
                    High = ThresholdHighInput.Validate(ThresholdLowInput.SuppliedInput),
                    Low = ThresholdLowInput.Validate(ThresholdBreakInput.SuppliedInput, ThresholdHighInput.SuppliedInput),
                    Break = ThresholdBreakInput.Validate(ThresholdLowInput.SuppliedInput),
                },
                Reporters = reporters,
                LogOptions = new LogOptions
                {
                    LogLevel = VerbosityInput.Validate(),
                    LogToFile = LogToFileInput.Validate(outputPath)
                },
                SourceProjectName = SourceProjectNameInput.Validate(),
                AdditionalTimeout = AdditionalTimeoutInput.Validate(),
                ExcludedMutations = IgnoreMutationsInput.Validate<Mutator>(),
                ExcludedLinqExpressions = IgnoreMutationsInput.ValidateLinqExpressions(),
                IgnoredMethods = IgnoredMethodsInput.Validate(),
                Mutate = MutateInput.Validate(),
                LanguageVersion = LanguageVersionInput.Validate(),
                OptimizationMode = CoverageAnalysisInput.Validate() | DisableBailInput.Validate() | DisableMixMutantsInput.Validate(),
                TestProjects = TestProjectsInput.Validate(),
                TestCaseFilter = TestCaseFilterInput.Validate(),
                DashboardUrl = DashboardUrlInput.Validate(),
                DashboardApiKey = DashboardApiKeyInput.Validate(withBaseline, baselineProvider, reporters),
                ProjectName = ProjectNameInput.Validate(),
                ModuleName = ModuleNameInput.Validate(),
                ProjectVersion = ProjectVersionInput.Validate(reporters, withBaseline),
                DiffIgnoreChanges = DiffIgnoreChangesInput.Validate(),
<<<<<<< HEAD
                AzureFileStorageSas = AzureFileStorageSasInput.Validate(baselineProvider),
                AzureFileStorageUrl = AzureFileStorageUrlInput.Validate(baselineProvider),
                BaselineRecreateEnabled = baselineCreateEnabled,
=======
                AzureFileStorageSas = AzureFileStorageSasInput.Validate(baselineProvider, withBaseline),
                AzureFileStorageUrl = AzureFileStorageUrlInput.Validate(baselineProvider, withBaseline),
>>>>>>> 1ab3f293
                WithBaseline = withBaseline,
                BaselineProvider = baselineProvider,
                FallbackVersion = FallbackVersionInput.Validate(withBaseline, projectVersion, sinceTarget),
                Since = sinceEnabled,
                SinceTarget = sinceTarget,
                ReportTypeToOpen = OpenReportInput.Validate(OpenReportEnabledInput.Validate()),
                BreakOnInitialTestFailure = BreakOnInitialTestFailureInput.Validate(),
            };
            return _strykerOptionsCache;
        }
    }
}<|MERGE_RESOLUTION|>--- conflicted
+++ resolved
@@ -159,14 +159,9 @@
                 ModuleName = ModuleNameInput.Validate(),
                 ProjectVersion = ProjectVersionInput.Validate(reporters, withBaseline),
                 DiffIgnoreChanges = DiffIgnoreChangesInput.Validate(),
-<<<<<<< HEAD
                 AzureFileStorageSas = AzureFileStorageSasInput.Validate(baselineProvider),
                 AzureFileStorageUrl = AzureFileStorageUrlInput.Validate(baselineProvider),
                 BaselineRecreateEnabled = baselineCreateEnabled,
-=======
-                AzureFileStorageSas = AzureFileStorageSasInput.Validate(baselineProvider, withBaseline),
-                AzureFileStorageUrl = AzureFileStorageUrlInput.Validate(baselineProvider, withBaseline),
->>>>>>> 1ab3f293
                 WithBaseline = withBaseline,
                 BaselineProvider = baselineProvider,
                 FallbackVersion = FallbackVersionInput.Validate(withBaseline, projectVersion, sinceTarget),
