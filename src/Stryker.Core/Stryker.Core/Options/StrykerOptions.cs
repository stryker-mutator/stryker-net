﻿using Microsoft.CodeAnalysis.CSharp;
using Microsoft.Extensions.Logging;
using Serilog.Events;
using Stryker.Core.Baseline;
using Stryker.Core.Exceptions;
using Stryker.Core.Logging;
using Stryker.Core.Mutators;
using Stryker.Core.Reporters;
using Stryker.Core.TestRunners;
using System;
using System.Collections.Generic;
using System.IO;
using System.IO.Abstractions;
using System.Linq;
using System.Text;
using System.Text.RegularExpressions;

namespace Stryker.Core.Options
{
    public class StrykerOptions : IStrykerOptions
    {
        public string BasePath { get; }
        public string SolutionPath { get; }
        public string OutputPath { get; }
        public BaselineProvider BaselineProvider { get; }

        public IEnumerable<Reporter> Reporters { get; }
        public LogOptions LogOptions { get; }
        public bool DevMode { get; }
        /// <summary>
        /// The user can pass a filter to match the project under test from multiple project references
        /// </summary>
        public string ProjectUnderTestNameFilter { get; }
        public bool DiffEnabled { get; }
        public bool CompareToDashboard { get; }
        public string GitSource { get; }
        public int AdditionalTimeoutMS { get; }
        public IEnumerable<Mutator> ExcludedMutations { get; }
        public IEnumerable<Regex> IgnoredMethods { get; }
        public int ConcurrentTestrunners { get; }
        public Threshold Thresholds { get; }
        public TestRunner TestRunner { get; set; }
        public IEnumerable<FilePattern> FilePatterns { get; }
        public LanguageVersion LanguageVersion { get; }
        public OptimizationFlags Optimizations { get; }
        public string OptimizationMode { get; set; }
        public IEnumerable<string> TestProjects { get; set; }
<<<<<<< HEAD
        public DashboardReporterOptions DashboardReporterOptions { get; }
=======

        public string DashboardUrl { get; } = "https://dashboard.stryker-mutator.io";
        public string DashboardApiKey { get; }
        public string ProjectName { get; }
        public string ModuleName { get; }
        public string ProjectVersion { get; }
        public MutationLevel MutationLevel { get; }

        public string AzureSAS { get; }

        public string AzureFileStorageUrl { get; set; }

        public string FallbackVersion { get; }
>>>>>>> 2f0543e9

        private const string ErrorMessage = "The value for one of your settings is not correct. Try correcting or removing them.";
        private readonly IFileSystem _fileSystem;
        private readonly ILogger _logger;

        public StrykerOptions(
            ILogger logger = null,
            IFileSystem fileSystem = null,
            string basePath = "",
            string[] reporters = null,
            string projectUnderTestNameFilter = "",
            int additionalTimeoutMS = 5000,
            string[] excludedMutations = null,
            string[] ignoredMethods = null,
            string logLevel = "info",
            bool logToFile = false,
            bool devMode = false,
            string coverageAnalysis = "perTest",
            bool abortTestOnFail = true,
            bool disableSimultaneousTesting = false,
            int? maxConcurrentTestRunners = null,
            int thresholdHigh = 80,
            int thresholdLow = 60,
            int thresholdBreak = 0,
            string[] filePatterns = null,
            string[] mutate = null,
            string testRunner = "vstest",
            string solutionPath = null,
            string languageVersion = "latest",
            bool diff = false,
            bool compareToDashboard = false,
            string gitSource = "master",
            string dashboardUrl = null,
            string dashboardApiKey = null,
            string projectName = null,
            string moduleName = null,
            string projectVersion = null,
            string fallbackVersion = null,
            string baselineStorageLocation = null,
            string azureSAS = null,
            string azureFileStorageUrl = null,
            IEnumerable<string> testProjects = null,
            string mutationLevel = null)
        {
            _logger = logger;
            _fileSystem = fileSystem ?? new FileSystem();

            var outputPath = ValidateOutputPath(basePath);
            IgnoredMethods = ValidateIgnoredMethods(ignoredMethods ?? Array.Empty<string>());
            BasePath = basePath;
            CompareToDashboard = compareToDashboard;
            OutputPath = outputPath;
            Reporters = ValidateReporters(reporters);
            ProjectUnderTestNameFilter = projectUnderTestNameFilter;
            AdditionalTimeoutMS = additionalTimeoutMS;
            ExcludedMutations = ValidateExcludedMutations(excludedMutations).ToList();
            LogOptions = new LogOptions(ValidateLogLevel(logLevel), logToFile, outputPath);
            DevMode = devMode;
            ConcurrentTestrunners = ValidateConcurrentTestrunners(maxConcurrentTestRunners);
            Optimizations = ValidateMode(coverageAnalysis) | (abortTestOnFail ? OptimizationFlags.AbortTestOnKill : 0) | (disableSimultaneousTesting ? OptimizationFlags.DisableTestMix : 0);
            Thresholds = ValidateThresholds(thresholdHigh, thresholdLow, thresholdBreak);
            FilePatterns = ValidateFilePatterns(mutate, filePatterns);
            TestRunner = ValidateTestRunner(testRunner);
            SolutionPath = ValidateSolutionPath(basePath, solutionPath);
            LanguageVersion = ValidateLanguageVersion(languageVersion);
            OptimizationMode = coverageAnalysis;
            DiffEnabled = diff;
            CompareToDashboard = compareToDashboard;
            GitSource = ValidateGitSource(gitSource);
            TestProjects = ValidateTestProjects(testProjects);
<<<<<<< HEAD
            DashboardReporterOptions = ValidateDashboardReporter(dashboardApiKey, projectName, moduleName, projectVersion, fallbackVersion, dashboardUrl);
        }

        public StrykerProjectOptions ToProjectOptions(string basePath = null, string projectUnderTest = null, IEnumerable<string> testProjects = null)
        {
            return new StrykerProjectOptions(
                basePath: basePath ?? BasePath,
                outputPath: OutputPath,
                reporters: Reporters,
                dashboardReporterOptions: DashboardReporterOptions,
                projectUnderTestNameFilter: ProjectUnderTestNameFilter,
                projectUnderTest: projectUnderTest,
                additionalTimeoutMS: AdditionalTimeoutMS,
                excludedMutations: ExcludedMutations,
                ignoredMethods: IgnoredMethods,
                devMode: DevMode,
                logOptions: LogOptions,
                concurrentTestRunners: ConcurrentTestrunners,
                optimizationMode: OptimizationMode,
                optimizations: Optimizations,
                testRunner: TestRunner,
                solutionPath: SolutionPath,
                thresholds: Thresholds,
                filePatterns: FilePatterns,
                languageVersion: LanguageVersion,
                diff: DiffEnabled,
                gitSource: GitSource,
                testProjects: testProjects ?? TestProjects,
                compareToDashboard: CompareToDashboard);
=======
            DashboardUrl = dashboardUrl;
            (DashboardApiKey, ProjectName) = ValidateDashboardReporter(dashboardApiKey, projectName);
            (ProjectVersion, FallbackVersion, GitSource) = ValidateCompareToDashboard(projectVersion, fallbackVersion, gitSource);
            ModuleName = !Reporters.Contains(Reporter.Dashboard) ? null : moduleName;
            BaselineProvider = ValidateBaselineProvider(baselineStorageLocation);
            (AzureSAS, AzureFileStorageUrl) = ValidateAzureFileStorage(azureSAS, azureFileStorageUrl);
            MutationLevel = ValidateMutationLevel(mutationLevel ?? MutationLevel.Standard.ToString());
        }

        private (string AzureSAS, string AzureFileStorageUrl) ValidateAzureFileStorage(string azureSAS, string azureFileStorageUrl)
        {
            if (BaselineProvider != BaselineProvider.AzureFileStorage)
            {
                return (null, null);
            }

            var errorStrings = new StringBuilder();

            if (azureSAS == null)
            {
                errorStrings.Append("A Shared Access Signature is required when Azure File Storage is enabled!");
            }

            if (azureFileStorageUrl == null)
            {
                errorStrings.Append("The url pointing to your file storage is required when Azure File Storage is enabled!");
            }

            if (errorStrings.Length > 0)
            {
                throw new StrykerInputException(errorStrings.ToString());
            }

            // Normalize the SAS
            if (azureSAS.StartsWith("?sv="))
            {
                azureSAS = azureSAS.Replace("?sv=", "");
            }

            return (azureSAS, azureFileStorageUrl);
        }

        private MutationLevel ValidateMutationLevel(string mutationLevel)
        {
            if (Enum.TryParse(mutationLevel, true, out MutationLevel result))
            {
                return result;
            }
            else
            {
                throw new StrykerInputException(ErrorMessage,
                    $"The given mutation level ({mutationLevel}) is invalid. Valid options are: [{ string.Join(", ", (IEnumerable<MutationLevel>)Enum.GetValues(typeof(MutationLevel))) }]");
            }
>>>>>>> 2f0543e9
        }

        private DashboardReporterOptions ValidateDashboardReporter(string dashboadApiKey, string projectName, string moduleName, string projectVersion, string fallbackVersion, string dashboardUrl)
        {
            var defaultOptions = new DashboardReporterOptions(null, null, null, null, null, null);
            if (!Reporters.Contains(Reporter.Dashboard))
            {
                return defaultOptions;
            }

            var errorStrings = new StringBuilder();
            if (string.IsNullOrWhiteSpace(dashboadApiKey))
            {
                var environmentApiKey = Environment.GetEnvironmentVariable("STRYKER_DASHBOARD_API_KEY");
                if (!string.IsNullOrWhiteSpace(environmentApiKey))
                {
                    dashboadApiKey = environmentApiKey;
                }
                else
                {
                    errorStrings.AppendLine($"An API key is required when the {Reporter.Dashboard} reporter is turned on! You can get an API key at {defaultOptions.DashboardUrl}");
                }
            }

            if (string.IsNullOrWhiteSpace(projectName))
            {
                errorStrings.AppendLine($"A project name is required when the {Reporter.Dashboard} reporter is turned on!");
            }

            if (errorStrings.Length > 0)
            {
                throw new StrykerInputException(errorStrings.ToString());
            }

            return new DashboardReporterOptions(dashboadApiKey, projectName, moduleName, projectVersion, fallbackVersion, dashboardUrl);
        }

        private string ValidateGitSource(string gitSource)
        {
            if (string.IsNullOrEmpty(gitSource))
            {
                throw new StrykerInputException("GitSource may not be empty, please provide a valid git branch name");
            }
            return gitSource;
        }

        private (string ProjectVersion, string FallbackVersion, string GitSource) ValidateCompareToDashboard(string projectVersion, string fallbackVersion, string gitSource)
        {
            if (string.IsNullOrEmpty(fallbackVersion))
            {
                fallbackVersion = gitSource;
            }

            if (CompareToDashboard)
            {
                var errorStrings = new StringBuilder();
                if (string.IsNullOrEmpty(projectVersion))
                {
                    errorStrings.Append("When the compare to dashboard feature is enabled, dashboard-version cannot be empty, please provide a dashboard-version");
                }

                if (fallbackVersion == projectVersion)
                {
                    errorStrings.Append("Fallback version cannot be set to the same value as the dashboard-version, please provide a different fallback version");
                }

                if (errorStrings.Length > 0)
                {
                    throw new StrykerInputException(errorStrings.ToString());
                }
            }

            return (projectVersion, fallbackVersion, gitSource);
        }

        private static IEnumerable<Regex> ValidateIgnoredMethods(IEnumerable<string> methodPatterns)
        {
            foreach (var methodPattern in methodPatterns.Where(x => !string.IsNullOrEmpty(x)))
            {
                yield return new Regex("^" + Regex.Escape(methodPattern).Replace("\\*", ".*") + "$", RegexOptions.IgnoreCase);
            }
        }

        private OptimizationFlags ValidateMode(string mode)
        {
            switch (mode.ToLower())
            {
                case "pertestinisolation":
                    return OptimizationFlags.CoverageBasedTest | OptimizationFlags.CaptureCoveragePerTest;
                case "pertest":
                    return OptimizationFlags.CoverageBasedTest;
                case "all":
                    return OptimizationFlags.SkipUncoveredMutants;
                case "off":
                case "":
                    return OptimizationFlags.NoOptimization;
                default:
                    throw new StrykerInputException(
                        ErrorMessage,
                        $"Incorrect coverageAnalysis option ({mode}). The options are [Off, All, PerTest or PerTestInIsolation].");
            }
        }

        private string ValidateOutputPath(string basePath)
        {
            if (string.IsNullOrWhiteSpace(basePath))
            {
                return "";
            }

            var outputPath = Path.Combine(basePath, "StrykerOutput", DateTime.Now.ToString("yyyy-MM-dd.HH-mm-ss"));
            _fileSystem.Directory.CreateDirectory(FilePathUtils.NormalizePathSeparators(outputPath));

            // Create output dir with gitignore
            var gitignorePath = FilePathUtils.NormalizePathSeparators(Path.Combine(basePath, "StrykerOutput", ".gitignore"));
            if (!_fileSystem.File.Exists(gitignorePath))
            {
                try
                {
                    _fileSystem.File.WriteAllText(gitignorePath, "*");
                }
                catch (IOException e)
                {
                    _logger.LogWarning("Could't create gitignore file because of error {error}. \n" +
                        "If you use any diff compare features this may mean that stryker logs show up as changes.", e.Message);
                }
            }

            return outputPath;
        }

        private IEnumerable<Reporter> ValidateReporters(string[] reporters)
        {
            if (reporters == null)
            {
                foreach (var reporter in new[] { Reporter.Progress, Reporter.Html })
                {
                    yield return reporter;
                }
                yield break;
            }

            if (CompareToDashboard)
            {
                var reportersList = reporters.ToList();
                reportersList.Add("Baseline");
                reporters = reportersList.ToArray();
            }

            IList<string> invalidReporters = new List<string>();
            foreach (var reporter in reporters)
            {
                if (Enum.TryParse(reporter, true, out Reporter result))
                {
                    yield return result;
                }
                else
                {
                    invalidReporters.Add(reporter);
                }
            }
            if (invalidReporters.Any())
            {
                throw new StrykerInputException(
                    ErrorMessage,
                    $"These reporter values are incorrect: {string.Join(", ", invalidReporters)}. Valid reporter options are [{string.Join(", ", (IEnumerable<Reporter>)Enum.GetValues(typeof(Reporter)))}]");
            }
            // If we end up here then the user probably disabled all reporters. Return empty IEnumerable.
            yield break;
        }

        private IEnumerable<Mutator> ValidateExcludedMutations(string[] excludedMutations)
        {
            if (excludedMutations == null || !excludedMutations.Any())
            {
                yield break;
            }

            // Get all mutatorTypes and their descriptions
            Dictionary<Mutator, string> typeDescriptions = Enum.GetValues(typeof(Mutator))
                .Cast<Mutator>()
                .ToDictionary(x => x, x => x.GetDescription());

            foreach (string excludedMutation in excludedMutations)
            {
                // Find any mutatorType that matches the name passed by the user
                var mutatorDescriptor = typeDescriptions.FirstOrDefault(
                    x => x.Value.ToString().ToLower().Contains(excludedMutation.ToLower()));
                if (mutatorDescriptor.Value != null)
                {
                    yield return mutatorDescriptor.Key;
                }
                else
                {
                    throw new StrykerInputException(ErrorMessage,
                        $"Invalid excluded mutation ({excludedMutation}). The excluded mutations options are [{string.Join(", ", typeDescriptions.Select(x => x.Key))}]");
                }
            }
        }

        private LogEventLevel ValidateLogLevel(string levelText)
        {
            switch (levelText?.ToLower() ?? "")
            {
                case "error":
                    return LogEventLevel.Error;
                case "warning":
                    return LogEventLevel.Warning;
                case "info":
                case "":
                    return LogEventLevel.Information;
                case "debug":
                    return LogEventLevel.Debug;
                case "trace":
                    return LogEventLevel.Verbose;
                default:
                    throw new StrykerInputException(
                        ErrorMessage,
                        $"Incorrect log level ({levelText}). The log level options are [{string.Join(", ", (IEnumerable<LogEventLevel>)Enum.GetValues(typeof(LogEventLevel)))}]");
            }
        }

        private int ValidateConcurrentTestrunners(int? maxConcurrentTestRunners)
        {
            var safeProcessorCount = Math.Max(Environment.ProcessorCount / 2, 1);

            if (!maxConcurrentTestRunners.HasValue)
            {
                return safeProcessorCount;
            }

            if (maxConcurrentTestRunners < 1)
            {
                throw new StrykerInputException(
                    ErrorMessage,
                    "Amount of maximum concurrent testrunners must be greater than zero.");
            }

            if (maxConcurrentTestRunners > safeProcessorCount)
            {
                _logger?.LogWarning("Using {0} testrunners which is more than reccomended {1} for normal system operation. This can have an impact on performance.", maxConcurrentTestRunners, safeProcessorCount);
            }

            if (maxConcurrentTestRunners == 1)
            {
                _logger?.LogWarning("Stryker is running in single threaded mode due to max concurrent testrunners being set to 1.");
            }

            return maxConcurrentTestRunners.GetValueOrDefault();
        }

        private Threshold ValidateThresholds(int thresholdHigh, int thresholdLow, int thresholdBreak)
        {
            List<int> thresholdList = new List<int> { thresholdHigh, thresholdLow, thresholdBreak };
            if (thresholdList.Any(x => x > 100 || x < 0))
            {
                throw new StrykerInputException(
                    ErrorMessage,
                    "The thresholds must be between 0 and 100");
            }

            // ThresholdLow and ThresholdHigh can be the same value
            if (thresholdBreak >= thresholdLow || thresholdLow > thresholdHigh)
            {
                throw new StrykerInputException(
                    ErrorMessage,
                    "The values of your thresholds are incorrect. Change `--threshold-break` to the lowest value and `--threshold-high` to the highest.");
            }

            return new Threshold(thresholdHigh, thresholdLow, thresholdBreak);
        }

        private IEnumerable<FilePattern> ValidateFilePatterns(string[] filePatterns, string[] filesToExclude)
        {
            var filesToInclude = new List<FilePattern>();

            filePatterns ??= Array.Empty<string>();
            filesToExclude ??= Array.Empty<string>();

            if (!filePatterns.Any())
            {
                // If there are no patterns provided use a pattern that matches every file.
                filesToInclude.Add(FilePattern.Parse("**/*"));
            }

            foreach (var fileToExclude in filesToExclude)
            {
                // To support the legacy filesToExclude argument we add an exclude rule for each file exclude.
                // The files-to-exclude allowed to specify folders and relative paths.
                var path = fileToExclude;

                if (!Path.HasExtension(path))
                {
                    // Folder exclude
                    path = Path.Combine(path, "*.*");
                }

                // Remove relative path anchors
                if (path.StartsWith(".\\") || path.StartsWith("./"))
                {
                    path = path.Remove(0, 2);
                }

                filesToInclude.Add(FilePattern.Parse("!" + path));
            }

            foreach (var includePattern in filePatterns)
            {
                filesToInclude.Add(FilePattern.Parse(includePattern));
            }

            if (filesToInclude.All(f => f.IsExclude))
            {
                // If there are only exclude patterns, we add a pattern that matches every file.
                filesToInclude.Add(FilePattern.Parse("**/*"));
            }

            return filesToInclude;
        }

        private TestRunner ValidateTestRunner(string testRunner)
        {
            if (Enum.TryParse(testRunner, true, out TestRunner result))
            {
                return result;
            }
            else
            {
                throw new StrykerInputException(ErrorMessage,
                    $"The given test runner ({testRunner}) is invalid. Valid options are: [{string.Join(", ", (IEnumerable<TestRunner>)Enum.GetValues(typeof(TestRunner)))}]");
            }
        }

        private string ValidateSolutionPath(string basePath, string solutionPath)
        {
            if (string.IsNullOrWhiteSpace(basePath) || string.IsNullOrWhiteSpace(solutionPath))
            {
                return null;
            }

            solutionPath = FilePathUtils.NormalizePathSeparators(Path.Combine(basePath, solutionPath));

            return solutionPath;
        }

        private IEnumerable<string> ValidateTestProjects(IEnumerable<string> paths)
        {
            foreach (var path in paths ?? Enumerable.Empty<string>())
            {
                yield return FilePathUtils.NormalizePathSeparators(Path.GetFullPath(path));
            }
        }

        private LanguageVersion ValidateLanguageVersion(string languageVersion)
        {
            if (Enum.TryParse(languageVersion, true, out LanguageVersion result) && result != LanguageVersion.CSharp1)
            {
                return result;
            }
            else
            {
                throw new StrykerInputException(ErrorMessage,
                    $"The given c# language version ({languageVersion}) is invalid. Valid options are: [{string.Join(", ", ((IEnumerable<LanguageVersion>)Enum.GetValues(typeof(LanguageVersion))).Where(l => l != LanguageVersion.CSharp1))}]");
            }
        }

        private BaselineProvider ValidateBaselineProvider(string baselineStorageLocation)
        {
            var normalizedLocation = baselineStorageLocation?.ToLower() ?? "";

            if (string.IsNullOrEmpty(normalizedLocation) && Reporters.Any(x => x == Reporter.Dashboard))
            {
                return BaselineProvider.Dashboard;
            }

            return normalizedLocation switch
            {
                "disk" => BaselineProvider.Disk,
                "dashboard" => BaselineProvider.Dashboard,
                "azurefilestorage" => BaselineProvider.AzureFileStorage,
                _ => BaselineProvider.Disk,
            };
        }
    }
}<|MERGE_RESOLUTION|>--- conflicted
+++ resolved
@@ -45,23 +45,12 @@
         public OptimizationFlags Optimizations { get; }
         public string OptimizationMode { get; set; }
         public IEnumerable<string> TestProjects { get; set; }
-<<<<<<< HEAD
         public DashboardReporterOptions DashboardReporterOptions { get; }
-=======
-
-        public string DashboardUrl { get; } = "https://dashboard.stryker-mutator.io";
-        public string DashboardApiKey { get; }
-        public string ProjectName { get; }
-        public string ModuleName { get; }
-        public string ProjectVersion { get; }
         public MutationLevel MutationLevel { get; }
 
         public string AzureSAS { get; }
-
         public string AzureFileStorageUrl { get; set; }
-
         public string FallbackVersion { get; }
->>>>>>> 2f0543e9
 
         private const string ErrorMessage = "The value for one of your settings is not correct. Try correcting or removing them.";
         private readonly IFileSystem _fileSystem;
@@ -132,8 +121,12 @@
             CompareToDashboard = compareToDashboard;
             GitSource = ValidateGitSource(gitSource);
             TestProjects = ValidateTestProjects(testProjects);
-<<<<<<< HEAD
+            DashboardUrl = dashboardUrl;
             DashboardReporterOptions = ValidateDashboardReporter(dashboardApiKey, projectName, moduleName, projectVersion, fallbackVersion, dashboardUrl);
+            ModuleName = !Reporters.Contains(Reporter.Dashboard) ? null : moduleName;
+            BaselineProvider = ValidateBaselineProvider(baselineStorageLocation);
+            (AzureSAS, AzureFileStorageUrl) = ValidateAzureFileStorage(azureSAS, azureFileStorageUrl);
+            MutationLevel = ValidateMutationLevel(mutationLevel ?? MutationLevel.Standard.ToString());
         }
 
         public StrykerProjectOptions ToProjectOptions(string basePath = null, string projectUnderTest = null, IEnumerable<string> testProjects = null)
@@ -162,14 +155,6 @@
                 gitSource: GitSource,
                 testProjects: testProjects ?? TestProjects,
                 compareToDashboard: CompareToDashboard);
-=======
-            DashboardUrl = dashboardUrl;
-            (DashboardApiKey, ProjectName) = ValidateDashboardReporter(dashboardApiKey, projectName);
-            (ProjectVersion, FallbackVersion, GitSource) = ValidateCompareToDashboard(projectVersion, fallbackVersion, gitSource);
-            ModuleName = !Reporters.Contains(Reporter.Dashboard) ? null : moduleName;
-            BaselineProvider = ValidateBaselineProvider(baselineStorageLocation);
-            (AzureSAS, AzureFileStorageUrl) = ValidateAzureFileStorage(azureSAS, azureFileStorageUrl);
-            MutationLevel = ValidateMutationLevel(mutationLevel ?? MutationLevel.Standard.ToString());
         }
 
         private (string AzureSAS, string AzureFileStorageUrl) ValidateAzureFileStorage(string azureSAS, string azureFileStorageUrl)
@@ -216,7 +201,6 @@
                 throw new StrykerInputException(ErrorMessage,
                     $"The given mutation level ({mutationLevel}) is invalid. Valid options are: [{ string.Join(", ", (IEnumerable<MutationLevel>)Enum.GetValues(typeof(MutationLevel))) }]");
             }
->>>>>>> 2f0543e9
         }
 
         private DashboardReporterOptions ValidateDashboardReporter(string dashboadApiKey, string projectName, string moduleName, string projectVersion, string fallbackVersion, string dashboardUrl)
