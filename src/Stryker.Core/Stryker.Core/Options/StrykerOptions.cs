--- conflicted
+++ resolved
@@ -57,44 +57,6 @@
 
         public StrykerOptions Copy(string basePath, string projectUnderTest, IEnumerable<string> testProjects) => new()
         {
-<<<<<<< HEAD
-            return new StrykerOptions()
-            {
-                AdditionalTimeout = AdditionalTimeout,
-                AzureFileStorageSas = AzureFileStorageSas,
-                AzureFileStorageUrl = AzureFileStorageUrl,
-                BaselineProvider = BaselineProvider,
-                BasePath = basePath,
-                Concurrency = Concurrency,
-                DashboardApiKey = DashboardApiKey,
-                DashboardUrl = DashboardUrl,
-                DevMode = DevMode,
-                Since = Since,
-                DiffIgnoreChanges = DiffIgnoreChanges,
-                ExcludedMutations = ExcludedMutations,
-                ExcludedLinqExpressions = ExcludedLinqExpressions,
-                FallbackVersion = FallbackVersion,
-                IgnoredMethods = IgnoredMethods,
-                LanguageVersion = LanguageVersion,
-                LogOptions = LogOptions,
-                ModuleName = ModuleName,
-                Mutate = Mutate,
-                MutationLevel = MutationLevel,
-                OptimizationMode = OptimizationMode,
-                OutputPath = OutputPath,
-                ProjectName = ProjectName,
-                ProjectUnderTestName = projectUnderTest,
-                ProjectVersion = ProjectVersion,
-                Reporters = Reporters,
-                SinceTarget = SinceTarget,
-                SolutionPath = SolutionPath,
-                TestProjects = testProjects,
-                TestCaseFilter = TestCaseFilter,
-                Thresholds = Thresholds,
-                WithBaseline = WithBaseline
-            };
-        }
-=======
             AdditionalTimeout = AdditionalTimeout,
             AzureFileStorageSas = AzureFileStorageSas,
             AzureFileStorageUrl = AzureFileStorageUrl,
@@ -115,7 +77,6 @@
             ModuleName = ModuleName,
             Mutate = Mutate,
             MutationLevel = MutationLevel,
-            MsBuildPath = MsBuildPath,
             OptimizationMode = OptimizationMode,
             OutputPath = OutputPath,
             ProjectName = ProjectName,
@@ -125,9 +86,9 @@
             SinceTarget = SinceTarget,
             SolutionPath = SolutionPath,
             TestProjects = testProjects,
+            TestCaseFilter = TestCaseFilter,
             Thresholds = Thresholds,
             WithBaseline = WithBaseline
         };
->>>>>>> 64c99ee4
     }
 }