--- conflicted
+++ resolved
@@ -17,13 +17,13 @@
 
 namespace Stryker.Core.Options
 {
-    public class StrykerOptions : IStrykerOptions
+    public class StrykerOptions
     {
         public string BasePath { get; }
-        public DiffOptions DiffOptions { get; }
         public string SolutionPath { get; }
         public string OutputPath { get; }
         public BaselineProvider BaselineProvider { get; }
+
         public IEnumerable<Reporter> Reporters { get; }
         public LogOptions LogOptions { get; }
         public bool DevMode { get; }
@@ -31,13 +31,10 @@
         /// The user can pass a filter to match the project under test from multiple project references
         /// </summary>
         public string ProjectUnderTestNameFilter { get; }
-<<<<<<< HEAD
-=======
         public bool DiffEnabled { get; }
         public bool CompareToDashboard { get; }
 
         public string GitDiffTarget { get; }
->>>>>>> 04cafee8
         public int AdditionalTimeoutMS { get; }
         public IEnumerable<Mutator> ExcludedMutations { get; }
         public IEnumerable<Regex> IgnoredMethods { get; }
@@ -49,20 +46,25 @@
         public OptimizationFlags Optimizations { get; }
         public string OptimizationMode { get; set; }
         public IEnumerable<string> TestProjects { get; set; }
+
+        public string DashboardUrl { get; } = "https://dashboard.stryker-mutator.io";
+        public string DashboardApiKey { get; }
+        public string ProjectName { get; }
+        public string ModuleName { get; }
+        public string ProjectVersion { get; }
         public MutationLevel MutationLevel { get; }
-<<<<<<< HEAD
-=======
 
         public IEnumerable<FilePattern> DiffIgnoreFiles { get; }
 
->>>>>>> 04cafee8
         public string AzureSAS { get; }
+
         public string AzureFileStorageUrl { get; set; }
+
+        public string FallbackVersion { get; }
 
         private const string ErrorMessage = "The value for one of your settings is not correct. Try correcting or removing them.";
         private readonly IFileSystem _fileSystem;
         private readonly ILogger _logger;
-        private bool _compareToDashboard;
 
         public StrykerOptions(
             ILogger logger = null,
@@ -83,20 +85,16 @@
             int thresholdHigh = 80,
             int thresholdLow = 60,
             int thresholdBreak = 0,
-            string[] filePatterns = null,
+            string[] filesToExclude = null,
             string[] mutate = null,
             string testRunner = "vstest",
             string solutionPath = null,
             string languageVersion = "latest",
             bool diff = false,
             bool compareToDashboard = false,
-<<<<<<< HEAD
-            string gitSource = "master",
-            string dashboardUrl = null,
-=======
             string gitDiffTarget = "master",
->>>>>>> 04cafee8
             string dashboardApiKey = null,
+            string dashboardUrl = "https://dashboard.stryker-mutator.io",
             string projectName = null,
             string moduleName = null,
             string projectVersion = null,
@@ -110,11 +108,11 @@
         {
             _logger = logger;
             _fileSystem = fileSystem ?? new FileSystem();
-            _compareToDashboard = compareToDashboard;
 
             var outputPath = ValidateOutputPath(basePath);
             IgnoredMethods = ValidateIgnoredMethods(ignoredMethods ?? Array.Empty<string>());
             BasePath = basePath;
+            CompareToDashboard = compareToDashboard;
             OutputPath = outputPath;
             Reporters = ValidateReporters(reporters);
             ProjectUnderTestNameFilter = projectUnderTestNameFilter;
@@ -125,25 +123,11 @@
             ConcurrentTestrunners = ValidateConcurrentTestrunners(maxConcurrentTestRunners);
             Optimizations = ValidateMode(coverageAnalysis) | (abortTestOnFail ? OptimizationFlags.AbortTestOnKill : 0) | (disableSimultaneousTesting ? OptimizationFlags.DisableTestMix : 0);
             Thresholds = ValidateThresholds(thresholdHigh, thresholdLow, thresholdBreak);
-            FilePatterns = ValidateFilePatterns(mutate, filePatterns);
+            FilePatterns = ValidateFilePatterns(mutate, filesToExclude);
             TestRunner = ValidateTestRunner(testRunner);
             SolutionPath = ValidateSolutionPath(basePath, solutionPath);
             LanguageVersion = ValidateLanguageVersion(languageVersion);
             OptimizationMode = coverageAnalysis;
-<<<<<<< HEAD
-            TestProjects = ValidateTestProjects(testProjects);
-            DiffOptions = new DiffOptions(
-                hasDashboardReporter: Reporters.Contains(Reporter.Dashboard),
-                compareToDashboard: compareToDashboard,
-                diff: diff,
-                gitSource: gitSource,
-                dashboardApiKey: dashboardApiKey,
-                projectName: projectName,
-                moduleName: moduleName,
-                projectVersion: projectVersion,
-                fallbackVersion: fallbackVersion,
-                dashboardUrl: dashboardUrl);
-=======
             DiffEnabled = diff;
             CompareToDashboard = compareToDashboard;
             GitDiffTarget = ValidateGitDiffTarget(gitDiffTarget);
@@ -153,37 +137,11 @@
             (ProjectVersion, FallbackVersion) = ValidateCompareToDashboard(projectVersion, fallbackVersion, gitDiffTarget);
             DiffIgnoreFiles = ValidateDiffIgnoreFiles(diffIgnoreFiles);
             ModuleName = !Reporters.Contains(Reporter.Dashboard) ? null : moduleName;
->>>>>>> 04cafee8
             BaselineProvider = ValidateBaselineProvider(baselineStorageLocation);
             (AzureSAS, AzureFileStorageUrl) = ValidateAzureFileStorage(azureSAS, azureFileStorageUrl);
             MutationLevel = ValidateMutationLevel(mutationLevel ?? MutationLevel.Standard.ToString());
         }
 
-        public StrykerProjectOptions ToProjectOptions(string basePath = null, string projectUnderTest = null, IEnumerable<string> testProjects = null)
-        {
-            return new StrykerProjectOptions(
-                basePath: basePath ?? BasePath,
-                outputPath: OutputPath,
-                reporters: Reporters,
-                diffOptions: DiffOptions,
-                projectUnderTestNameFilter: ProjectUnderTestNameFilter,
-                projectUnderTest: projectUnderTest,
-                additionalTimeoutMS: AdditionalTimeoutMS,
-                excludedMutations: ExcludedMutations,
-                ignoredMethods: IgnoredMethods,
-                devMode: DevMode,
-                logOptions: LogOptions,
-                concurrentTestRunners: ConcurrentTestrunners,
-                optimizationMode: OptimizationMode,
-                optimizations: Optimizations,
-                testRunner: TestRunner,
-                solutionPath: SolutionPath,
-                thresholds: Thresholds,
-                filePatterns: FilePatterns,
-                languageVersion: LanguageVersion,
-                testProjects: testProjects ?? TestProjects);
-        }
-
         private (string AzureSAS, string AzureFileStorageUrl) ValidateAzureFileStorage(string azureSAS, string azureFileStorageUrl)
         {
             if (BaselineProvider != BaselineProvider.AzureFileStorage)
@@ -230,8 +188,6 @@
             }
         }
 
-<<<<<<< HEAD
-=======
         private (string DashboardApiKey, string ProjectName) ValidateDashboardReporter(string dashboadApiKey, string projectName)
         {
             if (!Reporters.Contains(Reporter.Dashboard))
@@ -317,7 +273,6 @@
             return mappedDiffIgnoreFiles;
         }
 
->>>>>>> 04cafee8
         private static IEnumerable<Regex> ValidateIgnoredMethods(IEnumerable<string> methodPatterns)
         {
             foreach (var methodPattern in methodPatterns.Where(x => !string.IsNullOrEmpty(x)))
@@ -385,7 +340,7 @@
                 yield break;
             }
 
-            if (_compareToDashboard)
+            if (CompareToDashboard)
             {
                 var reportersList = reporters.ToList();
                 reportersList.Add("Baseline");
