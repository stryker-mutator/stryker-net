--- conflicted
+++ resolved
@@ -96,16 +96,12 @@
             string projectName = null,
             string moduleName = null,
             string projectVersion = null,
-<<<<<<< HEAD
-            IEnumerable<string> testProjects = null,
-            string mutationLevel = null)
-=======
             string fallbackVersion = null,
             string baselineStorageLocation = null,
             string azureSAS = null,
             string azureFileStorageUrl = null,
-            IEnumerable<string> testProjects = null)
->>>>>>> b67ddd7b
+            IEnumerable<string> testProjects = null,
+            string mutationLevel = null)
         {
             _logger = logger;
             _fileSystem = fileSystem ?? new FileSystem();
@@ -133,28 +129,13 @@
             CompareToDashboard = compareToDashboard;
             GitSource = ValidateGitSource(gitSource);
             TestProjects = ValidateTestProjects(testProjects);
-<<<<<<< HEAD
-            (DashboardApiKey, ProjectName, ModuleName, ProjectVersion) = ValidateDashboardReporter(dashboadApiKey, projectName, moduleName, projectVersion);
-            MutationLevel = ValidateMutationLevel(mutationLevel ?? MutationLevel.Standard.ToString());
-        }
-
-        private MutationLevel ValidateMutationLevel(string mutationLevel)
-        {
-            if (Enum.TryParse(mutationLevel, true, out MutationLevel result))
-            {
-                return result;
-            }
-            else
-            {
-                throw new StrykerInputException(ErrorMessage, $"The given mutation level ({mutationLevel}) is invalid. Valid options are: [{string.Join(", ", Enum.GetValues(typeof(MutationLevel)))}]");
-            }
-=======
             DashboardUrl = dashboardUrl;
             (DashboardApiKey, ProjectName) = ValidateDashboardReporter(dashboardApiKey, projectName);
             (ProjectVersion, FallbackVersion, GitSource) = ValidateCompareToDashboard(projectVersion, fallbackVersion, gitSource);
             ModuleName = !Reporters.Contains(Reporter.Dashboard) ? null : moduleName;
             BaselineProvider = ValidateBaselineProvider(baselineStorageLocation);
             (AzureSAS, AzureFileStorageUrl) = ValidateAzureFileStorage(azureSAS, azureFileStorageUrl);
+            MutationLevel = ValidateMutationLevel(mutationLevel ?? MutationLevel.Standard.ToString());
         }
 
         private (string AzureSAS, string AzureFileStorageUrl) ValidateAzureFileStorage(string azureSAS, string azureFileStorageUrl)
@@ -188,9 +169,18 @@
             }
 
             return (azureSAS, azureFileStorageUrl);
-
-
->>>>>>> b67ddd7b
+        }
+
+        private MutationLevel ValidateMutationLevel(string mutationLevel)
+        {
+            if (Enum.TryParse(mutationLevel, true, out MutationLevel result))
+            {
+                return result;
+            }
+            else
+            {
+                throw new StrykerInputException(ErrorMessage, $"The given mutation level ({mutationLevel}) is invalid. Valid options are: [{string.Join(", ", Enum.GetValues(typeof(MutationLevel)))}]");
+            }
         }
 
         private (string DashboardApiKey, string ProjectName) ValidateDashboardReporter(string dashboadApiKey, string projectName)
