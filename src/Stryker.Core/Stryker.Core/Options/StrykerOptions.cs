﻿using Microsoft.CodeAnalysis.CSharp;
using Serilog.Events;
using Stryker.Core.Exceptions;
using Stryker.Core.Logging;
using Stryker.Core.Mutators;
using Stryker.Core.Reporters;
using Stryker.Core.TestRunners;
using System;
using System.Collections.Generic;
using System.IO;
using System.IO.Abstractions;
using System.Linq;

namespace Stryker.Core.Options
{
    public class StrykerOptions
    {
        public string BasePath { get; }
        public string SolutionPath { get; }
        public string OutputPath { get; }
        public IEnumerable<Reporter> Reporters { get; }
        public LogOptions LogOptions { get; }
        public bool DevMode { get; }
        /// <summary>
        /// The user can pass a filter to match the project under test from multiple project references
        /// </summary>
        public string ProjectUnderTestNameFilter { get; }
        public int AdditionalTimeoutMS { get; }
        public IEnumerable<Mutator> ExcludedMutations { get; }
        public int ConcurrentTestrunners { get; }

        public Threshold Thresholds { get; }
        public TestRunner TestRunner { get; set; }
        public IEnumerable<string> FilesToExclude { get; }
<<<<<<< HEAD
        public LanguageVersion LanguageVersion { get; set; }
=======
        public OptimizationFlags Optimizations { get; private set; }
>>>>>>> c1c90d07

        private const string ErrorMessage = "The value for one of your settings is not correct. Try correcting or removing them.";
        private readonly IFileSystem _fileSystem;

        public StrykerOptions(
            IFileSystem fileSystem = null,
            string basePath = "",
            string[] reporters = null,
            string projectUnderTestNameFilter = "",
            int additionalTimeoutMS = 5000,
            string[] excludedMutations = null,
            string logLevel = "info",
            bool logToFile = false,
            bool devMode = false,
            string coverageAnalysis = "",
            bool abortOnFail = false,
            int maxConcurrentTestRunners = int.MaxValue,
            int thresholdHigh = 80,
            int thresholdLow = 60,
            int thresholdBreak = 0,
            string[] filesToExclude = null,
<<<<<<< HEAD
            string testRunner = "dotnettest",
            string solutionPath = null,
            string languageVersion = "latest")
=======
            string testRunner = "vstest",
            string solutionPath = null)
>>>>>>> c1c90d07
        {
            _fileSystem = fileSystem ?? new FileSystem();

            var outputPath = ValidateOutputPath(basePath);
            BasePath = basePath;
            OutputPath = outputPath;
            Reporters = ValidateReporters(reporters);
            ProjectUnderTestNameFilter = projectUnderTestNameFilter;
            AdditionalTimeoutMS = additionalTimeoutMS;
            ExcludedMutations = ValidateExludedMutations(excludedMutations);
            LogOptions = new LogOptions(ValidateLogLevel(logLevel), logToFile, outputPath);
            DevMode = devMode;
            ConcurrentTestrunners = ValidateConcurrentTestrunners(maxConcurrentTestRunners);
            Optimizations = ValidateMode(coverageAnalysis) | (abortOnFail ? OptimizationFlags.AbortTestOnKill : OptimizationFlags.NoOptimization);
            Thresholds = ValidateThresholds(thresholdHigh, thresholdLow, thresholdBreak);
            FilesToExclude = ValidateFilesToExclude(filesToExclude);
            TestRunner = ValidateTestRunner(testRunner);
            SolutionPath = ValidateSolutionPath(basePath, solutionPath);
            LanguageVersion = ValidateLanguageVersion(languageVersion);
        }

        private OptimizationFlags ValidateMode(string mode)
        {
            switch (mode)
            {
                case "perTestInIsolation":
                    return OptimizationFlags.CoverageBasedTest | OptimizationFlags.CaptureCoveragePerTest;
                case "perTest":
                    return OptimizationFlags.CoverageBasedTest;
                case "all":
                    return OptimizationFlags.SkipUncoveredMutants;
                case "off":
                case "":
                    return OptimizationFlags.NoOptimization;
                default:
                    throw new StrykerInputException(
                        ErrorMessage,
                        $"Incorrect coverageAnalysis option {mode}. The options are [off, all, perTest or perTestInIsolation].");
            }
        }

        private string ValidateOutputPath(string basePath)
        {
            if (string.IsNullOrWhiteSpace(basePath))
            {
                return "";
            }

            var outputPath = Path.Combine(basePath, "StrykerOutput", DateTime.Now.ToString("yyyy-MM-dd.HH-mm-ss"));
            _fileSystem.Directory.CreateDirectory(FilePathUtils.ConvertPathSeparators(outputPath));

            return outputPath;
        }

        private IEnumerable<Reporter> ValidateReporters(string[] reporters)
        {
            if (reporters == null)
            {
                foreach (var reporter in new[] { Reporter.Progress, Reporter.ClearText })
                {
                    yield return reporter;
                }
                yield break;
            }

            IList<string> invalidReporters = new List<string>();
            foreach (var reporter in reporters)
            {
                if (Enum.TryParse(reporter, true, out Reporter result))
                {
                    yield return result;
                }
                else
                {
                    invalidReporters.Add(reporter);
                }
            }
            if (invalidReporters.Any())
            {
                throw new StrykerInputException(
                    ErrorMessage,
                    $"These reporter values are incorrect: {string.Join(",", invalidReporters)}. Valid reporter options are [{string.Join(",", (Reporter[])Enum.GetValues(typeof(Reporter)))}]");
            }
            // If we end up here then the user probably disabled all reporters. Return empty IEnumerable.
            yield break;
        }

        private IEnumerable<Mutator> ValidateExludedMutations(IEnumerable<string> excludedMutations)
        {
            if (excludedMutations == null)
            {
                yield break;
            }

            // Get all mutatorTypes and their descriptions
            Dictionary<Mutator, string> typeDescriptions = Enum.GetValues(typeof(Mutator))
                .Cast<Mutator>()
                .ToDictionary(x => x, x => x.GetDescription());

            foreach (string excludedMutation in excludedMutations)
            {
                // Find any mutatorType that matches the name passed by the user
                if (typeDescriptions.FirstOrDefault(
                    x => x.Value.ToString().ToLower().Contains(excludedMutation.ToLower()))
                    .Key is var foundMutator)
                {
                    yield return foundMutator;
                }
                else
                {
                    throw new StrykerInputException(ErrorMessage, $"Invalid excluded mutation '{excludedMutation}' " + $"The excluded mutations options are [{string.Join(", ", typeDescriptions.Select(x => x.Key))}]");
                }
            }
        }

        private LogEventLevel ValidateLogLevel(string levelText)
        {
            switch (levelText?.ToLower() ?? "")
            {
                case "error":
                    return LogEventLevel.Error;
                case "warning":
                    return LogEventLevel.Warning;
                case "info":
                case "":
                    return LogEventLevel.Information;
                case "debug":
                    return LogEventLevel.Debug;
                case "trace":
                    return LogEventLevel.Verbose;
                default:
                    throw new StrykerInputException(
                        ErrorMessage,
                        $"Incorrect log level {levelText}. The log level options are [Error, Warning, Info, Debug, Trace]");
            }
        }

        private int ValidateConcurrentTestrunners(int maxConcurrentTestRunners)
        {
            if (maxConcurrentTestRunners < 1)
            {
                throw new StrykerInputException(
                    ErrorMessage,
                    "Amount of maximum concurrent testrunners must be greater than zero.");
            }

            var logicalProcessorCount = Environment.ProcessorCount;
            var usableProcessorCount = Math.Max(logicalProcessorCount / 2, 1);

            if (maxConcurrentTestRunners <= logicalProcessorCount)
            {
                usableProcessorCount = maxConcurrentTestRunners;
            }

            return usableProcessorCount;
        }

        private Threshold ValidateThresholds(int thresholdHigh, int thresholdLow, int thresholdBreak)
        {
            List<int> thresholdList = new List<int> { thresholdHigh, thresholdLow, thresholdBreak };
            if (thresholdList.Any(x => x > 100 || x < 0))
            {
                throw new StrykerInputException(
                    ErrorMessage,
                    "The thresholds must be between 0 and 100");
            }

            // ThresholdLow and ThresholdHigh can be the same value
            if (thresholdBreak >= thresholdLow || thresholdLow > thresholdHigh)
            {
                throw new StrykerInputException(
                    ErrorMessage,
                    "The values of your thresholds are incorrect. Change `--threshold-break` to the lowest value and `--threshold-high` to the highest.");
            }

            return new Threshold(thresholdHigh, thresholdLow, thresholdBreak);
        }

        private IEnumerable<string> ValidateFilesToExclude(string[] filesToExclude)
        {
            foreach (var excludedFile in filesToExclude ?? Enumerable.Empty<string>())
            {
                // The logger is not yet available here. The paths will be validated in the InputFileResolver
                var platformFilePath = FilePathUtils.ConvertPathSeparators(excludedFile);
                yield return platformFilePath;
            }
        }

        private TestRunner ValidateTestRunner(string testRunner)
        {
            if (Enum.TryParse(testRunner, true, out TestRunner result))
            {
                return result;
            }
            else
            {
                throw new StrykerInputException(ErrorMessage, $"The given test runner ({testRunner}) is invalid. Valid options are: [{string.Join(",", Enum.GetValues(typeof(TestRunner)))}]");
            }
        }

        private string ValidateSolutionPath(string basePath, string solutionPath)
        {
            if (string.IsNullOrWhiteSpace(basePath) || string.IsNullOrWhiteSpace(solutionPath))
            {
                return null;
            }

            solutionPath = FilePathUtils.ConvertPathSeparators(Path.Combine(basePath, solutionPath));

            return solutionPath;
        }

        private LanguageVersion ValidateLanguageVersion(string languageVersion)
        {
            if (Enum.TryParse(languageVersion, true, out LanguageVersion result) && result != LanguageVersion.CSharp1)
            {
                return result;
            }
            else
            {
                throw new StrykerInputException(ErrorMessage,
                    $"The given c# language version ({languageVersion}) is invalid. Valid options are: [{string.Join(",", ((IEnumerable<LanguageVersion>)Enum.GetValues(typeof(LanguageVersion))).Where(l => l != LanguageVersion.CSharp1))}]");
            }
        }
    }
}<|MERGE_RESOLUTION|>--- conflicted
+++ resolved
@@ -32,11 +32,8 @@
         public Threshold Thresholds { get; }
         public TestRunner TestRunner { get; set; }
         public IEnumerable<string> FilesToExclude { get; }
-<<<<<<< HEAD
         public LanguageVersion LanguageVersion { get; set; }
-=======
         public OptimizationFlags Optimizations { get; private set; }
->>>>>>> c1c90d07
 
         private const string ErrorMessage = "The value for one of your settings is not correct. Try correcting or removing them.";
         private readonly IFileSystem _fileSystem;
@@ -58,14 +55,9 @@
             int thresholdLow = 60,
             int thresholdBreak = 0,
             string[] filesToExclude = null,
-<<<<<<< HEAD
-            string testRunner = "dotnettest",
+            string testRunner = "vstest",
             string solutionPath = null,
             string languageVersion = "latest")
-=======
-            string testRunner = "vstest",
-            string solutionPath = null)
->>>>>>> c1c90d07
         {
             _fileSystem = fileSystem ?? new FileSystem();
 
