﻿using Serilog.Events;
using Stryker.Core.Exceptions;
using Stryker.Core.Logging;
using Stryker.Core.Mutators;
using System;
using System.Collections;
using System.Collections.Generic;
using System.Linq;
using Newtonsoft.Json;
using System;
using System.IO;
using Microsoft.Extensions.Logging;
using System.Threading;

namespace Stryker.Core.Options
{
    public class StrykerOptions
    {
        private const string ErrorMessage = "The value for one of your settings is not correct. Try correcting or removing them.";
        public string BasePath { get; }
        public string Reporter { get; }
        public LogOptions LogOptions { get; set; }

        /// <summary>
        /// The user can pass a filter to match the project under test from multiple project references
        /// </summary>
        public string ProjectUnderTestNameFilter { get; }

        public int AdditionalTimeoutMS { get; }

        public IEnumerable<MutatorType> ExcludedMutations { get; }

        public int MaxConcurrentTestrunners { get; }

        public ThresholdOptions ThresholdOptions { get; set; }

<<<<<<< HEAD
        public List<string> FilesToExclude { get; set; }

        public StrykerOptions(string basePath, string reporter, string projectUnderTestNameFilter, int additionalTimeoutMS, string logLevel, bool logToFile, 
        int maxConcurrentTestRunners, int thresholdHigh, int thresholdLow, int thresholdBreak, string filesToExclude)
=======
        public StrykerOptions(string basePath, 
            string reporter, 
            string projectUnderTestNameFilter, 
            int additionalTimeoutMS, 
            string[] excludedMutations, 
            string logLevel, 
            bool logToFile, 
            int maxConcurrentTestRunners, 
            int thresholdHigh, 
            int thresholdLow, 
            int thresholdBreak)
>>>>>>> 3ed02067
        {
            BasePath = basePath;
            Reporter = ValidateReporter(reporter);
            ProjectUnderTestNameFilter = projectUnderTestNameFilter;
            AdditionalTimeoutMS = additionalTimeoutMS;
            ExcludedMutations = ValidateExludedMutations(excludedMutations);
            LogOptions = new LogOptions(ValidateLogLevel(logLevel), logToFile);
            MaxConcurrentTestrunners = ValidateMaxConcurrentTestrunners(maxConcurrentTestRunners);
            ThresholdOptions = ValidateThresholds(thresholdHigh, thresholdLow, thresholdBreak);
            FilesToExclude = ValidateFilesToExclude(filesToExclude);
        }

        private string ValidateReporter(string reporter)
        {
            if (reporter != "Console" && reporter != "ReportOnly")
            {
                throw new StrykerInputException(
                    ErrorMessage,
                    $"Incorrect reporter ({reporter}). The reporter options are [Console, ReportOnly]");
            }
            return reporter;
        }

        private IEnumerable<MutatorType> ValidateExludedMutations(IEnumerable<string> excludedMutations)
        {
            if (excludedMutations == null)
            {
                yield break;
            }

            // Get all mutatorTypes and their descriptions
            Dictionary<MutatorType, string> typeDescriptions = Enum.GetValues(typeof(MutatorType))
                .Cast<MutatorType>()
                .ToDictionary(x => x, x => x.GetDescription());

            foreach (string excludedMutation in excludedMutations)
            {
                // Find any mutatorType that matches the name passed by the user
                if (typeDescriptions.Single(x => x.Value.ToString().ToLower()
                    .Contains(excludedMutation.ToLower())).Key 
                    is var foundMutator)
                {
                    yield return foundMutator;
                } else
                {
                    throw new StrykerInputException($"Invalid excluded mutation '{excludedMutation}'", $"The excluded mutations options are [{String.Join(", ", typeDescriptions.Select(x => x.Key))}]");
                }
            }
        }

        private LogEventLevel ValidateLogLevel(string levelText)
        {
            switch (levelText?.ToLower() ?? "")
            {
                case "error":
                    return LogEventLevel.Error;
                case "warning":
                    return LogEventLevel.Warning;
                case "info":
                case "":
                    return LogEventLevel.Information;
                case "debug":
                    return LogEventLevel.Debug;
                case "trace":
                    return LogEventLevel.Verbose;
                default:
                    throw new StrykerInputException(
                        ErrorMessage,
                        $"Incorrect log level {(levelText)}. The log level options are [Error, Warning, Info, Debug, Trace]");
            }
        }

        private int ValidateMaxConcurrentTestrunners(int maxConcurrentTestRunners)
        {
            if(maxConcurrentTestRunners < 1)
            {
                throw new StrykerInputException(
                    ErrorMessage,
                    "Amount of maximum concurrent testrunners must be greater than zero.");
            }
            return maxConcurrentTestRunners;
        }

        private ThresholdOptions ValidateThresholds(int thresholdHigh, int thresholdLow, int thresholdBreak) 
        {
            List<int> thresholdList = new List<int> {thresholdHigh, thresholdLow, thresholdBreak};
            if(thresholdList.Any(x => x > 100 || x < 0)) {
                throw new StrykerInputException(
                    ErrorMessage,
                    "The thresholds must be between 0 and 100");
            }

            // ThresholdLow and ThresholdHigh can be the same value
            if (thresholdBreak >= thresholdLow || thresholdLow > thresholdHigh) 
            {
                throw new StrykerInputException(
                    ErrorMessage,
                    "The values of your thresholds are incorrect. Change `--threshold-break` to the lowest value and `--threshold-high` to the highest.");
            }

            return new ThresholdOptions(thresholdHigh, thresholdLow, thresholdBreak);
        }

        private List<string> ValidateFilesToExclude(string filesToExclude)
        {
            var excludedFiles = new List<string>();
            try
            {
                var jsonExcludedFiles = JsonConvert.DeserializeObject<List<string>>(filesToExclude);

                foreach (var excludedFile in jsonExcludedFiles)
                {
                    var platformFilePath = FilePathUtils.ConvertToPlatformSupportedFilePath(excludedFile);
                    excludedFiles.Add(platformFilePath);
                }
            }
            catch
            {
                throw new ValidationException("Invalid JSON value provided for --files-to-exclude. The correct format, for example, should be: ['./ExampleClass.cs','./ExampleDirectory/ExampleClass2.cs','C:\\ExampleDirectory\\ExampleClass.cs'].");
            }

            return excludedFiles;
        }
    }
}<|MERGE_RESOLUTION|>--- conflicted
+++ resolved
@@ -34,12 +34,8 @@
 
         public ThresholdOptions ThresholdOptions { get; set; }
 
-<<<<<<< HEAD
-        public List<string> FilesToExclude { get; set; }
+        public IEnumerable<string> FilesToExclude { get; }
 
-        public StrykerOptions(string basePath, string reporter, string projectUnderTestNameFilter, int additionalTimeoutMS, string logLevel, bool logToFile, 
-        int maxConcurrentTestRunners, int thresholdHigh, int thresholdLow, int thresholdBreak, string filesToExclude)
-=======
         public StrykerOptions(string basePath, 
             string reporter, 
             string projectUnderTestNameFilter, 
@@ -50,8 +46,8 @@
             int maxConcurrentTestRunners, 
             int thresholdHigh, 
             int thresholdLow, 
-            int thresholdBreak)
->>>>>>> 3ed02067
+            int thresholdBreak,
+            string[] filesToExclude)
         {
             BasePath = basePath;
             Reporter = ValidateReporter(reporter);
@@ -155,22 +151,14 @@
             return new ThresholdOptions(thresholdHigh, thresholdLow, thresholdBreak);
         }
 
-        private List<string> ValidateFilesToExclude(string filesToExclude)
+        private List<string> ValidateFilesToExclude(string[] filesToExclude)
         {
             var excludedFiles = new List<string>();
-            try
+
+            foreach (var excludedFile in filesToExclude ?? Enumerable.Empty<string>())
             {
-                var jsonExcludedFiles = JsonConvert.DeserializeObject<List<string>>(filesToExclude);
-
-                foreach (var excludedFile in jsonExcludedFiles)
-                {
-                    var platformFilePath = FilePathUtils.ConvertToPlatformSupportedFilePath(excludedFile);
-                    excludedFiles.Add(platformFilePath);
-                }
-            }
-            catch
-            {
-                throw new ValidationException("Invalid JSON value provided for --files-to-exclude. The correct format, for example, should be: ['./ExampleClass.cs','./ExampleDirectory/ExampleClass2.cs','C:\\ExampleDirectory\\ExampleClass.cs'].");
+                var platformFilePath = FilePathUtils.ConvertToPlatformSupportedFilePath(excludedFile);
+                excludedFiles.Add(platformFilePath);
             }
 
             return excludedFiles;
