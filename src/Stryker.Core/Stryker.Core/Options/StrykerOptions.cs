using System.Collections.Generic;
using System.IO;
using System.Linq;
using System.Text.RegularExpressions;
using Microsoft.CodeAnalysis.CSharp;
using Stryker.Core.Baseline.Providers;
using Stryker.Core.Mutators;
using Stryker.Core.Options.Inputs;
using Stryker.Core.Reporters;

namespace Stryker.Core.Options
{
    public class StrykerOptions
    {
        /// <summary>
        /// A custom settable path to the msBuild exe for .NET Framework projects. When null stryker will search for the path itself.
        /// </summary>
        public string MsBuildPath { get; init; }

        /// <summary>
        /// If true, stryker will fail when mutants are not being rollbacked.
        /// </summary>
        public bool DevMode { get; init; }

        /// <summary>
        /// The path of the project currently being tested. In the context of solution runs this is custom for each project
        /// </summary>
        public string ProjectPath { get; init; }

        /// <summary>
        /// When true, stryker is mutating all projects in a solution
        /// </summary>
        /// <returns></returns>
        public bool IsSolutionContext => SolutionPath != null &&
                                         FilePathUtils.NormalizePathSeparators(WorkingDirectory) ==
                                         FilePathUtils.NormalizePathSeparators(Path.GetDirectoryName(SolutionPath));

        /// <summary>
        /// The path of the root of the scope of stryker.
        /// In the context of a solution run this will be the root of the solution.
        /// In the context of a project run this will be the root of the project under test
        /// In the context of a multi test project run this will be the root of the project under test
        /// </summary>
        public string WorkingDirectory
        {
            get => _workingDirectoryField ?? ProjectPath;
            init => _workingDirectoryField = value;
        }

        private readonly string _workingDirectoryField;

        /// <summary>
        /// The path all output is written to. For example reports and logging files.
        /// </summary>
        public string OutputPath { get; init; }
<<<<<<< HEAD

        public string ReportPath => Path.Combine(OutputPath ?? ".", "reports");

=======
        public string ReportPath => Path.Combine(OutputPath ?? ".", "reports");
>>>>>>> c4c98871
        /// <summary>
        /// A custom settable name for report files.
        /// </summary>
        public string ReportFileName { get; init; }

        /// <summary>
        /// The full path of the solution file. Can be null.
        /// </summary>
        public string SolutionPath { get; init; }

        /// <summary>
        /// The detected target framework for the current project under test.
        /// </summary>
        public string TargetFramework { get; init; }

        /// <summary>
        /// Override path to Unity
        /// </summary>
        public string PathToUnity { get; init; }

        /// <summary>
        /// The options passed to all logging systems
        /// </summary>
        public LogOptions LogOptions { get; init; }

        /// <summary>
        /// Mutators should be disabled when their level is higher than this mutation level.
        /// </summary>
        public MutationLevel MutationLevel { get; init; }

        /// <summary>
        /// Used to set colors in the reports and fail stryker if the mutation score is lower than the break value.
        /// </summary>
        public Thresholds Thresholds { get; init; } = new Thresholds() { Break = 0, Low = 60, High = 80 };

        /// <summary>
        /// The ammount of milliseconds that should be added to the timeout period when testing mutants.
        /// </summary>
        public int AdditionalTimeout { get; init; }

        /// <summary>
        /// The C# language version
        /// </summary>
        public LanguageVersion LanguageVersion { get; init; }

        /// <summary>
        /// This value is used to override max concurrency usage. When set to 4, stryker should spin up 4 test runners in parallel.
        /// </summary>
        public int Concurrency { get; init; }

        /// <summary>
        /// When multiple possible projects are found by stryker, this filter is used to determine the project that should be mutated.
        /// </summary>
        public string SourceProjectName { get; init; }

        /// <summary>
        /// When not empty, use these test projects to test the project under test.
        /// </summary>
        public IEnumerable<string> TestProjects { get; init; } = Enumerable.Empty<string>();

        /// <summary>
        /// Filters out tests in the project using the given expression.
        /// </summary>
        public string TestCaseFilter { get; init; }

        /// <summary>
        /// The reports that should be activated when stryker is done testing.
        /// </summary>
        public IEnumerable<Reporter> Reporters { get; init; } = Enumerable.Empty<Reporter>();

        /// <summary>
        /// When true, the baseline feature should be enabled.
        /// </summary>
        public bool WithBaseline { get; init; }

        /// <summary>
        /// When the baseline feature is enabled, this selects the source of the baseline.
        /// </summary>
        public BaselineProvider BaselineProvider { get; init; }

        /// <summary>
        /// The url to connect to the Azure File Storage API
        /// </summary>
        public string AzureFileStorageUrl { get; init; }

        /// <summary>
        /// The url to connect to the Azure File Storage API
        /// </summary>
        public string AzureFileStorageSas { get; init; }

        /// <summary>
        /// The url to connect to the dashboard API
        /// </summary>
        public string DashboardUrl { get; init; }

        /// <summary>
        /// The api key to connect to the dashboard API
        /// </summary>
        public string DashboardApiKey { get; init; }

        /// <summary>
        /// When true the since feature is enabled.
        /// </summary>
        public bool Since { get; init; }

        /// <summary>
        /// When using the since feature this commitish is used to get the changed files from git. Only changed files should be mutated.
        /// </summary>
        public string SinceTarget { get; init; }

        /// <summary>
        /// These files are ignored from detecting changes in test projects.
        /// Context: When using the since feature, all tests are run again if files in the test project change (as these could impact the test results)
        /// When the file is present in this option the tests should not run again as the file does not impact test results.
        /// </summary>
        public IEnumerable<FilePattern> DiffIgnoreChanges { get; init; } = Enumerable.Empty<FilePattern>();

        /// <summary>
        /// When no previous report can be found for the since feature, this commitish is used to se a baseline.
        /// </summary>
        public string FallbackVersion { get; init; }

        /// <summary>
        /// When publishing to the stryker dashboard, sets the project name on the dashboard.
        /// </summary>
        public string ModuleName { get; init; }

        /// <summary>
        /// When set to a value, reports should be opened by the filesystem after the reports have been generated.
        /// </summary>
        public ReportType? ReportTypeToOpen { get; init; }

        /// <summary>
        /// Files that should be mutated or ignored. Uses GLOB as pattern matching. Also parts of files can be ignored by format {10..21}
        /// </summary>
        public IEnumerable<FilePattern> Mutate { get; init; } = new[] { FilePattern.Parse("**/*") };

        /// <summary>
        /// Method call mutations that should not be tested. The implementation of the method may still be mutated and tested.
        /// </summary>
        public IEnumerable<Regex> IgnoredMethods { get; init; } = Enumerable.Empty<Regex>();

        /// <summary>
        /// Mutations that should not be tested.
        /// </summary>
        public IEnumerable<Mutator> ExcludedMutations { get; init; } = Enumerable.Empty<Mutator>();

        /// <summary>
        /// Linq expressions mutations that should not be tested.
        /// </summary>
        public IEnumerable<LinqExpression> ExcludedLinqExpressions { get; init; } = Enumerable.Empty<LinqExpression>();

        /// <summary>
        /// The optimization mode for coverage analysis for the current run.
        /// </summary>
        public OptimizationModes OptimizationMode { get; init; }

        /// <summary>
        /// This name is used in the dashboard report
        /// Is settable because this version can be detected by using DotNet.ReproducibleBuilds and thus can be overridden by stryker internally
        /// </summary>
        public string ProjectName
        {
            get => _projectName;
            set
            {
                _projectName = value;
                if (_parentOptions is not null)
                {
                    _parentOptions.ProjectName = value;
                }
            }
        }

        /// <summary>
        /// This projectversion is used in the dashboard report
        /// Is settable because this version can be detected by using DotNet.ReproducibleBuilds and thus can be overridden by stryker internally
        /// </summary>
        public string ProjectVersion
        {
            get => _projectVersion;
            set
            {
                _projectVersion = value;
                if (_parentOptions is not null)
                {
                    _parentOptions.ProjectVersion = value;
                }
            }
        }

        /// <summary>
        /// Instruct Stryker to break execution when at least one test failed on initial run.
        /// </summary>
        public bool BreakOnInitialTestFailure { get; set; }

<<<<<<< HEAD
        public StrykerOptions Copy(string projectPath, string workingDirectory, string projectUnderTest,
            IEnumerable<string> testProjects) => new()
=======
        // Keep a reference on the parent instance in order to flow get/set properties (ProjectName and ProjectVersion) up to the parent
        // This is required for the dashboard reporter to work properly
        private StrykerOptions _parentOptions;
        private string _projectName;
        private string _projectVersion;

        public StrykerOptions Copy(string projectPath, string workingDirectory, string sourceProject, IEnumerable<string> testProjects) => new()
>>>>>>> c4c98871
        {
            _parentOptions = this,
            AdditionalTimeout = AdditionalTimeout,
            AzureFileStorageSas = AzureFileStorageSas,
            AzureFileStorageUrl = AzureFileStorageUrl,
            BaselineProvider = BaselineProvider,
            ProjectPath = projectPath,
            WorkingDirectory = workingDirectory,
            Concurrency = Concurrency,
            DashboardApiKey = DashboardApiKey,
            DashboardUrl = DashboardUrl,
            DevMode = DevMode,
            Since = Since,
            DiffIgnoreChanges = DiffIgnoreChanges,
            ExcludedMutations = ExcludedMutations,
            ExcludedLinqExpressions = ExcludedLinqExpressions,
            FallbackVersion = FallbackVersion,
            IgnoredMethods = IgnoredMethods,
            LanguageVersion = LanguageVersion,
            LogOptions = LogOptions,
            ModuleName = ModuleName,
            ReportTypeToOpen = ReportTypeToOpen,
            Mutate = Mutate,
            MutationLevel = MutationLevel,
            OptimizationMode = OptimizationMode,
            OutputPath = OutputPath,
            ReportFileName = ReportFileName,
            ProjectName = ProjectName,
            SourceProjectName = sourceProject,
            ProjectVersion = ProjectVersion,
            Reporters = Reporters,
            SinceTarget = SinceTarget,
            SolutionPath = SolutionPath,
            TargetFramework = TargetFramework,
            TestProjects = testProjects,
            TestCaseFilter = TestCaseFilter,
            Thresholds = Thresholds,
            WithBaseline = WithBaseline,
            BreakOnInitialTestFailure = BreakOnInitialTestFailure,
            PathToUnity = PathToUnity,
        };
    }
}<|MERGE_RESOLUTION|>--- conflicted
+++ resolved
@@ -53,13 +53,8 @@
         /// The path all output is written to. For example reports and logging files.
         /// </summary>
         public string OutputPath { get; init; }
-<<<<<<< HEAD
 
         public string ReportPath => Path.Combine(OutputPath ?? ".", "reports");
-
-=======
-        public string ReportPath => Path.Combine(OutputPath ?? ".", "reports");
->>>>>>> c4c98871
         /// <summary>
         /// A custom settable name for report files.
         /// </summary>
@@ -256,18 +251,14 @@
         /// </summary>
         public bool BreakOnInitialTestFailure { get; set; }
 
-<<<<<<< HEAD
-        public StrykerOptions Copy(string projectPath, string workingDirectory, string projectUnderTest,
-            IEnumerable<string> testProjects) => new()
-=======
         // Keep a reference on the parent instance in order to flow get/set properties (ProjectName and ProjectVersion) up to the parent
         // This is required for the dashboard reporter to work properly
         private StrykerOptions _parentOptions;
         private string _projectName;
         private string _projectVersion;
 
-        public StrykerOptions Copy(string projectPath, string workingDirectory, string sourceProject, IEnumerable<string> testProjects) => new()
->>>>>>> c4c98871
+        public StrykerOptions Copy(string projectPath, string workingDirectory, string sourceProject,
+            IEnumerable<string> testProjects) => new()
         {
             _parentOptions = this,
             AdditionalTimeout = AdditionalTimeout,
