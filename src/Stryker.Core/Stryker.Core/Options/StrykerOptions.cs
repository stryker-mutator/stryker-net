<<<<<<< HEAD
using System.Collections.Generic;
using System.IO.Abstractions;
using System.Text.RegularExpressions;
using Microsoft.CodeAnalysis.CSharp;
using Microsoft.Extensions.Logging;
using Stryker.Core.Baseline;
using Stryker.Core.Exceptions;
using Stryker.Core.Logging;
using Stryker.Core.Mutators;
using Stryker.Core.Options.Inputs;
using Stryker.Core.Reporters;
=======
using System;
using System.Collections.Generic;
using System.IO;
using System.IO.Abstractions;
using System.Linq;
using System.Text;
using System.Text.RegularExpressions;
using Microsoft.CodeAnalysis.CSharp;
using Microsoft.Extensions.Logging;
using Serilog.Events;
using Stryker.Core.Baseline.Providers;
using Stryker.Core.Exceptions;
using Stryker.Core.Logging;
using Stryker.Core.Mutators;
using Stryker.Core.Reporters;
using Stryker.Core.TestRunners;
>>>>>>> b02a0bb3

namespace Stryker.Core.Options
{
    public class StrykerOptions : IStrykerOptions
    {
<<<<<<< HEAD
=======
        public string BasePath { get; }
        public string SolutionPath { get; }
        public string OutputPath { get; }
        public string ProjectUnderTest { get; }
        public BaselineProvider BaselineProvider { get; }

        public IEnumerable<Reporter> Reporters { get; }
        public LogOptions LogOptions { get; }
        public bool DevMode { get; }
        /// <summary>
        /// The user can pass a filter to match the project under test from multiple project references
        /// </summary>
        public string ProjectUnderTestNameFilter { get; }
        public bool DiffEnabled { get; }
        public bool CompareToDashboard { get; }

        public string GitDiffSource { get; }
        public int AdditionalTimeoutMS { get; }
        public IEnumerable<Mutator> ExcludedMutations { get; }
        public IEnumerable<Regex> IgnoredMethods { get; }
        public int ConcurrentTestrunners { get; }
        public Threshold Thresholds { get; }
        public TestRunner TestRunner { get; set; }
        public IEnumerable<FilePattern> FilePatterns { get; }
        public LanguageVersion LanguageVersion { get; }
        public OptimizationFlags Optimizations { get; }
        public string OptimizationMode { get; set; }
        public IEnumerable<string> TestProjects { get; set; }

        public string DashboardUrl { get; } = "https://dashboard.stryker-mutator.io";
        public string DashboardApiKey { get; }
        public string ProjectName { get; }
        public string ModuleName { get; }
        public string ProjectVersion { get; }
        public MutationLevel MutationLevel { get; }

        public IEnumerable<FilePattern> DiffIgnoreFiles { get; }

        public string AzureSAS { get; }

        public string AzureFileStorageUrl { get; set; }

        public string FallbackVersion { get; }

        private const string ErrorMessage = "The value for one of your settings is not correct. Try correcting or removing them.";
        private readonly IFileSystem _fileSystem;
>>>>>>> b02a0bb3
        private readonly ILogger _logger;
        private readonly IFileSystem _fileSystem;

        public bool DevMode { get; private set; } = new DevModeInput().Value;

<<<<<<< HEAD
        public string BasePath { get; private set; }
        public string OutputPath { get; private set; }
        public string SolutionPath { get; private set; } = new SolutionPathInput().Value;

        public LogOptions LogOptions { get; private set; }
        public MutationLevel MutationLevel { get; private set; } = new MutationLevelInput().Value;
        public Thresholds Thresholds { get; private set; } = new Thresholds(new ThresholdHighInput().Value, new ThresholdLowInput().Value, new ThresholdBreakInput().Value);
=======
            var outputPath = ValidateOutputPath(basePath);
            IgnoredMethods = ValidateIgnoredMethods(ignoredMethods ?? Array.Empty<string>());
            BasePath = basePath;
            CompareToDashboard = compareToDashboard;
            OutputPath = outputPath;
            Reporters = ValidateReporters(reporters);
            ProjectUnderTestNameFilter = projectUnderTestNameFilter;
            AdditionalTimeoutMS = additionalTimeoutMS;
            ExcludedMutations = ValidateExcludedMutations(excludedMutations).ToList();
            LogOptions = new LogOptions(ValidateLogLevel(logLevel), logToFile, outputPath);
            DevMode = devMode;
            ConcurrentTestrunners = ValidateConcurrentTestrunners(maxConcurrentTestRunners);
            Optimizations = ValidateMode(coverageAnalysis) | (abortTestOnFail ? OptimizationFlags.AbortTestOnKill : 0) | (disableSimultaneousTesting ? OptimizationFlags.DisableTestMix : 0);
            Thresholds = ValidateThresholds(thresholdHigh, thresholdLow, thresholdBreak);
            FilePatterns = ValidateFilePatterns(mutate, filesToExclude);
            TestRunner = ValidateTestRunner(testRunner);
            SolutionPath = ValidateSolutionPath(basePath, solutionPath);
            LanguageVersion = ValidateLanguageVersion(languageVersion);
            OptimizationMode = coverageAnalysis;
            DiffEnabled = diff || compareToDashboard;
            CompareToDashboard = compareToDashboard;
            GitDiffSource = ValidateGitDiffTarget(gitDiffTarget);
            TestProjects = ValidateTestProjects(testProjects);
            DashboardUrl = dashboardUrl;
            (DashboardApiKey, ProjectName) = ValidateDashboardReporter(dashboardApiKey, projectName);
            (ProjectVersion, FallbackVersion) = ValidateCompareToDashboard(projectVersion, fallbackVersion, gitDiffTarget);
            DiffIgnoreFiles = ValidateDiffIgnoreFiles(diffIgnoreFiles);
            ModuleName = !Reporters.Contains(Reporter.Dashboard) ? null : moduleName;
            BaselineProvider = ValidateBaselineProvider(baselineStorageLocation);
            (AzureSAS, AzureFileStorageUrl) = ValidateAzureFileStorage(azureSAS, azureFileStorageUrl);
            MutationLevel = ValidateMutationLevel(mutationLevel ?? MutationLevel.Standard.ToString());
        }

        private StrykerOptions(
            IFileSystem fileSystem,
            ILogger logger,
            string basePath,
            string outputPath,
            IEnumerable<Reporter> reporters,
            string projectUnderTestNameFilter,
            string projectUnderTest,
            int additionalTimeoutMS,
            IEnumerable<Mutator> excludedMutations,
            IEnumerable<Regex> ignoredMethods,
            LogOptions logOptions,
            OptimizationFlags optimizations,
            Threshold thresholds,
            bool devMode,
            string optimizationMode,
            int concurrentTestRunners,
            IEnumerable<FilePattern> filePatterns,
            TestRunner testRunner,
            string solutionPath,
            LanguageVersion languageVersion,
            bool diffEnabled,
            string gitDiffSource,
            IEnumerable<FilePattern> diffIgnoreFiles,
            IEnumerable<string> testProjects,
            string azureSAS,
            string azureFileStorageUrl,
            BaselineProvider baselineProvider,
            MutationLevel mutationLevel,
            bool compareToDashboard,
            string dashboardUrl,
            string dashboardApiKey,
            string projectName,
            string moduleName,
            string projectVersion,
            string fallbackVersion)
        {
            _fileSystem = fileSystem;
            _logger = logger;
            IgnoredMethods = ignoredMethods;
            BasePath = basePath;
            OutputPath = outputPath;
            Reporters = reporters;
            ProjectUnderTestNameFilter = projectUnderTestNameFilter;
            ProjectUnderTest = projectUnderTest;
            AdditionalTimeoutMS = additionalTimeoutMS;
            ExcludedMutations = excludedMutations;
            LogOptions = logOptions;
            DevMode = devMode;
            ConcurrentTestrunners = concurrentTestRunners;
            Thresholds = thresholds;
            FilePatterns = filePatterns;
            TestRunner = testRunner;
            SolutionPath = solutionPath;
            LanguageVersion = languageVersion;
            OptimizationMode = optimizationMode;
            Optimizations = optimizations;
            DiffEnabled = diffEnabled;
            GitDiffSource = gitDiffSource;
            DiffIgnoreFiles = diffIgnoreFiles;
            TestProjects = testProjects;
            AzureSAS = azureSAS;
            AzureFileStorageUrl = azureFileStorageUrl;
            BaselineProvider = baselineProvider;
            MutationLevel = mutationLevel;
            CompareToDashboard = compareToDashboard;
            DashboardUrl = dashboardUrl;
            DashboardApiKey = dashboardApiKey;
            ProjectName = projectName;
            ModuleName = moduleName;
            ProjectVersion = projectVersion;
            FallbackVersion = fallbackVersion;
        }

        public IStrykerOptions Copy(string basePath, string projectUnderTest, IEnumerable<string> testProjects)
        {
            return new StrykerOptions(
                _fileSystem,
                _logger,
                basePath,
                OutputPath,
                Reporters,
                ProjectUnderTestNameFilter,
                projectUnderTest,
                AdditionalTimeoutMS,
                ExcludedMutations,
                IgnoredMethods,
                LogOptions,
                Optimizations,
                Thresholds,
                DevMode,
                OptimizationMode,
                ConcurrentTestrunners,
                FilePatterns,
                TestRunner,
                SolutionPath,
                LanguageVersion,
                DiffEnabled,
                GitDiffSource,
                DiffIgnoreFiles,
                testProjects,
                AzureSAS,
                AzureFileStorageUrl,
                BaselineProvider,
                MutationLevel,
                CompareToDashboard,
                DashboardUrl,
                DashboardApiKey,
                ProjectName,
                ModuleName,
                ProjectVersion,
                FallbackVersion);
        }

        private (string AzureSAS, string AzureFileStorageUrl) ValidateAzureFileStorage(string azureSAS, string azureFileStorageUrl)
        {
            if (BaselineProvider != BaselineProvider.AzureFileStorage)
            {
                return (null, null);
            }
>>>>>>> b02a0bb3

        public int AdditionalTimeoutMS { get; private set; } = new AdditionalTimeoutMsInput().Value;
        public LanguageVersion LanguageVersion { get; private set; } = new LanguageVersionInput().Value;

        public int Concurrency { get; private set; } = new ConcurrencyInput().Value;
        public string ProjectUnderTestName { get; private set; } = new ProjectUnderTestNameInput().Value;
        public IEnumerable<string> TestProjects { get; private set; } = new TestProjectsInput().Value;

        public bool DashboardCompareEnabled { get; private set; } = new WithBaselineInput().Value;
        public IEnumerable<Reporter> Reporters { get; private set; } = new ReportersInput().Value;

        public BaselineProvider BaselineProvider { get; private set; } = new BaselineProviderInput().Value;
        public string AzureFileStorageUrl { get; private set; } = new AzureFileStorageUrlInput().Value;
        public string AzureFileStorageSas { get; private set; } = new AzureFileStorageSasInput().Value;

        public string DashboardUrl { get; private set; } = new DashboardUrlInput().Value;
        public string DashboardApiKey { get; private set; } = new DashboardApiKeyInput().Value;
        public string ProjectName { get; private set; } = new ProjectNameInput().Value;

        public bool DiffCompareEnabled { get; private set; } = new DiffCompareInput().Value;
        public string SinceBranch { get; private set; } = new SinceBranchInput().Value;
        public IEnumerable<FilePattern> DiffIgnoreFilePatterns { get; private set; } = new DiffIgnoreFilePatternsInput().Value;

        public string FallbackVersion { get; private set; } = new FallbackVersionInput().Value;
        public string ProjectVersion { get; private set; } = new ProjectVersionInput().Value;
        public string ModuleName { get; private set; } = new ModuleNameInput().Value;

        public IEnumerable<FilePattern> Mutate { get; private set; } = new MutateInput().Value;
        public IEnumerable<Regex> IgnoredMethods { get; private set; } = new IgnoredMethodsInput().Value;
        public IEnumerable<Mutator> ExcludedMutators { get; private set; } = new ExcludedMutatorsInput().Value;

        public OptimizationModes OptimizationMode { get; private set; } =
            new OptimizationModeInput().Value
            | new DisableAbortTestOnFailInput().Value
            | new DisableSimultaneousTestingInput().Value;


        public StrykerOptions(string basePath, ILogger logger = null, IFileSystem fileSystem = null)
        {
            _logger = logger;
            _fileSystem = fileSystem ?? new FileSystem();

            BasePath = new BasePathInput(_fileSystem, basePath).Value;
            OutputPath = new OutputPathInput(_logger, _fileSystem, BasePath).Value;

            LogOptions = new LogOptions(new LogLevelInput().Value, new LogToFileInput().Value, OutputPath);
        }

        public void Validate()
        {
            // validate all inputs
        }

        /// <summary>
        /// Enable a stryker feature
        /// </summary>
        /// <param name="inputType"></param>
        /// <returns>new StrykerOptions with supplied feature enabled</returns>
        public StrykerOptions With(IOptionDefinition inputType, bool? enabled)
        {
            return inputType switch
            {
                DevModeInput devModeInput => SetDevMode(enabled),
                StrykerOption.DashboardCompare => SetCompareToDashboard(enabled),
                StrykerOption.LogToFile => SetLogToFile(enabled),
                _ => throw new GeneralStrykerException($"Input {inputType} is invalid for enable feature.")
            };
        }

        /// <summary>
        /// Enables any stryker features and sets their option to chosen the value
        /// </summary>
        /// <param name="inputType"></param>
        /// <param name="value"></param>
        /// <returns>new StrykerOptions with supplied feature enabled and it's option set to chosen value</returns>
        public StrykerOptions With(StrykerOption inputType, bool? enabled, string value)
        {
            return inputType switch
            {
                StrykerOption.Since => SetDiff(enabled, value),
                StrykerOption.DashboardCompare => SetWithBaseline(enabled, value),
                _ => throw new GeneralStrykerException($"Input {inputType} is invalid for enable feature with value.")
            };
        }

        /// <summary>
        /// Sets option to chosen value
        /// </summary>
        /// <param name="inputType"></param>
        /// <param name="values"></param>
        /// <returns>new StrykerOptions with supplied option set to chosen value</returns>
        public StrykerOptions With(OptionDefinition inputType, string value)
        {
            return inputType. switch
            {
                StrykerOption.ThresholdBreak => SetThresholdBreak(value),
                StrykerOption.Concurrency => SetConcurrency(value),
                StrykerOption.SolutionPath => SetSolutionPath(value),
                StrykerOption.ProjectUnderTestName => SetProjectUnderTestName(value),
                StrykerOption.MutationLevel => SetMutationLevel(value),
                StrykerOption.LogLevel => SetLogLevel(value),
                StrykerOption.DashboardApiKey => SetDashboardApiKey(value),
                StrykerOption.AzureFileStorageSas => SetAzureFileStorageSas(value),
                StrykerOption.ProjectVersion => SetProjectVersion(value),
                StrykerOption.FallbackVersion => SetFallbackVersion(value),
                _ => throw new GeneralStrykerException($"Input {inputType} is invalid for single value.")
            };
        }

        /// <summary>
        /// Sets option to chosen value
        /// </summary>
        /// <param name="inputType"></param>
        /// <param name="values"></param>
        /// <returns>new StrykerOptions with supplied option set to chosen value</returns>
        public StrykerOptions With(StrykerOption inputType, int value)
        {
            return inputType switch
            {
                StrykerOption.Concurrency => SetConcurrency(value),
                StrykerOption.ThresholdBreak => SetThresholdBreak(value),
                StrykerOption.ThresholdHigh => SetThresholdHigh(value),
                StrykerOption.ThresholdLow => SetThresholdLow(value),
                _ => throw new GeneralStrykerException($"Input {inputType} is invalid for single value.")
            };
        }

        /// <summary>
        /// Sets option to chosen values
        /// </summary>
        /// <param name="inputType"></param>
        /// <param name="values"></param>
        /// <returns>new StrykerOptions with supplied option set to chosen values</returns>
        public StrykerOptions With(StrykerOption inputType, IEnumerable<string> values)
        {
            return inputType switch
            {
                StrykerOption.Mutate => SetMutate(values),
                StrykerOption.Reporters => SetReporters(values),
                _ => throw new GeneralStrykerException($"Input {inputType} is invalid for multi values.")
            };
        }

        #region Fluent setters

        // bool
        private StrykerOptions SetDevMode(bool? devMode)
        {
            DevMode = new DevModeInput(devMode).Value;
            return this;
        }

        private StrykerOptions SetLogToFile(bool? enabled)
        {
            LogOptions = new LogOptions(
                        LogOptions.LogLevel,
                        new LogToFileInput(enabled, OutputPath).Value,
                        OutputPath);
            return this;
        }

        private StrykerOptions SetCompareToDashboard(bool? enabled)
        {
<<<<<<< HEAD
            DashboardCompareEnabled = new WithBaselineInput(enabled).Value;
            return this;
=======
            if (excludedMutations == null || !excludedMutations.Any())
            {
                yield break;
            }

            // Get all mutatorTypes and their descriptions
            var typeDescriptions = Enum.GetValues(typeof(Mutator))
                .Cast<Mutator>()
                .ToDictionary(x => x, x => x.GetDescription());

            foreach (string excludedMutation in excludedMutations)
            {
                // Find any mutatorType that matches the name passed by the user
                var mutatorDescriptor = typeDescriptions.FirstOrDefault(
                    x => x.Value.ToString().ToLower().Contains(excludedMutation.ToLower()));
                if (mutatorDescriptor.Value != null)
                {
                    yield return mutatorDescriptor.Key;
                }
                else
                {
                    throw new StrykerInputException(ErrorMessage,
                        $"Invalid excluded mutation ({excludedMutation}). The excluded mutations options are [{string.Join(", ", typeDescriptions.Select(x => x.Key))}]");
                }
            }
>>>>>>> b02a0bb3
        }

        // bool with values
        private StrykerOptions SetWithBaseline(bool? enabled, string value)
        {
            DashboardCompareEnabled = new WithBaselineInput(enabled).Value;
            SinceBranch = new SinceBranchInput(value, DiffCompareEnabled).Value;
            return this;
        }

        private StrykerOptions SetDiff(bool? enabled, string value)
        {
            DiffCompareEnabled = new DiffCompareInput(enabled).Value;
            SinceBranch = new SinceBranchInput(value, DiffCompareEnabled).Value;
            return this;
        }

        // single value
        private StrykerOptions SetThresholdBreak(string value)
        {
<<<<<<< HEAD
            return SetThresholdBreak(int.Parse(value));
=======
            var thresholdList = new List<int> { thresholdHigh, thresholdLow, thresholdBreak };
            if (thresholdList.Any(x => x > 100 || x < 0))
            {
                throw new StrykerInputException(
                    ErrorMessage,
                    "The thresholds must be between 0 and 100");
            }

            // ThresholdLow and ThresholdHigh can be the same value
            if (thresholdBreak >= thresholdLow || thresholdLow > thresholdHigh)
            {
                throw new StrykerInputException(
                    ErrorMessage,
                    "The values of your thresholds are incorrect. Change `--threshold-break` to the lowest value and `--threshold-high` to the highest.");
            }

            return new Threshold(thresholdHigh, thresholdLow, thresholdBreak);
>>>>>>> b02a0bb3
        }
        private StrykerOptions SetThresholdBreak(int value)
        {
            Thresholds = new Thresholds(Thresholds.High, Thresholds.Low, new ThresholdBreakInput(value, Thresholds.Low).Value);
            return this;
        }

        private StrykerOptions SetThresholdHigh(int value)
        {
            Thresholds = new Thresholds(Thresholds.High, Thresholds.Low, new ThresholdHighInput(value, Thresholds.Low).Value);
            return this;
        }

        private StrykerOptions SetThresholdLow(int value)
        {
            Thresholds = new Thresholds(Thresholds.High, Thresholds.Low, new ThresholdLowInput(value, Thresholds.Break, Thresholds.High).Value);
            return this;
        }

        private StrykerOptions SetConcurrency(string value)
        {
            return SetConcurrency(int.Parse(value));
        }

        private StrykerOptions SetConcurrency(int value)
        {
            Concurrency = new ConcurrencyInput(_logger, value).Value;
            return this;
        }

        private StrykerOptions SetFallbackVersion(string value)
        {
            return this;
        }

        private StrykerOptions SetProjectVersion(string value)
        {
            return this;
        }

        /// <summary>
        /// Make sure to call SetDashboardCompare before this
        /// </summary>
        /// <param name="value"></param>
        /// <returns></returns>
        private StrykerOptions SetAzureFileStorageSas(string value)
        {
            AzureFileStorageSas = new AzureFileStorageSasInput(value, BaselineProvider).Value;
            return this;
        }

        private StrykerOptions SetDashboardApiKey(string value)
        {
            AzureFileStorageSas = new DashboardApiKeyInput(value, DashboardCompareEnabled).Value;
            return this;
        }

        private StrykerOptions SetLogLevel(string value)
        {
            return this;
        }

        private StrykerOptions SetMutationLevel(string value)
        {
            return this;
        }

        private StrykerOptions SetProjectUnderTestName(string value)
        {
            return this;
        }

        private StrykerOptions SetSolutionPath(string value)
        {
            return this;
        }

        // multi values
        private StrykerOptions SetMutate(IEnumerable<string> values)
        {
            Mutate = new MutateInput(values).Value;
            return this;
        }

        private StrykerOptions SetReporters(IEnumerable<string> values)
        {
            Reporters = new ReportersInput(values).Value;
            return this;
        }

        #endregion
    }
}<|MERGE_RESOLUTION|>--- conflicted
+++ resolved
@@ -1,4 +1,3 @@
-<<<<<<< HEAD
 using System.Collections.Generic;
 using System.IO.Abstractions;
 using System.Text.RegularExpressions;
@@ -10,84 +9,16 @@
 using Stryker.Core.Mutators;
 using Stryker.Core.Options.Inputs;
 using Stryker.Core.Reporters;
-=======
-using System;
-using System.Collections.Generic;
-using System.IO;
-using System.IO.Abstractions;
-using System.Linq;
-using System.Text;
-using System.Text.RegularExpressions;
-using Microsoft.CodeAnalysis.CSharp;
-using Microsoft.Extensions.Logging;
-using Serilog.Events;
-using Stryker.Core.Baseline.Providers;
-using Stryker.Core.Exceptions;
-using Stryker.Core.Logging;
-using Stryker.Core.Mutators;
-using Stryker.Core.Reporters;
-using Stryker.Core.TestRunners;
->>>>>>> b02a0bb3
 
 namespace Stryker.Core.Options
 {
     public class StrykerOptions : IStrykerOptions
     {
-<<<<<<< HEAD
-=======
-        public string BasePath { get; }
-        public string SolutionPath { get; }
-        public string OutputPath { get; }
-        public string ProjectUnderTest { get; }
-        public BaselineProvider BaselineProvider { get; }
-
-        public IEnumerable<Reporter> Reporters { get; }
-        public LogOptions LogOptions { get; }
-        public bool DevMode { get; }
-        /// <summary>
-        /// The user can pass a filter to match the project under test from multiple project references
-        /// </summary>
-        public string ProjectUnderTestNameFilter { get; }
-        public bool DiffEnabled { get; }
-        public bool CompareToDashboard { get; }
-
-        public string GitDiffSource { get; }
-        public int AdditionalTimeoutMS { get; }
-        public IEnumerable<Mutator> ExcludedMutations { get; }
-        public IEnumerable<Regex> IgnoredMethods { get; }
-        public int ConcurrentTestrunners { get; }
-        public Threshold Thresholds { get; }
-        public TestRunner TestRunner { get; set; }
-        public IEnumerable<FilePattern> FilePatterns { get; }
-        public LanguageVersion LanguageVersion { get; }
-        public OptimizationFlags Optimizations { get; }
-        public string OptimizationMode { get; set; }
-        public IEnumerable<string> TestProjects { get; set; }
-
-        public string DashboardUrl { get; } = "https://dashboard.stryker-mutator.io";
-        public string DashboardApiKey { get; }
-        public string ProjectName { get; }
-        public string ModuleName { get; }
-        public string ProjectVersion { get; }
-        public MutationLevel MutationLevel { get; }
-
-        public IEnumerable<FilePattern> DiffIgnoreFiles { get; }
-
-        public string AzureSAS { get; }
-
-        public string AzureFileStorageUrl { get; set; }
-
-        public string FallbackVersion { get; }
-
-        private const string ErrorMessage = "The value for one of your settings is not correct. Try correcting or removing them.";
-        private readonly IFileSystem _fileSystem;
->>>>>>> b02a0bb3
         private readonly ILogger _logger;
         private readonly IFileSystem _fileSystem;
 
         public bool DevMode { get; private set; } = new DevModeInput().Value;
 
-<<<<<<< HEAD
         public string BasePath { get; private set; }
         public string OutputPath { get; private set; }
         public string SolutionPath { get; private set; } = new SolutionPathInput().Value;
@@ -95,161 +26,6 @@
         public LogOptions LogOptions { get; private set; }
         public MutationLevel MutationLevel { get; private set; } = new MutationLevelInput().Value;
         public Thresholds Thresholds { get; private set; } = new Thresholds(new ThresholdHighInput().Value, new ThresholdLowInput().Value, new ThresholdBreakInput().Value);
-=======
-            var outputPath = ValidateOutputPath(basePath);
-            IgnoredMethods = ValidateIgnoredMethods(ignoredMethods ?? Array.Empty<string>());
-            BasePath = basePath;
-            CompareToDashboard = compareToDashboard;
-            OutputPath = outputPath;
-            Reporters = ValidateReporters(reporters);
-            ProjectUnderTestNameFilter = projectUnderTestNameFilter;
-            AdditionalTimeoutMS = additionalTimeoutMS;
-            ExcludedMutations = ValidateExcludedMutations(excludedMutations).ToList();
-            LogOptions = new LogOptions(ValidateLogLevel(logLevel), logToFile, outputPath);
-            DevMode = devMode;
-            ConcurrentTestrunners = ValidateConcurrentTestrunners(maxConcurrentTestRunners);
-            Optimizations = ValidateMode(coverageAnalysis) | (abortTestOnFail ? OptimizationFlags.AbortTestOnKill : 0) | (disableSimultaneousTesting ? OptimizationFlags.DisableTestMix : 0);
-            Thresholds = ValidateThresholds(thresholdHigh, thresholdLow, thresholdBreak);
-            FilePatterns = ValidateFilePatterns(mutate, filesToExclude);
-            TestRunner = ValidateTestRunner(testRunner);
-            SolutionPath = ValidateSolutionPath(basePath, solutionPath);
-            LanguageVersion = ValidateLanguageVersion(languageVersion);
-            OptimizationMode = coverageAnalysis;
-            DiffEnabled = diff || compareToDashboard;
-            CompareToDashboard = compareToDashboard;
-            GitDiffSource = ValidateGitDiffTarget(gitDiffTarget);
-            TestProjects = ValidateTestProjects(testProjects);
-            DashboardUrl = dashboardUrl;
-            (DashboardApiKey, ProjectName) = ValidateDashboardReporter(dashboardApiKey, projectName);
-            (ProjectVersion, FallbackVersion) = ValidateCompareToDashboard(projectVersion, fallbackVersion, gitDiffTarget);
-            DiffIgnoreFiles = ValidateDiffIgnoreFiles(diffIgnoreFiles);
-            ModuleName = !Reporters.Contains(Reporter.Dashboard) ? null : moduleName;
-            BaselineProvider = ValidateBaselineProvider(baselineStorageLocation);
-            (AzureSAS, AzureFileStorageUrl) = ValidateAzureFileStorage(azureSAS, azureFileStorageUrl);
-            MutationLevel = ValidateMutationLevel(mutationLevel ?? MutationLevel.Standard.ToString());
-        }
-
-        private StrykerOptions(
-            IFileSystem fileSystem,
-            ILogger logger,
-            string basePath,
-            string outputPath,
-            IEnumerable<Reporter> reporters,
-            string projectUnderTestNameFilter,
-            string projectUnderTest,
-            int additionalTimeoutMS,
-            IEnumerable<Mutator> excludedMutations,
-            IEnumerable<Regex> ignoredMethods,
-            LogOptions logOptions,
-            OptimizationFlags optimizations,
-            Threshold thresholds,
-            bool devMode,
-            string optimizationMode,
-            int concurrentTestRunners,
-            IEnumerable<FilePattern> filePatterns,
-            TestRunner testRunner,
-            string solutionPath,
-            LanguageVersion languageVersion,
-            bool diffEnabled,
-            string gitDiffSource,
-            IEnumerable<FilePattern> diffIgnoreFiles,
-            IEnumerable<string> testProjects,
-            string azureSAS,
-            string azureFileStorageUrl,
-            BaselineProvider baselineProvider,
-            MutationLevel mutationLevel,
-            bool compareToDashboard,
-            string dashboardUrl,
-            string dashboardApiKey,
-            string projectName,
-            string moduleName,
-            string projectVersion,
-            string fallbackVersion)
-        {
-            _fileSystem = fileSystem;
-            _logger = logger;
-            IgnoredMethods = ignoredMethods;
-            BasePath = basePath;
-            OutputPath = outputPath;
-            Reporters = reporters;
-            ProjectUnderTestNameFilter = projectUnderTestNameFilter;
-            ProjectUnderTest = projectUnderTest;
-            AdditionalTimeoutMS = additionalTimeoutMS;
-            ExcludedMutations = excludedMutations;
-            LogOptions = logOptions;
-            DevMode = devMode;
-            ConcurrentTestrunners = concurrentTestRunners;
-            Thresholds = thresholds;
-            FilePatterns = filePatterns;
-            TestRunner = testRunner;
-            SolutionPath = solutionPath;
-            LanguageVersion = languageVersion;
-            OptimizationMode = optimizationMode;
-            Optimizations = optimizations;
-            DiffEnabled = diffEnabled;
-            GitDiffSource = gitDiffSource;
-            DiffIgnoreFiles = diffIgnoreFiles;
-            TestProjects = testProjects;
-            AzureSAS = azureSAS;
-            AzureFileStorageUrl = azureFileStorageUrl;
-            BaselineProvider = baselineProvider;
-            MutationLevel = mutationLevel;
-            CompareToDashboard = compareToDashboard;
-            DashboardUrl = dashboardUrl;
-            DashboardApiKey = dashboardApiKey;
-            ProjectName = projectName;
-            ModuleName = moduleName;
-            ProjectVersion = projectVersion;
-            FallbackVersion = fallbackVersion;
-        }
-
-        public IStrykerOptions Copy(string basePath, string projectUnderTest, IEnumerable<string> testProjects)
-        {
-            return new StrykerOptions(
-                _fileSystem,
-                _logger,
-                basePath,
-                OutputPath,
-                Reporters,
-                ProjectUnderTestNameFilter,
-                projectUnderTest,
-                AdditionalTimeoutMS,
-                ExcludedMutations,
-                IgnoredMethods,
-                LogOptions,
-                Optimizations,
-                Thresholds,
-                DevMode,
-                OptimizationMode,
-                ConcurrentTestrunners,
-                FilePatterns,
-                TestRunner,
-                SolutionPath,
-                LanguageVersion,
-                DiffEnabled,
-                GitDiffSource,
-                DiffIgnoreFiles,
-                testProjects,
-                AzureSAS,
-                AzureFileStorageUrl,
-                BaselineProvider,
-                MutationLevel,
-                CompareToDashboard,
-                DashboardUrl,
-                DashboardApiKey,
-                ProjectName,
-                ModuleName,
-                ProjectVersion,
-                FallbackVersion);
-        }
-
-        private (string AzureSAS, string AzureFileStorageUrl) ValidateAzureFileStorage(string azureSAS, string azureFileStorageUrl)
-        {
-            if (BaselineProvider != BaselineProvider.AzureFileStorage)
-            {
-                return (null, null);
-            }
->>>>>>> b02a0bb3
 
         public int AdditionalTimeoutMS { get; private set; } = new AdditionalTimeoutMsInput().Value;
         public LanguageVersion LanguageVersion { get; private set; } = new LanguageVersionInput().Value;
@@ -343,7 +119,7 @@
         /// <returns>new StrykerOptions with supplied option set to chosen value</returns>
         public StrykerOptions With(OptionDefinition inputType, string value)
         {
-            return inputType. switch
+            return inputType switch
             {
                 StrykerOption.ThresholdBreak => SetThresholdBreak(value),
                 StrykerOption.Concurrency => SetConcurrency(value),
@@ -413,36 +189,8 @@
 
         private StrykerOptions SetCompareToDashboard(bool? enabled)
         {
-<<<<<<< HEAD
             DashboardCompareEnabled = new WithBaselineInput(enabled).Value;
             return this;
-=======
-            if (excludedMutations == null || !excludedMutations.Any())
-            {
-                yield break;
-            }
-
-            // Get all mutatorTypes and their descriptions
-            var typeDescriptions = Enum.GetValues(typeof(Mutator))
-                .Cast<Mutator>()
-                .ToDictionary(x => x, x => x.GetDescription());
-
-            foreach (string excludedMutation in excludedMutations)
-            {
-                // Find any mutatorType that matches the name passed by the user
-                var mutatorDescriptor = typeDescriptions.FirstOrDefault(
-                    x => x.Value.ToString().ToLower().Contains(excludedMutation.ToLower()));
-                if (mutatorDescriptor.Value != null)
-                {
-                    yield return mutatorDescriptor.Key;
-                }
-                else
-                {
-                    throw new StrykerInputException(ErrorMessage,
-                        $"Invalid excluded mutation ({excludedMutation}). The excluded mutations options are [{string.Join(", ", typeDescriptions.Select(x => x.Key))}]");
-                }
-            }
->>>>>>> b02a0bb3
         }
 
         // bool with values
@@ -463,27 +211,7 @@
         // single value
         private StrykerOptions SetThresholdBreak(string value)
         {
-<<<<<<< HEAD
             return SetThresholdBreak(int.Parse(value));
-=======
-            var thresholdList = new List<int> { thresholdHigh, thresholdLow, thresholdBreak };
-            if (thresholdList.Any(x => x > 100 || x < 0))
-            {
-                throw new StrykerInputException(
-                    ErrorMessage,
-                    "The thresholds must be between 0 and 100");
-            }
-
-            // ThresholdLow and ThresholdHigh can be the same value
-            if (thresholdBreak >= thresholdLow || thresholdLow > thresholdHigh)
-            {
-                throw new StrykerInputException(
-                    ErrorMessage,
-                    "The values of your thresholds are incorrect. Change `--threshold-break` to the lowest value and `--threshold-high` to the highest.");
-            }
-
-            return new Threshold(thresholdHigh, thresholdLow, thresholdBreak);
->>>>>>> b02a0bb3
         }
         private StrykerOptions SetThresholdBreak(int value)
         {
