--- conflicted
+++ resolved
@@ -29,20 +29,6 @@
 
         public ThresholdOptions ThresholdOptions { get; }
 
-<<<<<<< HEAD
-        public StrykerOptions(string basePath,
-            string[] reporters,
-            string projectUnderTestNameFilter,
-            int additionalTimeoutMS,
-            string[] excludedMutations,
-            string logLevel,
-            bool logToFile,
-            bool devMode,
-            int maxConcurrentTestRunners,
-            int thresholdHigh,
-            int thresholdLow,
-            int thresholdBreak)
-=======
         public StrykerOptions(string basePath = "",
             string reporter = "Console",
             string projectUnderTestNameFilter = "",
@@ -55,7 +41,6 @@
             int thresholdHigh = 80,
             int thresholdLow = 60,
             int thresholdBreak = 0)
->>>>>>> 7f2787a9
         {
             BasePath = basePath;
             Reporters = ValidateReporters(reporters);
