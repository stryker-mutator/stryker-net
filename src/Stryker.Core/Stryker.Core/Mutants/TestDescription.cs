<<<<<<< HEAD
﻿using Microsoft.VisualStudio.TestPlatform.ObjectModel;
=======
using System;
>>>>>>> 0c41c5c2

namespace Stryker.Core.Mutants
{
    public sealed class TestDescription
    {
        public TestDescription(Guid id, string name, string testFilePath)
        {
            Id = id;
            Name = name;
            TestFilePath = testFilePath;
        }

        public Guid Id { get; }

        public string Name { get; }

        public string TestFilePath { get; }

        private bool Equals(TestDescription other)
        {
            return Id == other.Id;
        }
        public override bool Equals(object obj)
        {
            if (obj is null) return false;
            if (ReferenceEquals(this, obj)) return true;
<<<<<<< HEAD
            return obj.GetType() == this.GetType() && Equals((TestDescription)obj);
=======
            return obj.GetType() == GetType() && Equals((TestDescription) obj);
>>>>>>> 0c41c5c2
        }

        public override int GetHashCode()
        {
            return Id.GetHashCode();
        }
    }
}<|MERGE_RESOLUTION|>--- conflicted
+++ resolved
@@ -1,8 +1,4 @@
-<<<<<<< HEAD
-﻿using Microsoft.VisualStudio.TestPlatform.ObjectModel;
-=======
 using System;
->>>>>>> 0c41c5c2
 
 namespace Stryker.Core.Mutants
 {
@@ -29,11 +25,7 @@
         {
             if (obj is null) return false;
             if (ReferenceEquals(this, obj)) return true;
-<<<<<<< HEAD
-            return obj.GetType() == this.GetType() && Equals((TestDescription)obj);
-=======
             return obj.GetType() == GetType() && Equals((TestDescription) obj);
->>>>>>> 0c41c5c2
         }
 
         public override int GetHashCode()
