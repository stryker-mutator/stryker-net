using System.Collections.Generic;
using System.Linq;
using Microsoft.CodeAnalysis;
using Stryker.Core.Mutants.NodeOrchestrators;
using Stryker.Core.Mutators;

namespace Stryker.Core.Mutants
{

    /// <summary>
    /// Describe the (syntax tree) context during mutation
    /// </summary>
<<<<<<< HEAD
    public class MutationContext : IDisposable
    {
        private readonly BaseMutantOrchestrator _mainOrchestrator;
        private readonly MutationContext _ancestor;
        public readonly List<Mutant> ExpressionLevelMutations = new List<Mutant>();
        public readonly List<Mutant> BlockLevelControlledMutations = new List<Mutant>();
        public readonly List<Mutant> StatementLevelControlledMutations = new List<Mutant>();
=======
    internal class MutationContext
    {
        private readonly CsharpMutantOrchestrator _mainOrchestrator;
        public MutationStore Store = new();
>>>>>>> 0c41c5c2

        public MutationContext(BaseMutantOrchestrator mutantOrchestrator)
        {
            _mainOrchestrator = mutantOrchestrator;
        }

        private MutationContext(MutationContext parent)
        {
            _mainOrchestrator = parent._mainOrchestrator;
            InStaticValue = parent.InStaticValue;
            Store = parent.Store;
            FilteredMutators = parent.FilteredMutators;
            FilterComment = parent.FilterComment;
        }

        public IEnumerable<Mutant> GenerateMutantsForNode(SyntaxNode node) => _mainOrchestrator.GenerateMutationsForNode(node, this);

        public INodeMutator FindHandler(SyntaxNode node) => _mainOrchestrator.GetHandler(node);

        /// <summary>
        ///  True when inside a static initializer, fields or accessor.
        /// </summary>
        public bool InStaticValue { get; set; }

        public bool MustInjectCoverageLogic => _mainOrchestrator.MustInjectCoverageLogic;

<<<<<<< HEAD
        public bool HasBlockLevelMutant => BlockLevelControlledMutations.Count > 0;

        public bool HasStatementLevelMutant => StatementLevelControlledMutations.Count > 0 || HasBlockLevelMutant;
=======
        public Mutator[] FilteredMutators { get; private set; }

        public string FilterComment { get; set; }
>>>>>>> 0c41c5c2

        public MutationContext EnterStatic() => new(this) {InStaticValue = true};

        public MutationContext Enter(MutationControl control)
        {
<<<<<<< HEAD
            return new MutationContext(this) { InStaticValue = true };
=======
            switch (control)
            {
                case MutationControl.Statement:
                    Store.EnterStatement();
                    return this;
                case MutationControl.Block:
                    Store.EnterBlock();
                    return new MutationContext(this);
            }

            return this;
>>>>>>> 0c41c5c2
        }

        public MutationContext FilterMutators(bool mode, Mutator[] filteredMutators, bool newContext,
            string comment)
        {
            var result = newContext ? new MutationContext(this) : this;
            if (mode)
            {
                result.FilteredMutators = filteredMutators;
            }
            else if (result.FilteredMutators is not null)
            {
                result.FilteredMutators = result.FilteredMutators.Where(t => !filteredMutators.Contains(t)).ToArray();
            }

            if (mode)
            {
                result.FilterComment = comment;
            }
            return result;
        }

        public void Leave(MutationControl control)
        {
            switch (control)
            {
                case MutationControl.Statement:
                    Store.LeaveStatement();
                    break;
                case MutationControl.Block:
                    Store.LeaveBlock();
                    break;
            }
        }
    }
}<|MERGE_RESOLUTION|>--- conflicted
+++ resolved
@@ -1,7 +1,7 @@
 using System.Collections.Generic;
 using System.Linq;
 using Microsoft.CodeAnalysis;
-using Stryker.Core.Mutants.NodeOrchestrators;
+using Stryker.Core.Mutants.CsharpNodeOrchestrators;
 using Stryker.Core.Mutators;
 
 namespace Stryker.Core.Mutants
@@ -10,22 +10,12 @@
     /// <summary>
     /// Describe the (syntax tree) context during mutation
     /// </summary>
-<<<<<<< HEAD
-    public class MutationContext : IDisposable
-    {
-        private readonly BaseMutantOrchestrator _mainOrchestrator;
-        private readonly MutationContext _ancestor;
-        public readonly List<Mutant> ExpressionLevelMutations = new List<Mutant>();
-        public readonly List<Mutant> BlockLevelControlledMutations = new List<Mutant>();
-        public readonly List<Mutant> StatementLevelControlledMutations = new List<Mutant>();
-=======
     internal class MutationContext
     {
         private readonly CsharpMutantOrchestrator _mainOrchestrator;
         public MutationStore Store = new();
->>>>>>> 0c41c5c2
 
-        public MutationContext(BaseMutantOrchestrator mutantOrchestrator)
+        public MutationContext(CsharpMutantOrchestrator mutantOrchestrator)
         {
             _mainOrchestrator = mutantOrchestrator;
         }
@@ -50,23 +40,14 @@
 
         public bool MustInjectCoverageLogic => _mainOrchestrator.MustInjectCoverageLogic;
 
-<<<<<<< HEAD
-        public bool HasBlockLevelMutant => BlockLevelControlledMutations.Count > 0;
-
-        public bool HasStatementLevelMutant => StatementLevelControlledMutations.Count > 0 || HasBlockLevelMutant;
-=======
         public Mutator[] FilteredMutators { get; private set; }
 
         public string FilterComment { get; set; }
->>>>>>> 0c41c5c2
 
         public MutationContext EnterStatic() => new(this) {InStaticValue = true};
 
         public MutationContext Enter(MutationControl control)
         {
-<<<<<<< HEAD
-            return new MutationContext(this) { InStaticValue = true };
-=======
             switch (control)
             {
                 case MutationControl.Statement:
@@ -78,7 +59,6 @@
             }
 
             return this;
->>>>>>> 0c41c5c2
         }
 
         public MutationContext FilterMutators(bool mode, Mutator[] filteredMutators, bool newContext,
