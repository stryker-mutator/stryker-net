--- conflicted
+++ resolved
@@ -1,13 +1,5 @@
-<<<<<<< HEAD
-﻿using Microsoft.CodeAnalysis;
-using Microsoft.CodeAnalysis.CSharp;
-using Microsoft.CodeAnalysis.CSharp.Syntax;
-using System.Collections.Generic;
-using System.Linq;
-=======
 ﻿using System;
 using System.Collections.Generic;
->>>>>>> cb7d667a
 
 namespace Stryker.Core.Mutants
 {
@@ -47,69 +39,16 @@
 
         public MutationContext EnterStatic()
         {
-<<<<<<< HEAD
-            SyntaxNode mutatedNode;
-            if (node is ExpressionSyntax expression)
-            {
-                if (!expression.ContainsDeclarations())
-                {
-                    if (!statementLevelControlled)
-                    {
-                        // the mutations can be controlled by conditional operator
-                        mutatedNode = node.TrackNodes(expression.ChildNodes());
-                        mutatedNode = _mainOrchestrator.PlaceMutantWithinConditionalControls(expression, (ExpressionSyntax)mutatedNode,
-                            _mainOrchestrator.GenerateMutantsForNode(node, this));
-                    }
-                    else
-                    {
-                        _statementLevelControlledMutations.AddRange(_mainOrchestrator.GenerateMutantsForNode(node, this));
-                        mutatedNode = node.TrackNodes(node.ChildNodes());
-                    }
-                }
-                else
-                {
-                    _blockLevelControlledMutations.AddRange(_mainOrchestrator.GenerateMutantsForNode(node, this));
-                    mutatedNode = node.TrackNodes(node.ChildNodes());
-                }
-            }
-            else
-            {
-                _statementLevelControlledMutations.AddRange(_mainOrchestrator.GenerateMutantsForNode(node, this));
-                mutatedNode = node.TrackNodes(node.ChildNodes());
-            }
-
-            var mutatedNode1 = mutatedNode;
-            foreach (var child in node.ChildNodes().ToList())
-            {
-                var mutatedChild = Mutate(child);
-                if (SyntaxFactory.AreEquivalent(child, mutatedChild))
-                {
-                    continue;
-                }
-
-                mutatedNode1 = mutatedNode1.ReplaceNode(mutatedNode1.GetCurrentNode(child), mutatedChild);
-            }
-
-            return mutatedNode1;
-=======
             return new MutationContext(this) {InStaticValue = true};
->>>>>>> cb7d667a
         }
 
         public MutationContext Clone()
         {
-<<<<<<< HEAD
-            return new MutationContext(_mainOrchestrator) { InStaticValue = true };
-=======
             return new MutationContext(this);
->>>>>>> cb7d667a
         }
 
         public void Dispose()
         {
-<<<<<<< HEAD
-            return new MutationContext(_mainOrchestrator) { InStaticValue = InStaticValue };
-=======
             if (_ancestor == null)
             {
                 return;
@@ -117,7 +56,6 @@
             // copy the pending mutation to the enclosing context
             _ancestor.StatementLevelControlledMutations.AddRange(StatementLevelControlledMutations);
             _ancestor.BlockLevelControlledMutations.AddRange(BlockLevelControlledMutations);
->>>>>>> cb7d667a
         }
     }
 }