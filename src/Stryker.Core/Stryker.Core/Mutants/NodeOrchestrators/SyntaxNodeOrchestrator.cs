--- conflicted
+++ resolved
@@ -4,11 +4,7 @@
 
 namespace Stryker.Core.Mutants.NodeOrchestrators
 {
-<<<<<<< HEAD
-    internal class SyntaxNodeOrchestrator : NodeSpecificOrchestrator<SyntaxNode>
-=======
     internal class SyntaxNodeOrchestrator: NodeSpecificOrchestrator<SyntaxNode, SyntaxNode>
->>>>>>> cb7d667a
     {
         // we don't mutate this node
         protected override IEnumerable<Mutant> GenerateMutationForNode(SyntaxNode node, MutationContext context)
