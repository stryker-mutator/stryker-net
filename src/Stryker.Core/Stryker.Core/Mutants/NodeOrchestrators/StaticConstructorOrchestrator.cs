﻿using Microsoft.CodeAnalysis;
using Microsoft.CodeAnalysis.CSharp;
using Microsoft.CodeAnalysis.CSharp.Syntax;
using System.Linq;

namespace Stryker.Core.Mutants.NodeOrchestrators
{
    /// <summary>
    /// Supports static constructor.
    /// </summary>
    internal class StaticConstructorOrchestrator : BaseMethodDeclarationOrchestrator<ConstructorDeclarationSyntax>
    {
        protected override bool NewContext => true;

        protected override bool CanHandle(ConstructorDeclarationSyntax t)
        {
            return t.Modifiers.Any(x => x.Kind() == SyntaxKind.StaticKeyword);
        }

        /// <inheritdoc/>
        /// <remarks>Injects a static marker used for coverage information; this implies converting
        /// expression arrow bodied method to regular ones.</remarks>
        protected override BaseMethodDeclarationSyntax InjectMutations(ConstructorDeclarationSyntax sourceNode,
            BaseMethodDeclarationSyntax targetNode, MutationContext context)
        {
            var mutated = base.InjectMutations(sourceNode, targetNode, context);

            if (!context.MustInjectCoverageLogic)
            {
<<<<<<< HEAD
                return context.EnterStatic().MutateNodeAndChildren(node);
            }
            var trackedConstructor = node.TrackNodes((SyntaxNode)node.Body ?? node.ExpressionBody);
            if (node.ExpressionBody != null)
            {
                var bodyBlock =
                    SyntaxFactory.Block(SyntaxFactory.ExpressionStatement(node.ExpressionBody.Expression));
                var markedBlock = MutantPlacer.PlaceStaticContextMarker((BlockSyntax)context.MutateNodeAndChildren(bodyBlock));
                trackedConstructor = trackedConstructor.Update(
                    trackedConstructor.AttributeLists,
                    trackedConstructor.Modifiers,
                    trackedConstructor.Identifier,
                    trackedConstructor.ParameterList,
                    trackedConstructor.Initializer,
                    markedBlock,
                    null,
                    SyntaxFactory.Token(SyntaxKind.None));
=======
                return mutated;
>>>>>>> cb7d667a
            }
            if (mutated.ExpressionBody != null)
            {
<<<<<<< HEAD
                var markedBlock = MutantPlacer.PlaceStaticContextMarker((BlockSyntax)context.MutateNodeAndChildren(node.Body));
                trackedConstructor =
                    trackedConstructor.ReplaceNode(trackedConstructor.GetCurrentNode(node.Body), markedBlock);
=======
                // we need a body to place the marker
                mutated = MutantPlacer.ConvertExpressionToBody(mutated);
>>>>>>> cb7d667a
            }

            return mutated.ReplaceNode(mutated.Body!, MutantPlacer.PlaceStaticContextMarker(mutated.Body));
        }

        public StaticConstructorOrchestrator(MutantOrchestrator mutantOrchestrator) : base(mutantOrchestrator)
        {
        }
    }
}<|MERGE_RESOLUTION|>--- conflicted
+++ resolved
@@ -27,38 +27,12 @@
 
             if (!context.MustInjectCoverageLogic)
             {
-<<<<<<< HEAD
-                return context.EnterStatic().MutateNodeAndChildren(node);
-            }
-            var trackedConstructor = node.TrackNodes((SyntaxNode)node.Body ?? node.ExpressionBody);
-            if (node.ExpressionBody != null)
-            {
-                var bodyBlock =
-                    SyntaxFactory.Block(SyntaxFactory.ExpressionStatement(node.ExpressionBody.Expression));
-                var markedBlock = MutantPlacer.PlaceStaticContextMarker((BlockSyntax)context.MutateNodeAndChildren(bodyBlock));
-                trackedConstructor = trackedConstructor.Update(
-                    trackedConstructor.AttributeLists,
-                    trackedConstructor.Modifiers,
-                    trackedConstructor.Identifier,
-                    trackedConstructor.ParameterList,
-                    trackedConstructor.Initializer,
-                    markedBlock,
-                    null,
-                    SyntaxFactory.Token(SyntaxKind.None));
-=======
                 return mutated;
->>>>>>> cb7d667a
             }
             if (mutated.ExpressionBody != null)
             {
-<<<<<<< HEAD
-                var markedBlock = MutantPlacer.PlaceStaticContextMarker((BlockSyntax)context.MutateNodeAndChildren(node.Body));
-                trackedConstructor =
-                    trackedConstructor.ReplaceNode(trackedConstructor.GetCurrentNode(node.Body), markedBlock);
-=======
                 // we need a body to place the marker
                 mutated = MutantPlacer.ConvertExpressionToBody(mutated);
->>>>>>> cb7d667a
             }
 
             return mutated.ReplaceNode(mutated.Body!, MutantPlacer.PlaceStaticContextMarker(mutated.Body));
