﻿using System.Collections.Generic;
using Microsoft.CodeAnalysis.CSharp.Syntax;

namespace Stryker.Core.Mutants.NodeOrchestrators
{
<<<<<<< HEAD
    internal class PostfixUnaryExpressionOrchestrator : NodeSpecificOrchestrator<PostfixUnaryExpressionSyntax>
=======
    internal class PostfixUnaryExpressionOrchestrator: ExpressionSpecificOrchestrator<PostfixUnaryExpressionSyntax>
>>>>>>> cb7d667a
    {
        protected override bool CanHandle(PostfixUnaryExpressionSyntax t)
        {
            return t.Parent is ExpressionStatementSyntax || t.Parent is ForStatementSyntax;
        }

        // even if they are 'expressions', the ++ and -- operators need to be controlled at the statement level.
        protected override MutationContext StoreMutations(PostfixUnaryExpressionSyntax node,
            IEnumerable<Mutant> mutations,
            MutationContext context)
        {
            context.StatementLevelControlledMutations.AddRange(mutations);
            return context;
        }

        public PostfixUnaryExpressionOrchestrator(MutantOrchestrator mutantOrchestrator) : base(mutantOrchestrator)
        {
        }
    }
}<|MERGE_RESOLUTION|>--- conflicted
+++ resolved
@@ -3,11 +3,7 @@
 
 namespace Stryker.Core.Mutants.NodeOrchestrators
 {
-<<<<<<< HEAD
-    internal class PostfixUnaryExpressionOrchestrator : NodeSpecificOrchestrator<PostfixUnaryExpressionSyntax>
-=======
     internal class PostfixUnaryExpressionOrchestrator: ExpressionSpecificOrchestrator<PostfixUnaryExpressionSyntax>
->>>>>>> cb7d667a
     {
         protected override bool CanHandle(PostfixUnaryExpressionSyntax t)
         {
