﻿using System.Collections.Generic;
using Microsoft.CodeAnalysis;
using Microsoft.CodeAnalysis.CSharp;
using Microsoft.CodeAnalysis.CSharp.Syntax;
using System.Linq;
using Stryker.Core.InjectedHelpers;

namespace Stryker.Core.Mutants
{
    public static class MutantPlacer
    {

<<<<<<< HEAD
        private const string Mutationconditional = "MutationConditional";
        private const string Mutationif = "MutationIf";

        static MutantPlacer()
        {
            using (var stream = typeof(MutantPlacer).Assembly.GetManifestResourceStream("Stryker.Core.Mutants.ActiveMutationHelper.cs"))
            using (var reader = new StreamReader(stream))
            {
                ActiveMutantSelectorHelper = reader.ReadToEnd().Replace("StrykerNamespace", HelperNamespace);
            }
        }

        public static string[] MutationMarkers => new[] { Mutationconditional, Mutationif };

        public static string ActiveMutantSelectorHelper { get; private set; }
=======
        private const string MutationConditional = "MutationConditional";
        private const string MutationIf = "MutationIf";

        public static IEnumerable<string> MutationMarkers => new[] {MutationConditional, MutationIf};
>>>>>>> c1c90d07

        public static IfStatementSyntax PlaceWithIfStatement(StatementSyntax original, StatementSyntax mutated, int mutantId)
        {
            // place the mutated statement inside the if statement
            return SyntaxFactory.IfStatement(
                condition: GetBinaryExpression(mutantId),
                statement: SyntaxFactory.Block(mutated),
                @else: SyntaxFactory.ElseClause(SyntaxFactory.Block(original)))
                // Mark this node as a MutationIf node. Store the MutantId in the annotation to retrace the mutant later
                .WithAdditionalAnnotations(new SyntaxAnnotation(MutationIf, mutantId.ToString()));
        }

        public static SyntaxNode RemoveMutant(SyntaxNode nodeToRemove)
        {
            // remove the mutated node using its MutantPlacer remove method and update the tree
            if (nodeToRemove is IfStatementSyntax ifStatement)
            {
                return MutantPlacer.RemoveByIfStatement(ifStatement);
            }
<<<<<<< HEAD
            else if (nodeToRemove is ParenthesizedExpressionSyntax parenthesizedExpression)
=======

            if (nodeToRemove is ParenthesizedExpressionSyntax parenthesizedExpression)
>>>>>>> c1c90d07
            {
                return MutantPlacer.RemoveByConditionalExpression(parenthesizedExpression);
            }
            // this is not one of our structure
            return nodeToRemove;
        }

        private static SyntaxNode RemoveByIfStatement(IfStatementSyntax ifStatement)
        {
            // return original statement
            var childNodes = ifStatement.Else.Statement.ChildNodes().ToList();
            return childNodes.Count == 1 ? childNodes[0] : ifStatement.Else.Statement;
        }

        public static ParenthesizedExpressionSyntax PlaceWithConditionalExpression(ExpressionSyntax original, ExpressionSyntax mutated, int mutantId)
        {
            // place the mutated statement inside the if statement
            return SyntaxFactory.ParenthesizedExpression(
                SyntaxFactory.ConditionalExpression(
                condition: GetBinaryExpression(mutantId),
                whenTrue: mutated,
                whenFalse: original))
                // Mark this node as a MutationConditional node. Store the MutantId in the annotation to retrace the mutant later
                .WithAdditionalAnnotations(new SyntaxAnnotation(MutationConditional, mutantId.ToString()));
        }

        private static SyntaxNode RemoveByConditionalExpression(ParenthesizedExpressionSyntax parenthesized)
        {
            if (parenthesized.Expression is ConditionalExpressionSyntax conditional)
            {
                // return original expression
                return conditional.WhenFalse;
            }

            return null;
        }

        /// <summary>
        /// Builds a syntax for the expression to check if a mutation is active
        /// Example for mutantId 1: Stryker.Helper.ActiveMutation == 1
        /// </summary>
        /// <param name="mutantId"></param>
        /// <returns></returns>
        private static ExpressionSyntax GetBinaryExpression(int mutantId)
        {
            return SyntaxFactory.ParseExpression(CodeInjection.SelectorExpression.Replace("ID", mutantId.ToString()));
        }
    }
}<|MERGE_RESOLUTION|>--- conflicted
+++ resolved
@@ -10,28 +10,10 @@
     public static class MutantPlacer
     {
 
-<<<<<<< HEAD
-        private const string Mutationconditional = "MutationConditional";
-        private const string Mutationif = "MutationIf";
-
-        static MutantPlacer()
-        {
-            using (var stream = typeof(MutantPlacer).Assembly.GetManifestResourceStream("Stryker.Core.Mutants.ActiveMutationHelper.cs"))
-            using (var reader = new StreamReader(stream))
-            {
-                ActiveMutantSelectorHelper = reader.ReadToEnd().Replace("StrykerNamespace", HelperNamespace);
-            }
-        }
-
-        public static string[] MutationMarkers => new[] { Mutationconditional, Mutationif };
-
-        public static string ActiveMutantSelectorHelper { get; private set; }
-=======
         private const string MutationConditional = "MutationConditional";
         private const string MutationIf = "MutationIf";
 
         public static IEnumerable<string> MutationMarkers => new[] {MutationConditional, MutationIf};
->>>>>>> c1c90d07
 
         public static IfStatementSyntax PlaceWithIfStatement(StatementSyntax original, StatementSyntax mutated, int mutantId)
         {
@@ -51,12 +33,8 @@
             {
                 return MutantPlacer.RemoveByIfStatement(ifStatement);
             }
-<<<<<<< HEAD
-            else if (nodeToRemove is ParenthesizedExpressionSyntax parenthesizedExpression)
-=======
 
             if (nodeToRemove is ParenthesizedExpressionSyntax parenthesizedExpression)
->>>>>>> c1c90d07
             {
                 return MutantPlacer.RemoveByConditionalExpression(parenthesizedExpression);
             }
