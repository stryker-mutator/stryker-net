--- conflicted
+++ resolved
@@ -76,18 +76,11 @@
 
         public StatementSyntax PlaceStatementMutations(StatementSyntax block, Func<Mutation, StatementSyntax> mutationFunc)
         {
-<<<<<<< HEAD
-            var result = MutantPlacer.PlaceStatementControlledMutations(block, _statementMutants.Peek().Select(m => (m, mutationFunc(m.Mutation))));
-=======
             if (_statementMutants.Count == 0)
             {
                 return block;
             }
-            var result =
-                MutantPlacer.PlaceStatementControlledMutations(block,
-                    _statementMutants.Peek()
-                        .Select(m => (m.Id, mutationFunc(m.Mutation))));
->>>>>>> 556e1aed
+            var result = MutantPlacer.PlaceStatementControlledMutations(block, _statementMutants.Peek().Select(m => (m, mutationFunc(m.Mutation))));
             _statementMutants.Peek().Clear();
             return result;
         }
