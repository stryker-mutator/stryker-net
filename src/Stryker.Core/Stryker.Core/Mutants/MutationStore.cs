using System;
using System.Collections.Generic;
using System.Linq;
using Microsoft.CodeAnalysis.CSharp.Syntax;
using Microsoft.Extensions.Logging;
using Stryker.Core.Logging;

namespace Stryker.Core.Mutants;

public enum MutationControl
{
    MemberAccess,
    Expression,
    Statement,
    Block,
    Member
}

/// <summary>
/// Keeps track of mutations while parsing.
/// It stores mutations according on which kind of syntaxnode mutation switching should occur (intra expression, statement or block).
/// They also exposes mutation injection API but actual implementation is delegated to a mutant placer instance
/// </summary>
internal class MutationStore
{
    public static readonly ILogger Logger = ApplicationLogging.LoggerFactory.CreateLogger<MutationStore>();
    private readonly List<Mutant> _expressionMutants = new();
    private readonly Stack<List<Mutant>> _statementMutants = new();
    private readonly Stack<List<Mutant>> _blockMutants = new();
    private readonly MutantPlacer _placer;

    /// <summary>
    /// The length of the member access chain that is currently being parsed.
    /// </summary>
    public int MemberAccessLength { get; set; }

    /// <summary>
    /// true if there are block level mutations pending for injection
    /// </summary>
<<<<<<< HEAD
    private bool HasBlockLevel => _blockMutants.Count > 0 && _blockMutants.Peek().Count > 0;
=======
    public bool HasBlockLevel => _blockMutants.Count > 0 && _blockMutants.Peek().Count > 0;
>>>>>>> c5c165a6

    /// <summary>
    /// true if there are statement or block level mutations pending of injection
    /// </summary>
    public bool HasStatementLevel => (_statementMutants.Count > 0 && _statementMutants.Peek().Count > 0) || HasBlockLevel;

    /// <summary>
    /// Constructor
    /// </summary>
    /// <param name="placer">MutationPlacer instance</param>
    public MutationStore(MutantPlacer placer) => _placer = placer;

    /// <summary>
    /// Stores the given mutations according to the expected control level
    /// </summary>
    /// <param name="proposedMutations">mutation list</param>
    /// <param name="control">expected control level</param>
    /// <remarks>does not store mutation  if the current context does not permit injection, e.g. it is not possible to store mutation if not inside executable code.
    /// rejected mutations are the logged. If this happen, this is probably an error from a mutator and/or the orchestration part of the logic.</remarks>
    public void StoreMutations(IEnumerable<Mutant> proposedMutations, MutationControl control)
    {
        var mutations = proposedMutations.Where(m => m.ResultStatus == MutantStatus.Pending).ToList();
        if (!mutations.Any())
        {
            return;
        }
        switch (control)
        {
            case MutationControl.Expression:
                _expressionMutants.AddRange(mutations);
                break;
            case MutationControl.Statement:
                if (_statementMutants.Count == 0)
                {
                    // try again at block level
                    StoreMutations(mutations, MutationControl.Block);
                    return;
                }
                _statementMutants.Peek().AddRange(mutations);
                break;
            case MutationControl.Block:
                if (_blockMutants.Count == 0)
                {
                    // we have mutations that are going to be lost
                    Logger.LogDebug($"{mutations.Count} were generated but could not be injected as they cannot be controlled dynamically.");
                    foreach (var mutant in mutations)
                    {
                        Logger.LogDebug($"{mutant.Id}: {mutant.DisplayName}");
                        mutant.ResultStatus = MutantStatus.Ignored;
                        mutant.ResultStatusReason = "Unable to inject back mutations in source code.";
                    }
                    return;
                }
                _blockMutants.Peek().AddRange(mutations);
                break;
        }
    }

    /// <summary>
    /// Injects all pending block mutations, using the provided function for injection, and using 'if' mutation switching logic
    /// </summary>
    /// <param name="block">block where mutation will be inserted.</param>
    /// <param name="mutationFunc">function doing the actual injection logic</param>
    /// <returns>a block with the injected mutations</returns>
    /// <remarks>all pending block mutations are dropped after this call (clear the cache)</remarks>
    public StatementSyntax PlaceBlockMutations(StatementSyntax block, Func<Mutation, StatementSyntax> mutationFunc)
    {
        var result = _placer.PlaceStatementControlledMutations(block, _blockMutants.Peek().Select(m => (m, mutationFunc(m.Mutation))));
        _blockMutants.Peek().Clear();
        return result;
    }


    /// <summary>
    /// Injects all pending statement mutations, using the provided function for injection, and using 'if' mutation switching logic at statement level
    /// </summary>
    /// <param name="statement">statement where mutation will be inserted.</param>
    /// <param name="mutationFunc">function doing the actual injection logic</param>
    /// <returns>an if statement with the injected mutations</returns>
    /// <remarks>all pending statement mutations are dropped after this call (clear the cache)</remarks>
    public StatementSyntax PlaceStatementMutations(StatementSyntax statement, Func<Mutation, StatementSyntax> mutationFunc)
    {
        if (_statementMutants.Count == 0)
        {
            return statement;
        }
        var result = _placer.PlaceStatementControlledMutations(statement, _statementMutants.Peek().Select(m => (m, mutationFunc(m.Mutation))));
        _statementMutants.Peek().Clear();
        return result;
    }

    /// <summary>
    /// Injects all pending expression mutations, using the provided function for injection, and using ternary operator mutation switching logic at the expression level
    /// </summary>
    /// <param name="expression">expression where mutation will be inserted.</param>
    /// <param name="mutationFunc">function doing the actual injection logic</param>
    /// <returns>an expression with the injected mutations</returns>
    /// <remarks>all pending expression mutations are dropped after this call (clear the cache)</remarks>
    public ExpressionSyntax PlaceExpressionMutations(ExpressionSyntax expression, Func<Mutation, ExpressionSyntax> mutationFunc)
    {
        if (_expressionMutants.Count == 0)
        {
            return expression;
        }
        var result = _placer.PlaceExpressionControlledMutations(expression, _expressionMutants.Select(m => (m, mutationFunc(m.Mutation))));
        _expressionMutants.Clear();
        return result;
    }

    /// <summary>
    /// Must be called when entering a statement. This ensures mutations do not leak from a statement to some inner block/Statement
    /// </summary>
    public void EnterStatement() => _statementMutants.Push(new List<Mutant>());

    /// <summary>
    /// must be called when leaving a statement.
    /// Any non yet injected mutation will be promoted to block level
    /// </summary>
    public void LeaveStatement() => StoreMutations(_statementMutants.Pop(), MutationControl.Block);

    /// <summary>
    /// Must be called when entering a block. This ensures mutations do not leak from a block to some inner one
    /// </summary>
    public void EnterBlock() => _blockMutants.Push(new List<Mutant>());

    /// <summary>
    /// must be called when leaving a statement.
    /// Any non yet injected mutation will be promoted to block level
    /// </summary>
    /// <remarks>any pending block mutations are simply dropped. There is no known case where promotion is needed</remarks>
    public void LeaveBlock() => _blockMutants.Pop();
}<|MERGE_RESOLUTION|>--- conflicted
+++ resolved
@@ -37,11 +37,7 @@
     /// <summary>
     /// true if there are block level mutations pending for injection
     /// </summary>
-<<<<<<< HEAD
-    private bool HasBlockLevel => _blockMutants.Count > 0 && _blockMutants.Peek().Count > 0;
-=======
     public bool HasBlockLevel => _blockMutants.Count > 0 && _blockMutants.Peek().Count > 0;
->>>>>>> c5c165a6
 
     /// <summary>
     /// true if there are statement or block level mutations pending of injection
