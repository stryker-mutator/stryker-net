--- conflicted
+++ resolved
@@ -6,12 +6,7 @@
         Killed,
         Survived,
         Timeout,
-<<<<<<< HEAD
-        RuntimeError,
         BuildError,
         Skipped
-=======
-        BuildError
->>>>>>> 05cf711d
     }
 }