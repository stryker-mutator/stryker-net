using System.Collections.Generic;
using System.Collections.ObjectModel;
using Stryker.Abstractions.Mutants;
using Stryker.Abstractions.Options;

namespace Stryker.Core.Mutants;

public abstract class BaseMutantOrchestrator
{
<<<<<<< HEAD
    public abstract class BaseMutantOrchestrator
    {
        public readonly IStrykerOptions Options;
=======
    public readonly StrykerOptions Options;
    private readonly IProvideId _idProvider;
>>>>>>> e52cc8aa

    protected BaseMutantOrchestrator(StrykerOptions options)
    {
        Options = options;
        _idProvider = Options.MutantIdProvider ?? new BasicIdProvider();
    }

<<<<<<< HEAD
        public ICollection<IMutant> Mutants { get; set; }
=======
    public bool MustInjectCoverageLogic =>
        Options != null && Options.OptimizationMode.HasFlag(OptimizationModes.CoverageBasedTest) &&
        !Options.OptimizationMode.HasFlag(OptimizationModes.CaptureCoveragePerTest);
>>>>>>> e52cc8aa

    public ICollection<Mutant> Mutants { get; set; }

<<<<<<< HEAD
        protected BaseMutantOrchestrator(IStrykerOptions options) => Options = options;

        /// <summary>
        /// Gets the stored mutants and resets the mutant list to an empty collection
        /// </summary>
        public virtual IReadOnlyCollection<IMutant> GetLatestMutantBatch()
        {
            var tempMutants = Mutants;
            Mutants = new Collection<IMutant>();
            return (IReadOnlyCollection<IMutant>)tempMutants;
        }
    }
=======
    protected int GetNextId() => _idProvider.NextId();
>>>>>>> e52cc8aa

    /// <summary>
    /// Gets the stored mutants and resets the mutant list to an empty collection
    /// </summary>
    public virtual IReadOnlyCollection<Mutant> GetLatestMutantBatch()
    {
<<<<<<< HEAD
        protected BaseMutantOrchestrator(IStrykerOptions input) : base(input)
        { }

        public abstract T Mutate(T input, TY semanticModel);
=======
        var tempMutants = Mutants;
        Mutants = new Collection<Mutant>();
        return (IReadOnlyCollection<Mutant>)tempMutants;
>>>>>>> e52cc8aa
    }
}

/// <summary>
/// Mutates abstract syntax trees using mutators and places all mutations inside the abstract syntax tree.
/// Orchestrator: to arrange or manipulate, especially by means of clever or thorough planning or maneuvering.
/// </summary>
/// <typeparam name="T">The type of syntax node to mutate</typeparam>
/// <typeparam name="TY">Associated semantic model if any</typeparam>
public abstract class BaseMutantOrchestrator<T, TY> : BaseMutantOrchestrator
{
    protected BaseMutantOrchestrator(StrykerOptions input) : base(input)
    {}

    public abstract T Mutate(T input, TY semanticModel);
}<|MERGE_RESOLUTION|>--- conflicted
+++ resolved
@@ -1,69 +1,39 @@
 using System.Collections.Generic;
 using System.Collections.ObjectModel;
+using Stryker.Abstractions;
 using Stryker.Abstractions.Mutants;
 using Stryker.Abstractions.Options;
+using Stryker.Configuration;
 
 namespace Stryker.Core.Mutants;
 
 public abstract class BaseMutantOrchestrator
 {
-<<<<<<< HEAD
-    public abstract class BaseMutantOrchestrator
-    {
-        public readonly IStrykerOptions Options;
-=======
-    public readonly StrykerOptions Options;
+    public readonly IStrykerOptions Options;
     private readonly IProvideId _idProvider;
->>>>>>> e52cc8aa
 
-    protected BaseMutantOrchestrator(StrykerOptions options)
+    protected BaseMutantOrchestrator(IStrykerOptions options)
     {
         Options = options;
         _idProvider = Options.MutantIdProvider ?? new BasicIdProvider();
     }
 
-<<<<<<< HEAD
-        public ICollection<IMutant> Mutants { get; set; }
-=======
     public bool MustInjectCoverageLogic =>
         Options != null && Options.OptimizationMode.HasFlag(OptimizationModes.CoverageBasedTest) &&
         !Options.OptimizationMode.HasFlag(OptimizationModes.CaptureCoveragePerTest);
->>>>>>> e52cc8aa
 
-    public ICollection<Mutant> Mutants { get; set; }
+        public ICollection<IMutant> Mutants { get; set; }
 
-<<<<<<< HEAD
-        protected BaseMutantOrchestrator(IStrykerOptions options) => Options = options;
-
-        /// <summary>
-        /// Gets the stored mutants and resets the mutant list to an empty collection
-        /// </summary>
-        public virtual IReadOnlyCollection<IMutant> GetLatestMutantBatch()
-        {
-            var tempMutants = Mutants;
-            Mutants = new Collection<IMutant>();
-            return (IReadOnlyCollection<IMutant>)tempMutants;
-        }
-    }
-=======
     protected int GetNextId() => _idProvider.NextId();
->>>>>>> e52cc8aa
 
     /// <summary>
     /// Gets the stored mutants and resets the mutant list to an empty collection
     /// </summary>
-    public virtual IReadOnlyCollection<Mutant> GetLatestMutantBatch()
+    public virtual IReadOnlyCollection<IMutant> GetLatestMutantBatch()
     {
-<<<<<<< HEAD
-        protected BaseMutantOrchestrator(IStrykerOptions input) : base(input)
-        { }
-
-        public abstract T Mutate(T input, TY semanticModel);
-=======
         var tempMutants = Mutants;
-        Mutants = new Collection<Mutant>();
-        return (IReadOnlyCollection<Mutant>)tempMutants;
->>>>>>> e52cc8aa
+        Mutants = new Collection<IMutant>();
+        return (IReadOnlyCollection<IMutant>)tempMutants;
     }
 }
 
@@ -75,7 +45,7 @@
 /// <typeparam name="TY">Associated semantic model if any</typeparam>
 public abstract class BaseMutantOrchestrator<T, TY> : BaseMutantOrchestrator
 {
-    protected BaseMutantOrchestrator(StrykerOptions input) : base(input)
+    protected BaseMutantOrchestrator(IStrykerOptions input) : base(input)
     {}
 
     public abstract T Mutate(T input, TY semanticModel);
