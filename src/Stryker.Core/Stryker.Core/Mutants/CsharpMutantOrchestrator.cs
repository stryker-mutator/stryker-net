--- conflicted
+++ resolved
@@ -38,69 +38,6 @@
 
     }
 
-<<<<<<< HEAD
-        /// <summary>
-        /// <param name="mutators">The mutators that should be active during the mutation process</param>
-        /// </summary>
-        public CsharpMutantOrchestrator(MutantPlacer placer, IEnumerable<IMutator> mutators = null, StrykerOptions options = null) : base(options)
-        {
-            Placer = placer;
-            Mutators = mutators ?? new List<IMutator>
-            {
-                // the default list of mutators
-                new BinaryExpressionMutator(),
-                new BlockMutator(),
-                new BooleanMutator(),
-                new ConditionalExpressionMutator(),
-                new AssignmentExpressionMutator(),
-                new PrefixUnaryMutator(),
-                new PostfixUnaryMutator(),
-                new CheckedMutator(),
-                new LinqMutator(),
-                new StringMutator(),
-                new StringEmptyMutator(),
-                new InterpolatedStringMutator(),
-                new NegateConditionMutator(),
-                new InitializerMutator(),
-                new ObjectCreationMutator(),
-                new ArrayCreationMutator(),
-                new StatementMutator(),
-                new RegexMutator(),
-                new NullCoalescingExpressionMutator(),
-                new MathMutator(),
-                new SwitchExpressionMutator(),
-                new IsPatternExpressionMutator()
-            };
-            Mutants = new Collection<Mutant>();
-            Logger = ApplicationLogging.LoggerFactory.CreateLogger<CsharpMutantOrchestrator>();
-
-            _specificOrchestrator.RegisterHandlers(new List<INodeMutator>
-            {
-                new DontMutateOrchestrator<AttributeListSyntax>(),
-                new DontMutateOrchestrator<ParameterListSyntax>(),
-                new DontMutateOrchestrator<EnumMemberDeclarationSyntax>(),
-                new DontMutateOrchestrator<RecursivePatternSyntax>(),
-                new DontMutateOrchestrator<FieldDeclarationSyntax>(
-                    (t) => t.Modifiers.Any(x => x.IsKind(SyntaxKind.ConstKeyword))),
-                new AssignmentStatementOrchestrator(),
-                new PostfixUnaryExpressionOrchestrator(),
-                new PrefixUnaryExpressionOrchestrator(),
-                new StaticFieldDeclarationOrchestrator(),
-                new StaticConstructorOrchestrator(),
-                new PropertyDeclarationOrchestrator(),
-                new ArrayInitializerOrchestrator(),
-                new LocalFunctionStatementOrchestrator(),
-                new AnonymousFunctionExpressionOrchestrator(),
-                new BaseMethodDeclarationOrchestrator<BaseMethodDeclarationSyntax>(),
-                new AccessorSyntaxOrchestrator(),
-                new LocalDeclarationOrchestrator(),
-                new StatementSpecificOrchestrator<StatementSyntax>(),
-                new BlockOrchestrator(),
-                new ExpressionSpecificOrchestrator<ExpressionSyntax>(),
-                new SyntaxNodeOrchestrator()
-            });
-        }
-=======
     private static List<INodeOrchestrator> BuildOrchestratorList() =>
     [
         new DoNotMutateOrchestrator<AttributeListSyntax>(),
@@ -156,6 +93,7 @@
         new BinaryExpressionMutator(),
         new BlockMutator(),
         new BooleanMutator(),
+        new ConditionalExpressionMutator(),
         new AssignmentExpressionMutator(),
         new PrefixUnaryMutator(),
         new PostfixUnaryMutator(),
@@ -177,7 +115,6 @@
     ];
 
     private IEnumerable<IMutator> Mutators { get; }
->>>>>>> 63fa0088
 
     public MutantPlacer Placer { get; }
 
