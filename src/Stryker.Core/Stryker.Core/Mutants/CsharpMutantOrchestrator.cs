--- conflicted
+++ resolved
@@ -48,11 +48,8 @@
                 new ArrayCreationMutator(),
                 new StatementMutator(),
                 new RegexMutator(),
-<<<<<<< HEAD
-                new NullCoalescingExpressionMutator()
-=======
-                new MathMutator()
->>>>>>> eae8b54e
+                new NullCoalescingExpressionMutator(),
+                new MathMutator(),
             };
             Mutants = new Collection<Mutant>();
             Logger = ApplicationLogging.LoggerFactory.CreateLogger<CsharpMutantOrchestrator>();
