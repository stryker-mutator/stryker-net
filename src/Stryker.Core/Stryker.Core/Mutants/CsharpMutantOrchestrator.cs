--- conflicted
+++ resolved
@@ -28,36 +28,7 @@
         public CsharpMutantOrchestrator(MutantPlacer placer, IEnumerable<IMutator> mutators = null, StrykerOptions options = null) : base(options)
         {
             Placer = placer;
-<<<<<<< HEAD
-            Mutators = mutators ?? new List<IMutator>
-            {
-                // the default list of mutators
-                new BinaryExpressionMutator(),
-                new BlockMutator(),
-                new BooleanMutator(),
-                new DefaultParameterMutator(this, _options),
-                new AssignmentExpressionMutator(),
-                new PrefixUnaryMutator(),
-                new PostfixUnaryMutator(),
-                new CheckedMutator(),
-                new LinqMutator(),
-                new StringMutator(),
-                new StringEmptyMutator(),
-                new InterpolatedStringMutator(),
-                new NegateConditionMutator(),
-                new InitializerMutator(),
-                new ObjectCreationMutator(),
-                new ArrayCreationMutator(),
-                new StatementMutator(),
-                new RegexMutator(),
-                new NullCoalescingExpressionMutator(),
-                new MathMutator(),
-                new SwitchExpressionMutator(),
-                new IsPatternExpressionMutator()
-            };
-=======
             Mutators = mutators ?? DefaultMutatorList();
->>>>>>> a14b64bb
             Mutants = new Collection<Mutant>();
             Logger = ApplicationLogging.LoggerFactory.CreateLogger<CsharpMutantOrchestrator>();
 
@@ -109,9 +80,7 @@
             });
         }
 
-<<<<<<< HEAD
         public IEnumerable<IMutator> Mutators { get; }
-=======
         private static List<IMutator> DefaultMutatorList() =>
             new()
             {
@@ -138,9 +107,6 @@
                 new SwitchExpressionMutator(),
                 new IsPatternExpressionMutator()
             };
-
-        private IEnumerable<IMutator> Mutators { get; }
->>>>>>> a14b64bb
 
         public MutantPlacer Placer { get; }
 
@@ -202,7 +168,7 @@
         /// <summary>
         /// Returns true if the new mutant is a duplicate of a mutant already listed in Mutants.
         /// </summary>
-        public bool IsMutantDuplicate(Mutant newMutant, Mutation mutation)
+        private bool IsMutantDuplicate(Mutant newMutant, Mutation mutation)
         {
             foreach (var mutant in Mutants)
             {
