--- conflicted
+++ resolved
@@ -89,34 +89,6 @@
     ];
 
     private static List<IMutator> DefaultMutatorList() =>
-<<<<<<< HEAD
-        new()
-        {
-            // the default list of mutators
-            new BinaryExpressionMutator(),
-            new BlockMutator(),
-            new BooleanMutator(),
-            new AssignmentExpressionMutator(),
-            new PrefixUnaryMutator(),
-            new PostfixUnaryMutator(),
-            new CheckedMutator(),
-            new LinqMutator(),
-            new StringMutator(),
-            new StringEmptyMutator(),
-            new InterpolatedStringMutator(),
-            new NegateConditionMutator(),
-            new InitializerMutator(),
-            new ObjectCreationMutator(),
-            new ArrayCreationMutator(),
-            new StatementMutator(),
-            new RegexMutator(),
-            new NullCoalescingExpressionMutator(),
-            new MathMutator(),
-            new SwitchExpressionMutator(),
-            new IsPatternExpressionMutator(),
-            new StringMethodMutator()
-        };
-=======
     [
         new BinaryExpressionMutator(),
         new BlockMutator(),
@@ -138,9 +110,9 @@
         new NullCoalescingExpressionMutator(),
         new MathMutator(),
         new SwitchExpressionMutator(),
-        new IsPatternExpressionMutator()
+        new IsPatternExpressionMutator(),
+        new StringMethodMutator()
     ];
->>>>>>> fae558c2
 
     private IEnumerable<IMutator> Mutators { get; }
 
