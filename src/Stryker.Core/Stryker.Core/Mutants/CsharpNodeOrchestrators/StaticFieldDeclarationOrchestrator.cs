using System.Linq;
using Microsoft.CodeAnalysis;
using Microsoft.CodeAnalysis.CSharp.Syntax;
using Stryker.Core.Helpers;

namespace Stryker.Core.Mutants.CsharpNodeOrchestrators
{
    internal class StaticFieldDeclarationOrchestrator : NodeSpecificOrchestrator<FieldDeclarationSyntax, BaseFieldDeclarationSyntax>
    {
        protected override bool CanHandle(FieldDeclarationSyntax t) => t.IsStatic();
<<<<<<< HEAD

        protected override MutationContext PrepareContext(FieldDeclarationSyntax node, MutationContext context) => context.EnterStatic();
=======
        protected override MutationContext PrepareContext(FieldDeclarationSyntax node, MutationContext context) => base.PrepareContext(node, context).EnterStatic();
>>>>>>> 35f89446

        protected override BaseFieldDeclarationSyntax InjectMutations(FieldDeclarationSyntax sourceNode, BaseFieldDeclarationSyntax targetNode,
            MutationContext context)
        {
            var result = base.InjectMutations(sourceNode, targetNode, context);

            result = result.ReplaceNodes(result.Declaration.Variables.Where(v => v.Initializer != null).Select(v => v.Initializer.Value),
                (syntax, _) => MutantPlacer.PlaceStaticContextMarker(syntax));

            return result;
        }
    }
}<|MERGE_RESOLUTION|>--- conflicted
+++ resolved
@@ -8,12 +8,8 @@
     internal class StaticFieldDeclarationOrchestrator : NodeSpecificOrchestrator<FieldDeclarationSyntax, BaseFieldDeclarationSyntax>
     {
         protected override bool CanHandle(FieldDeclarationSyntax t) => t.IsStatic();
-<<<<<<< HEAD
 
-        protected override MutationContext PrepareContext(FieldDeclarationSyntax node, MutationContext context) => context.EnterStatic();
-=======
         protected override MutationContext PrepareContext(FieldDeclarationSyntax node, MutationContext context) => base.PrepareContext(node, context).EnterStatic();
->>>>>>> 35f89446
 
         protected override BaseFieldDeclarationSyntax InjectMutations(FieldDeclarationSyntax sourceNode, BaseFieldDeclarationSyntax targetNode,
             MutationContext context)
