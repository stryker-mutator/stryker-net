using System;
using System.Collections.Generic;
using System.Linq;
using System.Text.RegularExpressions;
using Microsoft.CodeAnalysis;
using Microsoft.CodeAnalysis.CSharp;
using Microsoft.Extensions.Logging;
using Stryker.Core.Logging;
using Stryker.Core.Mutators;

namespace Stryker.Core.Mutants.CsharpNodeOrchestrators
{
    internal abstract class NodeOrchestratorBase
    {
        protected static readonly Regex _pattern = new("^\\s*\\/\\/\\s*Stryker", RegexOptions.Compiled | RegexOptions.IgnoreCase, TimeSpan.FromMilliseconds(20));
        protected static readonly Regex _parser = new("^\\s*\\/\\/\\s*Stryker\\s*(disable|restore)\\s*(once|)\\s*([^:]*)\\s*:?(.*)$", RegexOptions.Compiled | RegexOptions.IgnoreCase, TimeSpan.FromMilliseconds(20));
        protected static readonly ILogger _logger = ApplicationLogging.LoggerFactory.CreateLogger<NodeOrchestratorBase>();

        public static MutationContext ParseStrykerComment(MutationContext context, Match match, SyntaxNode node)
        {
            const int ModeGroup = 1;
            const int OnceGroup = 2;
            const int MutatorsGroup = 3;
            const int CommentGroup = 4;

            // get the ignore comment
            var comment = match.Groups[CommentGroup].Value.Trim();
            if (string.IsNullOrEmpty(comment))
            {
                comment = "Ignored via code comment.";
            }

            var disable = match.Groups[ModeGroup].Value.ToLower() switch
            {
                "disable" => true,
                _ => false,
            };

            Mutator[] filteredMutators;
            if (match.Groups[MutatorsGroup].Value.ToLower().Trim() == "all")
            {
                filteredMutators = Enum.GetValues<Mutator>();
            }
            else
            {
                var labels = match.Groups[MutatorsGroup].Value.ToLower().Split(',');
                filteredMutators = new Mutator[labels.Length];
                for (var i = 0; i < labels.Length; i++)
                {
                    if (Enum.TryParse<Mutator>(labels[i], true, out var value))
                    {
                        filteredMutators[i] = value;
                    }
                    else
                    {
                        _logger.LogError(
                            $"{labels[i]} not recognized as a mutator at {node.GetLocation().GetMappedLineSpan().StartLinePosition}, {node.SyntaxTree.FilePath}. Legal values are {string.Join(',', Enum.GetValues<Mutator>())}.");
                    }
                }
            }

            return context.FilterMutators(disable, filteredMutators, match.Groups[OnceGroup].Value.ToLower() == "once", comment);
        }
    }

    /// <summary>
    /// This purpose of each implementation of this class is to support one specific C# code construct during the mutation process.
    /// Indeed some constructs need to be handled specifically to ensure successful mutations.
    /// Others are used to inject the need mutation control logic. It is strongly suggested to review each of those classes to
    /// get a grasp of how they work before adding a new one.
    /// </summary>
    /// <typeparam name="TNode">Roslyn type which represents the C# construct</typeparam>
    /// <typeparam name="TBase">Roslyn type which represents a generalization of this type</typeparam>
    /// <remarks>Those classes are an implementation of the 'Strategy' pattern. They must remain stateless, as the same instance is used for all syntax node of
    /// the given type. They can still embark some readonly options/parameters, as kong as they remain constant during parsing.</remarks>
    internal abstract class NodeSpecificOrchestrator<TNode, TBase> : NodeOrchestratorBase, INodeMutator where TBase : SyntaxNode where TNode : TBase
    {
        /// <summary>
        /// Get the Roslyn type handled by this class
        /// </summary>
        public Type ManagedType => typeof(TNode);

        /// <summary>
        /// Checks if this class will manage a specific node.
        /// </summary>
        /// <param name="t">Syntax node to be tested</param>
        /// <returns>True if this class can process the provided node.</returns>
        /// <remarks>Default implementation always returns true. You can override this method to have several classes supporting various sub cases for a single node type.</remarks>
        protected virtual bool CanHandle(TNode t) => t != null;

        /// <summary>
        /// Checks if this class will manage a specific node.
        /// </summary>
        /// <param name="t">Syntax node to be tested</param>
        /// <returns>True if this class can process the provided node.</returns>
        /// <remarks>Delegate the implementation to an polymorphic implementation.</remarks>
        public bool CanHandle(SyntaxNode t) => CanHandle(t as TNode);

        /// <summary>
        /// Inject mutation(s) in this node.
        /// </summary>
        /// <param name="sourceNode">Original, unmodified syntax node</param>
        /// <param name="targetNode">Variant of <paramref name="sourceNode"/> including mutated children.</param>
        /// <param name="context">Mutation context which contains pending mutations.</param>
        /// <returns>A syntax node (typeof <see cref="TBase"></see>) with mutations injected, if possible./></returns>
        /// <remarks>Override this method when you need to inject some code (e.g : mutation control, or analysis markers).</remarks>
        protected virtual TBase InjectMutations(TNode sourceNode, TBase targetNode, SemanticModel semanticModel, MutationContext context) => targetNode;

        /// <summary>
        /// Generates and returns the list of possible mutations for the provided node.
        /// </summary>
        /// <param name="node">Node to generate mutations from.</param>
        /// <param name="context">Mutation context.</param>
        /// <returns>A list of <see cref="Mutant"/>s for the given node.</returns>
        /// <remarks>You should not override this, unless you want to block mutation generation for the node. Then returns and empty list.</remarks>
        protected virtual IEnumerable<Mutant> GenerateMutationForNode(TNode node, SemanticModel semanticModel, MutationContext context) => context.GenerateMutantsForNode(node, semanticModel);

        /// <summary>
        /// Stores provided mutations.
        /// </summary>
        /// <param name="node">Associated node.</param>
        /// <param name="mutations">Mutations to store</param>
        /// <param name="context">Mutation context.</param>
        /// <returns>A <see cref="MutationContext"/>instance storing existing mutations as well as the one provided</returns>
        /// <remarks>You need to override this method if the generated mutations cannot be injected in place (via a conditional operator) but must be controlled
        /// at the statement or block level.</remarks>
        protected virtual MutationContext StoreMutations(TNode node,
            IEnumerable<Mutant> mutations,
            MutationContext context) => context;

        /// <summary>
        /// Mutate children, grandchildren (recursively). 
        /// </summary>
        /// <param name="node">Node which children will be mutating</param>
        /// <param name="context">Mutation status</param>
        /// <returns>A <see cref="TBase"/> instance with the mutated children.</returns>
<<<<<<< HEAD
        /// <remarks>Override this method if you want to control how the node's children are mutated. simply return <see cref="node"/> if you want to
        /// skip mutation the children node.</remarks>
        protected virtual TBase OrchestrateChildrenMutation(TNode node, SemanticModel semanticModel, MutationContext context) =>
=======
        /// <remarks>Override this method if you want to control how the node's children are mutated. Simply return <see cref="node"/> if you want to
        /// skip mutating the children node.</remarks>
        protected virtual TBase OrchestrateChildrenMutation(TNode node, MutationContext context) =>
>>>>>>> e2ce0149
            node.ReplaceNodes(node.ChildNodes(),
                computeReplacementNode: (original, _) => MutateSingleNode(original, semanticModel, context));

        protected virtual SyntaxNode MutateSingleNode(SyntaxNode node, SemanticModel semanticModel, MutationContext context) => context.FindHandler(node).Mutate(node, semanticModel, context);

        protected virtual MutationContext PrepareContext(TNode node, MutationContext context)
        {
            foreach (var commentTrivia in node.GetLeadingTrivia().Where(t => t.IsKind(SyntaxKind.SingleLineCommentTrivia) || t.IsKind(SyntaxKind.MultiLineCommentTrivia)).Select(t => t.ToString()))
            {
                // perform a quick pattern check to see if it is a 'Stryker comment'
                if (!_pattern.Match(commentTrivia).Success)
                {
                    continue;
                }
                var match = _parser.Match(commentTrivia);
                if (match.Success)
                {
                    // this is a Stryker comments, now we parse it
                    context = ParseStrykerComment(context, match, node);
                    break;
                }

                _logger.LogWarning($"Invalid Stryker comments at {node.GetLocation().GetMappedLineSpan().StartLinePosition}, {node.SyntaxTree.FilePath}.");
            }
            return context;
        }

        protected virtual void RestoreContext(MutationContext context) { }

        /// <summary>
        /// Mutates a node and its children. Update the mutation context with mutations needed to be injected in a higher level node.
        /// </summary>
        /// <param name="node">Node to be mutated</param>
        /// <param name="context">Mutation context</param>
        /// <returns>A <see cref="SyntaxNode"/> instance will all injected mutations.</returns>
        public virtual SyntaxNode Mutate(SyntaxNode node, SemanticModel semanticModel, MutationContext context)
        {
            var specificNode = node as TNode;
            context = PrepareContext(specificNode, context);
            // we generate mutations for this node (to help numbering being in 'code reading' order)
            var mutations = GenerateMutationForNode(specificNode, semanticModel, context);
            SyntaxNode result = InjectMutations(specificNode,
                OrchestrateChildrenMutation(specificNode, semanticModel, context),
                semanticModel,
                StoreMutations(specificNode, mutations, context));

            RestoreContext(context);
            return result;
        }
    }
}<|MERGE_RESOLUTION|>--- conflicted
+++ resolved
@@ -134,15 +134,9 @@
         /// <param name="node">Node which children will be mutating</param>
         /// <param name="context">Mutation status</param>
         /// <returns>A <see cref="TBase"/> instance with the mutated children.</returns>
-<<<<<<< HEAD
-        /// <remarks>Override this method if you want to control how the node's children are mutated. simply return <see cref="node"/> if you want to
-        /// skip mutation the children node.</remarks>
-        protected virtual TBase OrchestrateChildrenMutation(TNode node, SemanticModel semanticModel, MutationContext context) =>
-=======
         /// <remarks>Override this method if you want to control how the node's children are mutated. Simply return <see cref="node"/> if you want to
         /// skip mutating the children node.</remarks>
-        protected virtual TBase OrchestrateChildrenMutation(TNode node, MutationContext context) =>
->>>>>>> e2ce0149
+        protected virtual TBase OrchestrateChildrenMutation(TNode node, SemanticModel semanticModel, MutationContext context) =>
             node.ReplaceNodes(node.ChildNodes(),
                 computeReplacementNode: (original, _) => MutateSingleNode(original, semanticModel, context));
 
