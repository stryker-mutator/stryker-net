--- conflicted
+++ resolved
@@ -17,21 +17,15 @@
         public bool IsEveryTest => false;
         public ITestGuids Merge(ITestGuids other) => MergeList(this, other);
 
-<<<<<<< HEAD
-        public WrappedGuidsEnumeration(IEnumerable<Guid> guids) => _guids = guids;
-=======
-        public ITestGuids Merge(ITestGuids other) => MergeList(this, other);
-
         public bool Contains(Guid testId) => _guids.Any( g => g == testId);
 
         public bool ContainsAny(ITestGuids other) => _guids.Any(other.Contains);
 
         public bool IsIncludedIn(ITestGuids other) => _guids.All(other.Contains);
 
+        public ITestGuids Intersect(ITestGuids failedTests) => IsEveryTest ? failedTests : failedTests.IsEveryTest ? this : new TestGuidsList(failedTests.GetGuids().Where(Contains));
+
         public WrappedGuidsEnumeration(IEnumerable<Guid> guids) => _guids = guids;
-
-        public ITestGuids Excluding(ISet<Guid> testsToSkip) => (IsEveryTest || IsEmpty) ? this : new TestGuidsList(_guids.Except(testsToSkip));
->>>>>>> 40c70c27
 
         public static ITestGuids MergeList(ITestGuids a, ITestGuids b)
         {
