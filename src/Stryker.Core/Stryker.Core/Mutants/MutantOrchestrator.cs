--- conflicted
+++ resolved
@@ -33,26 +33,9 @@
         private ILogger _logger { get; set; }
 
         /// <param name="mutators">The mutators that should be active during the mutation process</param>
-<<<<<<< HEAD
-        /// <param name="mutantFactory">An instance of the mutantFactory, use the same for every file to keep the mutation count increment</param>
         public MutantOrchestrator(IEnumerable<IMutator> mutators = null)
-=======
-        public MutantOrchestrator(IEnumerable<IMutator> mutators)
->>>>>>> 05cf711d
         {
-            _mutators = mutators ?? new List<IMutator>()
-                {
-                    // the default list of mutators
-                    new BinaryExpressionMutator(),
-                    new BooleanMutator(),
-                    new AssignmentStatementMutator(),
-                    new PrefixUnaryMutator(),
-                    new PostfixUnaryMutator(),
-                    new CheckedMutator(),
-                    new LinqMutator(),
-                    new StringMutator(),
-                    new InterpolatedStringMutator()
-                };
+            _mutators = mutators;
             _mutants = new Collection<Mutant>();
             _logger = ApplicationLogging.LoggerFactory.CreateLogger<MutantOrchestrator>();
         }
