﻿using Microsoft.CodeAnalysis;
using Microsoft.CodeAnalysis.CSharp;
using Microsoft.CodeAnalysis.CSharp.Syntax;
using Microsoft.Extensions.Logging;
using Stryker.Core.Logging;
using Stryker.Core.Mutators;
using Stryker.Core.Options;
using System.Collections.Generic;
using System.Collections.ObjectModel;
using System.Linq;

namespace Stryker.Core.Mutants
{
    public interface IMutantOrchestrator
    {
        SyntaxNode Mutate(SyntaxNode rootNode);
        /// <summary>
        /// Gets the stored mutants and resets the mutant list to an empty collection
        /// </summary>
        /// <returns>Mutants</returns>
        IReadOnlyCollection<Mutant> GetLatestMutantBatch();
    }

    /// <summary>
    /// Mutates abstract syntax trees using mutators and places all mutations inside the abstract syntax tree.
    /// Orchestrator: to arrange or manipulate, especially by means of clever or thorough planning or maneuvering.
    /// </summary>
    public class MutantOrchestrator : IMutantOrchestrator
    {
        private readonly StrykerOptions _options;
        private ICollection<Mutant> Mutants { get; set; }
        private int MutantCount { get; set; }
        private IEnumerable<IMutator> Mutators { get; }
        private ILogger Logger { get; }

        private bool MustInjectCoverageLogic =>
            _options != null && _options.Optimizations.HasFlag(OptimizationFlags.CoverageBasedTest) &&
            !_options.Optimizations.HasFlag(OptimizationFlags.CaptureCoveragePerTest);

        /// <param name="mutators">The mutators that should be active during the mutation process</param>
        public MutantOrchestrator(IEnumerable<IMutator> mutators = null, StrykerOptions options = null)
        {
            _options = options;
            Mutators = mutators ?? new List<IMutator>()
                {
                    // the default list of mutators
                    new BinaryExpressionMutator(),
                    new BooleanMutator(),
                    new AssignmentExpressionMutator(),
                    new PrefixUnaryMutator(),
                    new PostfixUnaryMutator(),
                    new CheckedMutator(),
                    new LinqMutator(),
                    new StringMutator(),
                    new StringEmptyMutator(),
                    new InterpolatedStringMutator(),
                    new NegateConditionMutator(),
                };
            Mutants = new Collection<Mutant>();
            Logger = ApplicationLogging.LoggerFactory.CreateLogger<MutantOrchestrator>();
        }

        /// <summary>
        /// Gets the stored mutants and resets the mutant list to an empty collection
        /// </summary>
        /// <returns>Mutants</returns>
        public IReadOnlyCollection<Mutant> GetLatestMutantBatch()
        {
            var tempMutants = Mutants;
            Mutants = new Collection<Mutant>();
            return (IReadOnlyCollection<Mutant>)tempMutants;
        }

        /// <summary>
        /// Recursively mutates a single SyntaxNode
        /// </summary>
        /// <param name="currentNode">The current root node</param>
        /// <returns>Mutated node</returns>
        public SyntaxNode Mutate(SyntaxNode currentNode)
        {
            return Mutate(currentNode, new MutationContext());
        }

        private SyntaxNode Mutate(SyntaxNode currentNode, MutationContext context)
        {
            // don't mutate immutable nodes
            if (!SyntaxHelper.CanBeMutated(currentNode))
            {
                return currentNode;
            }
            // identify static related structure
            switch (currentNode)
            {
                // static fields
                case FieldDeclarationSyntax fieldDeclaration when fieldDeclaration.Modifiers.Any(x => x.Kind() == SyntaxKind.StaticKeyword):
                    context = new MutationContext { InStaticValue = true };
                    break;
                // static constructors
                case ConstructorDeclarationSyntax constructorDeclaration when constructorDeclaration.Modifiers.Any(x => x.Kind() == SyntaxKind.StaticKeyword):
                    context = new MutationContext { InStaticValue = true };
                    if (MustInjectCoverageLogic)
                    {
                        return MutateStaticConstructor(constructorDeclaration, context);
                    }
                    break;
                // static properties
                case PropertyDeclarationSyntax propertyDeclaration when propertyDeclaration.Modifiers.Any(x => x.Kind() == SyntaxKind.StaticKeyword) && propertyDeclaration.AccessorList != null:
                    context = new MutationContext { InStaticValue = true };
                    if (MustInjectCoverageLogic)
                    {
                        return MutateStaticAccessor(propertyDeclaration, context);
                    }
                    break;
            }

            switch (currentNode)
            {
                // apply statement specific strategies (where applicable)
                case ExpressionStatementSyntax tentativeAssignment when tentativeAssignment.Expression is AssignmentExpressionSyntax assign:
                    return MutateAssignment(tentativeAssignment, assign, context);
                case ExpressionStatementSyntax tentativeAssignment when tentativeAssignment.Expression is PostfixUnaryExpressionSyntax || tentativeAssignment.Expression is PrefixUnaryExpressionSyntax:
                    return MutateUnaryStatement(tentativeAssignment, context);
                case ExpressionStatementSyntax expressionStatement:
                    // we must skip the expression statement part
                    return currentNode.ReplaceNode(expressionStatement.Expression, Mutate(expressionStatement.Expression, context));
                case IfStatementSyntax ifStatement:
                    return MutateIfStatement(ifStatement, context);
                case ForStatementSyntax forStatement:
                    return MutateForStatement(forStatement, context);
            }

            currentNode = AddReturnDefault(currentNode);

            return MutateExpression(currentNode, context);
        }

        private SyntaxNode MutateStaticConstructor(ConstructorDeclarationSyntax constructorDeclaration, MutationContext context)
        {
            var trackedConstructor = constructorDeclaration.TrackNodes((SyntaxNode) constructorDeclaration.Body ?? constructorDeclaration.ExpressionBody);
            if (constructorDeclaration.ExpressionBody != null)
            {
                var bodyBlock = SyntaxFactory.Block(SyntaxFactory.ExpressionStatement(constructorDeclaration.ExpressionBody.Expression));
                var markedBlock = MutantPlacer.PlaceStaticContextMarker((BlockSyntax) Mutate(bodyBlock, context));
                trackedConstructor = trackedConstructor.Update(
                    trackedConstructor.AttributeLists,
                    trackedConstructor.Modifiers,
                    trackedConstructor.Identifier,
                    trackedConstructor.ParameterList,
                    trackedConstructor.Initializer,
                    markedBlock,
                    null,
                    SyntaxFactory.Token(SyntaxKind.None));
            }
            else if (constructorDeclaration.Body != null)
            {
                var markedBlock = MutantPlacer.PlaceStaticContextMarker((BlockSyntax) Mutate(constructorDeclaration.Body, context));
                trackedConstructor = trackedConstructor.ReplaceNode(trackedConstructor.GetCurrentNode(constructorDeclaration.Body), markedBlock);
            }

            return trackedConstructor;
        }

        private SyntaxNode MutateStaticAccessor(PropertyDeclarationSyntax accessorDeclaration, MutationContext context)
        {
            var trackedNode = accessorDeclaration.TrackNodes(accessorDeclaration.AccessorList.Accessors.Select(x => (SyntaxNode)x.Body ?? x.ExpressionBody).Where(x => x != null));
            foreach (var accessor in accessorDeclaration.AccessorList.Accessors)
            {
                if (accessor.ExpressionBody != null)
                {
                    var markedBlock = Mutate(accessor.ExpressionBody, context);
                    trackedNode = trackedNode.ReplaceNode(trackedNode.GetCurrentNode(accessor.ExpressionBody), markedBlock);
                }
                else if (accessor.Body != null)
                {
                    var markedBlock = MutantPlacer.PlaceStaticContextMarker((BlockSyntax)Mutate(accessor.Body, context));
                    trackedNode = trackedNode.ReplaceNode(trackedNode.GetCurrentNode(accessor.Body), markedBlock);
                }
            }

            return trackedNode;
        }

        private SyntaxNode MutateAssignment(ExpressionStatementSyntax tentativeAssignment, AssignmentExpressionSyntax assign, MutationContext context)
        {
            var expressionCopy = tentativeAssignment.TrackNodes(tentativeAssignment, assign, assign.Right);
            // mutate +=, *=, ...
            var result = MutateSubExpressionWithIfStatements(tentativeAssignment, expressionCopy, assign, context);
            // mutate the part right to the equal sign
            return result.ReplaceNode(result.GetCurrentNode(assign.Right), Mutate(assign.Right, context));
        }

        private SyntaxNode MutateIfStatement(IfStatementSyntax ifStatement, MutationContext context)
        {
            var mutatedIf = ifStatement.Else != null
                ? ifStatement.TrackNodes(ifStatement.Condition, ifStatement.Statement, ifStatement.Else)
                : ifStatement.TrackNodes(ifStatement.Condition, ifStatement.Statement);

            var mutated = false;

            if (!ifStatement.Condition.ContainsDeclarations())
            {
                var currentCondition = mutatedIf.GetCurrentNode(ifStatement.Condition);
                var mutatedCondition = Mutate(ifStatement.Condition, context);
                if (mutatedCondition != currentCondition)
                {
                    mutatedIf = mutatedIf.ReplaceNode(currentCondition, mutatedCondition);
                    mutated = true;
                }
            }

            if (ifStatement.Else != null)
            {
                var currentElse = mutatedIf.GetCurrentNode(ifStatement.Else);
                var mutatedElse = Mutate(ifStatement.Else, context);
                if (mutatedElse != currentElse)
                {
                    mutatedIf = mutatedIf.ReplaceNode(currentElse, mutatedElse);
                    mutated = true;
                }
            }

            var currentStatement = mutatedIf.GetCurrentNode(ifStatement.Statement);
            var mutatedStatement = Mutate(ifStatement.Statement, context);
            if (currentStatement != mutatedStatement)
            {
                mutatedIf = mutatedIf.ReplaceNode(currentStatement, mutatedStatement);
                mutated = true;
            }
            return mutated ? mutatedIf : ifStatement;
        }

        private SyntaxNode MutateForStatement(ForStatementSyntax forStatement, MutationContext context)
        {
            // for needs special treatments for its incrementors
            StatementSyntax forWithMutantIncrementors = forStatement.TrackNodes(forStatement);

            foreach (var incrementor in forStatement.Incrementors)
            {
                forWithMutantIncrementors = MutateSubExpressionWithIfStatements(forStatement, forWithMutantIncrementors, incrementor, context);
            }

            var originalFor = forWithMutantIncrementors.GetCurrentNode(forStatement);

            // mutate condition, if any
            ForStatementSyntax mutatedFor;
            StatementSyntax statementPart;
            if (forStatement.Condition == null)
            {
                mutatedFor = forStatement;
                statementPart = forStatement.Statement;
            }
            else
            {
                mutatedFor = forStatement.TrackNodes(forStatement.Condition, forStatement.Statement);
                mutatedFor = mutatedFor.ReplaceNode(mutatedFor.GetCurrentNode(forStatement.Condition),
                    Mutate(forStatement.Condition, context));
                statementPart = mutatedFor.GetCurrentNode(forStatement.Statement);
            }

            // mutate the statement/block
            mutatedFor = mutatedFor.ReplaceNode(statementPart, Mutate(forStatement.Statement, context));
            // and now we replace it
            return forWithMutantIncrementors.ReplaceNode(originalFor, mutatedFor);
        }

        private SyntaxNode MutateUnaryStatement(ExpressionStatementSyntax expressionStatement, MutationContext context)
        {
            var expressionCopy = expressionStatement.TrackNodes(expressionStatement, expressionStatement.Expression);
            return MutateSubExpressionWithIfStatements(expressionStatement, expressionCopy, expressionStatement.Expression, context);
        }

        private SyntaxNode MutateExpression(SyntaxNode currentNode, MutationContext context)
        {
            // Nothing to mutate, dig further
            var childCopy = currentNode.TrackNodes(currentNode.ChildNodes().ToList().Append(currentNode));
            var mutated = false;
            foreach (var child in currentNode.ChildNodes().ToList())
            {
                var mutatedChild = Mutate(child, context);
                if (child != mutatedChild)
                {
                    var currentChild = childCopy.GetCurrentNode(child);
                    childCopy = childCopy.ReplaceNode(currentChild, mutatedChild);
                    mutated = true;
                }
            }

            if (currentNode is ExpressionSyntax expression && !expression.ContainsDeclarations())
            {
                childCopy = MutateSubExpressionWithConditional(expression, (ExpressionSyntax)childCopy, context);
                mutated = true;
            }

            return mutated ? childCopy : currentNode;
        }

        private IEnumerable<Mutant> FindMutants(SyntaxNode current, MutationContext context)
        {
            return Mutators.SelectMany(mutator => ApplyMutator(current, mutator, context));
        }

        private StatementSyntax MutateSubExpressionWithIfStatements(StatementSyntax originalNode, StatementSyntax nodeToReplace, SyntaxNode subExpression, MutationContext context)
        {
            var ast = nodeToReplace;
            // The mutations should be placed using an IfStatement
            foreach (var mutant in FindMutants(subExpression, context))
            {
                var mutatedNode = ApplyMutant(originalNode, mutant);
                ast = MutantPlacer.PlaceWithIfStatement(ast, mutatedNode, mutant.Id);
            }
            return ast;
        }

        private ExpressionSyntax MutateSubExpressionWithConditional(ExpressionSyntax originalNode, ExpressionSyntax currentNode, MutationContext context)
        {
            return FindMutants(originalNode, context).Aggregate(currentNode, (current, mutant) => MutantPlacer.PlaceWithConditionalExpression(current, ApplyMutant(originalNode, mutant), mutant.Id));
        }

        /// <summary>
        /// Mutates one single SyntaxNode using a mutator
        /// </summary>
        private IEnumerable<Mutant> ApplyMutator(SyntaxNode syntaxNode, IMutator mutator, MutationContext context)
        {
            var mutations = mutator.Mutate(syntaxNode);
            foreach (var mutation in mutations)
            {
                Logger.LogDebug("Mutant {0} created {1} -> {2} using {3}", MutantCount, mutation.OriginalNode, mutation.ReplacementNode, mutator.GetType());
                yield return new Mutant()
                {
                    Id = MutantCount++,
                    Mutation = mutation,
                    ResultStatus = MutantStatus.NotRun,
                    IsStaticValue = context.InStaticValue
                };
            }
        }

        /// <summary>
        /// Add return default to the end of the method to prevent "not all code paths return a value" error as a result of mutations
        /// </summary>
        private SyntaxNode AddReturnDefault(SyntaxNode currentNode)
        {
            // If it's not a method or the method has no body skip the node
            if (!(currentNode is MethodDeclarationSyntax methodNode) || methodNode.Body == null)
            {
                return currentNode;
            }

            // If method return type is void skip the node
            if (methodNode.ReturnType is PredefinedTypeSyntax predefinedType && predefinedType.Keyword.IsKind(SyntaxKind.VoidKeyword))
            {
                return currentNode;
            }

            TypeSyntax returnType = methodNode.ReturnType;

            // the GenericNameSyntax node can be encapsulated by QualifiedNameSyntax nodes so we need to unwrap the node until we find the GenericNameSyntax
            var genericReturn = returnType.DescendantNodesAndSelf().OfType<GenericNameSyntax>().FirstOrDefault();
            if (methodNode.Modifiers.Any(x => x.IsKind(SyntaxKind.AsyncKeyword)))
            {
<<<<<<< HEAD
                var newBody = methodNode.Body.AddStatements(MutantPlacer.AnnotateHelper(SyntaxFactory.ReturnStatement(SyntaxFactory.DefaultExpression(methodNode.ReturnType))));
                currentNode = currentNode.ReplaceNode(methodNode.Body, newBody);
            }
            
            return currentNode;
=======
                if (genericReturn != null && genericReturn.Identifier.ToString() == "Task")
                {
                    // if the method is async and returns a generic task, make the return default return the underlying type
                    returnType = genericReturn.TypeArgumentList.Arguments.First();
                }
                else if (genericReturn == null)
                {
                    // if the method is async but returns a non-generic task, don't add the return default
                    return currentNode;
                }
            }

            var newBody = methodNode.Body.AddStatements(SyntaxFactory.ReturnStatement(SyntaxFactory.DefaultExpression(returnType)));
            return currentNode.ReplaceNode(methodNode.Body, newBody);
>>>>>>> fb712f2c
        }

        private T ApplyMutant<T>(T node, Mutant mutant) where T : SyntaxNode
        {
            Mutants.Add(mutant);
            return node.ReplaceNode(mutant.Mutation.OriginalNode, mutant.Mutation.ReplacementNode);
        }
    }
}<|MERGE_RESOLUTION|>--- conflicted
+++ resolved
@@ -351,20 +351,13 @@
             {
                 return currentNode;
             }
-
+            
             TypeSyntax returnType = methodNode.ReturnType;
 
             // the GenericNameSyntax node can be encapsulated by QualifiedNameSyntax nodes so we need to unwrap the node until we find the GenericNameSyntax
             var genericReturn = returnType.DescendantNodesAndSelf().OfType<GenericNameSyntax>().FirstOrDefault();
             if (methodNode.Modifiers.Any(x => x.IsKind(SyntaxKind.AsyncKeyword)))
             {
-<<<<<<< HEAD
-                var newBody = methodNode.Body.AddStatements(MutantPlacer.AnnotateHelper(SyntaxFactory.ReturnStatement(SyntaxFactory.DefaultExpression(methodNode.ReturnType))));
-                currentNode = currentNode.ReplaceNode(methodNode.Body, newBody);
-            }
-            
-            return currentNode;
-=======
                 if (genericReturn != null && genericReturn.Identifier.ToString() == "Task")
                 {
                     // if the method is async and returns a generic task, make the return default return the underlying type
@@ -377,9 +370,8 @@
                 }
             }
 
-            var newBody = methodNode.Body.AddStatements(SyntaxFactory.ReturnStatement(SyntaxFactory.DefaultExpression(returnType)));
+            var newBody = methodNode.Body.AddStatements(MutantPlacer.AnnotateHelper(SyntaxFactory.ReturnStatement(SyntaxFactory.DefaultExpression(returnType))));
             return currentNode.ReplaceNode(methodNode.Body, newBody);
->>>>>>> fb712f2c
         }
 
         private T ApplyMutant<T>(T node, Mutant mutant) where T : SyntaxNode
