--- conflicted
+++ resolved
@@ -27,18 +27,11 @@
     /// </summary>
     public class MutantOrchestrator : IMutantOrchestrator
     {
-<<<<<<< HEAD
         private readonly StrykerOptions _options;
         private ICollection<Mutant> Mutants { get; set; }
         private int MutantCount { get; set; }
         private IEnumerable<IMutator> Mutators { get; }
         private ILogger Logger { get; }
-=======
-        private Collection<Mutant> _mutants { get; set; }
-        private int _mutantCount { get; set; } = 0;
-        private IEnumerable<IMutator> _mutators { get; set; }
-        private ILogger _logger { get; set; }
->>>>>>> 8b7d1fa9
 
         private bool MustInjectCoverageLogic =>
             _options != null && _options.Optimizations.HasFlag(OptimizationFlags.CoverageBasedTest) &&
@@ -75,7 +68,7 @@
         {
             var tempMutants = Mutants;
             Mutants = new Collection<Mutant>();
-            return tempMutants;
+            return (IReadOnlyCollection<Mutant>) tempMutants;
         }
 
         /// <summary>
