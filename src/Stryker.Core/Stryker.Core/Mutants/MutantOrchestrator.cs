﻿using Microsoft.CodeAnalysis;
using Microsoft.CodeAnalysis.CSharp.Syntax;
using Microsoft.Extensions.Logging;
using Stryker.Core.Logging;
using Stryker.Core.Mutators;
using Stryker.Core.Options;
using System.Collections.Generic;
using System.Collections.ObjectModel;
using System.Linq;
using Microsoft.CodeAnalysis.CSharp;
using Stryker.Core.Helpers;
using Stryker.Core.Mutants.NodeOrchestrators;

namespace Stryker.Core.Mutants
{
    public interface IMutantOrchestrator
    {
        SyntaxNode Mutate(SyntaxNode rootNode);

        /// <summary>
        /// Gets the stored mutants and resets the mutant list to an empty collection
        /// </summary>
        /// <returns>Mutants</returns>
        IReadOnlyCollection<Mutant> GetLatestMutantBatch();
    }

    /// <summary>
    /// Mutates abstract syntax trees using mutators and places all mutations inside the abstract syntax tree.
    /// Orchestrator: to arrange or manipulate, especially by means of clever or thorough planning or maneuvering.
    /// </summary>
    public class MutantOrchestrator : IMutantOrchestrator
    {
        private readonly StrykerOptions _options;

        private readonly TypeBasedStrategy<SyntaxNode, INodeMutator> _specificOrchestrator =
            new TypeBasedStrategy<SyntaxNode, INodeMutator>();

        private ICollection<Mutant> Mutants { get; set; }
        private int MutantCount { get; set; }
        internal IEnumerable<IMutator> Mutators { get; }
        private ILogger Logger { get; }

        internal bool MustInjectCoverageLogic =>
            _options != null && _options.Optimizations.HasFlag(OptimizationFlags.CoverageBasedTest) &&
            !_options.Optimizations.HasFlag(OptimizationFlags.CaptureCoveragePerTest);

        /// <param name="mutators">The mutators that should be active during the mutation process</param>
        public MutantOrchestrator(IEnumerable<IMutator> mutators = null, StrykerOptions options = null)
        {
            _options = options;
            Mutators = mutators ?? new List<IMutator>()
            {
                // the default list of mutators
                new BinaryExpressionMutator(),
                new BooleanMutator(),
                new AssignmentExpressionMutator(),
                new PrefixUnaryMutator(),
                new PostfixUnaryMutator(),
                new CheckedMutator(),
                new LinqMutator(),
                new StringMutator(),
                new StringEmptyMutator(),
                new InterpolatedStringMutator(),
                new NegateConditionMutator(),
                new InitializerMutator(),
                new ObjectCreationMutator(),
                new ArrayCreationMutator(),
                new RegexMutator()
            };
            Mutants = new Collection<Mutant>();
            Logger = ApplicationLogging.LoggerFactory.CreateLogger<MutantOrchestrator>();

            _specificOrchestrator.RegisterHandlers(new List<INodeMutator>
            {
                new ForStatementOrchestrator(),
                new AssignmentStatementOrchestrator(),
                new PostfixUnaryExpressionOrchestrator(),
                new StaticFieldDeclarationOrchestrator(),
                new StaticConstructorOrchestrator(),
                new StaticPropertyOrchestrator(),
                new ArrayInitializerOrchestrator(),
                new MethodDeclarationOrchestrator(),
                new ConstLocalDeclarationOrchestrator(),
                new SyntaxNodeOrchestrator()
            });
        }

        /// <summary>
        /// Gets the stored mutants and resets the mutant list to an empty collection
        /// </summary>
        /// <returns>Mutants</returns>
        public IReadOnlyCollection<Mutant> GetLatestMutantBatch()
        {
            var tempMutants = Mutants;
            Mutants = new Collection<Mutant>();
            return (IReadOnlyCollection<Mutant>) tempMutants;
        }

        /// <summary>
        /// Recursively mutates a single SyntaxNode
        /// </summary>
        /// <param name="currentNode">The current root node</param>
        /// <returns>Mutated node</returns>
        public SyntaxNode Mutate(SyntaxNode currentNode)
        {
            return Mutate(currentNode, new MutationContext(this));
        }

        // recursive version
        internal SyntaxNode Mutate(SyntaxNode currentNode, MutationContext context)
        {
            // don't mutate immutable nodes
            if (!SyntaxHelper.CanBeMutated(currentNode))
            {
                return currentNode;
            }

            // search for node specific handler
            var nodeHandler = _specificOrchestrator.FindHandler(currentNode);
            return nodeHandler.Mutate(currentNode, context);
        }

        internal IEnumerable<Mutant> GenerateMutantsForNode(SyntaxNode current, MutationContext context)
        {
            foreach (var mutator in Mutators)
            {
                foreach (var mutation in mutator.Mutate(current))
                {
                    var id = MutantCount;
                    Logger.LogDebug("Mutant {0} created {1} -> {2} using {3}", id, mutation.OriginalNode,
                        mutation.ReplacementNode, mutator.GetType());
                    var newMutant = new Mutant
                    {
                        Id = id,
                        Mutation = mutation,
                        ResultStatus = MutantStatus.NotRun,
                        IsStaticValue = context.InStaticValue
                    };
                    var duplicate = false;
                    // check if we have a duplicate
                    foreach (var mutant in Mutants)
                    {
                        if (mutant.Mutation.OriginalNode != mutation.OriginalNode ||
                            !SyntaxFactory.AreEquivalent(mutant.Mutation.ReplacementNode, newMutant.Mutation.ReplacementNode))
                        {
                            continue;
                        }
                        Logger.LogDebug($"Mutant {id} discarded as it is a duplicate of {mutant.Id}");
                        duplicate = true;
                        break;
                    }

                    if (duplicate)
                    {
                        continue;
                    }

                    Mutants.Add(newMutant);
                    MutantCount++;
                    yield return newMutant;
                }
            }
        }

        internal StatementSyntax PlaceMutantWithinIfControls(in StatementSyntax node, in StatementSyntax mutated, IEnumerable<Mutant> mutationsControlledByIfs)
        {
<<<<<<< HEAD
            var mutations = mutator.Mutate(syntaxNode, _options);
            foreach (var mutation in mutations)
            {
                Logger.LogDebug("Mutant {0} created {1} -> {2} using {3}", MutantCount, mutation.OriginalNode, mutation.ReplacementNode, mutator.GetType());
                yield return new Mutant()
                {
                    Id = MutantCount++,
                    Mutation = mutation,
                    ResultStatus = MutantStatus.NotRun,
                    IsStaticValue = context.InStaticValue
                };
            }
=======
            var syntax = node;
            return mutationsControlledByIfs.Aggregate(mutated, (current, mutant) => MutantPlacer.PlaceWithIfStatement(current, InjectMutation(syntax, mutant), mutant.Id));
>>>>>>> b67ddd7b
        }

        internal ExpressionSyntax PlaceMutantWithinConditionalControls(in ExpressionSyntax node, in ExpressionSyntax mutated, IEnumerable<Mutant> expressionMutations)
        {
            var syntax = node;
            return expressionMutations.Aggregate(mutated, (current, mutant) => MutantPlacer.PlaceWithConditionalExpression(current, InjectMutation(syntax, mutant), mutant.Id));
        }

        // inject the mutation within the control structure
        private T InjectMutation<T>(in T node, Mutant mutant) where T : SyntaxNode
        {
            return node.ReplaceNode(mutant.Mutation.OriginalNode, mutant.Mutation.ReplacementNode);
        }
    }
}<|MERGE_RESOLUTION|>--- conflicted
+++ resolved
@@ -124,7 +124,7 @@
         {
             foreach (var mutator in Mutators)
             {
-                foreach (var mutation in mutator.Mutate(current))
+                foreach (var mutation in mutator.Mutate(current, _options))
                 {
                     var id = MutantCount;
                     Logger.LogDebug("Mutant {0} created {1} -> {2} using {3}", id, mutation.OriginalNode,
@@ -164,23 +164,8 @@
 
         internal StatementSyntax PlaceMutantWithinIfControls(in StatementSyntax node, in StatementSyntax mutated, IEnumerable<Mutant> mutationsControlledByIfs)
         {
-<<<<<<< HEAD
-            var mutations = mutator.Mutate(syntaxNode, _options);
-            foreach (var mutation in mutations)
-            {
-                Logger.LogDebug("Mutant {0} created {1} -> {2} using {3}", MutantCount, mutation.OriginalNode, mutation.ReplacementNode, mutator.GetType());
-                yield return new Mutant()
-                {
-                    Id = MutantCount++,
-                    Mutation = mutation,
-                    ResultStatus = MutantStatus.NotRun,
-                    IsStaticValue = context.InStaticValue
-                };
-            }
-=======
             var syntax = node;
             return mutationsControlledByIfs.Aggregate(mutated, (current, mutant) => MutantPlacer.PlaceWithIfStatement(current, InjectMutation(syntax, mutant), mutant.Id));
->>>>>>> b67ddd7b
         }
 
         internal ExpressionSyntax PlaceMutantWithinConditionalControls(in ExpressionSyntax node, in ExpressionSyntax mutated, IEnumerable<Mutant> expressionMutations)
