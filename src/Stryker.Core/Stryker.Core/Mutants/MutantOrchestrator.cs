--- conflicted
+++ resolved
@@ -368,15 +368,10 @@
                 }
             }
 
-<<<<<<< HEAD
             var newBody = methodNode.Body.AddStatements(MutantPlacer.AnnotateHelper(SyntaxFactory.ReturnStatement(SyntaxFactory.DefaultExpression(returnType))));
-            return currentNode.ReplaceNode(methodNode.Body, newBody);
-=======
-            var newBody = methodNode.Body.AddStatements(SyntaxFactory.ReturnStatement(SyntaxFactory.DefaultExpression(returnType)));
             currentNode = currentNode.ReplaceNode(methodNode.Body, newBody);
 
             return currentNode;
->>>>>>> a1eec3c9
         }
 
         private T ApplyMutant<T>(T node, Mutant mutant) where T : SyntaxNode
