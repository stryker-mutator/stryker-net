﻿using Microsoft.CodeAnalysis;
using Microsoft.CodeAnalysis.CSharp.Syntax;
using Microsoft.Extensions.Logging;
using Stryker.Core.Logging;
using Stryker.Core.Mutators;
using Stryker.Core.Options;
using System.Collections.Generic;
using System.Collections.ObjectModel;
using System.Linq;
using Microsoft.CodeAnalysis.CSharp;
using Stryker.Core.Helpers;
using Stryker.Core.Mutants.NodeOrchestrators;

namespace Stryker.Core.Mutants
{
    public interface IMutantOrchestrator
    {
        SyntaxNode Mutate(SyntaxNode rootNode);

        /// <summary>
        /// Gets the stored mutants and resets the mutant list to an empty collection
        /// </summary>
        /// <returns>Mutants</returns>
        IReadOnlyCollection<Mutant> GetLatestMutantBatch();
    }

    /// <summary>
    /// Mutates abstract syntax trees using mutators and places all mutations inside the abstract syntax tree.
    /// Orchestrator: to arrange or manipulate, especially by means of clever or thorough planning or maneuvering.
    /// </summary>
    public class MutantOrchestrator : IMutantOrchestrator
    {
<<<<<<< HEAD
        private readonly IStrykerOptions _options;
=======
        private readonly StrykerOptions _options;

        private readonly TypeBasedStrategy<SyntaxNode, INodeMutator> _specificOrchestrator =
            new TypeBasedStrategy<SyntaxNode, INodeMutator>();

>>>>>>> dde8e2b0
        private ICollection<Mutant> Mutants { get; set; }
        private int MutantCount { get; set; }
        internal IEnumerable<IMutator> Mutators { get; }
        private ILogger Logger { get; }

        internal bool MustInjectCoverageLogic =>
            _options != null && _options.Optimizations.HasFlag(OptimizationFlags.CoverageBasedTest) &&
            !_options.Optimizations.HasFlag(OptimizationFlags.CaptureCoveragePerTest);

        /// <param name="mutators">The mutators that should be active during the mutation process</param>
        public MutantOrchestrator(IEnumerable<IMutator> mutators = null, IStrykerOptions options = null)
        {
            _options = options;
            Mutators = mutators ?? new List<IMutator>()
            {
                // the default list of mutators
                new BinaryExpressionMutator(),
                new BooleanMutator(),
                new AssignmentExpressionMutator(),
                new PrefixUnaryMutator(),
                new PostfixUnaryMutator(),
                new CheckedMutator(),
                new LinqMutator(),
                new StringMutator(),
                new StringEmptyMutator(),
                new InterpolatedStringMutator(),
                new NegateConditionMutator(),
                new InitializerMutator(),
                new ObjectCreationMutator(),
                new ArrayCreationMutator(),
                new RegexMutator()
            };
            Mutants = new Collection<Mutant>();
            Logger = ApplicationLogging.LoggerFactory.CreateLogger<MutantOrchestrator>();

            _specificOrchestrator.RegisterHandlers(new List<INodeMutator>
            {
                new ForStatementOrchestrator(),
                new AssignmentStatementOrchestrator(),
                new PostfixUnaryExpressionOrchestrator(),
                new StaticFieldDeclarationOrchestrator(),
                new StaticConstructorOrchestrator(),
                new StaticPropertyOrchestrator(),
                new ArrayInitializerOrchestrator(),
                new MethodDeclarationOrchestrator(),
                new ConstLocalDeclarationOrchestrator(),
                new SyntaxNodeOrchestrator()
            });
        }

        /// <summary>
        /// Gets the stored mutants and resets the mutant list to an empty collection
        /// </summary>
        /// <returns>Mutants</returns>
        public IReadOnlyCollection<Mutant> GetLatestMutantBatch()
        {
            var tempMutants = Mutants;
            Mutants = new Collection<Mutant>();
            return (IReadOnlyCollection<Mutant>) tempMutants;
        }

        /// <summary>
        /// Recursively mutates a single SyntaxNode
        /// </summary>
        /// <param name="currentNode">The current root node</param>
        /// <returns>Mutated node</returns>
        public SyntaxNode Mutate(SyntaxNode currentNode)
        {
            return Mutate(currentNode, new MutationContext(this));
        }

        // recursive version
        internal SyntaxNode Mutate(SyntaxNode currentNode, MutationContext context)
        {
            // don't mutate immutable nodes
            if (!SyntaxHelper.CanBeMutated(currentNode))
            {
                return currentNode;
            }

            // search for node specific handler
            var nodeHandler = _specificOrchestrator.FindHandler(currentNode);
            return nodeHandler.Mutate(currentNode, context);
        }

        internal IEnumerable<Mutant> GenerateMutantsForNode(SyntaxNode current, MutationContext context)
        {
            foreach (var mutator in Mutators)
            {
                foreach (var mutation in mutator.Mutate(current))
                {
                    var id = MutantCount;
                    Logger.LogDebug("Mutant {0} created {1} -> {2} using {3}", id, mutation.OriginalNode,
                        mutation.ReplacementNode, mutator.GetType());
                    var newMutant = new Mutant
                    {
                        Id = id,
                        Mutation = mutation,
                        ResultStatus = MutantStatus.NotRun,
                        IsStaticValue = context.InStaticValue
                    };
                    var duplicate = false;
                    // check if we have a duplicate
                    foreach (var mutant in Mutants)
                    {
                        if (mutant.Mutation.OriginalNode != mutation.OriginalNode ||
                            !SyntaxFactory.AreEquivalent(mutant.Mutation.ReplacementNode, newMutant.Mutation.ReplacementNode))
                        {
                            continue;
                        }
                        Logger.LogDebug($"Mutant {id} discarded as it is a duplicate of {mutant.Id}");
                        duplicate = true;
                        break;
                    }

                    if (duplicate)
                    {
                        continue;
                    }

                    Mutants.Add(newMutant);
                    MutantCount++;
                    yield return newMutant;
                }
            }
        }

        internal StatementSyntax PlaceMutantWithinIfControls(in StatementSyntax node, in StatementSyntax mutated, IEnumerable<Mutant> mutationsControlledByIfs)
        {
            var syntax = node;
            return mutationsControlledByIfs.Aggregate(mutated, (current, mutant) => MutantPlacer.PlaceWithIfStatement(current, InjectMutation(syntax, mutant), mutant.Id));
        }

        internal ExpressionSyntax PlaceMutantWithinConditionalControls(in ExpressionSyntax node, in ExpressionSyntax mutated, IEnumerable<Mutant> expressionMutations)
        {
            var syntax = node;
            return expressionMutations.Aggregate(mutated, (current, mutant) => MutantPlacer.PlaceWithConditionalExpression(current, InjectMutation(syntax, mutant), mutant.Id));
        }

        // inject the mutation within the control structure
        private T InjectMutation<T>(in T node, Mutant mutant) where T : SyntaxNode
        {
            return node.ReplaceNode(mutant.Mutation.OriginalNode, mutant.Mutation.ReplacementNode);
        }
    }
}<|MERGE_RESOLUTION|>--- conflicted
+++ resolved
@@ -30,15 +30,11 @@
     /// </summary>
     public class MutantOrchestrator : IMutantOrchestrator
     {
-<<<<<<< HEAD
         private readonly IStrykerOptions _options;
-=======
-        private readonly StrykerOptions _options;
 
         private readonly TypeBasedStrategy<SyntaxNode, INodeMutator> _specificOrchestrator =
             new TypeBasedStrategy<SyntaxNode, INodeMutator>();
 
->>>>>>> dde8e2b0
         private ICollection<Mutant> Mutants { get; set; }
         private int MutantCount { get; set; }
         internal IEnumerable<IMutator> Mutators { get; }
