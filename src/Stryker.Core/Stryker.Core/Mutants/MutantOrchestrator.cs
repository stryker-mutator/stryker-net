﻿using Microsoft.CodeAnalysis;
using Microsoft.CodeAnalysis.CSharp;
using Microsoft.CodeAnalysis.CSharp.Syntax;
using Microsoft.Extensions.Logging;
using Stryker.Core.Logging;
using Stryker.Core.Mutators;
using Stryker.Core.Options;
using System.Collections.Generic;
using System.Collections.ObjectModel;
using System.Linq;

namespace Stryker.Core.Mutants
{
    public interface IMutantOrchestrator
    {
        SyntaxNode Mutate(SyntaxNode rootNode);
        /// <summary>
        /// Gets the stored mutants and resets the mutant list to an empty collection
        /// </summary>
        /// <returns>Mutants</returns>
        IReadOnlyCollection<Mutant> GetLatestMutantBatch();
    }

    /// <summary>
    /// Mutates abstract syntax trees using mutators and places all mutations inside the abstract syntax tree.
    /// Orchestrator: to arrange or manipulate, especially by means of clever or thorough planning or maneuvering.
    /// </summary>
    public class MutantOrchestrator : IMutantOrchestrator
    {
        private readonly StrykerOptions _options;
        private ICollection<Mutant> Mutants { get; set; }
        private int MutantCount { get; set; }
        private IEnumerable<IMutator> Mutators { get; }
        private ILogger Logger { get; }

        private bool MustInjectCoverageLogic =>
            _options != null && _options.Optimizations.HasFlag(OptimizationFlags.CoverageBasedTest) &&
            !_options.Optimizations.HasFlag(OptimizationFlags.CaptureCoveragePerTest);

        /// <param name="mutators">The mutators that should be active during the mutation process</param>
        public MutantOrchestrator(IEnumerable<IMutator> mutators = null, StrykerOptions options = null)
        {
            _options = options;
            Mutators = mutators ?? new List<IMutator>()
                {
                    // the default list of mutators
                    new BinaryExpressionMutator(),
                    new BooleanMutator(),
                    new AssignmentExpressionMutator(),
                    new PrefixUnaryMutator(),
                    new PostfixUnaryMutator(),
                    new CheckedMutator(),
                    new LinqMutator(),
                    new StringMutator(),
                    new StringEmptyMutator(),
                    new InterpolatedStringMutator(),
                    new NegateConditionMutator(),
                };
            Mutants = new Collection<Mutant>();
            Logger = ApplicationLogging.LoggerFactory.CreateLogger<MutantOrchestrator>();
        }

        /// <summary>
        /// Gets the stored mutants and resets the mutant list to an empty collection
        /// </summary>
        /// <returns>Mutants</returns>
        public IReadOnlyCollection<Mutant> GetLatestMutantBatch()
        {
            var tempMutants = Mutants;
            Mutants = new Collection<Mutant>();
            return (IReadOnlyCollection<Mutant>)tempMutants;
        }

        /// <summary>
        /// Recursively mutates a single SyntaxNode
        /// </summary>
        /// <param name="currentNode">The current root node</param>
        /// <returns>Mutated node</returns>
        public SyntaxNode Mutate(SyntaxNode currentNode)
        {
            return Mutate(currentNode, new MutationContext());
        }

        private SyntaxNode Mutate(SyntaxNode currentNode, MutationContext context)
        {
            // don't mutate immutable nodes
            if (!SyntaxHelper.CanBeMutated(currentNode))
            {
                return currentNode;
            }

            // identify static related structure
            switch (currentNode)
            {
                // static fields
                case FieldDeclarationSyntax fieldDeclaration when fieldDeclaration.Modifiers.Any(x => x.Kind() == SyntaxKind.StaticKeyword):
                    context = new MutationContext { InStaticValue = true };
                    break;
                // static constructors
                case ConstructorDeclarationSyntax constructorDeclaration when constructorDeclaration.Modifiers.Any(x => x.Kind() == SyntaxKind.StaticKeyword):
                    context = new MutationContext { InStaticValue = true };
                    if (MustInjectCoverageLogic)
                    {
                        return MutateStaticConstructor(constructorDeclaration, context);
                    }
                    break;
                // static properties
                case PropertyDeclarationSyntax propertyDeclaration when propertyDeclaration.Modifiers.Any(x => x.Kind() == SyntaxKind.StaticKeyword) && propertyDeclaration.AccessorList != null:
                    context = new MutationContext { InStaticValue = true };
                    if (MustInjectCoverageLogic)
                    {
                        return MutateStaticAccessor(propertyDeclaration, context);
                    }
                    break;
            }

            switch (currentNode)
            {
                // apply statement specific strategies (where applicable)
                case ExpressionStatementSyntax tentativeAssignment when tentativeAssignment.Expression is AssignmentExpressionSyntax assign:
                    return MutateAssignment(tentativeAssignment, assign, context);
                case ExpressionStatementSyntax tentativeAssignment when tentativeAssignment.Expression is PostfixUnaryExpressionSyntax || tentativeAssignment.Expression is PrefixUnaryExpressionSyntax:
                    return MutateUnaryStatement(tentativeAssignment, context);
                case ExpressionStatementSyntax expressionStatement:
                    // we must skip the expression statement part
                    return currentNode.ReplaceNode(expressionStatement.Expression, Mutate(expressionStatement.Expression, context));
                case IfStatementSyntax ifStatement:
                    return MutateIfStatement(ifStatement, context);
                case ForStatementSyntax forStatement:
                    return MutateForStatement(forStatement, context);
            }

            currentNode = AddReturnDefault(currentNode);

            return MutateExpression(currentNode, context);
        }

        private SyntaxNode MutateStaticConstructor(ConstructorDeclarationSyntax constructorDeclaration, MutationContext context)
        {
            var trackedConstructor = constructorDeclaration.TrackNodes((SyntaxNode) constructorDeclaration.Body ?? constructorDeclaration.ExpressionBody);
            if (constructorDeclaration.ExpressionBody != null)
            {
                var bodyBlock = SyntaxFactory.Block(SyntaxFactory.ExpressionStatement(constructorDeclaration.ExpressionBody.Expression));
                var markedBlock = MutantPlacer.PlaceStaticContextMarker((BlockSyntax) Mutate(bodyBlock, context));
                trackedConstructor = trackedConstructor.Update(
                    trackedConstructor.AttributeLists,
                    trackedConstructor.Modifiers,
                    trackedConstructor.Identifier,
                    trackedConstructor.ParameterList,
                    trackedConstructor.Initializer,
                    markedBlock,
                    null,
                    SyntaxFactory.Token(SyntaxKind.None));
            }
            else if (constructorDeclaration.Body != null)
            {
                var markedBlock = MutantPlacer.PlaceStaticContextMarker((BlockSyntax) Mutate(constructorDeclaration.Body, context));
                trackedConstructor = trackedConstructor.ReplaceNode(trackedConstructor.GetCurrentNode(constructorDeclaration.Body), markedBlock);
            }

            return trackedConstructor;
        }

        private SyntaxNode MutateStaticAccessor(PropertyDeclarationSyntax accessorDeclaration, MutationContext context)
        {
            var trackedNode = accessorDeclaration.TrackNodes(accessorDeclaration.AccessorList.Accessors.Select(x => (SyntaxNode)x.Body ?? x.ExpressionBody).Where(x => x != null));
            foreach (var accessor in accessorDeclaration.AccessorList.Accessors)
            {
                if (accessor.ExpressionBody != null)
                {
                    var markedBlock = Mutate(accessor.ExpressionBody, context);
                    trackedNode = trackedNode.ReplaceNode(trackedNode.GetCurrentNode(accessor.ExpressionBody), markedBlock);
                }
                else if (accessor.Body != null)
                {
                    var markedBlock = MutantPlacer.PlaceStaticContextMarker((BlockSyntax)Mutate(accessor.Body, context));
                    trackedNode = trackedNode.ReplaceNode(trackedNode.GetCurrentNode(accessor.Body), markedBlock);
                }
            }

            return trackedNode;
        }

        private SyntaxNode MutateAssignment(ExpressionStatementSyntax tentativeAssignment, AssignmentExpressionSyntax assign, MutationContext context)
        {
            var expressionCopy = tentativeAssignment.TrackNodes(tentativeAssignment, assign, assign.Right);
            // mutate +=, *=, ...
            var result = MutateSubExpressionWithIfStatements(tentativeAssignment, expressionCopy, assign, context);
            // mutate the part right to the equal sign
            return result.ReplaceNode(result.GetCurrentNode(assign.Right), Mutate(assign.Right, context));
        }

        private SyntaxNode MutateIfStatement(IfStatementSyntax ifStatement, MutationContext context)
        {
            var mutatedIf = ifStatement.Else != null
                ? ifStatement.TrackNodes(ifStatement.Condition, ifStatement.Statement, ifStatement.Else)
                : ifStatement.TrackNodes(ifStatement.Condition, ifStatement.Statement);

            var mutated = false;

            if (!ifStatement.Condition.ContainsDeclarations())
            {
                var currentCondition = mutatedIf.GetCurrentNode(ifStatement.Condition);
                var mutatedCondition = Mutate(ifStatement.Condition, context);
                if (mutatedCondition != currentCondition)
                {
                    mutatedIf = mutatedIf.ReplaceNode(currentCondition, mutatedCondition);
                    mutated = true;
                }
            }

            if (ifStatement.Else != null)
            {
                var currentElse = mutatedIf.GetCurrentNode(ifStatement.Else);
                var mutatedElse = Mutate(ifStatement.Else, context);
                if (mutatedElse != currentElse)
                {
                    mutatedIf = mutatedIf.ReplaceNode(currentElse, mutatedElse);
                    mutated = true;
                }
            }

            var currentStatement = mutatedIf.GetCurrentNode(ifStatement.Statement);
            var mutatedStatement = Mutate(ifStatement.Statement, context);
            if (currentStatement != mutatedStatement)
            {
                mutatedIf = mutatedIf.ReplaceNode(currentStatement, mutatedStatement);
                mutated = true;
            }
            return mutated ? mutatedIf : ifStatement;
        }

        private SyntaxNode MutateForStatement(ForStatementSyntax forStatement, MutationContext context)
        {
            // for needs special treatments for its incrementors
            StatementSyntax forWithMutantIncrementors = forStatement.TrackNodes(forStatement);

            foreach (var incrementor in forStatement.Incrementors)
            {
                forWithMutantIncrementors = MutateSubExpressionWithIfStatements(forStatement, forWithMutantIncrementors, incrementor, context);
            }

            var originalFor = forWithMutantIncrementors.GetCurrentNode(forStatement);

            // mutate condition, if any
            ForStatementSyntax mutatedFor;
            StatementSyntax statementPart;
            if (forStatement.Condition == null)
            {
                mutatedFor = forStatement;
                statementPart = forStatement.Statement;
            }
            else
            {
                mutatedFor = forStatement.TrackNodes(forStatement.Condition, forStatement.Statement);
                mutatedFor = mutatedFor.ReplaceNode(mutatedFor.GetCurrentNode(forStatement.Condition),
                    Mutate(forStatement.Condition, context));
                statementPart = mutatedFor.GetCurrentNode(forStatement.Statement);
            }

            // mutate the statement/block
            mutatedFor = mutatedFor.ReplaceNode(statementPart, Mutate(forStatement.Statement, context));
            // and now we replace it
            return forWithMutantIncrementors.ReplaceNode(originalFor, mutatedFor);
        }

        private SyntaxNode MutateUnaryStatement(ExpressionStatementSyntax expressionStatement, MutationContext context)
        {
            var expressionCopy = expressionStatement.TrackNodes(expressionStatement, expressionStatement.Expression);
            return MutateSubExpressionWithIfStatements(expressionStatement, expressionCopy, expressionStatement.Expression, context);
        }

        private SyntaxNode MutateExpression(SyntaxNode currentNode, MutationContext context)
        {
            // Nothing to mutate, dig further
            var childCopy = currentNode.TrackNodes(currentNode.ChildNodes().ToList().Append(currentNode));
            var mutated = false;
            foreach (var child in currentNode.ChildNodes().ToList())
            {
                var mutatedChild = Mutate(child, context);
                if (child != mutatedChild)
                {
                    var currentChild = childCopy.GetCurrentNode(child);
                    childCopy = childCopy.ReplaceNode(currentChild, mutatedChild);
                    mutated = true;
                }
            }

            if (currentNode is ExpressionSyntax expression && !expression.ContainsDeclarations())
            {
                childCopy = MutateSubExpressionWithConditional(expression, (ExpressionSyntax)childCopy, context);
                mutated = true;
            }

            return mutated ? childCopy : currentNode;
        }

        private IEnumerable<Mutant> FindMutants(SyntaxNode current, MutationContext context)
        {
            return Mutators.SelectMany(mutator => ApplyMutator(current, mutator, context));
        }

        private StatementSyntax MutateSubExpressionWithIfStatements(StatementSyntax originalNode, StatementSyntax nodeToReplace, SyntaxNode subExpression, MutationContext context)
        {
            var ast = nodeToReplace;
            // The mutations should be placed using an IfStatement
            foreach (var mutant in FindMutants(subExpression, context))
            {
                var mutatedNode = ApplyMutant(originalNode, mutant);
                ast = MutantPlacer.PlaceWithIfStatement(ast, mutatedNode, mutant.Id);
            }
            return ast;
        }

        private ExpressionSyntax MutateSubExpressionWithConditional(ExpressionSyntax originalNode, ExpressionSyntax currentNode, MutationContext context)
        {
            return FindMutants(originalNode, context).Aggregate(currentNode, (current, mutant) => MutantPlacer.PlaceWithConditionalExpression(current, ApplyMutant(originalNode, mutant), mutant.Id));
        }

        /// <summary>
        /// Mutates one single SyntaxNode using a mutator
        /// </summary>
        private IEnumerable<Mutant> ApplyMutator(SyntaxNode syntaxNode, IMutator mutator, MutationContext context)
        {
            var mutations = mutator.Mutate(syntaxNode);
            foreach (var mutation in mutations)
            {
                Logger.LogDebug("Mutant {0} created {1} -> {2} using {3}", MutantCount, mutation.OriginalNode, mutation.ReplacementNode, mutator.GetType());
                yield return new Mutant()
                {
                    Id = MutantCount++,
                    Mutation = mutation,
                    ResultStatus = MutantStatus.NotRun,
                    IsStaticValue = context.InStaticValue
                };
            }
        }

        /// <summary>
        /// Add return default to the end of the method to prevent "not all code paths return a value" error as a result of mutations
        /// </summary>
        private SyntaxNode AddReturnDefault(SyntaxNode currentNode)
        {
<<<<<<< HEAD
            if (currentNode is MethodDeclarationSyntax methodNode && methodNode.Body != null &&
                !(methodNode.ReturnType is PredefinedTypeSyntax predefinedType && predefinedType.Keyword.IsKind(SyntaxKind.VoidKeyword)))
            {
                TypeSyntax returnType = methodNode.ReturnType;

                // the GenericNameSyntax node can be encapsulated by QualifiedNameSyntax nodes
                var genericReturn = returnType.DescendantNodesAndSelf().OfType<GenericNameSyntax>().FirstOrDefault();
                if (methodNode.Modifiers.Any(x => x.IsKind(SyntaxKind.AsyncKeyword)))
                {
                    if (genericReturn != null)
                    {
                        // if the method is async and returns a generic task, make the return default return the underlying type
                        returnType = genericReturn.TypeArgumentList.Arguments.First();
                    } else
                    {
                        // if the method is async but returns a non-generic task, don't add the return default
                        return currentNode;
                    }
                }

                var newBody = methodNode.Body.AddStatements(SyntaxFactory.ReturnStatement(SyntaxFactory.DefaultExpression(returnType)));
                currentNode = currentNode.ReplaceNode(methodNode.Body, newBody);
=======
            // If it's not a method or the method has no body skip the node
            if (!(currentNode is MethodDeclarationSyntax methodNode) || methodNode.Body == null)
            {
                return currentNode;
            }

            // If method return type is void skip the node
            if (methodNode.ReturnType is PredefinedTypeSyntax predefinedType && predefinedType.Keyword.IsKind(SyntaxKind.VoidKeyword))
            {
                return currentNode;
            }

            TypeSyntax returnType = methodNode.ReturnType;

            // the GenericNameSyntax node can be encapsulated by QualifiedNameSyntax nodes so we need to unwrap the node until we find the GenericNameSyntax
            var genericReturn = returnType.DescendantNodesAndSelf().OfType<GenericNameSyntax>().FirstOrDefault();
            if (methodNode.Modifiers.Any(x => x.IsKind(SyntaxKind.AsyncKeyword)))
            {
                if (genericReturn != null && genericReturn.Identifier.ToString() == "Task")
                {
                    // if the method is async and returns a generic task, make the return default return the underlying type
                    returnType = genericReturn.TypeArgumentList.Arguments.First();
                }
                else if (genericReturn == null)
                {
                    // if the method is async but returns a non-generic task, don't add the return default
                    return currentNode;
                }
>>>>>>> 5187675a
            }

            var newBody = methodNode.Body.AddStatements(SyntaxFactory.ReturnStatement(SyntaxFactory.DefaultExpression(returnType)));
            return currentNode.ReplaceNode(methodNode.Body, newBody);
        }

        private T ApplyMutant<T>(T node, Mutant mutant) where T : SyntaxNode
        {
            Mutants.Add(mutant);
            return node.ReplaceNode(mutant.Mutation.OriginalNode, mutant.Mutation.ReplacementNode);
        }
    }
}<|MERGE_RESOLUTION|>--- conflicted
+++ resolved
@@ -341,30 +341,6 @@
         /// </summary>
         private SyntaxNode AddReturnDefault(SyntaxNode currentNode)
         {
-<<<<<<< HEAD
-            if (currentNode is MethodDeclarationSyntax methodNode && methodNode.Body != null &&
-                !(methodNode.ReturnType is PredefinedTypeSyntax predefinedType && predefinedType.Keyword.IsKind(SyntaxKind.VoidKeyword)))
-            {
-                TypeSyntax returnType = methodNode.ReturnType;
-
-                // the GenericNameSyntax node can be encapsulated by QualifiedNameSyntax nodes
-                var genericReturn = returnType.DescendantNodesAndSelf().OfType<GenericNameSyntax>().FirstOrDefault();
-                if (methodNode.Modifiers.Any(x => x.IsKind(SyntaxKind.AsyncKeyword)))
-                {
-                    if (genericReturn != null)
-                    {
-                        // if the method is async and returns a generic task, make the return default return the underlying type
-                        returnType = genericReturn.TypeArgumentList.Arguments.First();
-                    } else
-                    {
-                        // if the method is async but returns a non-generic task, don't add the return default
-                        return currentNode;
-                    }
-                }
-
-                var newBody = methodNode.Body.AddStatements(SyntaxFactory.ReturnStatement(SyntaxFactory.DefaultExpression(returnType)));
-                currentNode = currentNode.ReplaceNode(methodNode.Body, newBody);
-=======
             // If it's not a method or the method has no body skip the node
             if (!(currentNode is MethodDeclarationSyntax methodNode) || methodNode.Body == null)
             {
@@ -379,25 +355,25 @@
 
             TypeSyntax returnType = methodNode.ReturnType;
 
-            // the GenericNameSyntax node can be encapsulated by QualifiedNameSyntax nodes so we need to unwrap the node until we find the GenericNameSyntax
+            // the GenericNameSyntax node can be encapsulated by QualifiedNameSyntax nodes
             var genericReturn = returnType.DescendantNodesAndSelf().OfType<GenericNameSyntax>().FirstOrDefault();
             if (methodNode.Modifiers.Any(x => x.IsKind(SyntaxKind.AsyncKeyword)))
             {
-                if (genericReturn != null && genericReturn.Identifier.ToString() == "Task")
+                if (genericReturn != null)
                 {
                     // if the method is async and returns a generic task, make the return default return the underlying type
                     returnType = genericReturn.TypeArgumentList.Arguments.First();
-                }
-                else if (genericReturn == null)
+                } else
                 {
                     // if the method is async but returns a non-generic task, don't add the return default
                     return currentNode;
                 }
->>>>>>> 5187675a
             }
 
             var newBody = methodNode.Body.AddStatements(SyntaxFactory.ReturnStatement(SyntaxFactory.DefaultExpression(returnType)));
-            return currentNode.ReplaceNode(methodNode.Body, newBody);
+            currentNode = currentNode.ReplaceNode(methodNode.Body, newBody);
+
+            return currentNode;
         }
 
         private T ApplyMutant<T>(T node, Mutant mutant) where T : SyntaxNode
