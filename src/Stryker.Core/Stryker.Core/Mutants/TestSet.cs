--- conflicted
+++ resolved
@@ -18,12 +18,8 @@
             }
         }
 
-<<<<<<< HEAD
-        public IEnumerable<TestDescription> Extract(IEnumerable<Guid> ids) => ids ==  null ? _tests.Values : ids.Select(i => _tests[i]);
-=======
         public void RegisterTest(TestDescription test) => _tests[test.Id] = test;
 
         public IEnumerable<TestDescription> Extract(IEnumerable<Guid> ids) => ids.Select(i => _tests[i]);
->>>>>>> 40c70c27
     }
 }