--- conflicted
+++ resolved
@@ -1,7 +1,4 @@
-<<<<<<< HEAD
 using System.IO;
-=======
->>>>>>> 40c70c27
 
 namespace Stryker.Core.Mutants
 {
@@ -34,21 +31,26 @@
         public Mutation Mutation { get; set; }
 
         public MutantStatus ResultStatus { get; set; }
-<<<<<<< HEAD
-        public ITestListDescription CoveringTests { get; set; } = TestsGuidList.EveryTest();
-        public ITestListDescription KillingTests { get; set; } = TestsGuidList.NoTest();
-=======
 
+        public ITestGuids KillingTests { get; set; } = TestGuidsList.NoTest();
         public ITestGuids CoveringTests { get; set; } = TestGuidsList.NoTest();
         
         public ITestGuids AssessingTests { get; set; } = TestGuidsList.EveryTest();
-        
->>>>>>> 40c70c27
+
+        public int? Line
+        {
+            get
+            {
+                var location = Mutation?.OriginalNode?.GetLocation().GetMappedLineSpan();
+                return location?.StartLinePosition.Line + 1;
+            }
+        }
+
         public string ResultStatusReason { get; set; }
 
         public bool CountForStats => ResultStatus != MutantStatus.CompileError && ResultStatus != MutantStatus.Ignored;
-<<<<<<< HEAD
-        public bool MustRunAgainstAllTests => CoveringTests.IsEveryTest;
+        public bool IsStaticValue { get; set; }
+
         public string DisplayName => $"{Id}: {Mutation?.DisplayName}";
         public string Location
         {
@@ -59,22 +61,8 @@
             }
         }
 
-        public int? Line => Mutation?.OriginalNode?.GetLocation().GetLineSpan().StartLinePosition.Line + 1;
-        public bool IsStaticValue { get; set; }
         public bool CannotDetermineCoverage { get; set; }
         public bool MustBeTestedInIsolation { get; set; }
-        public void ResetCoverage() => CoveringTests = TestsGuidList.NoTest();
-=======
-
-        public bool IsStaticValue { get; set; }
-
-        public bool MustBeTestedInIsolation { get; set; }
-
-        public string DisplayName => $"{Id}: {Mutation?.DisplayName}";
-
-        public int? Line => Mutation?.OriginalNode?.GetLocation().GetLineSpan().StartLinePosition.Line + 1;
-
->>>>>>> 40c70c27
         public void AnalyzeTestRun(ITestGuids failedTests, ITestGuids resultRanTests, ITestGuids timedOutTests)
         {
             if (AssessingTests.ContainsAny(failedTests))
@@ -86,11 +74,7 @@
             {
                 ResultStatus = MutantStatus.Survived;
             }
-<<<<<<< HEAD
-            else if (CoveringTests.ContainsAny(timedOutTests))
-=======
             else if (AssessingTests.ContainsAny(timedOutTests))
->>>>>>> 40c70c27
             {
                 ResultStatus = MutantStatus.Timeout;
             }
