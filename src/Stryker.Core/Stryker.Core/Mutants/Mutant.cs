﻿using System.Collections.Generic;

namespace Stryker.Core.Mutants
{
    /// <summary>
    /// This interface should only contain readonly properties to ensure that others than the mutation test process cannot modify mutants.
    /// </summary>
    public interface IReadOnlyMutant
    {
        int Id { get; }
        Mutation Mutation { get; }
        MutantStatus ResultStatus { get; }
        IDictionary<string, bool> CoveringTest { get; }
        string ResultStatusReason { get; }
        bool IsStaticValue { get; }
        bool MustRunAllTests { get; }
    }
    
    /// <summary>
    /// Represents a single mutation on domain level
    /// </summary>
    public class Mutant : IReadOnlyMutant
    {
        public int Id { get; set; }
        public Mutation Mutation { get; set; }
        public MutantStatus ResultStatus { get; set; }
        public IDictionary<string, bool> CoveringTest { get; set; } = new Dictionary<string, bool>();
<<<<<<< HEAD
=======
        public string ResultStatusReason { get; set; }

>>>>>>> 827415eb
        public bool MustRunAllTests { get; set; }
        public string DisplayName => $"{Id}: {Mutation?.DisplayName}";
        public bool IsStaticValue { get; set; }
        public bool IsTestedBy(string testId) => CoveringTest.ContainsKey(testId);
    }
}<|MERGE_RESOLUTION|>--- conflicted
+++ resolved
@@ -25,11 +25,7 @@
         public Mutation Mutation { get; set; }
         public MutantStatus ResultStatus { get; set; }
         public IDictionary<string, bool> CoveringTest { get; set; } = new Dictionary<string, bool>();
-<<<<<<< HEAD
-=======
         public string ResultStatusReason { get; set; }
-
->>>>>>> 827415eb
         public bool MustRunAllTests { get; set; }
         public string DisplayName => $"{Id}: {Mutation?.DisplayName}";
         public bool IsStaticValue { get; set; }
