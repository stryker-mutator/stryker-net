﻿using System.Collections.Generic;
using System.Linq;

namespace Stryker.Core.Mutants
{
    /// <summary>
    /// This interface should only contain readonly properties to ensure that others than the mutation test process cannot modify mutants.
    /// </summary>
    public interface IReadOnlyMutant
    {
        int Id { get; }
        Mutation Mutation { get; }
        MutantStatus ResultStatus { get; }
<<<<<<< HEAD
        TestListDescription CoveringTests { get; }
=======
        string LongName { get; }
        string DisplayName { get; }
        IDictionary<string, bool> CoveringTest { get; }
        string ResultStatusReason { get; }
        bool IsStaticValue { get; }
        bool MustRunAllTests { get; }
>>>>>>> d53686c5
    }

    /// <summary>
    /// Represents a single mutation on domain level
    /// </summary>
    public class Mutant : IReadOnlyMutant
    {
        private bool _mustRunAllTests;
        public int Id { get; set; }
        public Mutation Mutation { get; set; }
        public MutantStatus ResultStatus { get; set; }
        public TestListDescription CoveringTests { get; set; } = new TestListDescription();
        public string ResultStatusReason { get; set; }

        public bool MustRunAgainstAllTests
        {
            get => CoveringTests.IsEveryTest || _mustRunAllTests;
            set => _mustRunAllTests = value;
        }

        public string DisplayName => $"{Id}: {Mutation?.DisplayName}";

        public string LongName =>
            $"{Mutation?.DisplayName} on line {Mutation?.OriginalNode?.GetLocation().GetLineSpan().StartLinePosition.Line + 1}: '{Mutation?.OriginalNode}' ==> '{Mutation?.ReplacementNode}'";
        public bool IsStaticValue { get; set; }

        public void AnalyzeTestRun(IReadOnlyList<TestDescription> failedTests, TestListDescription resultRanTests)
        {
            if (failedTests.Any(t =>IsStaticValue ||  CoveringTests.Contains(t.Guid)))
            {
                // a test killed us
                ResultStatus = MutantStatus.Killed;
            }
            else if (resultRanTests.IsEveryTest || (!CoveringTests.IsEveryTest && CoveringTests.GetList().All(x => resultRanTests.Contains(x.Guid))))
            {
                ResultStatus = MutantStatus.Survived;
            }
        }
    }
}<|MERGE_RESOLUTION|>--- conflicted
+++ resolved
@@ -11,16 +11,9 @@
         int Id { get; }
         Mutation Mutation { get; }
         MutantStatus ResultStatus { get; }
-<<<<<<< HEAD
         TestListDescription CoveringTests { get; }
-=======
         string LongName { get; }
         string DisplayName { get; }
-        IDictionary<string, bool> CoveringTest { get; }
-        string ResultStatusReason { get; }
-        bool IsStaticValue { get; }
-        bool MustRunAllTests { get; }
->>>>>>> d53686c5
     }
 
     /// <summary>
