--- conflicted
+++ resolved
@@ -11,18 +11,11 @@
 {
     public class GitDiffProvider : IDiffProvider
     {
-<<<<<<< HEAD
+        public TestSet Tests { get; }
         private readonly StrykerOptions _options;
         private readonly IGitInfoProvider _gitInfoProvider;
 
-        public GitDiffProvider(StrykerOptions options, IGitInfoProvider gitInfoProvider = null)
-=======
-        public TestSet Tests { get; }
-        private readonly IStrykerOptions _options;
-        private readonly IGitInfoProvider _gitInfoProvider;
-
-        public GitDiffProvider(IStrykerOptions options, TestSet tests, IGitInfoProvider gitInfoProvider = null)
->>>>>>> 0c41c5c2
+        public GitDiffProvider(StrykerOptions options, TestSet tests, IGitInfoProvider gitInfoProvider = null)
         {
             Tests = tests;
             _options = options;
