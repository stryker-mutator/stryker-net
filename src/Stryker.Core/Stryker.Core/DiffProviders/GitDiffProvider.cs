--- conflicted
+++ resolved
@@ -4,15 +4,11 @@
 using Stryker.Core.Options;
 using System.Collections.ObjectModel;
 using System.IO;
+using System.Linq;
+using System.Text.RegularExpressions;
 
 namespace Stryker.Core.DiffProviders
 {
-<<<<<<< HEAD
-    using System.Linq;
-    using System.Text.RegularExpressions;
-
-=======
->>>>>>> 0b9659fa
     public class GitDiffProvider : IDiffProvider
     {
         private readonly StrykerOptions _options;
@@ -58,7 +54,6 @@
                     diffResult.ChangedSourceFiles.Add(diffPath);
                 }
             }
-
             RemoveFilteredOutFiles(diffResult);
 
             return diffResult;
@@ -68,8 +63,8 @@
         {
             foreach(FilePattern filePattern in _options.DiffIgnoreFiles)
             {
-                diffResult.ChangedFiles = diffResult.ChangedFiles.Where(diffResultFile => !filePattern.Glob.IsMatch(diffResultFile)).ToList();
-                diffResult.TestFilesChanged = diffResult.TestFilesChanged.Where(diffResultFile => !filePattern.Glob.IsMatch(diffResultFile)).ToList();
+                diffResult.ChangedSourceFiles = diffResult.ChangedSourceFiles.Where(diffResultFile => !filePattern.Glob.IsMatch(diffResultFile)).ToList();
+                diffResult.ChangedTestFiles = diffResult.ChangedTestFiles.Where(diffResultFile => !filePattern.Glob.IsMatch(diffResultFile)).ToList();
             }
         }
     }
