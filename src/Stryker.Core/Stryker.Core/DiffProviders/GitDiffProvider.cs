﻿using LibGit2Sharp;
using Stryker.Core.DashboardCompare;
using Stryker.Core.Options;
using System.Collections.ObjectModel;
using System.IO;

namespace Stryker.Core.DiffProviders
{
    public class GitDiffProvider : IDiffProvider
    {
<<<<<<< HEAD
        private readonly IStrykerOptions _options;

        public GitDiffProvider(IStrykerOptions options)
=======
        private readonly StrykerOptions _options;
        private readonly IGitInfoProvider _gitInfoProvider;

        public GitDiffProvider(StrykerOptions options, IGitInfoProvider gitInfoProvider = null)
>>>>>>> c9a986d3
        {
            _options = options;
            _gitInfoProvider = gitInfoProvider ?? new GitInfoProvider(options);
        }

        public DiffResult ScanDiff()
        {
            var diffResult = new DiffResult()
            {
                ChangedFiles = new Collection<string>(),
                TestsChanged = false
            };

            // A git repository has been detected, calculate the diff to filter
            var commit = _gitInfoProvider.DetermineCommit();

            if (commit == null)
            {
                throw new Stryker.Core.Exceptions.StrykerInputException("Could not determine a commit to check for diff. Please check you have provided the correct value for --git-source");
            }

            foreach (var patchChanges in _gitInfoProvider.Repository.Diff.Compare<Patch>(commit.Tree, DiffTargets.Index | DiffTargets.WorkingDirectory))
            {
                string diffPath = FilePathUtils.NormalizePathSeparators(Path.Combine(_gitInfoProvider.RepositoryPath, patchChanges.Path));
                diffResult.ChangedFiles.Add(diffPath);
                if (diffPath.StartsWith(_options.BasePath) && diffPath.EndsWith(".cs"))
                {
                    diffResult.TestsChanged = true;
                }
            }
            return diffResult;
        }
    }
}<|MERGE_RESOLUTION|>--- conflicted
+++ resolved
@@ -8,16 +8,10 @@
 {
     public class GitDiffProvider : IDiffProvider
     {
-<<<<<<< HEAD
         private readonly IStrykerOptions _options;
-
-        public GitDiffProvider(IStrykerOptions options)
-=======
-        private readonly StrykerOptions _options;
         private readonly IGitInfoProvider _gitInfoProvider;
 
-        public GitDiffProvider(StrykerOptions options, IGitInfoProvider gitInfoProvider = null)
->>>>>>> c9a986d3
+        public GitDiffProvider(IStrykerOptions options, IGitInfoProvider gitInfoProvider = null)
         {
             _options = options;
             _gitInfoProvider = gitInfoProvider ?? new GitInfoProvider(options);
