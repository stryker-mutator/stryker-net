﻿using Microsoft.Extensions.Logging;
using Stryker.Core.Logging;
using Stryker.Core.Mutants;
using Stryker.Core.TestRunners;
using System;

namespace Stryker.Core.MutationTest
{
    /// <summary>
    /// Executes exactly one mutation test and stores the result
    /// </summary>
    public interface IMutationTestExecutor
    {
<<<<<<< HEAD
        void Test(Mutant mutant, int timeoutMs);
=======
        ITestRunner TestRunner { get; }
        void Test(Mutant mutant);
>>>>>>> 5f247358
    }

    public class MutationTestExecutor : IMutationTestExecutor
    {
<<<<<<< HEAD
        private ITestRunner _testRunner { get; set; }
        private ILogger _logger { get; set; }
=======
        public ITestRunner TestRunner { get; }
        private ILogger _logger { get; }
        private int _timeoutMS { get; }
>>>>>>> 5f247358

        public MutationTestExecutor(ITestRunner testRunner)
        {
            TestRunner = testRunner;
            _logger = ApplicationLogging.LoggerFactory.CreateLogger<MutationTestProcess>();
        }

        public void Test(Mutant mutant, int timeoutMs)
        {
            try
            {
<<<<<<< HEAD
                var result = _testRunner.RunAll(timeoutMs, mutant.Id);
=======
                var result = TestRunner.RunAll(_timeoutMS, mutant.Id);
>>>>>>> 5f247358
                _logger.LogTrace("Testrun with output {0}", result.ResultMessage);

                mutant.ResultStatus = result.Success ? MutantStatus.Survived : MutantStatus.Killed;
            }
            catch (OperationCanceledException)
            {
                _logger.LogTrace("Testrun aborted due to timeout");
                mutant.ResultStatus = MutantStatus.Timeout;
            }
        }
    }
}<|MERGE_RESOLUTION|>--- conflicted
+++ resolved
@@ -11,24 +11,13 @@
     /// </summary>
     public interface IMutationTestExecutor
     {
-<<<<<<< HEAD
         void Test(Mutant mutant, int timeoutMs);
-=======
-        ITestRunner TestRunner { get; }
-        void Test(Mutant mutant);
->>>>>>> 5f247358
     }
 
     public class MutationTestExecutor : IMutationTestExecutor
     {
-<<<<<<< HEAD
-        private ITestRunner _testRunner { get; set; }
-        private ILogger _logger { get; set; }
-=======
         public ITestRunner TestRunner { get; }
         private ILogger _logger { get; }
-        private int _timeoutMS { get; }
->>>>>>> 5f247358
 
         public MutationTestExecutor(ITestRunner testRunner)
         {
@@ -40,11 +29,7 @@
         {
             try
             {
-<<<<<<< HEAD
                 var result = _testRunner.RunAll(timeoutMs, mutant.Id);
-=======
-                var result = TestRunner.RunAll(_timeoutMS, mutant.Id);
->>>>>>> 5f247358
                 _logger.LogTrace("Testrun with output {0}", result.ResultMessage);
 
                 mutant.ResultStatus = result.Success ? MutantStatus.Survived : MutantStatus.Killed;
