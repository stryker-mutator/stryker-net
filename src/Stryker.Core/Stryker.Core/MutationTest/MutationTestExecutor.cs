using Microsoft.Extensions.Logging;
using Stryker.Core.Logging;
using Stryker.Core.Mutants;
using Stryker.Core.TestRunners;
using System.Collections.Generic;
using System.Linq;
using Stryker.Core.Initialisation;

namespace Stryker.Core.MutationTest
{
    /// <summary>
    /// Executes exactly one mutation test and stores the result
    /// </summary>
    public interface IMutationTestExecutor
    {
        ITestRunner TestRunner { get; }
        void Test(IList<Mutant> mutantsToTest, ITimeoutValueCalculator timeoutMs, TestUpdateHandler updateHandler);
    }

    public class MutationTestExecutor : IMutationTestExecutor
    {
        public ITestRunner TestRunner { get; }
        private ILogger Logger { get; }

        public MutationTestExecutor(ITestRunner testRunner)
        {
            TestRunner = testRunner;
            Logger = ApplicationLogging.LoggerFactory.CreateLogger<MutationTestProcess>();
        }

        public void Test(IList<Mutant> mutantsToTest, ITimeoutValueCalculator timeoutMs, TestUpdateHandler updateHandler)
        {
            var forceSingle = false;
            while (mutantsToTest.Any())
            {
                var result = RunTestSession(mutantsToTest, timeoutMs, updateHandler, forceSingle);

                Logger.LogTrace(
                    $"Test run for {string.Join(" ,", mutantsToTest.Select(x => x.DisplayName))} is {(result.FailedTests.Count == 0 ? "success" : "failed")}.");

                var remainingMutants = mutantsToTest.Where((m) => m.ResultStatus == MutantStatus.NotRun).ToList();
                if (remainingMutants.Count == mutantsToTest.Count)
                {
                    // the test failed to get any conclusive results
                    if (!result.SessionTimedOut)
                    {
                        // something bad happened.
                        Logger.LogError($"Stryker failed to test {remainingMutants.Count} mutant(s).");
                        return;
                    }

                    // test session's results have been corrupted by the time out
                    // we retry and run tests one by one, if necessary
                    if (remainingMutants.Count == 1)
                    {
                        // only one mutant was tested, we mark it as timeout.
                        remainingMutants[0].ResultStatus = MutantStatus.Timeout;
                        remainingMutants.Clear();
                    }
                    else
                    {
                        // we don't know which tests timed out, we rerun all tests in dedicated sessions
                        forceSingle = true;
                    }
                }

                if (remainingMutants.Any())
                {
                    Logger.LogDebug($"Not all mutants were tested due to timeout. Running another session for the {remainingMutants.Count} remaining.");
                }
                mutantsToTest = remainingMutants;
            }
        }

        private TestRunResults RunTestSession(ICollection<Mutant> mutantsToTest, ITimeoutValueCalculator timeoutMs,
            TestUpdateHandler updateHandler, bool forceSingle)
        {
            Logger.LogTrace($"Testing {string.Join(" ,", mutantsToTest.Select(x => x.DisplayName))}.");
            if (forceSingle)
            {
                foreach (var mutant in mutantsToTest)
                {
                    var localResult = TestRunner.TestMultipleMutants(timeoutMs, new[] { mutant }, updateHandler);
<<<<<<< HEAD
                    mutant.AnalyzeTestRun(localResult);
=======
                    if (updateHandler == null || localResult.SessionTimedOut)
                    {
                        mutant.AnalyzeTestRun(localResult.FailingTests, localResult.RanTests, localResult.TimedOutTests, localResult.SessionTimedOut);
                    }
>>>>>>> 345eb173
                }
                
                return TestRunResults.GeneralSuccess();
            }

            var result = TestRunner.TestMultipleMutants(timeoutMs, mutantsToTest.ToList(), updateHandler);
            if (updateHandler != null && !result.SessionTimedOut)
            {
                return result;
            }

            foreach (var mutant in mutantsToTest)
            {
<<<<<<< HEAD
                mutant.AnalyzeTestRun(result);
=======
                mutant.AnalyzeTestRun(result.FailingTests,
                    result.RanTests,
                    result.TimedOutTests,
                    mutantsToTest.Count == 1 && result.SessionTimedOut);
>>>>>>> 345eb173
            }

            return result;
        }
    }
}<|MERGE_RESOLUTION|>--- conflicted
+++ resolved
@@ -81,35 +81,26 @@
                 foreach (var mutant in mutantsToTest)
                 {
                     var localResult = TestRunner.TestMultipleMutants(timeoutMs, new[] { mutant }, updateHandler);
-<<<<<<< HEAD
-                    mutant.AnalyzeTestRun(localResult);
-=======
                     if (updateHandler == null || localResult.SessionTimedOut)
                     {
-                        mutant.AnalyzeTestRun(localResult.FailingTests, localResult.RanTests, localResult.TimedOutTests, localResult.SessionTimedOut);
+                       mutant.AnalyzeTestRun(localResult);
                     }
->>>>>>> 345eb173
                 }
                 
                 return TestRunResults.GeneralSuccess();
             }
 
             var result = TestRunner.TestMultipleMutants(timeoutMs, mutantsToTest.ToList(), updateHandler);
-            if (updateHandler != null && !result.SessionTimedOut)
+
+            if (updateHandler != null || result.SessionTimedOut)
             {
+                // we cannot blindly apply timeout session results to a group of mutants
                 return result;
             }
 
             foreach (var mutant in mutantsToTest)
             {
-<<<<<<< HEAD
                 mutant.AnalyzeTestRun(result);
-=======
-                mutant.AnalyzeTestRun(result.FailingTests,
-                    result.RanTests,
-                    result.TimedOutTests,
-                    mutantsToTest.Count == 1 && result.SessionTimedOut);
->>>>>>> 345eb173
             }
 
             return result;
