using System;
using System.IO;
using System.IO.Abstractions;
using System.Linq;
using Microsoft.CodeAnalysis;
using Microsoft.Extensions.Logging;
using Stryker.Core.Compiling;
using Stryker.Core.Initialisation.Buildalyzer;
using Stryker.Core.Logging;
using Stryker.Core.MutantFilters;
using Stryker.Core.Mutants;
using Stryker.Core.Options;
using Stryker.Core.ProjectComponents;

namespace Stryker.Core.MutationTest
{
    public class CsharpMutationProcess : IMutationProcess
    {
        private readonly ProjectComponent<SyntaxTree> _projectInfo;
        private readonly ILogger _logger;
<<<<<<< HEAD
        private readonly StrykerOptions _options;
        private readonly CompilingProcess _compilingProcess;
=======
        private readonly IStrykerOptions _options;
        private readonly CsharpCompilingProcess _compilingProcess;
>>>>>>> f1b96d66
        private readonly IFileSystem _fileSystem;
        private readonly MutationTestInput _input;
        private readonly BaseMutantOrchestrator<SyntaxNode> _orchestrator;

        private readonly IMutantFilter _mutantFilter;

        public CsharpMutationProcess(MutationTestInput mutationTestInput,
            IFileSystem fileSystem = null,
            StrykerOptions options = null,
            IMutantFilter mutantFilter = null,
            BaseMutantOrchestrator<SyntaxNode> orchestrator = null)
        {
            _input = mutationTestInput;
            _projectInfo = (ProjectComponent<SyntaxTree>)mutationTestInput.ProjectInfo.ProjectContents;
            _options = options;
            _orchestrator = orchestrator ?? new CsharpMutantOrchestrator(options: _options);
            _compilingProcess = new CsharpCompilingProcess(mutationTestInput, new RollbackProcess());
            _fileSystem = fileSystem ?? new FileSystem();
            _logger = ApplicationLogging.LoggerFactory.CreateLogger<MutationTestProcess>();

            _mutantFilter = mutantFilter ?? MutantFilterFactory.Create(options, _input);
        }

        public void Mutate()
        {
            // Mutate source files
            foreach (var file in _projectInfo.GetAllFiles().Cast<CsharpFileLeaf>())
            {
                _logger.LogDebug($"Mutating {file.FullPath}");
                // Mutate the syntax tree
                var mutatedSyntaxTree = _orchestrator.Mutate(file.SyntaxTree.GetRoot());
                // Add the mutated syntax tree for compilation
                file.MutatedSyntaxTree = mutatedSyntaxTree.SyntaxTree;
                if (_options.DevMode)
                {
                    _logger.LogTrace($"Mutated {file.FullPath}:{Environment.NewLine}{mutatedSyntaxTree.ToFullString()}");
                }
                // Filter the mutants
                file.Mutants = _orchestrator.GetLatestMutantBatch();
            }

            _logger.LogDebug("{0} mutants created", _projectInfo.Mutants.Count());

            CompileMutations();
        }

        private void CompileMutations()
        {
            using var ms = new MemoryStream();
            using var msForSymbols = _options.DevMode ? new MemoryStream() : null;
            // compile the mutated syntax trees
            var compileResult = _compilingProcess.Compile(_projectInfo.CompilationSyntaxTrees, ms, msForSymbols, _options.DevMode);

            foreach (var testProject in _input.ProjectInfo.TestProjectAnalyzerResults)
            {
                var injectionPath = _input.ProjectInfo.GetInjectionFilePath(testProject);
                if (!_fileSystem.Directory.Exists(Path.GetDirectoryName(injectionPath)))
                {
                    _fileSystem.Directory.CreateDirectory(Path.GetDirectoryName(injectionPath));
                }

                // inject the mutated Assembly into the test project
                using var fs = _fileSystem.File.Create(injectionPath);
                ms.Position = 0;
                ms.CopyTo(fs);

                if (msForSymbols != null)
                {
                    // inject the debug symbols into the test project
                    using var symbolDestination = _fileSystem.File.Create(Path.Combine(Path.GetDirectoryName(injectionPath),
                        _input.ProjectInfo.ProjectUnderTestAnalyzerResult.GetSymbolFileName()));
                    msForSymbols.Position = 0;
                    msForSymbols.CopyTo(symbolDestination);
                }

                _logger.LogDebug("Injected the mutated assembly file into {0}", injectionPath);
            }

            // if a rollback took place, mark the rolled back mutants as status:BuildError
            if (compileResult.RollbackResult?.RollbackedIds.Any() ?? false)
            {
                foreach (var mutant in _projectInfo.Mutants
                    .Where(x => compileResult.RollbackResult.RollbackedIds.Contains(x.Id)))
                {
                    // Ignore compilation errors if the mutation is skipped anyways.
                    if (mutant.ResultStatus == MutantStatus.Ignored)
                    {
                        continue;
                    }

                    mutant.ResultStatus = MutantStatus.CompileError;
                    mutant.ResultStatusReason = "Mutant caused compile errors";
                }
            }
        }

        public void FilterMutants()
        {
            foreach (var file in _projectInfo.GetAllFiles())
            {
                // CompileError is a final status and can not be changed during filtering.
                var mutantsToFilter = file.Mutants.Where(x => x.ResultStatus != MutantStatus.CompileError);
                _mutantFilter.FilterMutants(mutantsToFilter, ((CsharpFileLeaf)file).ToReadOnly(), _options);
            }
        }
    }
}<|MERGE_RESOLUTION|>--- conflicted
+++ resolved
@@ -18,13 +18,8 @@
     {
         private readonly ProjectComponent<SyntaxTree> _projectInfo;
         private readonly ILogger _logger;
-<<<<<<< HEAD
         private readonly StrykerOptions _options;
-        private readonly CompilingProcess _compilingProcess;
-=======
-        private readonly IStrykerOptions _options;
         private readonly CsharpCompilingProcess _compilingProcess;
->>>>>>> f1b96d66
         private readonly IFileSystem _fileSystem;
         private readonly MutationTestInput _input;
         private readonly BaseMutantOrchestrator<SyntaxNode> _orchestrator;
