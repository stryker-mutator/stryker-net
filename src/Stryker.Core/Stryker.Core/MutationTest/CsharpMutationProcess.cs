using System;
using System.IO;
using System.IO.Abstractions;
using System.Linq;
using Microsoft.CodeAnalysis;
using Microsoft.Extensions.Logging;
using Stryker.Core.Compiling;
using Stryker.Core.Initialisation.Buildalyzer;
using Stryker.Core.Logging;
using Stryker.Core.MutantFilters;
using Stryker.Core.Mutants;
using Stryker.Core.Options;
using Stryker.Core.ProjectComponents;
<<<<<<< HEAD
using Spectre.Console;
=======
using Stryker.Core.ProjectComponents.TestProjects;
>>>>>>> c4c98871

namespace Stryker.Core.MutationTest
{
    public class CsharpMutationProcess : IMutationProcess
    {
        private readonly ILogger _logger;
        private readonly StrykerOptions _options;
        private readonly IFileSystem _fileSystem;
        private readonly BaseMutantOrchestrator<SyntaxNode> _orchestrator;
        private readonly IMutantFilter _mutantFilter;

        /// <summary>
        /// This constructor is for tests
        /// </summary>
        /// <param name="fileSystem"></param>
        /// <param name="options"></param>
        /// <param name="mutantFilter"></param>
        /// <param name="orchestrator"></param>
        public CsharpMutationProcess(
            IFileSystem fileSystem = null,
            StrykerOptions options = null,
            IMutantFilter mutantFilter = null,
            BaseMutantOrchestrator<SyntaxNode> orchestrator = null)
        {
            _options = options;
            _orchestrator = orchestrator;
            _fileSystem = fileSystem ?? new FileSystem();
            _logger = ApplicationLogging.LoggerFactory.CreateLogger<MutationTestProcess>();

            _mutantFilter = mutantFilter;
        }

        /// <summary>
        /// This constructor is used by the <see cref="MutationTestProcess"/> initialization logic.
        /// </summary>
        /// <param name="options"></param>
<<<<<<< HEAD
        public CsharpMutationProcess(MutationTestInput mutationTestInput, StrykerOptions options) : this(
            mutationTestInput, null, options, null, null)
        {
        }
=======
        public CsharpMutationProcess(StrykerOptions options) : this( null, options)
        { }
>>>>>>> c4c98871

        public void Mutate(MutationTestInput input)
        {
            var projectInfo = input.SourceProjectInfo.ProjectContents;
            var orchestrator = _orchestrator ?? new CsharpMutantOrchestrator(new MutantPlacer(input.SourceProjectInfo.CodeInjector), options: _options);
            // Mutate source files
            foreach (var file in projectInfo.GetAllFiles().Cast<CsharpFileLeaf>())
            {
                _logger.LogDebug($"Mutating {file.FullPath}");
                // Mutate the syntax tree
                var mutatedSyntaxTree = orchestrator.Mutate(file.SyntaxTree.GetRoot());
                // Add the mutated syntax tree for compilation
                file.MutatedSyntaxTree = mutatedSyntaxTree.SyntaxTree;
                if (_options.DevMode)
                {
                    _logger.LogTrace(
                        $"Mutated {file.FullPath}:{Environment.NewLine}{mutatedSyntaxTree.ToFullString()}");
                }

                // Filter the mutants
                file.Mutants = orchestrator.GetLatestMutantBatch();
            }

            _logger.LogDebug("{0} mutants created", projectInfo.Mutants.Count());

            CompileMutations(input);
        }

        private void CompileMutations(MutationTestInput input)
        {
            var info = input.SourceProjectInfo;
            var projectInfo =  (ProjectComponent<SyntaxTree>) info.ProjectContents;
            using var ms = new MemoryStream();
            using var msForSymbols = _options.DevMode ? new MemoryStream() : null;
            // compile the mutated syntax trees
            var compilingProcess = new CsharpCompilingProcess(input, options: _options);
            var compileResult = compilingProcess.Compile(projectInfo.CompilationSyntaxTrees, ms, msForSymbols);

            foreach (var testProject in info.TestProjectsInfo.AnalyzerResults)
            {
                var injectionPath = TestProjectsInfo.GetInjectionFilePath(testProject, input.SourceProjectInfo.AnalyzerResult);
                if (!_fileSystem.Directory.Exists(testProject.GetAssemblyDirectoryPath()))
                {
                    _fileSystem.Directory.CreateDirectory(testProject.GetAssemblyDirectoryPath());
                }

                // inject the mutated Assembly into the test project
                using var fs = _fileSystem.File.Create(injectionPath);
                ms.Position = 0;
                ms.CopyTo(fs);

                if (msForSymbols != null)
                {
                    // inject the debug symbols into the test project
<<<<<<< HEAD
                    using var symbolDestination = _fileSystem.File.Create(Path.Combine(
                        Path.GetDirectoryName(injectionPath),
                        _input.ProjectInfo.ProjectUnderTestAnalyzerResult.GetSymbolFileName()));
=======
                    using var symbolDestination = _fileSystem.File.Create(Path.Combine(testProject.GetAssemblyDirectoryPath(), input.SourceProjectInfo.AnalyzerResult.GetSymbolFileName()));
>>>>>>> c4c98871
                    msForSymbols.Position = 0;
                    msForSymbols.CopyTo(symbolDestination);
                }

                _logger.LogDebug("Injected the mutated assembly file into {0}", injectionPath);
            }

            // if a rollback took place, mark the rolled back mutants as status:BuildError
            if (compileResult.RollbackResult?.RollbackedIds.Any() ?? false)
            {
<<<<<<< HEAD
                foreach (var mutant in _projectInfo.Mutants
                             .Where(x => compileResult.RollbackResult.RollbackedIds.Contains(x.Id)))
=======
                foreach (var mutant in projectInfo.Mutants
                    .Where(x => compileResult.RollbackResult.RollbackedIds.Contains(x.Id)))
>>>>>>> c4c98871
                {
                    // Ignore compilation errors if the mutation is skipped anyways.
                    if (mutant.ResultStatus == MutantStatus.Ignored)
                    {
                        continue;
                    }

                    mutant.ResultStatus = MutantStatus.CompileError;
                    mutant.ResultStatusReason = "Mutant caused compile errors";
                }
            }
        }

        public void FilterMutants(MutationTestInput input)
        {
            var mutantFilter = _mutantFilter ?? MutantFilterFactory.Create(_options, input);
            foreach (var file in input.SourceProjectInfo.ProjectContents.GetAllFiles())
            {
                // CompileError is a final status and can not be changed during filtering.
                var mutantsToFilter = file.Mutants.Where(x => x.ResultStatus != MutantStatus.CompileError);
                mutantFilter.FilterMutants(mutantsToFilter, file, _options);
            }
        }
    }
}<|MERGE_RESOLUTION|>--- conflicted
+++ resolved
@@ -11,11 +11,8 @@
 using Stryker.Core.Mutants;
 using Stryker.Core.Options;
 using Stryker.Core.ProjectComponents;
-<<<<<<< HEAD
 using Spectre.Console;
-=======
 using Stryker.Core.ProjectComponents.TestProjects;
->>>>>>> c4c98871
 
 namespace Stryker.Core.MutationTest
 {
@@ -52,15 +49,10 @@
         /// This constructor is used by the <see cref="MutationTestProcess"/> initialization logic.
         /// </summary>
         /// <param name="options"></param>
-<<<<<<< HEAD
-        public CsharpMutationProcess(MutationTestInput mutationTestInput, StrykerOptions options) : this(
-            mutationTestInput, null, options, null, null)
+        public CsharpMutationProcess( StrykerOptions options) : this(
+             null, options)
         {
         }
-=======
-        public CsharpMutationProcess(StrykerOptions options) : this( null, options)
-        { }
->>>>>>> c4c98871
 
         public void Mutate(MutationTestInput input)
         {
@@ -115,13 +107,8 @@
                 if (msForSymbols != null)
                 {
                     // inject the debug symbols into the test project
-<<<<<<< HEAD
                     using var symbolDestination = _fileSystem.File.Create(Path.Combine(
-                        Path.GetDirectoryName(injectionPath),
-                        _input.ProjectInfo.ProjectUnderTestAnalyzerResult.GetSymbolFileName()));
-=======
-                    using var symbolDestination = _fileSystem.File.Create(Path.Combine(testProject.GetAssemblyDirectoryPath(), input.SourceProjectInfo.AnalyzerResult.GetSymbolFileName()));
->>>>>>> c4c98871
+                        testProject.GetAssemblyDirectoryPath(), input.SourceProjectInfo.AnalyzerResult.GetSymbolFileName()));
                     msForSymbols.Position = 0;
                     msForSymbols.CopyTo(symbolDestination);
                 }
@@ -132,13 +119,8 @@
             // if a rollback took place, mark the rolled back mutants as status:BuildError
             if (compileResult.RollbackResult?.RollbackedIds.Any() ?? false)
             {
-<<<<<<< HEAD
-                foreach (var mutant in _projectInfo.Mutants
+                foreach (var mutant in projectInfo.Mutants
                              .Where(x => compileResult.RollbackResult.RollbackedIds.Contains(x.Id)))
-=======
-                foreach (var mutant in projectInfo.Mutants
-                    .Where(x => compileResult.RollbackResult.RollbackedIds.Contains(x.Id)))
->>>>>>> c4c98871
                 {
                     // Ignore compilation errors if the mutation is skipped anyways.
                     if (mutant.ResultStatus == MutantStatus.Ignored)
