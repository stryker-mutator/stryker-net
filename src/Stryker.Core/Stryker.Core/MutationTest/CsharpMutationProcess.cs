--- conflicted
+++ resolved
@@ -31,12 +31,7 @@
             IFileSystem fileSystem = null,
             IStrykerOptions options = null,
             IMutantFilter mutantFilter = null,
-<<<<<<< HEAD
-            IReporter reporter = null,
-            BaseMutantOrchestrator<SyntaxNode> orchestrator = null)
-=======
             MutantOrchestrator<SyntaxNode> orchestrator = null)
->>>>>>> 46134d0c
         {
             _input = mutationTestInput;
             _projectInfo = (ProjectComponent<SyntaxTree>)mutationTestInput.ProjectInfo.ProjectContents;
