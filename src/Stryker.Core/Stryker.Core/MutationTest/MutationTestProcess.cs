﻿using Microsoft.Extensions.Logging;
using Stryker.Core.CoverageAnalysis;
using Stryker.Core.Logging;
using Stryker.Core.MutantFilters;
using Stryker.Core.Mutants;
using Stryker.Core.Options;
using Stryker.Core.ProjectComponents;
using Stryker.Core.Reporters;
using System.Collections.Generic;
using System.IO.Abstractions;
using System.Linq;
using System.Threading.Tasks;
using Language = Stryker.Core.LanguageFactory.Language;

namespace Stryker.Core.MutationTest
{
    public interface IMutationTestProcess
    {
        void Mutate();
        StrykerRunResult Test(StrykerOptions options);
        void GetCoverage();

        void FilterMutants();
    }

    public class MutationTestProcess : IMutationTestProcess
    {
        private readonly IFileSystem _fileSystem;
        private readonly MutationTestInput _input;
        private readonly IProjectComponent _projectInfo;
        private readonly ILogger _logger;
        private readonly IMutationTestExecutor _mutationTestExecutor;
        private readonly IMutantOrchestrator _orchestrator;
        private readonly IReporter _reporter;
        private readonly ICoverageAnalyser _coverageAnalyser;
        private readonly StrykerOptions _options;
        private IMutationProcess _mutationProcess;

        public MutationTestProcess(MutationTestInput mutationTestInput,
            IReporter reporter,
            IMutationTestExecutor mutationTestExecutor,
            IMutantOrchestrator orchestrator = null,
            IFileSystem fileSystem = null,
            StrykerOptions options = null,
            IMutantFilter mutantFilter = null,
<<<<<<< HEAD
            ICoverageAnalyser coverageAnalyser = null,
            Language language = Language.Undifined)
=======
            ICoverageAnalyser coverageAnalyser = null)
>>>>>>> ac1119d1
        {
            _input = mutationTestInput;
            _projectInfo = mutationTestInput.ProjectInfo.ProjectContents;
            _reporter = reporter;
            _options = options;
            _mutationTestExecutor = mutationTestExecutor;
            _orchestrator = orchestrator ?? new MutantOrchestrator(options: _options);
            _fileSystem = fileSystem ?? new FileSystem();
            _logger = ApplicationLogging.LoggerFactory.CreateLogger<MutationTestProcess>();
            _coverageAnalyser = coverageAnalyser ?? new CoverageAnalyser(_options, _mutationTestExecutor, _input);

            SetupMutationTestProcess(mutantFilter);
        }

        private void SetupMutationTestProcess(IMutantFilter mutantFilter)
        {
<<<<<<< HEAD

            if (_language == Language.Csharp)
            {
                _mutationTestProcess = new MutationtTestProcessMethod(_input, _orchestrator, _fileSystem, _options, mutantFilter, _reporter);
            }
            else if (_language == Language.Fsharp)
            {
                _mutationTestProcess = new MutationTestProcessMethodFsharp(_input, _orchestrator, _fileSystem, _options, mutantFilter, _reporter);
            }
            else
            {
                throw new GeneralStrykerException("no valid language detected || no valid csproj or fsproj was given");
            }
=======
            _mutationProcess = new MutationProcess(_input, _orchestrator, _fileSystem, _options, mutantFilter, _reporter);
>>>>>>> ac1119d1
        }

        public void Mutate()
        {
            _mutationProcess.Mutate();
        }

        public void FilterMutants()
        {
            _mutationProcess.FilterMutants();
        }

        public StrykerRunResult Test(StrykerOptions options)
        {
            var viableMutantsCount = _projectInfo.Mutants.Count(x => x.CountForStats);
            var mutantsNotRun = _projectInfo.Mutants.Where(x => x.ResultStatus == MutantStatus.NotRun).ToList();

            if (!mutantsNotRun.Any())
            {
                if (_projectInfo.Mutants.Any(x => x.ResultStatus == MutantStatus.Ignored))
                {
                    _logger.LogWarning("It looks like all mutants with tests were excluded. Try a re-run with less exclusion!");
                }
                if (_projectInfo.Mutants.Any(x => x.ResultStatus == MutantStatus.NoCoverage))
                {
                    _logger.LogWarning("It looks like all non-excluded mutants are not covered by a test. Go add some tests!");
                }
                if (!_projectInfo.Mutants.Any())
                {
                    _logger.LogWarning("It\'s a mutant-free world, nothing to test.");
                    return new StrykerRunResult(options, double.NaN);
                }
            }

            var mutantsToTest = mutantsNotRun;
            if (_options.Optimizations.HasFlag(OptimizationFlags.CoverageBasedTest))
            {
                var testCount = _mutationTestExecutor.TestRunner.DiscoverNumberOfTests();
                var toTest = mutantsNotRun.Sum(x => x.MustRunAgainstAllTests ? testCount : x.CoveringTests.Count);
                var total = testCount * viableMutantsCount;
                if (total > 0 && total != toTest)
                {
                    _logger.LogInformation($"Coverage analysis will reduce run time by discarding {(total - toTest) / (double)total:P1} of tests because they would not change results.");
                }
            }
            else if (_options.Optimizations.HasFlag(OptimizationFlags.SkipUncoveredMutants))
            {
                var total = viableMutantsCount;
                var toTest = mutantsToTest.Count();
                if (total > 0 && total != toTest)
                {
                    _logger.LogInformation($"Coverage analysis will reduce run time by discarding {(total - toTest) / (double)total:P1} of tests because they would not change results.");
                }
            }

            if (mutantsToTest.Any())
            {
                var mutantGroups = BuildMutantGroupsForTest(mutantsNotRun);

                _reporter.OnStartMutantTestRun(mutantsNotRun, _mutationTestExecutor.TestRunner.Tests);

                Parallel.ForEach(
                    mutantGroups,
                    new ParallelOptions { MaxDegreeOfParallelism = options.ConcurrentTestrunners },
                    mutants =>
                    {
                        var testMutants = new HashSet<Mutant>();
                        _mutationTestExecutor.Test(mutants, _input.TimeoutMs,
                            (testedMutants, failedTests, ranTests, timedOutTest) =>
                            {
                                var mustGoOn = !options.Optimizations.HasFlag(OptimizationFlags.AbortTestOnKill);
                                foreach (var mutant in testedMutants)
                                {
                                    mutant.AnalyzeTestRun(failedTests, ranTests, timedOutTest);
                                    if (mutant.ResultStatus == MutantStatus.NotRun)
                                    {
                                        mustGoOn = true;
                                    }
                                    else if (!testMutants.Contains(mutant))
                                    {
                                        testMutants.Add(mutant);
                                        _reporter.OnMutantTested(mutant);
                                    }
                                }

                                return mustGoOn;
                            });

                        foreach (var mutant in mutants)
                        {
                            if (mutant.ResultStatus == MutantStatus.NotRun)
                            {
                                _logger.LogWarning($"Mutation {mutant.Id} was not fully tested.");
                            }
                            else if (!testMutants.Contains(mutant))
                            {
                                _reporter.OnMutantTested(mutant);
                            }
                        }
                    });
            }

            _reporter.OnAllMutantsTested(_projectInfo.ToReadOnlyInputComponent());

            _mutationTestExecutor.TestRunner.Dispose();

            return new StrykerRunResult(options, _projectInfo.ToReadOnlyInputComponent().GetMutationScore());
        }

        private IEnumerable<List<Mutant>> BuildMutantGroupsForTest(IReadOnlyCollection<Mutant> mutantsNotRun)
        {

            if (_options.Optimizations.HasFlag(OptimizationFlags.DisableTestMix) || !_options.Optimizations.HasFlag(OptimizationFlags.CoverageBasedTest))
            {
                return mutantsNotRun.Select(x => new List<Mutant> { x });
            }

            _logger.LogInformation("Analyze coverage info to test multiple mutants per session.");
            var blocks = new List<List<Mutant>>(mutantsNotRun.Count);
            var mutantsToGroup = mutantsNotRun.ToList();
            // we deal with mutants needing full testing first
            blocks.AddRange(mutantsToGroup.Where(m => m.MustRunAgainstAllTests).Select(m => new List<Mutant> { m }));
            mutantsToGroup.RemoveAll(m => m.MustRunAgainstAllTests);
            var testsCount = mutantsToGroup.SelectMany(m => m.CoveringTests.GetList()).Distinct().Count();
            mutantsToGroup = mutantsToGroup.OrderByDescending(m => m.CoveringTests.Count).ToList();
            for (var i = 0; i < mutantsToGroup.Count; i++)
            {
                var usedTests = mutantsToGroup[i].CoveringTests.GetList().ToList();
                var nextBlock = new List<Mutant> { mutantsToGroup[i] };
                for (var j = i + 1; j < mutantsToGroup.Count; j++)
                {
                    if (mutantsToGroup[j].CoveringTests.Count + usedTests.Count > testsCount ||
                        mutantsToGroup[j].CoveringTests.ContainsAny(usedTests))
                    {
                        continue;
                    }

                    nextBlock.Add(mutantsToGroup[j]);
                    usedTests.AddRange(mutantsToGroup[j].CoveringTests.GetList());
                    mutantsToGroup.RemoveAt(j--);
                }

                blocks.Add(nextBlock);
            }
            // compute number of tests that will be run
            _logger.LogInformation($"Mutations will be tested in {blocks.Count} test runs, instead of {mutantsNotRun.Count}.");
            return blocks;
        }

        public void GetCoverage()
        {
            _coverageAnalyser.DetermineTestCoverage();
        }


    }
}<|MERGE_RESOLUTION|>--- conflicted
+++ resolved
@@ -1,5 +1,7 @@
-﻿using Microsoft.Extensions.Logging;
+using Microsoft.Extensions.Logging;
 using Stryker.Core.CoverageAnalysis;
+using Stryker.Core.Exceptions;
+using Stryker.Core.Initialisation;
 using Stryker.Core.Logging;
 using Stryker.Core.MutantFilters;
 using Stryker.Core.Mutants;
@@ -10,7 +12,6 @@
 using System.IO.Abstractions;
 using System.Linq;
 using System.Threading.Tasks;
-using Language = Stryker.Core.LanguageFactory.Language;
 
 namespace Stryker.Core.MutationTest
 {
@@ -35,6 +36,7 @@
         private readonly ICoverageAnalyser _coverageAnalyser;
         private readonly StrykerOptions _options;
         private IMutationProcess _mutationProcess;
+        private Language _language;
 
         public MutationTestProcess(MutationTestInput mutationTestInput,
             IReporter reporter,
@@ -43,12 +45,7 @@
             IFileSystem fileSystem = null,
             StrykerOptions options = null,
             IMutantFilter mutantFilter = null,
-<<<<<<< HEAD
-            ICoverageAnalyser coverageAnalyser = null,
-            Language language = Language.Undifined)
-=======
             ICoverageAnalyser coverageAnalyser = null)
->>>>>>> ac1119d1
         {
             _input = mutationTestInput;
             _projectInfo = mutationTestInput.ProjectInfo.ProjectContents;
@@ -59,29 +56,26 @@
             _fileSystem = fileSystem ?? new FileSystem();
             _logger = ApplicationLogging.LoggerFactory.CreateLogger<MutationTestProcess>();
             _coverageAnalyser = coverageAnalyser ?? new CoverageAnalyser(_options, _mutationTestExecutor, _input);
+            _language = _input.ProjectInfo.ProjectUnderTestAnalyzerResult.Language;
 
             SetupMutationTestProcess(mutantFilter);
         }
 
         private void SetupMutationTestProcess(IMutantFilter mutantFilter)
         {
-<<<<<<< HEAD
 
             if (_language == Language.Csharp)
             {
-                _mutationTestProcess = new MutationtTestProcessMethod(_input, _orchestrator, _fileSystem, _options, mutantFilter, _reporter);
+                _mutationProcess = new MutationtTestProcessMethod(_input, _orchestrator, _fileSystem, _options, mutantFilter, _reporter);
             }
             else if (_language == Language.Fsharp)
             {
-                _mutationTestProcess = new MutationTestProcessMethodFsharp(_input, _orchestrator, _fileSystem, _options, mutantFilter, _reporter);
+                _mutationProcess = new MutationTestProcessMethodFsharp(_input, _orchestrator, _fileSystem, _options, mutantFilter, _reporter);
             }
             else
             {
                 throw new GeneralStrykerException("no valid language detected || no valid csproj or fsproj was given");
             }
-=======
-            _mutationProcess = new MutationProcess(_input, _orchestrator, _fileSystem, _options, mutantFilter, _reporter);
->>>>>>> ac1119d1
         }
 
         public void Mutate()
