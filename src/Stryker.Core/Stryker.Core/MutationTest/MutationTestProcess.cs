﻿using Microsoft.Extensions.Logging;
using Stryker.Core.CoverageAnalysis;
using Stryker.Core.Logging;
using Stryker.Core.MutantFilters;
using Stryker.Core.Mutants;
using Stryker.Core.Options;
using Stryker.Core.ProjectComponents;
using Stryker.Core.Reporters;
<<<<<<< HEAD
using Stryker.Core.TestRunners;
using Stryker.Core.ToolHelpers;
using System;
=======
>>>>>>> 04cafee8
using System.Collections.Generic;
using System.IO.Abstractions;
using System.Linq;
using System.Threading.Tasks;

namespace Stryker.Core.MutationTest
{
    public interface IMutationTestProcessProvider
    {
        IMutationTestProcess Provide(MutationTestInput mutationTestInput, IReporter reporter, IMutationTestExecutor mutationTestExecutor, IStrykerOptions options);
    }

    public class MutationTestProcessProvider : IMutationTestProcessProvider
    {
        public IMutationTestProcess Provide(MutationTestInput mutationTestInput,
            IReporter reporter,
            IMutationTestExecutor mutationTestExecutor,
            IStrykerOptions options)
        {
            return new MutationTestProcess(mutationTestInput, reporter, mutationTestExecutor, options: options);
        }
    }

    public interface IMutationTestProcess
    {
        MutationTestInput Input { get; }
        void Mutate();
        StrykerRunResult Test(IEnumerable<Mutant> mutantsToTest);
        void GetCoverage();
        void FilterMutants();
    }

    public class MutationTestProcess : IMutationTestProcess
    {
<<<<<<< HEAD
        public MutationTestInput Input { get; }
        private readonly ICompilingProcess _compilingProcess;
        private readonly IFileSystem _fileSystem;
=======
        private readonly IFileSystem _fileSystem;
        private readonly MutationTestInput _input;
        private readonly IProjectComponent _projectInfo;
>>>>>>> 04cafee8
        private readonly ILogger _logger;
        private readonly IMutationTestExecutor _mutationTestExecutor;
        private readonly IMutantOrchestrator _orchestrator;
        private readonly IReporter _reporter;
        private readonly ICoverageAnalyser _coverageAnalyser;
<<<<<<< HEAD
        private readonly IStrykerOptions _options;
=======
        private readonly StrykerOptions _options;
        private IMutationProcess _mutationProcess;
>>>>>>> 04cafee8

        public MutationTestProcess(MutationTestInput mutationTestInput,
            IReporter reporter,
            IMutationTestExecutor mutationTestExecutor,
            IMutantOrchestrator orchestrator = null,
            IFileSystem fileSystem = null,
            IMutantFilter mutantFilter = null,
            ICoverageAnalyser coverageAnalyser = null,
            IStrykerOptions options = null)
        {
<<<<<<< HEAD
            Input = mutationTestInput;
=======
            _input = mutationTestInput;
            _projectInfo = mutationTestInput.ProjectInfo.ProjectContents;
>>>>>>> 04cafee8
            _reporter = reporter;
            _options = options;
            _mutationTestExecutor = mutationTestExecutor;
            _orchestrator = orchestrator ?? new MutantOrchestrator(options: _options);
            _fileSystem = fileSystem ?? new FileSystem();
            _logger = ApplicationLogging.LoggerFactory.CreateLogger<MutationTestProcess>();
            _coverageAnalyser = coverageAnalyser ?? new CoverageAnalyser(_options, _mutationTestExecutor, mutationTestInput);

            SetupMutationTestProcess(mutantFilter);
        }

        private void SetupMutationTestProcess(IMutantFilter mutantFilter)
        {
<<<<<<< HEAD
            // Mutate source files
            foreach (var file in Input.ProjectInfo.ProjectContents.GetAllFiles())
            {
                _logger.LogDebug($"Mutating {file.Name}");
                // Mutate the syntax tree
                var mutatedSyntaxTree = _orchestrator.Mutate(file.SyntaxTree.GetRoot());
                // Add the mutated syntax tree for compilation
                file.MutatedSyntaxTree = mutatedSyntaxTree.SyntaxTree;
                if (_options.DevMode)
                {
                    _logger.LogTrace($"Mutated {file.Name}:{Environment.NewLine}{mutatedSyntaxTree.ToFullString()}");
                }
                // Filter the mutants
                var allMutants = _orchestrator.GetLatestMutantBatch();
                file.Mutants = allMutants;
            }

            _logger.LogDebug("{0} mutants created", Input.ProjectInfo.ProjectContents.Mutants.Count());

            CompileMutations();
=======
            _mutationProcess = new MutationProcess(_input, _orchestrator, _fileSystem, _options, mutantFilter, _reporter);
>>>>>>> 04cafee8
        }

        public void Mutate()
        {
<<<<<<< HEAD
            using var ms = new MemoryStream();
            using var msForSymbols = _options.DevMode ? new MemoryStream() : null;
            // compile the mutated syntax trees
            var compileResult = _compilingProcess.Compile(Input.ProjectInfo.ProjectContents.CompilationSyntaxTrees, ms, msForSymbols, _options.DevMode);

            foreach (var testProject in Input.ProjectInfo.TestProjectAnalyzerResults)
            {
                var injectionPath = Input.ProjectInfo.GetInjectionPath(testProject);
                if (!_fileSystem.Directory.Exists(Path.GetDirectoryName(injectionPath)))
                {
                    _fileSystem.Directory.CreateDirectory(injectionPath);
                }

                // inject the mutated Assembly into the test project
                using var fs = _fileSystem.File.Create(Path.Combine(injectionPath, injectionPath));
                ms.Position = 0;
                ms.CopyTo(fs);

                if (msForSymbols != null)
                {
                    // inject the debug symbols into the test project
                    using var symbolDestination = _fileSystem.File.Create(Path.Combine(
                        Path.GetDirectoryName(injectionPath),
                        Input.ProjectInfo.ProjectUnderTestAnalyzerResult.GetSymbolFileName()));
                    msForSymbols.Position = 0;
                    msForSymbols.CopyTo(symbolDestination);
                }

                _logger.LogDebug("Injected the mutated assembly file into {0}", injectionPath);
            }

            // if a rollback took place, mark the rolled back mutants as status:BuildError
            if (compileResult.RollbackResult?.RollbackedIds.Any() ?? false)
            {
                foreach (var mutant in Input.ProjectInfo.ProjectContents.Mutants
                    .Where(x => compileResult.RollbackResult.RollbackedIds.Contains(x.Id)))
                {
                    // Ignore compilation errors if the mutation is skipped anyways.
                    if (mutant.ResultStatus == MutantStatus.Ignored)
                    {
                        continue;
                    }

                    mutant.ResultStatus = MutantStatus.CompileError;
                    mutant.ResultStatusReason = "Mutant caused compile errors";
                }
            }

            _logger.LogInformation("{0} mutants detected in {1}", Input.ProjectInfo.ProjectContents.TotalMutants.Count(), Input.ProjectInfo.ProjectContents.Name);
=======
            _mutationProcess.Mutate();
        }

        public void FilterMutants()
        {
            _mutationProcess.FilterMutants();
>>>>>>> 04cafee8
        }

        public StrykerRunResult Test(IEnumerable<Mutant> mutantsToTest)
        {
<<<<<<< HEAD
            if (!mutantsToTest.Any())
            {
                return new StrykerRunResult(_options, double.NaN);
=======
            var viableMutantsCount = _projectInfo.Mutants.Count(x => x.CountForStats);
            var mutantsNotRun = _projectInfo.Mutants.Where(x => x.ResultStatus == MutantStatus.NotRun).ToList();

            if (!mutantsNotRun.Any())
            {
                if (_projectInfo.Mutants.Any(x => x.ResultStatus == MutantStatus.Ignored))
                {
                    _logger.LogWarning("It looks like all mutants with tests were excluded. Try a re-run with less exclusion!");
                }
                if (_projectInfo.Mutants.Any(x => x.ResultStatus == MutantStatus.NoCoverage))
                {
                    _logger.LogWarning("It looks like all non-excluded mutants are not covered by a test. Go add some tests!");
                }
                if (!_projectInfo.Mutants.Any())
                {
                    _logger.LogWarning("It\'s a mutant-free world, nothing to test.");
                    return new StrykerRunResult(options, double.NaN);
                }
>>>>>>> 04cafee8
            }
            var mutantGroups = BuildMutantGroupsForTest(mutantsToTest.ToList());

            var parallelOptions = new ParallelOptions { MaxDegreeOfParallelism = _options.ConcurrentTestrunners };
            Parallel.ForEach(mutantGroups, parallelOptions, mutants =>
            {
                var testMutants = new HashSet<Mutant>();

                TestUpdateHandler testUpdateHandler = (testedMutants, failedTests, ranTests, timedOutTest) =>
                {
                    var mustGoOn = !_options.Optimizations.HasFlag(OptimizationFlags.AbortTestOnKill);
                    foreach (var mutant in testedMutants)
                    {
                        mutant.AnalyzeTestRun(failedTests, ranTests, timedOutTest);
                        if (mutant.ResultStatus == MutantStatus.NotRun)
                        {
                            mustGoOn = true;
                        }
                        else if (!testMutants.Contains(mutant))
                        {
                            testMutants.Add(mutant);
                            _reporter.OnMutantTested(mutant);
                        }
                    }

<<<<<<< HEAD
                    return mustGoOn;
                };
                _mutationTestExecutor.Test(mutants, Input.TimeoutMs, testUpdateHandler);
                    
                foreach (var mutant in mutants)
                {
                    if (mutant.ResultStatus == MutantStatus.NotRun)
                    {
                        _logger.LogWarning($"Mutation {mutant.Id} was not fully tested.");
                    }
                    else if (!testMutants.Contains(mutant))
                    {
                        _reporter.OnMutantTested(mutant);
                    }
                }
            });

            _mutationTestExecutor.TestRunner.Dispose();

            return new StrykerRunResult(_options, Input.ProjectInfo.ProjectContents.GetMutationScore());
=======
            _reporter.OnAllMutantsTested(_projectInfo.ToReadOnlyInputComponent());

            _mutationTestExecutor.TestRunner.Dispose();

            return new StrykerRunResult(options, _projectInfo.ToReadOnlyInputComponent().GetMutationScore());
>>>>>>> 04cafee8
        }

        private IEnumerable<List<Mutant>> BuildMutantGroupsForTest(IReadOnlyCollection<Mutant> mutantsNotRun)
        {

            if (_options.Optimizations.HasFlag(OptimizationFlags.DisableTestMix) || !_options.Optimizations.HasFlag(OptimizationFlags.CoverageBasedTest))
            {
                return mutantsNotRun.Select(x => new List<Mutant> { x });
            }

            var blocks = new List<List<Mutant>>(mutantsNotRun.Count);
            var mutantsToGroup = mutantsNotRun.ToList();
            // we deal with mutants needing full testing first
            blocks.AddRange(mutantsToGroup.Where(m => m.MustRunAgainstAllTests).Select(m => new List<Mutant> { m }));
            mutantsToGroup.RemoveAll(m => m.MustRunAgainstAllTests);
            var testsCount = mutantsToGroup.SelectMany(m => m.CoveringTests.GetList()).Distinct().Count();
            mutantsToGroup = mutantsToGroup.OrderByDescending(m => m.CoveringTests.Count).ToList();
            for (var i = 0; i < mutantsToGroup.Count; i++)
            {
                var usedTests = mutantsToGroup[i].CoveringTests.GetList().ToList();
                var nextBlock = new List<Mutant> { mutantsToGroup[i] };
                for (var j = i + 1; j < mutantsToGroup.Count; j++)
                {
                    if (mutantsToGroup[j].CoveringTests.Count + usedTests.Count > testsCount ||
                        mutantsToGroup[j].CoveringTests.ContainsAny(usedTests))
                    {
                        continue;
                    }

                    nextBlock.Add(mutantsToGroup[j]);
                    usedTests.AddRange(mutantsToGroup[j].CoveringTests.GetList());
                    mutantsToGroup.RemoveAt(j--);
                }

                blocks.Add(nextBlock);
            }

            _logger.LogDebug($"Mutations will be tested in {blocks.Count} test runs, instead of {mutantsNotRun.Count}.");
            return blocks;
        }

        public void GetCoverage()
        {
            _coverageAnalyser.DetermineTestCoverage();
        }

<<<<<<< HEAD
        public void FilterMutants()
        {
            foreach (var file in Input.ProjectInfo.ProjectContents.GetAllFiles())
            {
                _mutantFilter.FilterMutants(file.Mutants, file, _options);
            }

            var skippedMutants = Input.ProjectInfo.ProjectContents.ReadOnlyMutants.Where(m => m.ResultStatus != MutantStatus.NotRun);
            var skippedMutantGroups = skippedMutants.GroupBy(x => new { x.ResultStatus, x.ResultStatusReason }).OrderBy(x => x.Key.ResultStatusReason);

            foreach (var skippedMutantGroup in skippedMutantGroups)
            {
                _logger.LogInformation(
                    FormatStatusReasonLogString(skippedMutantGroup.Count(), skippedMutantGroup.Key.ResultStatus),
                    skippedMutantGroup.Count(), skippedMutantGroup.Key.ResultStatus, skippedMutantGroup.Key.ResultStatusReason);
            }

            if (skippedMutants.Any())
            {
                _logger.LogInformation(
                    LeftPadAndFormatForMutantCount(skippedMutants.Count(), "total mutants are skipped for the above mentioned reasons"),
                    skippedMutants.Count());
            }

            var notRunMutantsWithResultStatusReason = Input.ProjectInfo.ProjectContents.ReadOnlyMutants
                .Where(m => m.ResultStatus == MutantStatus.NotRun && !string.IsNullOrEmpty(m.ResultStatusReason))
                .GroupBy(x => x.ResultStatusReason);

            foreach (var notRunMutantReason in notRunMutantsWithResultStatusReason)
            {
                _logger.LogInformation(
                    LeftPadAndFormatForMutantCount(notRunMutantReason.Count(), "mutants will be tested because: {1}"),
                    notRunMutantReason.Count(),
                    notRunMutantReason.Key);
            }

            var notRunCount = Input.ProjectInfo.ProjectContents.ReadOnlyMutants.Count(m => m.ResultStatus == MutantStatus.NotRun);
            _logger.LogInformation(LeftPadAndFormatForMutantCount(notRunCount, "total mutants will be tested"), notRunCount);

            _reporter.OnMutantsCreated(Input.ProjectInfo.ProjectContents);
        }

        private string FormatStatusReasonLogString(int mutantCount, MutantStatus resultStatus)
        {
            // Pad for status CompileError length
            var padForResultStatusLength = 13 - resultStatus.ToString().Length;

            var formattedString = LeftPadAndFormatForMutantCount(mutantCount, "mutants got status {1}.");
            formattedString += "Reason: {2}".PadLeft(11 + padForResultStatusLength);

            return formattedString;
        }

        private string LeftPadAndFormatForMutantCount(int mutantCount, string logString)
        {
            // Pad for max 5 digits mutant amount
            var padLengthForMutantCount = 5 - mutantCount.ToString().Length;
            return "{0} " + logString.PadLeft(logString.Length + padLengthForMutantCount);
        }
=======

>>>>>>> 04cafee8
    }
}<|MERGE_RESOLUTION|>--- conflicted
+++ resolved
@@ -6,12 +6,9 @@
 using Stryker.Core.Options;
 using Stryker.Core.ProjectComponents;
 using Stryker.Core.Reporters;
-<<<<<<< HEAD
 using Stryker.Core.TestRunners;
 using Stryker.Core.ToolHelpers;
 using System;
-=======
->>>>>>> 04cafee8
 using System.Collections.Generic;
 using System.IO.Abstractions;
 using System.Linq;
@@ -46,26 +43,17 @@
 
     public class MutationTestProcess : IMutationTestProcess
     {
-<<<<<<< HEAD
         public MutationTestInput Input { get; }
         private readonly ICompilingProcess _compilingProcess;
         private readonly IFileSystem _fileSystem;
-=======
-        private readonly IFileSystem _fileSystem;
-        private readonly MutationTestInput _input;
         private readonly IProjectComponent _projectInfo;
->>>>>>> 04cafee8
         private readonly ILogger _logger;
         private readonly IMutationTestExecutor _mutationTestExecutor;
         private readonly IMutantOrchestrator _orchestrator;
         private readonly IReporter _reporter;
         private readonly ICoverageAnalyser _coverageAnalyser;
-<<<<<<< HEAD
         private readonly IStrykerOptions _options;
-=======
-        private readonly StrykerOptions _options;
         private IMutationProcess _mutationProcess;
->>>>>>> 04cafee8
 
         public MutationTestProcess(MutationTestInput mutationTestInput,
             IReporter reporter,
@@ -76,12 +64,8 @@
             ICoverageAnalyser coverageAnalyser = null,
             IStrykerOptions options = null)
         {
-<<<<<<< HEAD
             Input = mutationTestInput;
-=======
-            _input = mutationTestInput;
             _projectInfo = mutationTestInput.ProjectInfo.ProjectContents;
->>>>>>> 04cafee8
             _reporter = reporter;
             _options = options;
             _mutationTestExecutor = mutationTestExecutor;
@@ -95,120 +79,52 @@
 
         private void SetupMutationTestProcess(IMutantFilter mutantFilter)
         {
-<<<<<<< HEAD
-            // Mutate source files
-            foreach (var file in Input.ProjectInfo.ProjectContents.GetAllFiles())
-            {
-                _logger.LogDebug($"Mutating {file.Name}");
-                // Mutate the syntax tree
-                var mutatedSyntaxTree = _orchestrator.Mutate(file.SyntaxTree.GetRoot());
-                // Add the mutated syntax tree for compilation
-                file.MutatedSyntaxTree = mutatedSyntaxTree.SyntaxTree;
-                if (_options.DevMode)
-                {
-                    _logger.LogTrace($"Mutated {file.Name}:{Environment.NewLine}{mutatedSyntaxTree.ToFullString()}");
-                }
-                // Filter the mutants
-                var allMutants = _orchestrator.GetLatestMutantBatch();
-                file.Mutants = allMutants;
-            }
-
-            _logger.LogDebug("{0} mutants created", Input.ProjectInfo.ProjectContents.Mutants.Count());
-
-            CompileMutations();
-=======
             _mutationProcess = new MutationProcess(_input, _orchestrator, _fileSystem, _options, mutantFilter, _reporter);
->>>>>>> 04cafee8
         }
 
         public void Mutate()
         {
-<<<<<<< HEAD
-            using var ms = new MemoryStream();
-            using var msForSymbols = _options.DevMode ? new MemoryStream() : null;
-            // compile the mutated syntax trees
-            var compileResult = _compilingProcess.Compile(Input.ProjectInfo.ProjectContents.CompilationSyntaxTrees, ms, msForSymbols, _options.DevMode);
-
-            foreach (var testProject in Input.ProjectInfo.TestProjectAnalyzerResults)
-            {
-                var injectionPath = Input.ProjectInfo.GetInjectionPath(testProject);
-                if (!_fileSystem.Directory.Exists(Path.GetDirectoryName(injectionPath)))
-                {
-                    _fileSystem.Directory.CreateDirectory(injectionPath);
-                }
-
-                // inject the mutated Assembly into the test project
-                using var fs = _fileSystem.File.Create(Path.Combine(injectionPath, injectionPath));
-                ms.Position = 0;
-                ms.CopyTo(fs);
-
-                if (msForSymbols != null)
-                {
-                    // inject the debug symbols into the test project
-                    using var symbolDestination = _fileSystem.File.Create(Path.Combine(
-                        Path.GetDirectoryName(injectionPath),
-                        Input.ProjectInfo.ProjectUnderTestAnalyzerResult.GetSymbolFileName()));
-                    msForSymbols.Position = 0;
-                    msForSymbols.CopyTo(symbolDestination);
-                }
-
-                _logger.LogDebug("Injected the mutated assembly file into {0}", injectionPath);
-            }
-
-            // if a rollback took place, mark the rolled back mutants as status:BuildError
-            if (compileResult.RollbackResult?.RollbackedIds.Any() ?? false)
-            {
-                foreach (var mutant in Input.ProjectInfo.ProjectContents.Mutants
-                    .Where(x => compileResult.RollbackResult.RollbackedIds.Contains(x.Id)))
-                {
-                    // Ignore compilation errors if the mutation is skipped anyways.
-                    if (mutant.ResultStatus == MutantStatus.Ignored)
-                    {
-                        continue;
-                    }
+            _mutationProcess.Mutate();
+        }
+
+        public void FilterMutants()
+        {
+            _mutationProcess.FilterMutants();
+        }
 
                     mutant.ResultStatus = MutantStatus.CompileError;
                     mutant.ResultStatusReason = "Mutant caused compile errors";
                 }
             }
-
-            _logger.LogInformation("{0} mutants detected in {1}", Input.ProjectInfo.ProjectContents.TotalMutants.Count(), Input.ProjectInfo.ProjectContents.Name);
-=======
-            _mutationProcess.Mutate();
-        }
-
-        public void FilterMutants()
-        {
-            _mutationProcess.FilterMutants();
->>>>>>> 04cafee8
-        }
-
-        public StrykerRunResult Test(IEnumerable<Mutant> mutantsToTest)
-        {
-<<<<<<< HEAD
-            if (!mutantsToTest.Any())
-            {
-                return new StrykerRunResult(_options, double.NaN);
-=======
-            var viableMutantsCount = _projectInfo.Mutants.Count(x => x.CountForStats);
-            var mutantsNotRun = _projectInfo.Mutants.Where(x => x.ResultStatus == MutantStatus.NotRun).ToList();
+        }
+
+        public StrykerRunResult Test(StrykerOptions options)
+        {
+            var viableMutantsCount = _input.ProjectInfo.ProjectContents.Mutants.Count(x => x.CountForStats);
+            var mutantsNotRun = _input.ProjectInfo.ProjectContents.Mutants.Where(x => x.ResultStatus == MutantStatus.NotRun).ToList();
 
             if (!mutantsNotRun.Any())
             {
-                if (_projectInfo.Mutants.Any(x => x.ResultStatus == MutantStatus.Ignored))
+                if (_input.ProjectInfo.ProjectContents.Mutants.Any(x => x.ResultStatus == MutantStatus.Ignored))
                 {
                     _logger.LogWarning("It looks like all mutants with tests were excluded. Try a re-run with less exclusion!");
                 }
-                if (_projectInfo.Mutants.Any(x => x.ResultStatus == MutantStatus.NoCoverage))
+                if (_input.ProjectInfo.ProjectContents.Mutants.Any(x => x.ResultStatus == MutantStatus.NoCoverage))
                 {
                     _logger.LogWarning("It looks like all non-excluded mutants are not covered by a test. Go add some tests!");
                 }
-                if (!_projectInfo.Mutants.Any())
+                if (!_input.ProjectInfo.ProjectContents.Mutants.Any())
                 {
                     _logger.LogWarning("It\'s a mutant-free world, nothing to test.");
                     return new StrykerRunResult(options, double.NaN);
                 }
->>>>>>> 04cafee8
+            }
+
+        public StrykerRunResult Test(IEnumerable<Mutant> mutantsToTest)
+        {
+            if (!mutantsToTest.Any())
+            {
+                return new StrykerRunResult(_options, double.NaN);
             }
             var mutantGroups = BuildMutantGroupsForTest(mutantsToTest.ToList());
 
@@ -234,7 +150,6 @@
                         }
                     }
 
-<<<<<<< HEAD
                     return mustGoOn;
                 };
                 _mutationTestExecutor.Test(mutants, Input.TimeoutMs, testUpdateHandler);
@@ -255,13 +170,6 @@
             _mutationTestExecutor.TestRunner.Dispose();
 
             return new StrykerRunResult(_options, Input.ProjectInfo.ProjectContents.GetMutationScore());
-=======
-            _reporter.OnAllMutantsTested(_projectInfo.ToReadOnlyInputComponent());
-
-            _mutationTestExecutor.TestRunner.Dispose();
-
-            return new StrykerRunResult(options, _projectInfo.ToReadOnlyInputComponent().GetMutationScore());
->>>>>>> 04cafee8
         }
 
         private IEnumerable<List<Mutant>> BuildMutantGroupsForTest(IReadOnlyCollection<Mutant> mutantsNotRun)
@@ -308,68 +216,6 @@
             _coverageAnalyser.DetermineTestCoverage();
         }
 
-<<<<<<< HEAD
-        public void FilterMutants()
-        {
-            foreach (var file in Input.ProjectInfo.ProjectContents.GetAllFiles())
-            {
-                _mutantFilter.FilterMutants(file.Mutants, file, _options);
-            }
-
-            var skippedMutants = Input.ProjectInfo.ProjectContents.ReadOnlyMutants.Where(m => m.ResultStatus != MutantStatus.NotRun);
-            var skippedMutantGroups = skippedMutants.GroupBy(x => new { x.ResultStatus, x.ResultStatusReason }).OrderBy(x => x.Key.ResultStatusReason);
-
-            foreach (var skippedMutantGroup in skippedMutantGroups)
-            {
-                _logger.LogInformation(
-                    FormatStatusReasonLogString(skippedMutantGroup.Count(), skippedMutantGroup.Key.ResultStatus),
-                    skippedMutantGroup.Count(), skippedMutantGroup.Key.ResultStatus, skippedMutantGroup.Key.ResultStatusReason);
-            }
-
-            if (skippedMutants.Any())
-            {
-                _logger.LogInformation(
-                    LeftPadAndFormatForMutantCount(skippedMutants.Count(), "total mutants are skipped for the above mentioned reasons"),
-                    skippedMutants.Count());
-            }
-
-            var notRunMutantsWithResultStatusReason = Input.ProjectInfo.ProjectContents.ReadOnlyMutants
-                .Where(m => m.ResultStatus == MutantStatus.NotRun && !string.IsNullOrEmpty(m.ResultStatusReason))
-                .GroupBy(x => x.ResultStatusReason);
-
-            foreach (var notRunMutantReason in notRunMutantsWithResultStatusReason)
-            {
-                _logger.LogInformation(
-                    LeftPadAndFormatForMutantCount(notRunMutantReason.Count(), "mutants will be tested because: {1}"),
-                    notRunMutantReason.Count(),
-                    notRunMutantReason.Key);
-            }
-
-            var notRunCount = Input.ProjectInfo.ProjectContents.ReadOnlyMutants.Count(m => m.ResultStatus == MutantStatus.NotRun);
-            _logger.LogInformation(LeftPadAndFormatForMutantCount(notRunCount, "total mutants will be tested"), notRunCount);
-
-            _reporter.OnMutantsCreated(Input.ProjectInfo.ProjectContents);
-        }
-
-        private string FormatStatusReasonLogString(int mutantCount, MutantStatus resultStatus)
-        {
-            // Pad for status CompileError length
-            var padForResultStatusLength = 13 - resultStatus.ToString().Length;
-
-            var formattedString = LeftPadAndFormatForMutantCount(mutantCount, "mutants got status {1}.");
-            formattedString += "Reason: {2}".PadLeft(11 + padForResultStatusLength);
-
-            return formattedString;
-        }
-
-        private string LeftPadAndFormatForMutantCount(int mutantCount, string logString)
-        {
-            // Pad for max 5 digits mutant amount
-            var padLengthForMutantCount = 5 - mutantCount.ToString().Length;
-            return "{0} " + logString.PadLeft(logString.Length + padLengthForMutantCount);
-        }
-=======
-
->>>>>>> 04cafee8
+
     }
 }