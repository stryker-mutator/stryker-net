--- conflicted
+++ resolved
@@ -47,12 +47,7 @@
             _reporter = reporter;
             _options = options;
             _mutationTestExecutor = mutationTestExecutor;
-<<<<<<< HEAD
-            _mutantFilters = mutantFilters;
-            _orchestrator = orchestrator ?? new MutantOrchestrator();
-=======
             _orchestrator = orchestrator ?? new MutantOrchestrator(options: _options);
->>>>>>> 884e81d5
             _compilingProcess = compilingProcess ?? new CompilingProcess(mutationTestInput, new RollbackProcess());
             _fileSystem = fileSystem ?? new FileSystem();
             _logger = ApplicationLogging.LoggerFactory.CreateLogger<MutationTestProcess>();
