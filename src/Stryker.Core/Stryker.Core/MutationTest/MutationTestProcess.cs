﻿using Microsoft.CodeAnalysis;
using Microsoft.CodeAnalysis.CSharp;
using Microsoft.Extensions.Logging;
using Stryker.Core.Compiling;
using Stryker.Core.Logging;
using Stryker.Core.Mutants;
using Stryker.Core.Options;
using Stryker.Core.Reporters;
using System;
using System.Collections.Generic;
using System.Collections.ObjectModel;
using System.IO;
using System.IO.Abstractions;
using System.Linq;
using System.Threading.Tasks;

namespace Stryker.Core.MutationTest
{
    public interface IMutationTestProcess
    {
        void Mutate(StrykerOptions options);
        StrykerRunResult Test(StrykerOptions options);
    }

    public class MutationTestProcess : IMutationTestProcess
    {
        private MutationTestInput _input { get; set; }
        private IReporter _reporter { get; set; }
        private IMutantOrchestrator _orchestrator { get; set; }
        private IFileSystem _fileSystem { get; }
        private ICompilingProcess _compilingProcess { get; set; }
        private IMutationTestExecutor _mutationTestExecutor { get; set; }
        private ICompilingProcess _rollbackProcess { get; set; }
        private ILogger _logger { get; set; }

        public MutationTestProcess(MutationTestInput mutationTestInput,
            IReporter reporter,
            IMutationTestExecutor mutationTestExecutor,
            IMutantOrchestrator orchestrator = null,
            ICompilingProcess compilingProcess = null,
            IFileSystem fileSystem = null)
        {
            _input = mutationTestInput;
            _reporter = reporter;
            _mutationTestExecutor = mutationTestExecutor;
            _orchestrator = orchestrator ?? new MutantOrchestrator();
            _compilingProcess = compilingProcess ?? new CompilingProcess(mutationTestInput, new RollbackProcess());
            _fileSystem = fileSystem ?? new FileSystem();
            _logger = ApplicationLogging.LoggerFactory.CreateLogger<MutationTestProcess>();
        }

        public void Mutate(StrykerOptions options)
        {
<<<<<<< HEAD
            var mutatedSyntaxTrees = new Collection<SyntaxTree>
            {
                // add helper
                MutantPlacer.ActiveMutantSelectorHelper
            };
            foreach (var file in _input.ProjectInfo.ProjectContents.GetAllFiles())
            {
                // Get the syntax tree for the source file
                var syntaxTree = CSharpSyntaxTree.ParseText(file.SourceCode, path: file.FullPath);
=======
            var mutatedSyntaxTrees = new Collection<SyntaxTree>();
            // add helper
            mutatedSyntaxTrees.Add(MutantPlacer.ActiveMutantSelectorHelper);

            foreach (var file in _input.ProjectInfo.ProjectContents.GetAllFiles())
            {
                // Get the syntax tree for the source file
                var syntaxTree = CSharpSyntaxTree.ParseText(file.SourceCode, 
                    path: file.FullPath, 
                    options: new CSharpParseOptions(LanguageVersion.Latest));
>>>>>>> 531a0d38

                if (!file.IsExcluded)
                {
                    // Mutate the syntax tree
                    var mutatedSyntaxTree = _orchestrator.Mutate(syntaxTree.GetRoot());
                    // Add the mutated syntax tree for compilation
                    mutatedSyntaxTrees.Add(mutatedSyntaxTree.SyntaxTree);
                    // Store the generated mutants in the file
                    file.Mutants = _orchestrator.GetLatestMutantBatch();
                }
                else
                {
                    // Add the original syntax tree for future compilation
                    mutatedSyntaxTrees.Add(syntaxTree);
                    // There aren't any mutants generated so a new list of mutants is sufficient
                    file.Mutants = new List<Mutant>();

                    _logger.LogDebug("Excluded file {0}, no mutants created", file.FullPath);
                }
            }

            _logger.LogInformation("{0} mutants created", _input.ProjectInfo.ProjectContents.Mutants.Count());

            using (var ms = new MemoryStream())
            {
                // compile the mutated syntax trees
                var compileResult = _compilingProcess.Compile(mutatedSyntaxTrees, ms, options.DevMode);
                if (!_fileSystem.Directory.Exists(_input.GetInjectionPath()) && !_fileSystem.File.Exists(_input.GetInjectionPath()))
                {
                    _fileSystem.Directory.CreateDirectory(_input.GetInjectionPath());
                }

                // inject the mutated Assembly into the test project
                using (var fs = _fileSystem.File.Create(_input.GetInjectionPath()))
                {
                    ms.Position = 0;
                    ms.CopyTo(fs);
                }
                _logger.LogDebug("Injected the mutated assembly file into {0}", _input.GetInjectionPath());

                // if a rollback took place, mark the rollbacked mutants as status:BuildError
                if (compileResult.RollbackResult?.RollbackedIds.Any() ?? false)
                {
                    foreach (var mutant in _input.ProjectInfo.ProjectContents.Mutants
                        .Where(x => compileResult.RollbackResult.RollbackedIds.Contains(x.Id)))
                    {
                        mutant.ResultStatus = MutantStatus.BuildError;
                    }
                }
                int numberOfBuildErrors = compileResult.RollbackResult?.RollbackedIds.Count() ?? 0;
                if (numberOfBuildErrors > 0)
                {
                    _logger.LogInformation("{0} mutants could not compile and got status {1}", numberOfBuildErrors, MutantStatus.BuildError.ToString());
                }

                if (options.ExcludedMutations.Count() != 0)
                {
                    var mutantsToSkip = _input.ProjectInfo.ProjectContents.Mutants
                        .Where(x => options.ExcludedMutations.Contains(x.Mutation.Type)).ToList();
                    foreach (var mutant in mutantsToSkip)
                    {
                        mutant.ResultStatus = MutantStatus.Skipped;
                    }
                    _logger.LogInformation("{0} mutants got status {1}", mutantsToSkip.Count(), MutantStatus.Skipped.ToString());
                }
            }

            _logger.LogInformation("{0} mutants ready for test", _input.ProjectInfo.ProjectContents.TotalMutants.Count());

            _reporter.OnMutantsCreated(_input.ProjectInfo.ProjectContents);
        }

        public StrykerRunResult Test(StrykerOptions options)
        {
            var logicalProcessorCount = Environment.ProcessorCount;
            var usableProcessorCount = Math.Max(logicalProcessorCount / 2, 1);

            if (options.MaxConcurrentTestrunners <= logicalProcessorCount)
            {
                usableProcessorCount = options.MaxConcurrentTestrunners;
            }

            var mutantsNotRun = _input.ProjectInfo.ProjectContents.Mutants.Where(x => x.ResultStatus == MutantStatus.NotRun).ToList();
            _reporter.OnStartMutantTestRun(mutantsNotRun);

            Parallel.ForEach(mutantsNotRun,
                new ParallelOptions { MaxDegreeOfParallelism = usableProcessorCount },
                mutant =>
                {
                    _mutationTestExecutor.Test(mutant);

                    _reporter.OnMutantTested(mutant);
                });
            _reporter.OnAllMutantsTested(_input.ProjectInfo.ProjectContents);

            return new StrykerRunResult(options, _input.ProjectInfo.ProjectContents.GetMutationScore());
        }
    }
}<|MERGE_RESOLUTION|>--- conflicted
+++ resolved
@@ -51,7 +51,6 @@
 
         public void Mutate(StrykerOptions options)
         {
-<<<<<<< HEAD
             var mutatedSyntaxTrees = new Collection<SyntaxTree>
             {
                 // add helper
@@ -60,19 +59,9 @@
             foreach (var file in _input.ProjectInfo.ProjectContents.GetAllFiles())
             {
                 // Get the syntax tree for the source file
-                var syntaxTree = CSharpSyntaxTree.ParseText(file.SourceCode, path: file.FullPath);
-=======
-            var mutatedSyntaxTrees = new Collection<SyntaxTree>();
-            // add helper
-            mutatedSyntaxTrees.Add(MutantPlacer.ActiveMutantSelectorHelper);
-
-            foreach (var file in _input.ProjectInfo.ProjectContents.GetAllFiles())
-            {
-                // Get the syntax tree for the source file
                 var syntaxTree = CSharpSyntaxTree.ParseText(file.SourceCode, 
                     path: file.FullPath, 
                     options: new CSharpParseOptions(LanguageVersion.Latest));
->>>>>>> 531a0d38
 
                 if (!file.IsExcluded)
                 {
