--- conflicted
+++ resolved
@@ -54,19 +54,11 @@
 
         public void Mutate(StrykerOptions options)
         {
-<<<<<<< HEAD
             var mutatedSyntaxTrees = new List<SyntaxTree>();
-            // add helper
+            {
+                // add helper
             _logger.LogDebug("Injecting helpers into assembly.");
             mutatedSyntaxTrees.AddRange(CodeInjection.MutantHelpers);
-
-=======
-            var mutatedSyntaxTrees = new Collection<SyntaxTree>
-            {
-                // add helper
-                MutantPlacer.ActiveMutantSelectorHelper
-            };
->>>>>>> 5f247358
             foreach (var file in _input.ProjectInfo.ProjectContents.GetAllFiles())
             {
                 // Get the syntax tree for the source file
