using System.Collections.Generic;
using System.IO.Abstractions;
using System.Linq;
using System.Threading.Tasks;
using Microsoft.CodeAnalysis;
using Microsoft.Extensions.Logging;
using Stryker.Core.CoverageAnalysis;
using Stryker.Core.Exceptions;
using Stryker.Core.Logging;
using Stryker.Core.MutantFilters;
using Stryker.Core.Mutants;
using Stryker.Core.Options;
using Stryker.Core.ProjectComponents;
using Stryker.Core.Reporters;

namespace Stryker.Core.MutationTest
{
    public interface IMutationTestProcessProvider
    {
        IMutationTestProcess Provide(MutationTestInput mutationTestInput, IReporter reporter, IMutationTestExecutor mutationTestExecutor, IStrykerOptions options);
    }

    public class MutationTestProcessProvider : IMutationTestProcessProvider
    {
        public IMutationTestProcess Provide(MutationTestInput mutationTestInput,
            IReporter reporter,
            IMutationTestExecutor mutationTestExecutor,
            IStrykerOptions options)
        {
            return new MutationTestProcess(mutationTestInput, reporter, mutationTestExecutor, options: options);
        }
    }

    public interface IMutationTestProcess
    {
        MutationTestInput Input { get; }
        void Mutate();
        StrykerRunResult Test(IEnumerable<Mutant> mutantsToTest);
        void GetCoverage();
        void FilterMutants();
    }

    public class MutationTestProcess : IMutationTestProcess
    {
        public MutationTestInput Input { get; }
        private readonly IProjectComponent _projectContents;
        private readonly ILogger _logger;
        private readonly IMutationTestExecutor _mutationTestExecutor;
        private readonly IReporter _reporter;
        private readonly ICoverageAnalyser _coverageAnalyser;
        private readonly IStrykerOptions _options;
        private readonly IMutationProcess _mutationProcess;

        public MutationTestProcess(MutationTestInput mutationTestInput,
            IReporter reporter,
            IMutationTestExecutor mutationTestExecutor,
            MutantOrchestrator<SyntaxNode> orchestrator = null,
            IFileSystem fileSystem = null,
            IMutantFilter mutantFilter = null,
            ICoverageAnalyser coverageAnalyser = null,
            IStrykerOptions options = null)
        {
            Input = mutationTestInput;
            _projectContents = mutationTestInput.ProjectInfo.ProjectContents;
            _reporter = reporter;
            _options = options;
            _mutationTestExecutor = mutationTestExecutor;
            _logger = ApplicationLogging.LoggerFactory.CreateLogger<MutationTestProcess>();
            _coverageAnalyser = coverageAnalyser ?? new CoverageAnalyser(_options, _mutationTestExecutor, Input);
            _mutationProcess = new CsharpMutationProcess(Input, fileSystem ?? new FileSystem(), _options, mutantFilter, _reporter, orchestrator);
        }

        public void Mutate()
        {
            _mutationProcess.Mutate();
        }

        public void FilterMutants()
        {
            _mutationProcess.FilterMutants();
        }

        public StrykerRunResult Test(IEnumerable<Mutant> mutantsToTest)
        {
            if (!MutantsToTest(mutantsToTest))
            {
                return new StrykerRunResult(_options, double.NaN);
            }

            TestMutants(mutantsToTest);

            _mutationTestExecutor.TestRunner.Dispose();

            return new StrykerRunResult(_options, _projectContents.ToReadOnlyInputComponent().GetMutationScore());
        }

        private void TestMutants(IEnumerable<Mutant> mutantsToTest)
        {
            var mutantGroups = BuildMutantGroupsForTest(mutantsToTest.ToList());

            var parallelOptions = new ParallelOptions { MaxDegreeOfParallelism = _options.ConcurrentTestrunners };

            Parallel.ForEach(mutantGroups, parallelOptions, mutants =>
            {
                var reportedMutants = new HashSet<Mutant>();

                bool testUpdateHandler(IReadOnlyList<Mutant> testedMutants, ITestListDescription failedTests, ITestListDescription ranTests, ITestListDescription timedOutTest)
                {
                    var continueTestRun = !_options.Optimizations.HasFlag(OptimizationFlags.AbortTestOnKill);
                    foreach (var mutant in testedMutants)
                    {
                        mutant.AnalyzeTestRun(failedTests, ranTests, timedOutTest);

                        if (mutant.ResultStatus == MutantStatus.NotRun)
                        {
                            continueTestRun = true; // Not all mutants in this group were tested so we continue
                        }

                        OnMutantTested(mutant, reportedMutants); // Report on mutant that has been tested
                    }

                    return continueTestRun;
                }
                _mutationTestExecutor.Test(mutants, Input.TimeoutMs, testUpdateHandler);

                OnMutantsTested(mutants, reportedMutants);
            });
        }

        private void OnMutantsTested(List<Mutant> mutants, HashSet<Mutant> reportedMutants)
        {
            foreach (var mutant in mutants)
            {
                if (mutant.ResultStatus == MutantStatus.NotRun)
                {
                    _logger.LogWarning($"Mutation {mutant.Id} was not fully tested.");
                }

                OnMutantTested(mutant, reportedMutants);
            }
        }

        private void OnMutantTested(Mutant mutant, HashSet<Mutant> reportedMutants)
        {
            if (mutant.ResultStatus != MutantStatus.NotRun && !reportedMutants.Contains(mutant))
            {
                _reporter.OnMutantTested(mutant);
                reportedMutants.Add(mutant);
            }
        }

        private bool MutantsToTest(IEnumerable<Mutant> mutantsToTest)
        {
            if (!mutantsToTest.Any())
            {
                return false;
            }
            if (mutantsToTest.Any(x => x.ResultStatus != MutantStatus.NotRun))
            {
                throw new GeneralStrykerException("Only mutants to run should be passed to the mutation test process. If you see this message please report an issue.");
            }

            return true;
        }

        private IEnumerable<List<Mutant>> BuildMutantGroupsForTest(IReadOnlyCollection<Mutant> mutantsNotRun)
        {

            if (_options.Optimizations.HasFlag(OptimizationFlags.DisableTestMix) || !_options.Optimizations.HasFlag(OptimizationFlags.CoverageBasedTest))
            {
                return mutantsNotRun.Select(x => new List<Mutant> { x });
            }

            var blocks = new List<List<Mutant>>(mutantsNotRun.Count);
            var mutantsToGroup = mutantsNotRun.ToList();
            // we deal with mutants needing full testing first
            blocks.AddRange(mutantsToGroup.Where(m => m.MustRunAgainstAllTests).Select(m => new List<Mutant> { m }));
            mutantsToGroup.RemoveAll(m => m.MustRunAgainstAllTests);
            var testsCount = mutantsToGroup.SelectMany(m => m.CoveringTests.GetList()).Distinct().Count();
            mutantsToGroup = mutantsToGroup.OrderByDescending(m => m.CoveringTests.Count).ToList();
            for (var i = 0; i < mutantsToGroup.Count; i++)
            {
                var usedTests = mutantsToGroup[i].CoveringTests.GetList().ToList();
                var nextBlock = new List<Mutant> { mutantsToGroup[i] };
                for (var j = i + 1; j < mutantsToGroup.Count; j++)
                {
                    if (mutantsToGroup[j].CoveringTests.Count + usedTests.Count > testsCount ||
                        mutantsToGroup[j].CoveringTests.ContainsAny(usedTests))
                    {
                        continue;
                    }

                    nextBlock.Add(mutantsToGroup[j]);
                    usedTests.AddRange(mutantsToGroup[j].CoveringTests.GetList());
                    mutantsToGroup.RemoveAt(j--);
                }

                blocks.Add(nextBlock);
            }

            _logger.LogDebug($"Mutations will be tested in {blocks.Count} test runs, instead of {mutantsNotRun.Count}.");
            return blocks;
        }

        public void GetCoverage()
        {
            _coverageAnalyser.DetermineTestCoverage();
        }
<<<<<<< HEAD

        public void FilterMutants()
        {
            foreach (var file in _input.ProjectInfo.ProjectContents.GetAllFiles())
            {
                _mutantFilter.FilterMutants(file.Mutants, file, _options);
            }

            _reporter.OnMutantsCreated(_input.ProjectInfo.ProjectContents);

        }

=======
>>>>>>> 3fa0c687
    }
}<|MERGE_RESOLUTION|>--- conflicted
+++ resolved
@@ -206,20 +206,5 @@
         {
             _coverageAnalyser.DetermineTestCoverage();
         }
-<<<<<<< HEAD
-
-        public void FilterMutants()
-        {
-            foreach (var file in _input.ProjectInfo.ProjectContents.GetAllFiles())
-            {
-                _mutantFilter.FilterMutants(file.Mutants, file, _options);
-            }
-
-            _reporter.OnMutantsCreated(_input.ProjectInfo.ProjectContents);
-
-        }
-
-=======
->>>>>>> 3fa0c687
     }
 }