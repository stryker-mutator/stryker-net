﻿using System.Collections.Generic;
using System.IO;
using System.IO.Abstractions;
using System.Linq;
using System.Threading.Tasks;
using Microsoft.CodeAnalysis;
using Microsoft.CodeAnalysis.CSharp;
using Microsoft.Extensions.Logging;
using Stryker.Core.Compiling;
using Stryker.Core.InjectedHelpers;
using Stryker.Core.Logging;
using Stryker.Core.MutantFilters;
using Stryker.Core.Mutants;
using Stryker.Core.Options;
using Stryker.Core.Reporters;
<<<<<<< HEAD
using System.Collections.Generic;
using System.IO;
using System.IO.Abstractions;
using System.Linq;
using System.Threading.Tasks;
=======
>>>>>>> 827415eb

namespace Stryker.Core.MutationTest
{
    public interface IMutationTestProcess
    {
        void Mutate();
        StrykerRunResult Test(StrykerOptions options);
    }

    public class MutationTestProcess : IMutationTestProcess
    {
        private readonly ICompilingProcess _compilingProcess;
        private readonly IFileSystem _fileSystem;
        private readonly MutationTestInput _input;
        private readonly ILogger _logger;
        private readonly IEnumerable<IMutantFilter> _mutantFilters;
        private readonly IMutationTestExecutor _mutationTestExecutor;
        private readonly IMutantOrchestrator _orchestrator;
        private readonly IReporter _reporter;
        private readonly StrykerOptions _options;

        public MutationTestProcess(MutationTestInput mutationTestInput,
            IReporter reporter,
            IMutationTestExecutor mutationTestExecutor,
            IMutantOrchestrator orchestrator = null,
            ICompilingProcess compilingProcess = null,
            IFileSystem fileSystem = null,
            StrykerOptions options = null,
            IEnumerable<IMutantFilter> mutantFilters = null)
        {
            _input = mutationTestInput;
            _reporter = reporter;
            _options = options;
            _mutationTestExecutor = mutationTestExecutor;
            _orchestrator = orchestrator ?? new MutantOrchestrator(options: _options);
            _compilingProcess = compilingProcess ?? new CompilingProcess(mutationTestInput, new RollbackProcess());
            _fileSystem = fileSystem ?? new FileSystem();
            _logger = ApplicationLogging.LoggerFactory.CreateLogger<MutationTestProcess>();
            _mutantFilters = mutantFilters ?? new IMutantFilter[]
            {
                new IgnoredFileMutantFilter(),
                new IgnoredMethodMutantFilter(),
                new ExcludeMutationMutantFilter()
            };
        }

        public void Mutate()
        {
            _logger.LogDebug("Injecting helpers into assembly.");
            var mutatedSyntaxTrees = new List<SyntaxTree>();
<<<<<<< HEAD
            foreach (var (filename, code) in CodeInjection.MutantHelpers)
            {
                mutatedSyntaxTrees.Add(CSharpSyntaxTree.ParseText(code, path: filename, options: new CSharpParseOptions(options.LanguageVersion)));
=======
            var cSharpParseOptions = new CSharpParseOptions(_options.LanguageVersion);
            foreach (var helper in CodeInjection.MutantHelpers)
            {
                mutatedSyntaxTrees.Add(CSharpSyntaxTree.ParseText(helper.Value, path: helper.Key,
                    options: cSharpParseOptions));
>>>>>>> 827415eb
            }

            foreach (var file in _input.ProjectInfo.ProjectContents.GetAllFiles())
            {
                // Get the syntax tree for the source file
                var syntaxTree = CSharpSyntaxTree.ParseText(file.SourceCode,
                    path: file.FullPath,
                    options: cSharpParseOptions);

                    _logger.LogDebug($"Mutating {file.Name}");
                // Mutate the syntax tree
                var mutatedSyntaxTree = _orchestrator.Mutate(syntaxTree.GetRoot());
                // Add the mutated syntax tree for compilation
                mutatedSyntaxTrees.Add(mutatedSyntaxTree.SyntaxTree);

                // Filter the mutants
                var allMutants = _orchestrator.GetLatestMutantBatch();
                IEnumerable<Mutant> filteredMutants = allMutants;

                foreach (var mutantFilter in _mutantFilters)
                {
                    var current = mutantFilter.FilterMutants(filteredMutants, file, _options).ToList();

                    // Mark the filtered mutants as skipped
                    foreach (var skippedMutant in filteredMutants.Except(current))
                    {
                        skippedMutant.ResultStatus = MutantStatus.Skipped;
                        skippedMutant.ResultStatusReason = $"Removed by {mutantFilter.DisplayName}";
                    }

                    filteredMutants = current;
                }

                // Store the generated mutants in the file
                file.Mutants = allMutants;
            }

            _logger.LogDebug("{0} mutants created", _input.ProjectInfo.ProjectContents.Mutants.Count());

            using (var ms = new MemoryStream())
            {
                // compile the mutated syntax trees
                var compileResult = _compilingProcess.Compile(mutatedSyntaxTrees, ms, _options.DevMode);

                var injectionPath = _input.ProjectInfo.GetInjectionPath();
                if (!_fileSystem.Directory.Exists(Path.GetDirectoryName(injectionPath)) &&
                    !_fileSystem.File.Exists(injectionPath))
                {
                    _fileSystem.Directory.CreateDirectory(Path.GetDirectoryName(injectionPath));
                }

                // inject the mutated Assembly into the test project
                using (var fs = _fileSystem.File.Create(injectionPath))
                {
                    ms.Position = 0;
                    ms.CopyTo(fs);
                }

                _logger.LogDebug("Injected the mutated assembly file into {0}", injectionPath);

                // if a rollback took place, mark the rollbacked mutants as status:BuildError
                if (compileResult.RollbackResult?.RollbackedIds.Any() ?? false)
                {
                    foreach (var mutant in _input.ProjectInfo.ProjectContents.Mutants
                        .Where(x => compileResult.RollbackResult.RollbackedIds.Contains(x.Id)))
                    {
                        // Ignore compilation errors if the mutation is skipped anyways.
                        if (mutant.ResultStatus == MutantStatus.Skipped)
                        {
                            continue;
                        }

                        mutant.ResultStatus = MutantStatus.CompileError;
                        mutant.ResultStatusReason = "Could not compile";
                    }
                }
<<<<<<< HEAD
                var numberOfBuildErrors = compileResult.RollbackResult?.RollbackedIds.Count() ?? 0;
                if (numberOfBuildErrors > 0)
                {
                    _logger.LogInformation("{0} mutants could not compile and got status {1}", numberOfBuildErrors, MutantStatus.CompileError.ToString());
                }
=======
            }
>>>>>>> 827415eb

            var skippedMutantGroups = _input.ProjectInfo.ProjectContents.GetAllFiles()
                .SelectMany(f => f.Mutants)
                .Where(x => x.ResultStatus != MutantStatus.NotRun).GroupBy(x => x.ResultStatusReason)
                .OrderBy(x => x.Key);

            foreach (var skippedMutantGroup in skippedMutantGroups)
            {
                _logger.LogInformation("{0} mutants got status {1}. Reason: {2}", skippedMutantGroup.Count(),
                    skippedMutantGroup.First().ResultStatus, skippedMutantGroup.Key);
            }

            _logger.LogInformation("{0} mutants ready for test",
                _input.ProjectInfo.ProjectContents.TotalMutants.Count());

            _reporter.OnMutantsCreated(_input.ProjectInfo.ProjectContents);
        }

        public StrykerRunResult Test(StrykerOptions options)
        {
            var mutantsNotRun = _input.ProjectInfo.ProjectContents.Mutants
                .Where(x => x.ResultStatus == MutantStatus.NotRun).ToList();
            if (!mutantsNotRun.Any())
            {
                _logger.LogWarning(
                    _input.ProjectInfo.ProjectContents.Mutants.Any(x => x.ResultStatus == MutantStatus.Skipped)
                        ? "It looks like all mutants were excluded, try a re-run with less exclusion."
                        : "It's a mutant-free world, nothing to test.");

                return new StrykerRunResult(options, null);
            }

            _reporter.OnStartMutantTestRun(mutantsNotRun, _mutationTestExecutor.TestRunner.Tests);

            Parallel.ForEach(
                mutantsNotRun,
                new ParallelOptions {MaxDegreeOfParallelism = options.ConcurrentTestrunners},
                mutant =>
                {
                    _mutationTestExecutor.Test(mutant, _input.TimeoutMs);

                    _reporter.OnMutantTested(mutant);
                });

            _reporter.OnAllMutantsTested(_input.ProjectInfo.ProjectContents);

            _mutationTestExecutor.TestRunner.Dispose();

            return new StrykerRunResult(options, _input.ProjectInfo.ProjectContents.GetMutationScore());
        }



    }
}<|MERGE_RESOLUTION|>--- conflicted
+++ resolved
@@ -13,14 +13,6 @@
 using Stryker.Core.Mutants;
 using Stryker.Core.Options;
 using Stryker.Core.Reporters;
-<<<<<<< HEAD
-using System.Collections.Generic;
-using System.IO;
-using System.IO.Abstractions;
-using System.Linq;
-using System.Threading.Tasks;
-=======
->>>>>>> 827415eb
 
 namespace Stryker.Core.MutationTest
 {
@@ -71,17 +63,11 @@
         {
             _logger.LogDebug("Injecting helpers into assembly.");
             var mutatedSyntaxTrees = new List<SyntaxTree>();
-<<<<<<< HEAD
+            var cSharpParseOptions = new CSharpParseOptions(_options.LanguageVersion);
             foreach (var (filename, code) in CodeInjection.MutantHelpers)
             {
-                mutatedSyntaxTrees.Add(CSharpSyntaxTree.ParseText(code, path: filename, options: new CSharpParseOptions(options.LanguageVersion)));
-=======
-            var cSharpParseOptions = new CSharpParseOptions(_options.LanguageVersion);
-            foreach (var helper in CodeInjection.MutantHelpers)
-            {
-                mutatedSyntaxTrees.Add(CSharpSyntaxTree.ParseText(helper.Value, path: helper.Key,
+                mutatedSyntaxTrees.Add(CSharpSyntaxTree.ParseText(code, path: filename, 
                     options: cSharpParseOptions));
->>>>>>> 827415eb
             }
 
             foreach (var file in _input.ProjectInfo.ProjectContents.GetAllFiles())
@@ -158,15 +144,7 @@
                         mutant.ResultStatusReason = "Could not compile";
                     }
                 }
-<<<<<<< HEAD
-                var numberOfBuildErrors = compileResult.RollbackResult?.RollbackedIds.Count() ?? 0;
-                if (numberOfBuildErrors > 0)
-                {
-                    _logger.LogInformation("{0} mutants could not compile and got status {1}", numberOfBuildErrors, MutantStatus.CompileError.ToString());
-                }
-=======
-            }
->>>>>>> 827415eb
+            }
 
             var skippedMutantGroups = _input.ProjectInfo.ProjectContents.GetAllFiles()
                 .SelectMany(f => f.Mutants)
