--- conflicted
+++ resolved
@@ -56,10 +56,7 @@
                 // add helper
                 MutantPlacer.ActiveMutantSelectorHelper
             };
-<<<<<<< HEAD
 
-=======
->>>>>>> 4a1422a4
             foreach (var file in _input.ProjectInfo.ProjectContents.GetAllFiles())
             {
                 // Get the syntax tree for the source file
