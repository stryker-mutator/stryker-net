﻿using Microsoft.CodeAnalysis;
using Microsoft.CodeAnalysis.CSharp;
using Microsoft.Extensions.Logging;
using Stryker.Core.Compiling;
using Stryker.Core.InjectedHelpers;
using Stryker.Core.Logging;
using Stryker.Core.Mutants;
using Stryker.Core.Options;
using Stryker.Core.Reporters;
using Stryker.Core.TestRunners;
using System.Collections.Generic;
using System.IO;
using System.IO.Abstractions;
using System.Linq;
using System.Text;
using System.Threading.Tasks;

namespace Stryker.Core.MutationTest
{
    public interface IMutationTestProcess
    {
        void Mutate(StrykerOptions options);
        StrykerRunResult Test(StrykerOptions options);
        void Optimize(TestCoverageInfos coveredMutants);
    }

    public class MutationTestProcess : IMutationTestProcess
    {
        private readonly MutationTestInput _input;
        private readonly IReporter _reporter;
        private readonly IMutantOrchestrator _orchestrator;
        private readonly IFileSystem _fileSystem;
        private readonly ICompilingProcess _compilingProcess;
        private readonly IMutationTestExecutor _mutationTestExecutor;
        private readonly ILogger _logger;

        public MutationTestProcess(MutationTestInput mutationTestInput,
            IReporter reporter,
            IMutationTestExecutor mutationTestExecutor,
            IMutantOrchestrator orchestrator = null,
            ICompilingProcess compilingProcess = null,
            IFileSystem fileSystem = null)
        {
            _input = mutationTestInput;
            _reporter = reporter;
            _mutationTestExecutor = mutationTestExecutor;
            _orchestrator = orchestrator ?? new MutantOrchestrator();
            _compilingProcess = compilingProcess ?? new CompilingProcess(mutationTestInput, new RollbackProcess());
            _fileSystem = fileSystem ?? new FileSystem();
            _logger = ApplicationLogging.LoggerFactory.CreateLogger<MutationTestProcess>();
        }

        public void Mutate(StrykerOptions options)
        {
            _logger.LogDebug("Injecting helpers into assembly.");
            var mutatedSyntaxTrees = new List<SyntaxTree>();
            foreach (var helper in CodeInjection.MutantHelpers)
            {
                mutatedSyntaxTrees.Add(CSharpSyntaxTree.ParseText(helper.Value, path: helper.Key, options: new CSharpParseOptions(options.LanguageVersion)));
            }

            foreach (var file in _input.ProjectInfo.ProjectContents.GetAllFiles())
            {
                // Get the syntax tree for the source file
                var syntaxTree = CSharpSyntaxTree.ParseText(file.SourceCode,
                    path: file.FullPath,
                    options: new CSharpParseOptions(options.LanguageVersion));

                if (!file.IsExcluded)
                {
                    // Mutate the syntax tree
                    var mutatedSyntaxTree = _orchestrator.Mutate(syntaxTree.GetRoot());
                    // Add the mutated syntax tree for compilation
                    mutatedSyntaxTrees.Add(mutatedSyntaxTree.SyntaxTree);
                    // Store the generated mutants in the file
                    file.Mutants = _orchestrator.GetLatestMutantBatch();
                }
                else
                {
                    // Add the original syntax tree for future compilation
                    mutatedSyntaxTrees.Add(syntaxTree);
                    // There aren't any mutants generated so a new list of mutants is sufficient
                    file.Mutants = new List<Mutant>();

                    _logger.LogDebug("Excluded file {0}, no mutants created", file.FullPath);
                }
            }

            _logger.LogDebug("{0} mutants created", _input.ProjectInfo.ProjectContents.Mutants.Count());

            using (var ms = new MemoryStream())
            {
                // compile the mutated syntax trees
                var compileResult = _compilingProcess.Compile(mutatedSyntaxTrees, ms, options.DevMode);

                string injectionPath = _input.ProjectInfo.GetInjectionPath();
                if (!_fileSystem.Directory.Exists(Path.GetDirectoryName(injectionPath)) && !_fileSystem.File.Exists(injectionPath))
                {
                    _fileSystem.Directory.CreateDirectory(Path.GetDirectoryName(injectionPath));
                }

                // inject the mutated Assembly into the test project
                using (var fs = _fileSystem.File.Create(injectionPath))
                {
                    ms.Position = 0;
                    ms.CopyTo(fs);
                }
                _logger.LogDebug("Injected the mutated assembly file into {0}", injectionPath);

                // if a rollback took place, mark the rollbacked mutants as status:BuildError
                if (compileResult.RollbackResult?.RollbackedIds.Any() ?? false)
                {
                    foreach (var mutant in _input.ProjectInfo.ProjectContents.Mutants
                        .Where(x => compileResult.RollbackResult.RollbackedIds.Contains(x.Id)))
                    {
                        mutant.ResultStatus = MutantStatus.CompileError;
                    }
                }
                int numberOfBuildErrors = compileResult.RollbackResult?.RollbackedIds.Count() ?? 0;
                if (numberOfBuildErrors > 0)
                {
                    _logger.LogInformation("{0} mutants could not compile and got status {1}", numberOfBuildErrors, MutantStatus.CompileError.ToString());
                }

                if (options.ExcludedMutations.Count() != 0)
                {
                    var mutantsToSkip = _input.ProjectInfo.ProjectContents.Mutants
                        .Where(x => options.ExcludedMutations.Contains(x.Mutation.Type)).ToList();
                    foreach (var mutant in mutantsToSkip)
                    {
                        mutant.ResultStatus = MutantStatus.Skipped;
                    }
                    _logger.LogInformation("{0} mutants got status {1}", mutantsToSkip.Count(), MutantStatus.Skipped.ToString());
                }
            }

            _logger.LogInformation("{0} mutants ready for test", _input.ProjectInfo.ProjectContents.TotalMutants.Count());

            _reporter.OnMutantsCreated(_input.ProjectInfo.ProjectContents);
        }

        public StrykerRunResult Test(StrykerOptions options)
        {
            var mutantsNotRun = _input.ProjectInfo.ProjectContents.Mutants.Where(x => x.ResultStatus == MutantStatus.NotRun).ToList();
            if (!mutantsNotRun.Any())
            {
                if (_input.ProjectInfo.ProjectContents.Mutants.Any(x => x.ResultStatus == MutantStatus.Skipped))
                {
                    _logger.LogWarning("It looks like all mutants were excluded, try a re-run with less exclusion.");
                }
                if (Input.ProjectInfo.ProjectContents.Mutants.Any(x => x.ResultStatus == MutantStatus.NoCoverage))
                {
                    Logger.LogWarning("Not a single mutant is covered by a test. Go add some tests!");
                }
                if (!Input.ProjectInfo.ProjectContents.Mutants.Any())
                {
<<<<<<< HEAD
                    Logger.LogWarning("It\'s a mutant-free world, nothing to test.");
                    new StrykerRunResult(options, null);
=======
                    _logger.LogWarning("It\'s a mutant-free world, nothing to test.");
>>>>>>> fe5a1fc0
                }
            }

<<<<<<< HEAD
            var mutantsToTest = mutantsNotRun.Where(x => x.ResultStatus != MutantStatus.Skipped && x.ResultStatus != MutantStatus.NoCoverage);
            if (mutantsToTest.Any())
            {
                Reporter.OnStartMutantTestRun(mutantsNotRun);
                Parallel.ForEach(mutantsToTest,
                    new ParallelOptions { MaxDegreeOfParallelism = options.ConcurrentTestrunners },
                    mutant =>
                    {
                        MutationTestExecutor.Test(mutant, Input.TimeoutMs);

                        Reporter.OnMutantTested(mutant);
                    });
            }
=======
            _reporter.OnStartMutantTestRun(mutantsNotRun);

            Parallel.ForEach(
                mutantsNotRun,
                new ParallelOptions { MaxDegreeOfParallelism = options.ConcurrentTestrunners },
                mutant =>
                {
                    _mutationTestExecutor.Test(mutant, _input.TimeoutMs);

                    _reporter.OnMutantTested(mutant);
                });
>>>>>>> fe5a1fc0

            _reporter.OnAllMutantsTested(_input.ProjectInfo.ProjectContents);

            _mutationTestExecutor.TestRunner.Dispose();

            return new StrykerRunResult(options, _input.ProjectInfo.ProjectContents.GetMutationScore());
        }

        public void Optimize(TestCoverageInfos coveredMutants)
        {
            if (coveredMutants == null)
            {
<<<<<<< HEAD
                Logger.LogDebug("No mutant is covered by any test, no optimization done.");
                return;
            }
            var covered = new HashSet<int>(coveredMutants.CoveredMutants);

            Logger.LogDebug("Optimize test runs according to coverage info.");

            var nonCoveredMutants = Input.ProjectInfo.ProjectContents.Mutants.Where(x => x.ResultStatus == MutantStatus.NotRun && !covered.Contains(x.Id)).ToList();
            foreach (var mutant in nonCoveredMutants)
=======
                return;
            }
            var covered = new HashSet<int>(coveredMutants.CoveredMutants);
            if (covered.Count == 0)
            {
                _logger.LogDebug("No mutant is covered by any test, no optimization done.");
                return;
            }
            _logger.LogDebug("Optimize test runs according to coverage info.");
            var report = new StringBuilder();
            var nonTested = _input.ProjectInfo.ProjectContents.Mutants.Where(x =>
                x.ResultStatus == MutantStatus.NotRun && !covered.Contains(x.Id)).ToList();
            const MutantStatus mutantResultStatus = MutantStatus.Survived;
            foreach (var mutant in nonTested)
>>>>>>> fe5a1fc0
            {
                mutant.ResultStatus = MutantStatus.NoCoverage;
            }

            foreach (var mutant in _input.ProjectInfo.ProjectContents.Mutants)
            {
                var tests = coveredMutants.GetTests<object>(mutant.Id);
                if (tests == null)
                {
                    continue;
                }
                mutant.CoveringTest = tests.Select(x => x.ToString()).ToList();
            }

<<<<<<< HEAD
            Logger.LogInformation(nonCoveredMutants.Count == 0
=======
            report.AppendJoin(',', nonTested.Select(x => x.Id));
            _logger.LogInformation(nonTested.Count == 0
>>>>>>> fe5a1fc0
                ? "Congratulations, all mutants are covered by tests!"
                : $"{nonCoveredMutants.Count} mutants are not reached by any tests and will survive! (Marked as {MutantStatus.NoCoverage}).");
        }
    }
}<|MERGE_RESOLUTION|>--- conflicted
+++ resolved
@@ -1,4 +1,4 @@
-﻿using Microsoft.CodeAnalysis;
+using Microsoft.CodeAnalysis;
 using Microsoft.CodeAnalysis.CSharp;
 using Microsoft.Extensions.Logging;
 using Stryker.Core.Compiling;
@@ -154,42 +154,25 @@
                 }
                 if (!Input.ProjectInfo.ProjectContents.Mutants.Any())
                 {
-<<<<<<< HEAD
                     Logger.LogWarning("It\'s a mutant-free world, nothing to test.");
                     new StrykerRunResult(options, null);
-=======
-                    _logger.LogWarning("It\'s a mutant-free world, nothing to test.");
->>>>>>> fe5a1fc0
-                }
-            }
-
-<<<<<<< HEAD
+                }
+            }
+
             var mutantsToTest = mutantsNotRun.Where(x => x.ResultStatus != MutantStatus.Skipped && x.ResultStatus != MutantStatus.NoCoverage);
             if (mutantsToTest.Any())
             {
-                Reporter.OnStartMutantTestRun(mutantsNotRun);
+                _reporter.OnStartMutantTestRun(mutantsNotRun);
+                
                 Parallel.ForEach(mutantsToTest,
                     new ParallelOptions { MaxDegreeOfParallelism = options.ConcurrentTestrunners },
                     mutant =>
                     {
-                        MutationTestExecutor.Test(mutant, Input.TimeoutMs);
-
-                        Reporter.OnMutantTested(mutant);
+                        _mutationTestExecutor.Test(mutant, Input.TimeoutMs);
+
+                        _reporter.OnMutantTested(mutant);
                     });
             }
-=======
-            _reporter.OnStartMutantTestRun(mutantsNotRun);
-
-            Parallel.ForEach(
-                mutantsNotRun,
-                new ParallelOptions { MaxDegreeOfParallelism = options.ConcurrentTestrunners },
-                mutant =>
-                {
-                    _mutationTestExecutor.Test(mutant, _input.TimeoutMs);
-
-                    _reporter.OnMutantTested(mutant);
-                });
->>>>>>> fe5a1fc0
 
             _reporter.OnAllMutantsTested(_input.ProjectInfo.ProjectContents);
 
@@ -201,33 +184,17 @@
         public void Optimize(TestCoverageInfos coveredMutants)
         {
             if (coveredMutants == null)
-            {
-<<<<<<< HEAD
-                Logger.LogDebug("No mutant is covered by any test, no optimization done.");
-                return;
-            }
-            var covered = new HashSet<int>(coveredMutants.CoveredMutants);
-
-            Logger.LogDebug("Optimize test runs according to coverage info.");
-
-            var nonCoveredMutants = Input.ProjectInfo.ProjectContents.Mutants.Where(x => x.ResultStatus == MutantStatus.NotRun && !covered.Contains(x.Id)).ToList();
-            foreach (var mutant in nonCoveredMutants)
-=======
-                return;
-            }
-            var covered = new HashSet<int>(coveredMutants.CoveredMutants);
-            if (covered.Count == 0)
             {
                 _logger.LogDebug("No mutant is covered by any test, no optimization done.");
                 return;
             }
+            var covered = new HashSet<int>(coveredMutants.CoveredMutants);
+
             _logger.LogDebug("Optimize test runs according to coverage info.");
-            var report = new StringBuilder();
-            var nonTested = _input.ProjectInfo.ProjectContents.Mutants.Where(x =>
-                x.ResultStatus == MutantStatus.NotRun && !covered.Contains(x.Id)).ToList();
-            const MutantStatus mutantResultStatus = MutantStatus.Survived;
-            foreach (var mutant in nonTested)
->>>>>>> fe5a1fc0
+
+            var nonCoveredMutants = Input.ProjectInfo.ProjectContents.Mutants.Where(x => x.ResultStatus == MutantStatus.NotRun && !covered.Contains(x.Id)).ToList();
+
+            foreach (var mutant in nonCoveredMutants)
             {
                 mutant.ResultStatus = MutantStatus.NoCoverage;
             }
@@ -242,12 +209,7 @@
                 mutant.CoveringTest = tests.Select(x => x.ToString()).ToList();
             }
 
-<<<<<<< HEAD
-            Logger.LogInformation(nonCoveredMutants.Count == 0
-=======
-            report.AppendJoin(',', nonTested.Select(x => x.Id));
-            _logger.LogInformation(nonTested.Count == 0
->>>>>>> fe5a1fc0
+            _logger.LogInformation(nonCoveredMutants.Count == 0
                 ? "Congratulations, all mutants are covered by tests!"
                 : $"{nonCoveredMutants.Count} mutants are not reached by any tests and will survive! (Marked as {MutantStatus.NoCoverage}).");
         }
