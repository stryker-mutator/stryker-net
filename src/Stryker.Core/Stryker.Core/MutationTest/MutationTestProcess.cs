﻿using System.Collections.Generic;
using System.IO;
using System.IO.Abstractions;
using System.Linq;
using System.Text;
using System.Threading.Tasks;
using Microsoft.CodeAnalysis;
using Microsoft.CodeAnalysis.CSharp;
using Microsoft.Extensions.Logging;
using Stryker.Core.Compiling;
using Stryker.Core.InjectedHelpers;
using Stryker.Core.Logging;
using Stryker.Core.MutantFilters;
using Stryker.Core.Mutants;
using Stryker.Core.Options;
using Stryker.Core.Reporters;
using Stryker.Core.TestRunners;
<<<<<<< HEAD
using System.Collections.Generic;
using System.IO;
using System.IO.Abstractions;
using System.Linq;
using System.Threading.Tasks;
=======
>>>>>>> 8b7d1fa9

namespace Stryker.Core.MutationTest
{
    public interface IMutationTestProcess
    {
        void Mutate(StrykerOptions options);
        StrykerRunResult Test(StrykerOptions options);
    }

    public class MutationTestProcess : IMutationTestProcess
    {
        private readonly ICompilingProcess _compilingProcess;
        private readonly IFileSystem _fileSystem;
        private readonly MutationTestInput _input;
        private readonly ILogger _logger;
        private readonly IEnumerable<IMutantFilter> _mutantFilters;
        private readonly IMutationTestExecutor _mutationTestExecutor;
        private readonly IMutantOrchestrator _orchestrator;
        private readonly IReporter _reporter;

        public MutationTestProcess(MutationTestInput mutationTestInput,
            IReporter reporter,
            IMutationTestExecutor mutationTestExecutor,
            IMutantOrchestrator orchestrator = null,
            ICompilingProcess compilingProcess = null,
            IFileSystem fileSystem = null,
<<<<<<< HEAD
            StrykerOptions options = null)
=======
            IEnumerable<IMutantFilter> mutantFilters = null)
>>>>>>> 8b7d1fa9
        {
            _input = mutationTestInput;
            _reporter = reporter;
            _mutationTestExecutor = mutationTestExecutor;
            _orchestrator = orchestrator ?? new MutantOrchestrator(options: options);
            _compilingProcess = compilingProcess ?? new CompilingProcess(mutationTestInput, new RollbackProcess());
            _fileSystem = fileSystem ?? new FileSystem();
            _logger = ApplicationLogging.LoggerFactory.CreateLogger<MutationTestProcess>();
            _mutantFilters = mutantFilters ?? new IMutantFilter[]
            {
                new IgnoredFileMutantFilter(),
                new IgnoredMethodMutantFilter(),
                new ExcludeMutationMutantFilter()
            };
        }

        public void Mutate(StrykerOptions options)
        {
            _logger.LogDebug("Injecting helpers into assembly.");
            var mutatedSyntaxTrees = new List<SyntaxTree>();
            foreach (var helper in CodeInjection.MutantHelpers)
            {
                mutatedSyntaxTrees.Add(CSharpSyntaxTree.ParseText(helper.Value, path: helper.Key,
                    options: new CSharpParseOptions(options.LanguageVersion)));
            }

            foreach (var file in _input.ProjectInfo.ProjectContents.GetAllFiles())
            {
                // Get the syntax tree for the source file
                var syntaxTree = CSharpSyntaxTree.ParseText(file.SourceCode,
                    path: file.FullPath,
                    options: new CSharpParseOptions(options.LanguageVersion));

<<<<<<< HEAD
                if (!file.IsExcluded)
                {
                    _logger.LogDebug($"Mutating {file.Name}");
                    // Mutate the syntax tree
                    var mutatedSyntaxTree = _orchestrator.Mutate(syntaxTree.GetRoot());
                    // Add the mutated syntax tree for compilation
                    mutatedSyntaxTrees.Add(mutatedSyntaxTree.SyntaxTree);
                    // Store the generated mutants in the file
                    file.Mutants = _orchestrator.GetLatestMutantBatch();
                }
                else
=======
                // Mutate the syntax tree
                var mutatedSyntaxTree = _orchestrator.Mutate(syntaxTree.GetRoot());
                // Add the mutated syntax tree for compilation
                mutatedSyntaxTrees.Add(mutatedSyntaxTree.SyntaxTree);

                // Filter the mutants
                var allMutants = _orchestrator.GetLatestMutantBatch();
                IEnumerable<Mutant> filteredMutants = allMutants;

                foreach (var mutantFilter in _mutantFilters)
>>>>>>> 8b7d1fa9
                {
                    var current = mutantFilter.FilterMutants(filteredMutants, file, options).ToList();

                    // Mark the filtered mutants as skipped
                    foreach (var skippedMutant in filteredMutants.Except(current))
                    {
                        skippedMutant.ResultStatus = MutantStatus.Skipped;
                        skippedMutant.ResultStatusReason = $"Removed by {mutantFilter.DisplayName}";
                    }

                    filteredMutants = current;
                }

                // Store the generated mutants in the file
                file.Mutants = allMutants;
            }

            _logger.LogDebug("{0} mutants created", _input.ProjectInfo.ProjectContents.Mutants.Count());

            using (var ms = new MemoryStream())
            {
                // compile the mutated syntax trees
                var compileResult = _compilingProcess.Compile(mutatedSyntaxTrees, ms, options.DevMode);

                var injectionPath = _input.ProjectInfo.GetInjectionPath();
                if (!_fileSystem.Directory.Exists(Path.GetDirectoryName(injectionPath)) &&
                    !_fileSystem.File.Exists(injectionPath))
                {
                    _fileSystem.Directory.CreateDirectory(Path.GetDirectoryName(injectionPath));
                }

                // inject the mutated Assembly into the test project
                using (var fs = _fileSystem.File.Create(injectionPath))
                {
                    ms.Position = 0;
                    ms.CopyTo(fs);
                }

                _logger.LogDebug("Injected the mutated assembly file into {0}", injectionPath);

                // if a rollback took place, mark the rollbacked mutants as status:BuildError
                if (compileResult.RollbackResult?.RollbackedIds.Any() ?? false)
                {
                    foreach (var mutant in _input.ProjectInfo.ProjectContents.Mutants
                        .Where(x => compileResult.RollbackResult.RollbackedIds.Contains(x.Id)))
                    {
                        // Ignore compilation errors if the mutation is skipped anyways.
                        if (mutant.ResultStatus == MutantStatus.Skipped)
                        {
                            continue;
                        }

                        mutant.ResultStatus = MutantStatus.CompileError;
                        mutant.ResultStatusReason = "Could not compile";
                    }
                }
            }

            var skippedMutantGroups = _input.ProjectInfo.ProjectContents.GetAllFiles()
                .SelectMany(f => f.Mutants)
                .Where(x => x.ResultStatus != MutantStatus.NotRun).GroupBy(x => x.ResultStatusReason)
                .OrderBy(x => x.Key);

            foreach (var skippedMutantGroup in skippedMutantGroups)
            {
                _logger.LogInformation("{0} mutants got status {1}. Reason: {2}", skippedMutantGroup.Count(),
                    skippedMutantGroup.First().ResultStatus, skippedMutantGroup.Key);
            }

            _logger.LogInformation("{0} mutants ready for test",
                _input.ProjectInfo.ProjectContents.TotalMutants.Count());

            _reporter.OnMutantsCreated(_input.ProjectInfo.ProjectContents);
        }

        public StrykerRunResult Test(StrykerOptions options)
        {
            var mutantsNotRun = _input.ProjectInfo.ProjectContents.Mutants
                .Where(x => x.ResultStatus == MutantStatus.NotRun).ToList();
            if (!mutantsNotRun.Any())
            {
<<<<<<< HEAD
                _logger.LogWarning(
                    _input.ProjectInfo.ProjectContents.Mutants.Any(x => x.ResultStatus == MutantStatus.Skipped)
                        ? "It looks like all mutants were excluded, try a re-run with less exclusion."
                        : "It's a mutant-free world, nothing to test.");
=======
                if (_input.ProjectInfo.ProjectContents.Mutants.Any(x => x.ResultStatus == MutantStatus.Skipped))
                {
                    _logger.LogWarning("It looks like all mutants were excluded, try a re-run with less exclusion.");
                }
                else
                {
                    _logger.LogWarning("It\'s a mutant-free world, nothing to test.");
                }

>>>>>>> 8b7d1fa9
                return new StrykerRunResult(options, null);
            }

            _reporter.OnStartMutantTestRun(mutantsNotRun, _mutationTestExecutor.TestRunner.Tests);

            Parallel.ForEach(
                mutantsNotRun,
                new ParallelOptions {MaxDegreeOfParallelism = options.ConcurrentTestrunners},
                mutant =>
                {
                    _mutationTestExecutor.Test(mutant, _input.TimeoutMs);

                    _reporter.OnMutantTested(mutant);
                });

            _reporter.OnAllMutantsTested(_input.ProjectInfo.ProjectContents);

            _mutationTestExecutor.TestRunner.Dispose();

            return new StrykerRunResult(options, _input.ProjectInfo.ProjectContents.GetMutationScore());
        }
<<<<<<< HEAD
=======

        public void Optimize(TestCoverageInfos coveredMutants)
        {
            if (coveredMutants == null)
            {
                return;
            }

            var covered = new HashSet<int>(coveredMutants.CoveredMutants);
            if (covered.Count == 0)
            {
                _logger.LogDebug("No mutant is covered by any test, no optimization done.");
                return;
            }

            _logger.LogDebug("Optimize test runs according to coverage info.");
            var report = new StringBuilder();
            var nonTested = _input.ProjectInfo.ProjectContents.Mutants.Where(x =>
                x.ResultStatus == MutantStatus.NotRun && !covered.Contains(x.Id)).ToList();
            const MutantStatus mutantResultStatus = MutantStatus.Survived;
            foreach (var mutant in nonTested)
            {
                mutant.ResultStatus = mutantResultStatus;
            }

            foreach (var mutant in _input.ProjectInfo.ProjectContents.Mutants)
            {
                var tests = coveredMutants.GetTests<object>(mutant.Id);
                if (tests == null)
                {
                    continue;
                }

                mutant.CoveringTest = tests.Select(x => x.ToString()).ToList();
            }

            report.AppendJoin(',', nonTested.Select(x => x.Id));
            _logger.LogInformation(nonTested.Count == 0
                ? "Congratulations, all mutants are covered by tests!"
                : $"{nonTested.Count} mutants are not reached by any tests and will survive! (Marked as {mutantResultStatus}).");
        }
>>>>>>> 8b7d1fa9
    }
}<|MERGE_RESOLUTION|>--- conflicted
+++ resolved
@@ -2,7 +2,6 @@
 using System.IO;
 using System.IO.Abstractions;
 using System.Linq;
-using System.Text;
 using System.Threading.Tasks;
 using Microsoft.CodeAnalysis;
 using Microsoft.CodeAnalysis.CSharp;
@@ -14,21 +13,12 @@
 using Stryker.Core.Mutants;
 using Stryker.Core.Options;
 using Stryker.Core.Reporters;
-using Stryker.Core.TestRunners;
-<<<<<<< HEAD
-using System.Collections.Generic;
-using System.IO;
-using System.IO.Abstractions;
-using System.Linq;
-using System.Threading.Tasks;
-=======
->>>>>>> 8b7d1fa9
 
 namespace Stryker.Core.MutationTest
 {
     public interface IMutationTestProcess
     {
-        void Mutate(StrykerOptions options);
+        void Mutate();
         StrykerRunResult Test(StrykerOptions options);
     }
 
@@ -42,6 +32,7 @@
         private readonly IMutationTestExecutor _mutationTestExecutor;
         private readonly IMutantOrchestrator _orchestrator;
         private readonly IReporter _reporter;
+        private readonly StrykerOptions _options;
 
         public MutationTestProcess(MutationTestInput mutationTestInput,
             IReporter reporter,
@@ -49,16 +40,14 @@
             IMutantOrchestrator orchestrator = null,
             ICompilingProcess compilingProcess = null,
             IFileSystem fileSystem = null,
-<<<<<<< HEAD
-            StrykerOptions options = null)
-=======
+            StrykerOptions options = null,
             IEnumerable<IMutantFilter> mutantFilters = null)
->>>>>>> 8b7d1fa9
         {
             _input = mutationTestInput;
             _reporter = reporter;
+            _options = options;
             _mutationTestExecutor = mutationTestExecutor;
-            _orchestrator = orchestrator ?? new MutantOrchestrator(options: options);
+            _orchestrator = orchestrator ?? new MutantOrchestrator(options: _options);
             _compilingProcess = compilingProcess ?? new CompilingProcess(mutationTestInput, new RollbackProcess());
             _fileSystem = fileSystem ?? new FileSystem();
             _logger = ApplicationLogging.LoggerFactory.CreateLogger<MutationTestProcess>();
@@ -70,14 +59,15 @@
             };
         }
 
-        public void Mutate(StrykerOptions options)
+        public void Mutate()
         {
             _logger.LogDebug("Injecting helpers into assembly.");
             var mutatedSyntaxTrees = new List<SyntaxTree>();
+            var cSharpParseOptions = new CSharpParseOptions(_options.LanguageVersion);
             foreach (var helper in CodeInjection.MutantHelpers)
             {
                 mutatedSyntaxTrees.Add(CSharpSyntaxTree.ParseText(helper.Value, path: helper.Key,
-                    options: new CSharpParseOptions(options.LanguageVersion)));
+                    options: cSharpParseOptions));
             }
 
             foreach (var file in _input.ProjectInfo.ProjectContents.GetAllFiles())
@@ -85,21 +75,9 @@
                 // Get the syntax tree for the source file
                 var syntaxTree = CSharpSyntaxTree.ParseText(file.SourceCode,
                     path: file.FullPath,
-                    options: new CSharpParseOptions(options.LanguageVersion));
-
-<<<<<<< HEAD
-                if (!file.IsExcluded)
-                {
+                    options: cSharpParseOptions);
+
                     _logger.LogDebug($"Mutating {file.Name}");
-                    // Mutate the syntax tree
-                    var mutatedSyntaxTree = _orchestrator.Mutate(syntaxTree.GetRoot());
-                    // Add the mutated syntax tree for compilation
-                    mutatedSyntaxTrees.Add(mutatedSyntaxTree.SyntaxTree);
-                    // Store the generated mutants in the file
-                    file.Mutants = _orchestrator.GetLatestMutantBatch();
-                }
-                else
-=======
                 // Mutate the syntax tree
                 var mutatedSyntaxTree = _orchestrator.Mutate(syntaxTree.GetRoot());
                 // Add the mutated syntax tree for compilation
@@ -110,9 +88,8 @@
                 IEnumerable<Mutant> filteredMutants = allMutants;
 
                 foreach (var mutantFilter in _mutantFilters)
->>>>>>> 8b7d1fa9
-                {
-                    var current = mutantFilter.FilterMutants(filteredMutants, file, options).ToList();
+                {
+                    var current = mutantFilter.FilterMutants(filteredMutants, file, _options).ToList();
 
                     // Mark the filtered mutants as skipped
                     foreach (var skippedMutant in filteredMutants.Except(current))
@@ -133,7 +110,7 @@
             using (var ms = new MemoryStream())
             {
                 // compile the mutated syntax trees
-                var compileResult = _compilingProcess.Compile(mutatedSyntaxTrees, ms, options.DevMode);
+                var compileResult = _compilingProcess.Compile(mutatedSyntaxTrees, ms, _options.DevMode);
 
                 var injectionPath = _input.ProjectInfo.GetInjectionPath();
                 if (!_fileSystem.Directory.Exists(Path.GetDirectoryName(injectionPath)) &&
@@ -192,22 +169,11 @@
                 .Where(x => x.ResultStatus == MutantStatus.NotRun).ToList();
             if (!mutantsNotRun.Any())
             {
-<<<<<<< HEAD
                 _logger.LogWarning(
                     _input.ProjectInfo.ProjectContents.Mutants.Any(x => x.ResultStatus == MutantStatus.Skipped)
                         ? "It looks like all mutants were excluded, try a re-run with less exclusion."
                         : "It's a mutant-free world, nothing to test.");
-=======
-                if (_input.ProjectInfo.ProjectContents.Mutants.Any(x => x.ResultStatus == MutantStatus.Skipped))
-                {
-                    _logger.LogWarning("It looks like all mutants were excluded, try a re-run with less exclusion.");
-                }
-                else
-                {
-                    _logger.LogWarning("It\'s a mutant-free world, nothing to test.");
-                }
-
->>>>>>> 8b7d1fa9
+
                 return new StrykerRunResult(options, null);
             }
 
@@ -229,49 +195,8 @@
 
             return new StrykerRunResult(options, _input.ProjectInfo.ProjectContents.GetMutationScore());
         }
-<<<<<<< HEAD
-=======
-
-        public void Optimize(TestCoverageInfos coveredMutants)
-        {
-            if (coveredMutants == null)
-            {
-                return;
-            }
-
-            var covered = new HashSet<int>(coveredMutants.CoveredMutants);
-            if (covered.Count == 0)
-            {
-                _logger.LogDebug("No mutant is covered by any test, no optimization done.");
-                return;
-            }
-
-            _logger.LogDebug("Optimize test runs according to coverage info.");
-            var report = new StringBuilder();
-            var nonTested = _input.ProjectInfo.ProjectContents.Mutants.Where(x =>
-                x.ResultStatus == MutantStatus.NotRun && !covered.Contains(x.Id)).ToList();
-            const MutantStatus mutantResultStatus = MutantStatus.Survived;
-            foreach (var mutant in nonTested)
-            {
-                mutant.ResultStatus = mutantResultStatus;
-            }
-
-            foreach (var mutant in _input.ProjectInfo.ProjectContents.Mutants)
-            {
-                var tests = coveredMutants.GetTests<object>(mutant.Id);
-                if (tests == null)
-                {
-                    continue;
-                }
-
-                mutant.CoveringTest = tests.Select(x => x.ToString()).ToList();
-            }
-
-            report.AppendJoin(',', nonTested.Select(x => x.Id));
-            _logger.LogInformation(nonTested.Count == 0
-                ? "Congratulations, all mutants are covered by tests!"
-                : $"{nonTested.Count} mutants are not reached by any tests and will survive! (Marked as {mutantResultStatus}).");
-        }
->>>>>>> 8b7d1fa9
+
+
+
     }
 }