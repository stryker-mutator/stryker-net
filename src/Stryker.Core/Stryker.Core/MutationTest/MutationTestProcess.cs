﻿using System.Collections.Generic;
using System.IO;
using System.IO.Abstractions;
using System.Linq;
using System.Threading.Tasks;
using Microsoft.CodeAnalysis;
using Microsoft.CodeAnalysis.CSharp;
using Microsoft.Extensions.Logging;
using Stryker.Core.Compiling;
using Stryker.Core.InjectedHelpers;
using Stryker.Core.Logging;
using Stryker.Core.MutantFilters;
using Stryker.Core.Mutants;
using Stryker.Core.Options;
using Stryker.Core.Reporters;

namespace Stryker.Core.MutationTest
{
    public interface IMutationTestProcess
    {
        void Mutate();
        StrykerRunResult Test(StrykerOptions options);
    }

    public class MutationTestProcess : IMutationTestProcess
    {
        private readonly ICompilingProcess _compilingProcess;
        private readonly IFileSystem _fileSystem;
        private readonly MutationTestInput _input;
        private readonly ILogger _logger;
        private readonly IEnumerable<IMutantFilter> _mutantFilters;
        private readonly IMutationTestExecutor _mutationTestExecutor;
        private readonly IMutantOrchestrator _orchestrator;
        private readonly IReporter _reporter;
        private readonly StrykerOptions _options;

        public MutationTestProcess(MutationTestInput mutationTestInput,
            IReporter reporter,
            IMutationTestExecutor mutationTestExecutor,
            IMutantOrchestrator orchestrator = null,
            ICompilingProcess compilingProcess = null,
            IFileSystem fileSystem = null,
            StrykerOptions options = null,
            IEnumerable<IMutantFilter> mutantFilters = null)
        {
            _input = mutationTestInput;
            _reporter = reporter;
            _options = options;
            _mutationTestExecutor = mutationTestExecutor;
            _orchestrator = orchestrator ?? new MutantOrchestrator(options: _options);
            _compilingProcess = compilingProcess ?? new CompilingProcess(mutationTestInput, new RollbackProcess());
            _fileSystem = fileSystem ?? new FileSystem();
            _logger = ApplicationLogging.LoggerFactory.CreateLogger<MutationTestProcess>();
            _mutantFilters = mutantFilters ?? new IMutantFilter[]
            {
                new FilePatternMutantFilter(),
                new IgnoredMethodMutantFilter(),
                new ExcludeMutationMutantFilter(),
<<<<<<< HEAD
                new GitDiffMutantFilter()
=======
>>>>>>> 11786211
            };
        }

        public void Mutate()
        {
            _logger.LogDebug("Injecting helpers into assembly.");
            var mutatedSyntaxTrees = new List<SyntaxTree>();
            var cSharpParseOptions = new CSharpParseOptions(_options.LanguageVersion);
            foreach (var helper in CodeInjection.MutantHelpers)
            {
                mutatedSyntaxTrees.Add(CSharpSyntaxTree.ParseText(helper.Value, path: helper.Key,
                    options: cSharpParseOptions));
            }

            foreach (var file in _input.ProjectInfo.ProjectContents.GetAllFiles())
            {
                // Get the syntax tree for the source file
                var syntaxTree = CSharpSyntaxTree.ParseText(file.SourceCode,
                    path: file.FullPath,
                    options: cSharpParseOptions);

                    _logger.LogDebug($"Mutating {file.Name}");
                // Mutate the syntax tree
                var mutatedSyntaxTree = _orchestrator.Mutate(syntaxTree.GetRoot());
                // Add the mutated syntax tree for compilation
                mutatedSyntaxTrees.Add(mutatedSyntaxTree.SyntaxTree);

                // Filter the mutants
                var allMutants = _orchestrator.GetLatestMutantBatch();
                IEnumerable<Mutant> filteredMutants = allMutants;

                foreach (var mutantFilter in _mutantFilters)
                {
                    var current = mutantFilter.FilterMutants(filteredMutants, file, _options).ToList();

                    // Mark the filtered mutants as skipped
                    foreach (var skippedMutant in filteredMutants.Except(current))
                    {
                        skippedMutant.ResultStatus = MutantStatus.Skipped;
                        skippedMutant.ResultStatusReason = $"Removed by {mutantFilter.DisplayName}";
                    }

                    filteredMutants = current;
                }

                // Store the generated mutants in the file
                file.Mutants = allMutants;
            }

            _logger.LogDebug("{0} mutants created", _input.ProjectInfo.ProjectContents.Mutants.Count());

            using (var ms = new MemoryStream())
            {
                // compile the mutated syntax trees
                var compileResult = _compilingProcess.Compile(mutatedSyntaxTrees, ms, _options.DevMode);

                var injectionPath = _input.ProjectInfo.GetInjectionPath();
                if (!_fileSystem.Directory.Exists(Path.GetDirectoryName(injectionPath)) &&
                    !_fileSystem.File.Exists(injectionPath))
                {
                    _fileSystem.Directory.CreateDirectory(Path.GetDirectoryName(injectionPath));
                }

                // inject the mutated Assembly into the test project
                using (var fs = _fileSystem.File.Create(injectionPath))
                {
                    ms.Position = 0;
                    ms.CopyTo(fs);
                }

                _logger.LogDebug("Injected the mutated assembly file into {0}", injectionPath);

                // if a rollback took place, mark the rollbacked mutants as status:BuildError
                if (compileResult.RollbackResult?.RollbackedIds.Any() ?? false)
                {
                    foreach (var mutant in _input.ProjectInfo.ProjectContents.Mutants
                        .Where(x => compileResult.RollbackResult.RollbackedIds.Contains(x.Id)))
                    {
                        // Ignore compilation errors if the mutation is skipped anyways.
                        if (mutant.ResultStatus == MutantStatus.Skipped)
                        {
                            continue;
                        }

                        mutant.ResultStatus = MutantStatus.CompileError;
                        mutant.ResultStatusReason = "Could not compile";
                    }
                }
            }

            var skippedMutantGroups = _input.ProjectInfo.ProjectContents.GetAllFiles()
                .SelectMany(f => f.Mutants)
                .Where(x => x.ResultStatus != MutantStatus.NotRun).GroupBy(x => x.ResultStatusReason)
                .OrderBy(x => x.Key);

            foreach (var skippedMutantGroup in skippedMutantGroups)
            {
                _logger.LogInformation("{0} mutants got status {1}. Reason: {2}", skippedMutantGroup.Count(),
                    skippedMutantGroup.First().ResultStatus, skippedMutantGroup.Key);
            }

            _logger.LogInformation("{0} mutants ready for test",
                _input.ProjectInfo.ProjectContents.TotalMutants.Count());

            _reporter.OnMutantsCreated(_input.ProjectInfo.ProjectContents);
        }

        public StrykerRunResult Test(StrykerOptions options)
        {
            var mutantsNotRun = _input.ProjectInfo.ProjectContents.Mutants.Where(x => x.ResultStatus == MutantStatus.NotRun).ToList();

            if (!mutantsNotRun.Any())
            {
                if (_input.ProjectInfo.ProjectContents.Mutants.All(x => x.ResultStatus == MutantStatus.Skipped))
                {
                    _logger.LogWarning("It looks like all mutants were excluded, try a re-run with less exclusion.");
                }
                if (_input.ProjectInfo.ProjectContents.Mutants.Any(x => x.ResultStatus == MutantStatus.NoCoverage))
                {
                    _logger.LogWarning("Not a single mutant is covered by a test. Go add some tests!");
                }
                if (!_input.ProjectInfo.ProjectContents.Mutants.Any())
                {
                    _logger.LogWarning("It\'s a mutant-free world, nothing to test.");
                    return new StrykerRunResult(options, null);
                }
            }

            var mutantsToTest = mutantsNotRun.Where(x => x.ResultStatus != MutantStatus.Skipped && x.ResultStatus != MutantStatus.NoCoverage);
            if (mutantsToTest.Any())
            {
                _reporter.OnStartMutantTestRun(mutantsNotRun, _mutationTestExecutor.TestRunner.Tests);

                Parallel.ForEach(
                    mutantsNotRun,
                    new ParallelOptions { MaxDegreeOfParallelism = options.ConcurrentTestrunners },
                    mutant =>
                    {
                        _mutationTestExecutor.Test(mutant, _input.TimeoutMs);

                        _reporter.OnMutantTested(mutant);
                    });
            }

            _reporter.OnAllMutantsTested(_input.ProjectInfo.ProjectContents);

            _mutationTestExecutor.TestRunner.Dispose();

            return new StrykerRunResult(options, _input.ProjectInfo.ProjectContents.GetMutationScore());
        }
    }
}<|MERGE_RESOLUTION|>--- conflicted
+++ resolved
@@ -56,10 +56,7 @@
                 new FilePatternMutantFilter(),
                 new IgnoredMethodMutantFilter(),
                 new ExcludeMutationMutantFilter(),
-<<<<<<< HEAD
                 new GitDiffMutantFilter()
-=======
->>>>>>> 11786211
             };
         }
 
