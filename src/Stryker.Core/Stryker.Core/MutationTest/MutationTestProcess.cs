using System.Collections.Generic;
using System.IO.Abstractions;
using System.Linq;
using System.Threading.Tasks;
<<<<<<< HEAD
=======
using Microsoft.CodeAnalysis;
>>>>>>> b02a0bb3
using Microsoft.Extensions.Logging;
using Stryker.Core.CoverageAnalysis;
using Stryker.Core.Exceptions;
using Stryker.Core.Logging;
using Stryker.Core.MutantFilters;
using Stryker.Core.Mutants;
using Stryker.Core.Options;
using Stryker.Core.ProjectComponents;
using Stryker.Core.Reporters;

namespace Stryker.Core.MutationTest
{
    public interface IMutationTestProcessProvider
    {
        IMutationTestProcess Provide(MutationTestInput mutationTestInput, IReporter reporter, IMutationTestExecutor mutationTestExecutor, IStrykerOptions options);
    }

    public class MutationTestProcessProvider : IMutationTestProcessProvider
    {
        public IMutationTestProcess Provide(MutationTestInput mutationTestInput,
            IReporter reporter,
            IMutationTestExecutor mutationTestExecutor,
            IStrykerOptions options)
        {
            return new MutationTestProcess(mutationTestInput, reporter, mutationTestExecutor, options: options);
        }
    }

    public interface IMutationTestProcess
    {
        MutationTestInput Input { get; }
        void Mutate();
        StrykerRunResult Test(IEnumerable<Mutant> mutantsToTest);
        void GetCoverage();
        void FilterMutants();
    }

    public class MutationTestProcess : IMutationTestProcess
    {
        public MutationTestInput Input { get; }
        private readonly IProjectComponent _projectContents;
        private readonly ILogger _logger;
        private readonly IMutationTestExecutor _mutationTestExecutor;
        private readonly IReporter _reporter;
        private readonly ICoverageAnalyser _coverageAnalyser;
        private readonly IStrykerOptions _options;
        private readonly IMutationProcess _mutationProcess;

        public MutationTestProcess(MutationTestInput mutationTestInput,
            IReporter reporter,
            IMutationTestExecutor mutationTestExecutor,
            MutantOrchestrator<SyntaxNode> orchestrator = null,
            IFileSystem fileSystem = null,
            IMutantFilter mutantFilter = null,
            ICoverageAnalyser coverageAnalyser = null,
            IStrykerOptions options = null)
        {
            Input = mutationTestInput;
            _projectContents = mutationTestInput.ProjectInfo.ProjectContents;
            _reporter = reporter;
            _options = options;
            _mutationTestExecutor = mutationTestExecutor;
            _logger = ApplicationLogging.LoggerFactory.CreateLogger<MutationTestProcess>();
            _coverageAnalyser = coverageAnalyser ?? new CoverageAnalyser(_options, _mutationTestExecutor, Input);
            _mutationProcess = new CsharpMutationProcess(Input, fileSystem ?? new FileSystem(), _options, mutantFilter, orchestrator);
        }

        public void Mutate()
        {
            _mutationProcess.Mutate();
        }

        public void FilterMutants()
        {
            _mutationProcess.FilterMutants();
        }

        public StrykerRunResult Test(IEnumerable<Mutant> mutantsToTest)
        {
            if (!MutantsToTest(mutantsToTest))
            {
                return new StrykerRunResult(_options, double.NaN);
            }

<<<<<<< HEAD
            var mutantsToTest = mutantsNotRun;
            if (_options.OptimizationMode.HasFlag(OptimizationModes.CoverageBasedTest))
=======
            TestMutants(mutantsToTest);

            _mutationTestExecutor.TestRunner.Dispose();

            return new StrykerRunResult(_options, _projectContents.ToReadOnlyInputComponent().GetMutationScore());
        }

        private void TestMutants(IEnumerable<Mutant> mutantsToTest)
        {
            var mutantGroups = BuildMutantGroupsForTest(mutantsToTest.ToList());

            var parallelOptions = new ParallelOptions { MaxDegreeOfParallelism = _options.ConcurrentTestrunners };

            Parallel.ForEach(mutantGroups, parallelOptions, mutants =>
>>>>>>> b02a0bb3
            {
                var reportedMutants = new HashSet<Mutant>();

                bool testUpdateHandler(IReadOnlyList<Mutant> testedMutants, ITestListDescription failedTests, ITestListDescription ranTests, ITestListDescription timedOutTest)
                {
                    var continueTestRun = !_options.Optimizations.HasFlag(OptimizationFlags.AbortTestOnKill);
                    foreach (var mutant in testedMutants)
                    {
                        mutant.AnalyzeTestRun(failedTests, ranTests, timedOutTest);

                        if (mutant.ResultStatus == MutantStatus.NotRun)
                        {
                            continueTestRun = true; // Not all mutants in this group were tested so we continue
                        }

                        OnMutantTested(mutant, reportedMutants); // Report on mutant that has been tested
                    }

                    return continueTestRun;
                }
<<<<<<< HEAD
            }
            else if (_options.OptimizationMode.HasFlag(OptimizationModes.SkipUncoveredMutants))
=======
                _mutationTestExecutor.Test(mutants, Input.TimeoutMs, testUpdateHandler);

                OnMutantsTested(mutants, reportedMutants);
            });
        }

        private void OnMutantsTested(List<Mutant> mutants, HashSet<Mutant> reportedMutants)
        {
            foreach (var mutant in mutants)
>>>>>>> b02a0bb3
            {
                if (mutant.ResultStatus == MutantStatus.NotRun)
                {
                    _logger.LogWarning($"Mutation {mutant.Id} was not fully tested.");
                }

                OnMutantTested(mutant, reportedMutants);
            }
        }

        private void OnMutantTested(Mutant mutant, HashSet<Mutant> reportedMutants)
        {
            if (mutant.ResultStatus != MutantStatus.NotRun && !reportedMutants.Contains(mutant))
            {
<<<<<<< HEAD
                var mutantGroups = BuildMutantGroupsForTest(mutantsNotRun);

                _reporter.OnStartMutantTestRun(mutantsNotRun, _mutationTestExecutor.TestRunner.Tests);

                Parallel.ForEach(
                    mutantGroups,
                    new ParallelOptions { MaxDegreeOfParallelism = options.Concurrency },
                    mutants =>
                    {
                        var testMutants = new HashSet<Mutant>();
                        _mutationTestExecutor.Test(mutants, _input.TimeoutMs,
                            (testedMutants, failedTests, ranTests, timedOutTest) =>
                            {
                                var mustGoOn = options.OptimizationMode.HasFlag(OptimizationModes.DisableAbortTestOnKill);
                                foreach (var mutant in testedMutants)
                                {
                                    mutant.AnalyzeTestRun(failedTests, ranTests, timedOutTest);
                                    if (mutant.ResultStatus == MutantStatus.NotRun)
                                    {
                                        mustGoOn = true;
                                    }
                                    else if (!testMutants.Contains(mutant))
                                    {
                                        testMutants.Add(mutant);
                                        _reporter.OnMutantTested(mutant);
                                    }
                                }

                                return mustGoOn;
                            });

                        foreach (var mutant in mutants)
                        {
                            if (mutant.ResultStatus == MutantStatus.NotRun)
                            {
                                _logger.LogWarning($"Mutation {mutant.Id} was not fully tested.");
                            }
                            else if (!testMutants.Contains(mutant))
                            {
                                _reporter.OnMutantTested(mutant);
                            }
                        }
                    });
=======
                _reporter.OnMutantTested(mutant);
                reportedMutants.Add(mutant);
>>>>>>> b02a0bb3
            }
        }

        private bool MutantsToTest(IEnumerable<Mutant> mutantsToTest)
        {
            if (!mutantsToTest.Any())
            {
                return false;
            }
            if (mutantsToTest.Any(x => x.ResultStatus != MutantStatus.NotRun))
            {
                throw new GeneralStrykerException("Only mutants to run should be passed to the mutation test process. If you see this message please report an issue.");
            }

            return true;
        }

        private IEnumerable<List<Mutant>> BuildMutantGroupsForTest(IReadOnlyCollection<Mutant> mutantsNotRun)
        {

            if (_options.OptimizationMode.HasFlag(OptimizationModes.DisableTestMix) || !_options.OptimizationMode.HasFlag(OptimizationModes.CoverageBasedTest))
            {
                return mutantsNotRun.Select(x => new List<Mutant> { x });
            }

            var blocks = new List<List<Mutant>>(mutantsNotRun.Count);
            var mutantsToGroup = mutantsNotRun.ToList();
            // we deal with mutants needing full testing first
            blocks.AddRange(mutantsToGroup.Where(m => m.MustRunAgainstAllTests).Select(m => new List<Mutant> { m }));
            mutantsToGroup.RemoveAll(m => m.MustRunAgainstAllTests);
            var testsCount = mutantsToGroup.SelectMany(m => m.CoveringTests.GetList()).Distinct().Count();
            mutantsToGroup = mutantsToGroup.OrderByDescending(m => m.CoveringTests.Count).ToList();
            for (var i = 0; i < mutantsToGroup.Count; i++)
            {
                var usedTests = mutantsToGroup[i].CoveringTests.GetList().ToList();
                var nextBlock = new List<Mutant> { mutantsToGroup[i] };
                for (var j = i + 1; j < mutantsToGroup.Count; j++)
                {
                    if (mutantsToGroup[j].CoveringTests.Count + usedTests.Count > testsCount ||
                        mutantsToGroup[j].CoveringTests.ContainsAny(usedTests))
                    {
                        continue;
                    }

                    nextBlock.Add(mutantsToGroup[j]);
                    usedTests.AddRange(mutantsToGroup[j].CoveringTests.GetList());
                    mutantsToGroup.RemoveAt(j--);
                }

                blocks.Add(nextBlock);
            }

            _logger.LogDebug($"Mutations will be tested in {blocks.Count} test runs, instead of {mutantsNotRun.Count}.");
            return blocks;
        }

        public void GetCoverage()
        {
            _coverageAnalyser.DetermineTestCoverage();
        }
    }
}<|MERGE_RESOLUTION|>--- conflicted
+++ resolved
@@ -2,10 +2,6 @@
 using System.IO.Abstractions;
 using System.Linq;
 using System.Threading.Tasks;
-<<<<<<< HEAD
-=======
-using Microsoft.CodeAnalysis;
->>>>>>> b02a0bb3
 using Microsoft.Extensions.Logging;
 using Stryker.Core.CoverageAnalysis;
 using Stryker.Core.Exceptions;
@@ -90,10 +86,6 @@
                 return new StrykerRunResult(_options, double.NaN);
             }
 
-<<<<<<< HEAD
-            var mutantsToTest = mutantsNotRun;
-            if (_options.OptimizationMode.HasFlag(OptimizationModes.CoverageBasedTest))
-=======
             TestMutants(mutantsToTest);
 
             _mutationTestExecutor.TestRunner.Dispose();
@@ -108,7 +100,6 @@
             var parallelOptions = new ParallelOptions { MaxDegreeOfParallelism = _options.ConcurrentTestrunners };
 
             Parallel.ForEach(mutantGroups, parallelOptions, mutants =>
->>>>>>> b02a0bb3
             {
                 var reportedMutants = new HashSet<Mutant>();
 
@@ -129,10 +120,6 @@
 
                     return continueTestRun;
                 }
-<<<<<<< HEAD
-            }
-            else if (_options.OptimizationMode.HasFlag(OptimizationModes.SkipUncoveredMutants))
-=======
                 _mutationTestExecutor.Test(mutants, Input.TimeoutMs, testUpdateHandler);
 
                 OnMutantsTested(mutants, reportedMutants);
@@ -142,7 +129,6 @@
         private void OnMutantsTested(List<Mutant> mutants, HashSet<Mutant> reportedMutants)
         {
             foreach (var mutant in mutants)
->>>>>>> b02a0bb3
             {
                 if (mutant.ResultStatus == MutantStatus.NotRun)
                 {
@@ -157,54 +143,8 @@
         {
             if (mutant.ResultStatus != MutantStatus.NotRun && !reportedMutants.Contains(mutant))
             {
-<<<<<<< HEAD
-                var mutantGroups = BuildMutantGroupsForTest(mutantsNotRun);
-
-                _reporter.OnStartMutantTestRun(mutantsNotRun, _mutationTestExecutor.TestRunner.Tests);
-
-                Parallel.ForEach(
-                    mutantGroups,
-                    new ParallelOptions { MaxDegreeOfParallelism = options.Concurrency },
-                    mutants =>
-                    {
-                        var testMutants = new HashSet<Mutant>();
-                        _mutationTestExecutor.Test(mutants, _input.TimeoutMs,
-                            (testedMutants, failedTests, ranTests, timedOutTest) =>
-                            {
-                                var mustGoOn = options.OptimizationMode.HasFlag(OptimizationModes.DisableAbortTestOnKill);
-                                foreach (var mutant in testedMutants)
-                                {
-                                    mutant.AnalyzeTestRun(failedTests, ranTests, timedOutTest);
-                                    if (mutant.ResultStatus == MutantStatus.NotRun)
-                                    {
-                                        mustGoOn = true;
-                                    }
-                                    else if (!testMutants.Contains(mutant))
-                                    {
-                                        testMutants.Add(mutant);
-                                        _reporter.OnMutantTested(mutant);
-                                    }
-                                }
-
-                                return mustGoOn;
-                            });
-
-                        foreach (var mutant in mutants)
-                        {
-                            if (mutant.ResultStatus == MutantStatus.NotRun)
-                            {
-                                _logger.LogWarning($"Mutation {mutant.Id} was not fully tested.");
-                            }
-                            else if (!testMutants.Contains(mutant))
-                            {
-                                _reporter.OnMutantTested(mutant);
-                            }
-                        }
-                    });
-=======
                 _reporter.OnMutantTested(mutant);
                 reportedMutants.Add(mutant);
->>>>>>> b02a0bb3
             }
         }
 
