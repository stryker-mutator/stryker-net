<<<<<<< HEAD
using Microsoft.Extensions.Logging;
using Stryker.Core.CoverageAnalysis;
using Stryker.Core.Exceptions;
using Stryker.Core.Initialisation;
=======
using System.Collections.Generic;
using System.IO.Abstractions;
using System.Linq;
using System.Threading.Tasks;
using Microsoft.Extensions.Logging;
using Stryker.Core.CoverageAnalysis;
using Stryker.Core.Exceptions;
>>>>>>> e1b4bf3b
using Stryker.Core.Logging;
using Stryker.Core.MutantFilters;
using Stryker.Core.Mutants;
using Stryker.Core.Options;
using Stryker.Core.ProjectComponents;
using Stryker.Core.Reporters;

namespace Stryker.Core.MutationTest
{
    public interface IMutationTestProcessProvider
    {
        IMutationTestProcess Provide(MutationTestInput mutationTestInput, IReporter reporter, IMutationTestExecutor mutationTestExecutor, IStrykerOptions options);
    }

    public class MutationTestProcessProvider : IMutationTestProcessProvider
    {
        public IMutationTestProcess Provide(MutationTestInput mutationTestInput,
            IReporter reporter,
            IMutationTestExecutor mutationTestExecutor,
            IStrykerOptions options)
        {
            return new MutationTestProcess(mutationTestInput, reporter, mutationTestExecutor, options: options);
        }
    }

    public interface IMutationTestProcess
    {
        MutationTestInput Input { get; }
        void Mutate();
        StrykerRunResult Test(IEnumerable<Mutant> mutantsToTest);
        void GetCoverage();
        void FilterMutants();
    }

    public class MutationTestProcess : IMutationTestProcess
    {
        public MutationTestInput Input { get; }
        private readonly IProjectComponent _projectContents;
        private readonly ILogger _logger;
        private readonly IMutationTestExecutor _mutationTestExecutor;
<<<<<<< HEAD
        private readonly BaseMutantOrchestrator _orchestrator;
        private readonly IReporter _reporter;
        private readonly ICoverageAnalyser _coverageAnalyser;
        private readonly StrykerOptions _options;
        private readonly Language _language;
        private IMutationProcess _mutationProcess;
=======
        private readonly IReporter _reporter;
        private readonly ICoverageAnalyser _coverageAnalyser;
        private readonly IStrykerOptions _options;
        private readonly IMutationProcess _mutationProcess;
>>>>>>> e1b4bf3b

        public MutationTestProcess(MutationTestInput mutationTestInput,
            IReporter reporter,
            IMutationTestExecutor mutationTestExecutor,
            BaseMutantOrchestrator orchestrator = null,
            IFileSystem fileSystem = null,
            IMutantFilter mutantFilter = null,
            ICoverageAnalyser coverageAnalyser = null,
            IStrykerOptions options = null)
        {
            Input = mutationTestInput;
            _projectContents = mutationTestInput.ProjectInfo.ProjectContents;
            _reporter = reporter;
            _options = options;
            _mutationTestExecutor = mutationTestExecutor;
<<<<<<< HEAD
            _fileSystem = fileSystem ?? new FileSystem();
            _logger = ApplicationLogging.LoggerFactory.CreateLogger<MutationTestProcess>();
            _coverageAnalyser = coverageAnalyser ?? new CoverageAnalyser(_options, _mutationTestExecutor, _input);
            _language = _input.ProjectInfo.ProjectUnderTestAnalyzerResult.Language;
            _orchestrator = orchestrator ?? genOrchestrator(_options);

            SetupMutationTestProcess(mutantFilter);
        }

        private BaseMutantOrchestrator genOrchestrator(StrykerOptions options)
        {
            if (_language == Language.Fsharp)
            {
                return new FsharpMutantOrchestrator(options: options);
            }

            return new MutantOrchestrator(options: options);
        }

        private void SetupMutationTestProcess(IMutantFilter mutantFilter)
        {

            if (_language == Language.Csharp)
            {
                _mutationProcess = new MutationProcess(_input, (MutantOrchestrator)_orchestrator, _fileSystem, _options, mutantFilter, _reporter);
            }
            else if (_language == Language.Fsharp)
            {
                _mutationProcess = new MutationProcessFsharp(_input, (FsharpMutantOrchestrator)_orchestrator, _fileSystem, _options, mutantFilter, _reporter);
            }
            else
            {
                throw new GeneralStrykerException("no valid language detected || no valid csproj or fsproj was given");
            }
=======
            _logger = ApplicationLogging.LoggerFactory.CreateLogger<MutationTestProcess>();
            _coverageAnalyser = coverageAnalyser ?? new CoverageAnalyser(_options, _mutationTestExecutor, mutationTestInput);

            _mutationProcess = new MutationProcess(Input, orchestrator, fileSystem, _options, mutantFilter, _reporter);
>>>>>>> e1b4bf3b
        }

        public void Mutate()
        {
            _mutationProcess.Mutate();
        }

        public void FilterMutants()
        {
            _mutationProcess.FilterMutants();
        }

        public StrykerRunResult Test(IEnumerable<Mutant> mutantsToTest)
        {
            if (!MutantsToTest(mutantsToTest))
            {
<<<<<<< HEAD
                if (_projectInfo.Mutants.Any(x => x.ResultStatus == MutantStatus.Ignored))
                {
                    _logger.LogWarning("It looks like all mutants with tests were excluded. Try a re-run with less exclusion!");
                }
                if (_projectInfo.Mutants.Any(x => x.ResultStatus == MutantStatus.NoCoverage))
                {
                    _logger.LogWarning("It looks like all non-excluded mutants are not covered by a test. Go add some tests!");
                }
                if (!_projectInfo.Mutants.Any())
                {
                    _logger.LogWarning("It\'s a mutant-free world, nothing to test.");
                    //return new StrykerRunResult(options, double.NaN);
                }
=======
                return new StrykerRunResult(_options, double.NaN);
>>>>>>> e1b4bf3b
            }

            TestMutants(mutantsToTest);

            _mutationTestExecutor.TestRunner.Dispose();

            return new StrykerRunResult(_options, _projectContents.ToReadOnlyInputComponent().GetMutationScore());
        }

        private void TestMutants(IEnumerable<Mutant> mutantsToTest)
        {
            var mutantGroups = BuildMutantGroupsForTest(mutantsToTest.ToList());

            var parallelOptions = new ParallelOptions { MaxDegreeOfParallelism = _options.ConcurrentTestrunners };

            Parallel.ForEach(mutantGroups, parallelOptions, mutants =>
            {
                var reportedMutants = new HashSet<Mutant>();

                bool testUpdateHandler(IReadOnlyList<Mutant> testedMutants, ITestListDescription failedTests, ITestListDescription ranTests, ITestListDescription timedOutTest)
                {
                    var continueTestRun = !_options.Optimizations.HasFlag(OptimizationFlags.AbortTestOnKill);
                    foreach (var mutant in testedMutants)
                    {
                        mutant.AnalyzeTestRun(failedTests, ranTests, timedOutTest);

                        if (mutant.ResultStatus == MutantStatus.NotRun)
                        {
                            continueTestRun = true; // Not all mutants in this group were tested so we continue
                        }

                        OnMutantTested(mutant, reportedMutants); // Report on mutant that has been tested
                    }

                    return continueTestRun;
                }
                _mutationTestExecutor.Test(mutants, Input.TimeoutMs, testUpdateHandler);

                OnMutantsTested(mutants, reportedMutants);
            });
        }

        private void OnMutantsTested(List<Mutant> mutants, HashSet<Mutant> reportedMutants)
        {
            foreach (var mutant in mutants)
            {
                if (mutant.ResultStatus == MutantStatus.NotRun)
                {
                    _logger.LogWarning($"Mutation {mutant.Id} was not fully tested.");
                }

                OnMutantTested(mutant, reportedMutants);
            }
        }

        private void OnMutantTested(Mutant mutant, HashSet<Mutant> reportedMutants)
        {
            if (mutant.ResultStatus != MutantStatus.NotRun && !reportedMutants.Contains(mutant))
            {
                _reporter.OnMutantTested(mutant);
                reportedMutants.Add(mutant);
            }
        }

        private bool MutantsToTest(IEnumerable<Mutant> mutantsToTest)
        {
            if (!mutantsToTest.Any())
            {
                return false;
            }
            if (mutantsToTest.Any(x => x.ResultStatus != MutantStatus.NotRun))
            {
                throw new GeneralStrykerException("Only mutants to run should be passed to the mutation test process. If you see this message please report an issue.");
            }

            return true;
        }

        private IEnumerable<List<Mutant>> BuildMutantGroupsForTest(IReadOnlyCollection<Mutant> mutantsNotRun)
        {

            if (_options.Optimizations.HasFlag(OptimizationFlags.DisableTestMix) || !_options.Optimizations.HasFlag(OptimizationFlags.CoverageBasedTest))
            {
                return mutantsNotRun.Select(x => new List<Mutant> { x });
            }

            var blocks = new List<List<Mutant>>(mutantsNotRun.Count);
            var mutantsToGroup = mutantsNotRun.ToList();
            // we deal with mutants needing full testing first
            blocks.AddRange(mutantsToGroup.Where(m => m.MustRunAgainstAllTests).Select(m => new List<Mutant> { m }));
            mutantsToGroup.RemoveAll(m => m.MustRunAgainstAllTests);
            var testsCount = mutantsToGroup.SelectMany(m => m.CoveringTests.GetList()).Distinct().Count();
            mutantsToGroup = mutantsToGroup.OrderByDescending(m => m.CoveringTests.Count).ToList();
            for (var i = 0; i < mutantsToGroup.Count; i++)
            {
                var usedTests = mutantsToGroup[i].CoveringTests.GetList().ToList();
                var nextBlock = new List<Mutant> { mutantsToGroup[i] };
                for (var j = i + 1; j < mutantsToGroup.Count; j++)
                {
                    if (mutantsToGroup[j].CoveringTests.Count + usedTests.Count > testsCount ||
                        mutantsToGroup[j].CoveringTests.ContainsAny(usedTests))
                    {
                        continue;
                    }

                    nextBlock.Add(mutantsToGroup[j]);
                    usedTests.AddRange(mutantsToGroup[j].CoveringTests.GetList());
                    mutantsToGroup.RemoveAt(j--);
                }

                blocks.Add(nextBlock);
            }

            _logger.LogDebug($"Mutations will be tested in {blocks.Count} test runs, instead of {mutantsNotRun.Count}.");
            return blocks;
        }

        public void GetCoverage()
        {
            _coverageAnalyser.DetermineTestCoverage();
        }
    }
}<|MERGE_RESOLUTION|>--- conflicted
+++ resolved
@@ -1,9 +1,3 @@
-<<<<<<< HEAD
-using Microsoft.Extensions.Logging;
-using Stryker.Core.CoverageAnalysis;
-using Stryker.Core.Exceptions;
-using Stryker.Core.Initialisation;
-=======
 using System.Collections.Generic;
 using System.IO.Abstractions;
 using System.Linq;
@@ -11,7 +5,6 @@
 using Microsoft.Extensions.Logging;
 using Stryker.Core.CoverageAnalysis;
 using Stryker.Core.Exceptions;
->>>>>>> e1b4bf3b
 using Stryker.Core.Logging;
 using Stryker.Core.MutantFilters;
 using Stryker.Core.Mutants;
@@ -52,19 +45,12 @@
         private readonly IProjectComponent _projectContents;
         private readonly ILogger _logger;
         private readonly IMutationTestExecutor _mutationTestExecutor;
-<<<<<<< HEAD
         private readonly BaseMutantOrchestrator _orchestrator;
         private readonly IReporter _reporter;
         private readonly ICoverageAnalyser _coverageAnalyser;
-        private readonly StrykerOptions _options;
+        private readonly IStrykerOptions _options;
         private readonly Language _language;
-        private IMutationProcess _mutationProcess;
-=======
-        private readonly IReporter _reporter;
-        private readonly ICoverageAnalyser _coverageAnalyser;
-        private readonly IStrykerOptions _options;
-        private readonly IMutationProcess _mutationProcess;
->>>>>>> e1b4bf3b
+        private  IMutationProcess _mutationProcess;
 
         public MutationTestProcess(MutationTestInput mutationTestInput,
             IReporter reporter,
@@ -80,14 +66,13 @@
             _reporter = reporter;
             _options = options;
             _mutationTestExecutor = mutationTestExecutor;
-<<<<<<< HEAD
             _fileSystem = fileSystem ?? new FileSystem();
             _logger = ApplicationLogging.LoggerFactory.CreateLogger<MutationTestProcess>();
             _coverageAnalyser = coverageAnalyser ?? new CoverageAnalyser(_options, _mutationTestExecutor, _input);
             _language = _input.ProjectInfo.ProjectUnderTestAnalyzerResult.Language;
             _orchestrator = orchestrator ?? genOrchestrator(_options);
 
-            SetupMutationTestProcess(mutantFilter);
+            _mutationProcess = new MutationProcess(Input, orchestrator, fileSystem, _options, mutantFilter, _reporter);
         }
 
         private BaseMutantOrchestrator genOrchestrator(StrykerOptions options)
@@ -115,12 +100,6 @@
             {
                 throw new GeneralStrykerException("no valid language detected || no valid csproj or fsproj was given");
             }
-=======
-            _logger = ApplicationLogging.LoggerFactory.CreateLogger<MutationTestProcess>();
-            _coverageAnalyser = coverageAnalyser ?? new CoverageAnalyser(_options, _mutationTestExecutor, mutationTestInput);
-
-            _mutationProcess = new MutationProcess(Input, orchestrator, fileSystem, _options, mutantFilter, _reporter);
->>>>>>> e1b4bf3b
         }
 
         public void Mutate()
@@ -137,23 +116,7 @@
         {
             if (!MutantsToTest(mutantsToTest))
             {
-<<<<<<< HEAD
-                if (_projectInfo.Mutants.Any(x => x.ResultStatus == MutantStatus.Ignored))
-                {
-                    _logger.LogWarning("It looks like all mutants with tests were excluded. Try a re-run with less exclusion!");
-                }
-                if (_projectInfo.Mutants.Any(x => x.ResultStatus == MutantStatus.NoCoverage))
-                {
-                    _logger.LogWarning("It looks like all non-excluded mutants are not covered by a test. Go add some tests!");
-                }
-                if (!_projectInfo.Mutants.Any())
-                {
-                    _logger.LogWarning("It\'s a mutant-free world, nothing to test.");
-                    //return new StrykerRunResult(options, double.NaN);
-                }
-=======
                 return new StrykerRunResult(_options, double.NaN);
->>>>>>> e1b4bf3b
             }
 
             TestMutants(mutantsToTest);
