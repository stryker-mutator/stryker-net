--- conflicted
+++ resolved
@@ -75,13 +75,8 @@
             _mutationTestExecutor = mutationTestExecutor;
             _fileSystem = fileSystem ?? new FileSystem();
             _logger = ApplicationLogging.LoggerFactory.CreateLogger<MutationTestProcess>();
-<<<<<<< HEAD
-            _coverageAnalyser = coverageAnalyser ?? new CoverageAnalyser(_options, _mutationTestExecutor, Input);
+            _coverageAnalyser = coverageAnalyser ?? new CoverageAnalyser(_options);
             _language = Input.SourceProjectInfo.ProjectUnderTestAnalyzerResult.GetLanguage();
-=======
-            _coverageAnalyser = coverageAnalyser ?? new CoverageAnalyser(_options);
-            _language = Input.ProjectInfo.ProjectUnderTestAnalyzerResult.GetLanguage();
->>>>>>> a6737522
             _orchestrator = cSharpOrchestrator ?? fSharpOrchestrator ?? ChooseOrchestrator(_options);
 
             SetupMutationTestProcess(mutantFilter);
