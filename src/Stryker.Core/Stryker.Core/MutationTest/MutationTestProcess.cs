﻿using Microsoft.Extensions.Logging;
using Stryker.Core.Compiling;
using Stryker.Core.CoverageAnalysis;
using Stryker.Core.Logging;
using Stryker.Core.MutantFilters;
using Stryker.Core.Mutants;
using Stryker.Core.Options;
using Stryker.Core.Reporters;
using Stryker.Core.TestRunners;
using Stryker.Core.ToolHelpers;
using System;
using System.Collections.Generic;
using System.IO;
using System.IO.Abstractions;
using System.Linq;
using System.Threading.Tasks;

namespace Stryker.Core.MutationTest
{
    public interface IMutationTestProcessProvider
    {
        IMutationTestProcess Provide(MutationTestInput mutationTestInput, IReporter reporter, IMutationTestExecutor mutationTestExecutor, IStrykerOptions options);
    }

    public class MutationTestProcessProvider : IMutationTestProcessProvider
    {
        public IMutationTestProcess Provide(MutationTestInput mutationTestInput,
            IReporter reporter,
            IMutationTestExecutor mutationTestExecutor,
            IStrykerOptions options)
        {
            return new MutationTestProcess(mutationTestInput, reporter, mutationTestExecutor, options: options);
        }
    }

    public interface IMutationTestProcess
    {
        MutationTestInput Input { get; }
        void Mutate();
        StrykerRunResult Test(IEnumerable<Mutant> mutantsToTest);
        void GetCoverage();

        void FilterMutants();
    }

    public class MutationTestProcess : IMutationTestProcess
    {
        public MutationTestInput Input { get; }
        private readonly ICompilingProcess _compilingProcess;
        private readonly IFileSystem _fileSystem;
        private readonly ILogger _logger;
        private readonly IMutantFilter _mutantFilter;
        private readonly IMutationTestExecutor _mutationTestExecutor;
        private readonly IMutantOrchestrator _orchestrator;
        private readonly IReporter _reporter;
<<<<<<< HEAD
        private readonly IStrykerOptions _options;
=======
        private readonly ICoverageAnalyser _coverageAnalyser;
        private readonly StrykerOptions _options;
>>>>>>> 2f0543e9

        public MutationTestProcess(MutationTestInput mutationTestInput,
            IReporter reporter,
            IMutationTestExecutor mutationTestExecutor,
            IMutantOrchestrator orchestrator = null,
            ICompilingProcess compilingProcess = null,
            IFileSystem fileSystem = null,
<<<<<<< HEAD
            IStrykerOptions options = null,
            IMutantFilter mutantFilter = null)
=======
            StrykerOptions options = null,
            IMutantFilter mutantFilter = null,
            ICoverageAnalyser coverageAnalyser = null)
>>>>>>> 2f0543e9
        {
            Input = mutationTestInput;
            _reporter = reporter;
            _options = options;
            _mutationTestExecutor = mutationTestExecutor;
            _orchestrator = orchestrator ?? new MutantOrchestrator(options: _options);
            _compilingProcess = compilingProcess ?? new CompilingProcess(mutationTestInput, new RollbackProcess());
            _fileSystem = fileSystem ?? new FileSystem();
            _logger = ApplicationLogging.LoggerFactory.CreateLogger<MutationTestProcess>();
            _coverageAnalyser = coverageAnalyser ?? new CoverageAnalyser(_options, _mutationTestExecutor, _input);

            _mutantFilter = mutantFilter
                ?? MutantFilterFactory
                .Create(options);
        }

        public void Mutate()
        {
            // Mutate source files
            foreach (var file in Input.ProjectInfo.ProjectContents.GetAllFiles())
            {
                _logger.LogDebug($"Mutating {file.Name}");
                // Mutate the syntax tree
                var mutatedSyntaxTree = _orchestrator.Mutate(file.SyntaxTree.GetRoot());
                // Add the mutated syntax tree for compilation
                file.MutatedSyntaxTree = mutatedSyntaxTree.SyntaxTree;
                if (_options.DevMode)
                {
                    _logger.LogTrace($"Mutated {file.Name}:{Environment.NewLine}{mutatedSyntaxTree.ToFullString()}");
                }
                // Filter the mutants
                var allMutants = _orchestrator.GetLatestMutantBatch();
                file.Mutants = allMutants;
            }

            _logger.LogDebug("{0} mutants created", Input.ProjectInfo.ProjectContents.Mutants.Count());

            CompileMutations();
<<<<<<< HEAD

            var skippedMutantGroups = Input.ProjectInfo.ProjectContents.GetAllFiles()
                .SelectMany(f => f.Mutants)
                .Where(x => x.ResultStatus != MutantStatus.NotRun).GroupBy(x => x.ResultStatusReason)
                .OrderBy(x => x.Key);

            foreach (var skippedMutantGroup in skippedMutantGroups)
            {
                _logger.LogInformation("{0} mutants got status {1}. Reason: {2}", skippedMutantGroup.Count(),
                    skippedMutantGroup.First().ResultStatus, skippedMutantGroup.Key);
            }
=======
>>>>>>> 2f0543e9
        }

        private void CompileMutations()
        {
            using var ms = new MemoryStream();
            using var msForSymbols = _options.DevMode ? new MemoryStream() : null;
            // compile the mutated syntax trees
            var compileResult = _compilingProcess.Compile(Input.ProjectInfo.ProjectContents.CompilationSyntaxTrees, ms, msForSymbols, _options.DevMode);

            foreach (var testProject in Input.ProjectInfo.TestProjectAnalyzerResults)
            {
                var injectionPath = Input.ProjectInfo.GetInjectionPath(testProject);
                if (!_fileSystem.Directory.Exists(Path.GetDirectoryName(injectionPath)))
                {
                    _fileSystem.Directory.CreateDirectory(injectionPath);
                }

                // inject the mutated Assembly into the test project
                using var fs = _fileSystem.File.Create(Path.Combine(injectionPath, injectionPath));
                ms.Position = 0;
                ms.CopyTo(fs);

                if (msForSymbols != null)
                {
                    // inject the debug symbols into the test project
                    using var symbolDestination = _fileSystem.File.Create(Path.Combine(
                        Path.GetDirectoryName(injectionPath),
                        Input.ProjectInfo.ProjectUnderTestAnalyzerResult.GetSymbolFileName()));
                    msForSymbols.Position = 0;
                    msForSymbols.CopyTo(symbolDestination);
                }

                _logger.LogDebug("Injected the mutated assembly file into {0}", injectionPath);
            }

            // if a rollback took place, mark the rolled back mutants as status:BuildError
            if (compileResult.RollbackResult?.RollbackedIds.Any() ?? false)
            {
                foreach (var mutant in Input.ProjectInfo.ProjectContents.Mutants
                    .Where(x => compileResult.RollbackResult.RollbackedIds.Contains(x.Id)))
                {
                    // Ignore compilation errors if the mutation is skipped anyways.
                    if (mutant.ResultStatus == MutantStatus.Ignored)
                    {
                        continue;
                    }

                    mutant.ResultStatus = MutantStatus.CompileError;
                    mutant.ResultStatusReason = "Mutant caused compile errors";
                }
            }

            _logger.LogInformation("{0} mutants detected in {1}", Input.ProjectInfo.ProjectContents.TotalMutants.Count(), Input.ProjectInfo.ProjectContents.Name);
        }

        public StrykerRunResult Test(IEnumerable<Mutant> mutantsToTest)
        {
            if (!mutantsToTest.Any())
            {
                return new StrykerRunResult(_options, double.NaN);
            }
            var mutantGroups = BuildMutantGroupsForTest(mutantsToTest.ToList());

            var parallelOptions = new ParallelOptions { MaxDegreeOfParallelism = _options.ConcurrentTestrunners };
            Parallel.ForEach(mutantGroups, parallelOptions, mutants =>
            {
<<<<<<< HEAD
                var testMutants = new HashSet<Mutant>();
=======
                var testCount = _mutationTestExecutor.TestRunner.DiscoverNumberOfTests();
                var toTest = mutantsNotRun.Sum(x => x.MustRunAgainstAllTests ? testCount : x.CoveringTests.Count);
                var total = testCount * viableMutantsCount;
                if (total > 0 && total != toTest)
                {
                    _logger.LogInformation($"Coverage analysis will reduce run time by discarding {(total - toTest) / (double)total:P1} of tests because they would not change results.");
                }
            }
            else if (_options.Optimizations.HasFlag(OptimizationFlags.SkipUncoveredMutants))
            {
                var total = viableMutantsCount;
                var toTest = mutantsToTest.Count();
                if (total > 0 && total != toTest)
                {
                    _logger.LogInformation($"Coverage analysis will reduce run time by discarding {(total - toTest) / (double)total:P1} of tests because they would not change results.");
                }
            }

            if (mutantsToTest.Any())
            {
                var mutantGroups = BuildMutantGroupsForTest(mutantsNotRun);

                _reporter.OnStartMutantTestRun(mutantsNotRun, _mutationTestExecutor.TestRunner.Tests);
>>>>>>> 2f0543e9

                TestUpdateHandler testUpdateHandler = (testedMutants, failedTests, ranTests, timedOutTest) =>
                {
                    var mustGoOn = !_options.Optimizations.HasFlag(OptimizationFlags.AbortTestOnKill);
                    foreach (var mutant in testedMutants)
                    {
                        mutant.AnalyzeTestRun(failedTests, ranTests, timedOutTest);
                        if (mutant.ResultStatus == MutantStatus.NotRun)
                        {
                            mustGoOn = true;
                        }
                        else if (!testMutants.Contains(mutant))
                        {
                            testMutants.Add(mutant);
                            _reporter.OnMutantTested(mutant);
                        }
                    }

                    return mustGoOn;
                };
                _mutationTestExecutor.Test(mutants, Input.TimeoutMs, testUpdateHandler);
                    
                foreach (var mutant in mutants)
                {
                    if (mutant.ResultStatus == MutantStatus.NotRun)
                    {
                        _logger.LogWarning($"Mutation {mutant.Id} was not fully tested.");
                    }
                    else if (!testMutants.Contains(mutant))
                    {
                        _reporter.OnMutantTested(mutant);
                    }
                }
            });

            _mutationTestExecutor.TestRunner.Dispose();

            return new StrykerRunResult(_options, Input.ProjectInfo.ProjectContents.GetMutationScore());
        }

        private IEnumerable<List<Mutant>> BuildMutantGroupsForTest(IReadOnlyCollection<Mutant> mutantsNotRun)
        {

            if (_options.Optimizations.HasFlag(OptimizationFlags.DisableTestMix) || !_options.Optimizations.HasFlag(OptimizationFlags.CoverageBasedTest))
            {
                return mutantsNotRun.Select(x => new List<Mutant> { x });
            }

            var blocks = new List<List<Mutant>>(mutantsNotRun.Count);
            var mutantsToGroup = mutantsNotRun.ToList();
            // we deal with mutants needing full testing first
            blocks.AddRange(mutantsToGroup.Where(m => m.MustRunAgainstAllTests).Select(m => new List<Mutant> { m }));
            mutantsToGroup.RemoveAll(m => m.MustRunAgainstAllTests);
            var testsCount = mutantsToGroup.SelectMany(m => m.CoveringTests.GetList()).Distinct().Count();
            mutantsToGroup = mutantsToGroup.OrderByDescending(m => m.CoveringTests.Count).ToList();
            for (var i = 0; i < mutantsToGroup.Count; i++)
            {
                var usedTests = mutantsToGroup[i].CoveringTests.GetList().ToList();
                var nextBlock = new List<Mutant> { mutantsToGroup[i] };
                for (var j = i + 1; j < mutantsToGroup.Count; j++)
                {
                    if (mutantsToGroup[j].CoveringTests.Count + usedTests.Count > testsCount ||
                        mutantsToGroup[j].CoveringTests.ContainsAny(usedTests))
                    {
                        continue;
                    }

                    nextBlock.Add(mutantsToGroup[j]);
                    usedTests.AddRange(mutantsToGroup[j].CoveringTests.GetList());
                    mutantsToGroup.RemoveAt(j--);
                }

                blocks.Add(nextBlock);
            }

            _logger.LogDebug($"Mutations will be tested in {blocks.Count} test runs, instead of {mutantsNotRun.Count}.");
            return blocks;
        }

        public void GetCoverage()
        {
<<<<<<< HEAD
            var (targetFrameworkDoesNotSupportAppDomain, targetFrameworkDoesNotSupportPipe) = Input.ProjectInfo.ProjectUnderTestAnalyzerResult.CompatibilityModes();
            var mutantsToScan = Input.ProjectInfo.ProjectContents.Mutants.Where(x => x.ResultStatus == MutantStatus.NotRun).ToList();
            foreach (var mutant in mutantsToScan)
=======
            _coverageAnalyser.DetermineTestCoverage();
        }

        public void FilterMutants()
        {
            foreach (var file in _input.ProjectInfo.ProjectContents.GetAllFiles())
>>>>>>> 2f0543e9
            {
                _mutantFilter.FilterMutants(file.Mutants, file, _options);
            }

            var skippedMutants = _input.ProjectInfo.ProjectContents.ReadOnlyMutants.Where(m => m.ResultStatus != MutantStatus.NotRun);
            var skippedMutantGroups = skippedMutants.GroupBy(x => new { x.ResultStatus, x.ResultStatusReason }).OrderBy(x => x.Key.ResultStatusReason);

            foreach (var skippedMutantGroup in skippedMutantGroups)
            {
                _logger.LogInformation(
                    FormatStatusReasonLogString(skippedMutantGroup.Count(), skippedMutantGroup.Key.ResultStatus),
                    skippedMutantGroup.Count(), skippedMutantGroup.Key.ResultStatus, skippedMutantGroup.Key.ResultStatusReason);
            }

            if (skippedMutants.Any())
            {
                _logger.LogInformation(
                    LeftPadAndFormatForMutantCount(skippedMutants.Count(), "total mutants are skipped for the above mentioned reasons"),
                    skippedMutants.Count());
            }

            var notRunMutantsWithResultStatusReason = _input.ProjectInfo.ProjectContents.ReadOnlyMutants
                .Where(m => m.ResultStatus == MutantStatus.NotRun && !string.IsNullOrEmpty(m.ResultStatusReason))
                .GroupBy(x => x.ResultStatusReason);

            foreach (var notRunMutantReason in notRunMutantsWithResultStatusReason)
            {
                _logger.LogInformation(
                    LeftPadAndFormatForMutantCount(notRunMutantReason.Count(), "mutants will be tested because: {1}"),
                    notRunMutantReason.Count(),
                    notRunMutantReason.Key);
            }

            var notRunCount = _input.ProjectInfo.ProjectContents.ReadOnlyMutants.Count(m => m.ResultStatus == MutantStatus.NotRun);
            _logger.LogInformation(LeftPadAndFormatForMutantCount(notRunCount, "total mutants will be tested"), notRunCount);

            _reporter.OnMutantsCreated(_input.ProjectInfo.ProjectContents);
        }

        private string FormatStatusReasonLogString(int mutantCount, MutantStatus resultStatus)
        {
            // Pad for status CompileError length
            var padForResultStatusLength = 13 - resultStatus.ToString().Length;

            var formattedString = LeftPadAndFormatForMutantCount(mutantCount, "mutants got status {1}.");
            formattedString += "Reason: {2}".PadLeft(11 + padForResultStatusLength);

            return formattedString;
        }

        private string LeftPadAndFormatForMutantCount(int mutantCount, string logString)
        {
            // Pad for max 5 digits mutant amount
            var padLengthForMutantCount = 5 - mutantCount.ToString().Length;
            return "{0} " + logString.PadLeft(logString.Length + padLengthForMutantCount);
        }
    }
}<|MERGE_RESOLUTION|>--- conflicted
+++ resolved
@@ -53,12 +53,8 @@
         private readonly IMutationTestExecutor _mutationTestExecutor;
         private readonly IMutantOrchestrator _orchestrator;
         private readonly IReporter _reporter;
-<<<<<<< HEAD
+        private readonly ICoverageAnalyser _coverageAnalyser;
         private readonly IStrykerOptions _options;
-=======
-        private readonly ICoverageAnalyser _coverageAnalyser;
-        private readonly StrykerOptions _options;
->>>>>>> 2f0543e9
 
         public MutationTestProcess(MutationTestInput mutationTestInput,
             IReporter reporter,
@@ -66,14 +62,9 @@
             IMutantOrchestrator orchestrator = null,
             ICompilingProcess compilingProcess = null,
             IFileSystem fileSystem = null,
-<<<<<<< HEAD
-            IStrykerOptions options = null,
-            IMutantFilter mutantFilter = null)
-=======
-            StrykerOptions options = null,
             IMutantFilter mutantFilter = null,
-            ICoverageAnalyser coverageAnalyser = null)
->>>>>>> 2f0543e9
+            ICoverageAnalyser coverageAnalyser = null,
+            IStrykerOptions options = null)
         {
             Input = mutationTestInput;
             _reporter = reporter;
@@ -112,20 +103,6 @@
             _logger.LogDebug("{0} mutants created", Input.ProjectInfo.ProjectContents.Mutants.Count());
 
             CompileMutations();
-<<<<<<< HEAD
-
-            var skippedMutantGroups = Input.ProjectInfo.ProjectContents.GetAllFiles()
-                .SelectMany(f => f.Mutants)
-                .Where(x => x.ResultStatus != MutantStatus.NotRun).GroupBy(x => x.ResultStatusReason)
-                .OrderBy(x => x.Key);
-
-            foreach (var skippedMutantGroup in skippedMutantGroups)
-            {
-                _logger.LogInformation("{0} mutants got status {1}. Reason: {2}", skippedMutantGroup.Count(),
-                    skippedMutantGroup.First().ResultStatus, skippedMutantGroup.Key);
-            }
-=======
->>>>>>> 2f0543e9
         }
 
         private void CompileMutations()
@@ -192,33 +169,7 @@
             var parallelOptions = new ParallelOptions { MaxDegreeOfParallelism = _options.ConcurrentTestrunners };
             Parallel.ForEach(mutantGroups, parallelOptions, mutants =>
             {
-<<<<<<< HEAD
                 var testMutants = new HashSet<Mutant>();
-=======
-                var testCount = _mutationTestExecutor.TestRunner.DiscoverNumberOfTests();
-                var toTest = mutantsNotRun.Sum(x => x.MustRunAgainstAllTests ? testCount : x.CoveringTests.Count);
-                var total = testCount * viableMutantsCount;
-                if (total > 0 && total != toTest)
-                {
-                    _logger.LogInformation($"Coverage analysis will reduce run time by discarding {(total - toTest) / (double)total:P1} of tests because they would not change results.");
-                }
-            }
-            else if (_options.Optimizations.HasFlag(OptimizationFlags.SkipUncoveredMutants))
-            {
-                var total = viableMutantsCount;
-                var toTest = mutantsToTest.Count();
-                if (total > 0 && total != toTest)
-                {
-                    _logger.LogInformation($"Coverage analysis will reduce run time by discarding {(total - toTest) / (double)total:P1} of tests because they would not change results.");
-                }
-            }
-
-            if (mutantsToTest.Any())
-            {
-                var mutantGroups = BuildMutantGroupsForTest(mutantsNotRun);
-
-                _reporter.OnStartMutantTestRun(mutantsNotRun, _mutationTestExecutor.TestRunner.Tests);
->>>>>>> 2f0543e9
 
                 TestUpdateHandler testUpdateHandler = (testedMutants, failedTests, ranTests, timedOutTest) =>
                 {
@@ -300,18 +251,12 @@
 
         public void GetCoverage()
         {
-<<<<<<< HEAD
-            var (targetFrameworkDoesNotSupportAppDomain, targetFrameworkDoesNotSupportPipe) = Input.ProjectInfo.ProjectUnderTestAnalyzerResult.CompatibilityModes();
-            var mutantsToScan = Input.ProjectInfo.ProjectContents.Mutants.Where(x => x.ResultStatus == MutantStatus.NotRun).ToList();
-            foreach (var mutant in mutantsToScan)
-=======
             _coverageAnalyser.DetermineTestCoverage();
         }
 
         public void FilterMutants()
         {
             foreach (var file in _input.ProjectInfo.ProjectContents.GetAllFiles())
->>>>>>> 2f0543e9
             {
                 _mutantFilter.FilterMutants(file.Mutants, file, _options);
             }
