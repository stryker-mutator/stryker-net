--- conflicted
+++ resolved
@@ -195,9 +195,5 @@
 
             return new StrykerRunResult(options, _input.ProjectInfo.ProjectContents.GetMutationScore());
         }
-<<<<<<< HEAD
-
-=======
->>>>>>> e948e332
     }
 }