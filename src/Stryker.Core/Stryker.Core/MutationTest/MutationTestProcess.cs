using System.Collections.Generic;
using System.IO.Abstractions;
using System.Linq;
using System.Threading.Tasks;
using Microsoft.CodeAnalysis;
using Microsoft.Extensions.Logging;
using Stryker.Core.CoverageAnalysis;
using Stryker.Core.Exceptions;
using Stryker.Core.Logging;
using Stryker.Core.MutantFilters;
using Stryker.Core.Mutants;
using Stryker.Core.Options;
using Stryker.Core.ProjectComponents;
using Stryker.Core.Reporters;

namespace Stryker.Core.MutationTest
{
    public interface IMutationTestProcessProvider
    {
        IMutationTestProcess Provide(MutationTestInput mutationTestInput, IReporter reporter, IMutationTestExecutor mutationTestExecutor, StrykerOptions options);
    }

    public class MutationTestProcessProvider : IMutationTestProcessProvider
    {
        public IMutationTestProcess Provide(MutationTestInput mutationTestInput,
            IReporter reporter,
            IMutationTestExecutor mutationTestExecutor,
            StrykerOptions options)
        {
            return new MutationTestProcess(mutationTestInput, reporter, mutationTestExecutor, options: options);
        }
    }

    public interface IMutationTestProcess
    {
        MutationTestInput Input { get; }
        void Mutate();
        StrykerRunResult Test(IEnumerable<Mutant> mutantsToTest);
        void GetCoverage();
        void FilterMutants();
    }

    public class MutationTestProcess : IMutationTestProcess
    {
        public MutationTestInput Input { get; }
        private readonly IProjectComponent _projectContents;
        private readonly ILogger _logger;
        private readonly IMutationTestExecutor _mutationTestExecutor;
        private readonly IReporter _reporter;
        private readonly ICoverageAnalyser _coverageAnalyser;
        private readonly StrykerOptions _options;
        private readonly IMutationProcess _mutationProcess;

        public MutationTestProcess(MutationTestInput mutationTestInput,
            IReporter reporter,
            IMutationTestExecutor mutationTestExecutor,
            MutantOrchestrator<SyntaxNode> orchestrator = null,
            IFileSystem fileSystem = null,
            IMutantFilter mutantFilter = null,
            ICoverageAnalyser coverageAnalyser = null,
            StrykerOptions options = null)
        {
            Input = mutationTestInput;
            _projectContents = mutationTestInput.ProjectInfo.ProjectContents;
            _reporter = reporter;
            _options = options;
            _mutationTestExecutor = mutationTestExecutor;
            _logger = ApplicationLogging.LoggerFactory.CreateLogger<MutationTestProcess>();
            _coverageAnalyser = coverageAnalyser ?? new CoverageAnalyser(_options, _mutationTestExecutor, Input);
            _mutationProcess = new CsharpMutationProcess(Input, fileSystem ?? new FileSystem(), _options, mutantFilter, orchestrator);
        }

        public void Mutate()
        {
            _mutationProcess.Mutate();
        }

        public void FilterMutants()
        {
            _mutationProcess.FilterMutants();
        }

        public StrykerRunResult Test(IEnumerable<Mutant> mutantsToTest)
        {
            if (!MutantsToTest(mutantsToTest))
            {
                return new StrykerRunResult(_options, double.NaN);
            }

            TestMutants(mutantsToTest);

            _mutationTestExecutor.TestRunner.Dispose();

            return new StrykerRunResult(_options, _projectContents.ToReadOnlyInputComponent().GetMutationScore());
        }

        private void TestMutants(IEnumerable<Mutant> mutantsToTest)
        {
            var mutantGroups = BuildMutantGroupsForTest(mutantsToTest.ToList());

            var parallelOptions = new ParallelOptions { MaxDegreeOfParallelism = _options.Concurrency };

            Parallel.ForEach(mutantGroups, parallelOptions, mutants =>
            {
                var reportedMutants = new HashSet<Mutant>();

                bool testUpdateHandler(IReadOnlyList<Mutant> testedMutants, ITestListDescription failedTests, ITestListDescription ranTests, ITestListDescription timedOutTest)
                {
                    var continueTestRun = !_options.OptimizationMode.HasFlag(OptimizationModes.DisableBail);
                    foreach (var mutant in testedMutants)
                    {
                        mutant.AnalyzeTestRun(failedTests, ranTests, timedOutTest);

                        if (mutant.ResultStatus == MutantStatus.NotRun)
                        {
                            continueTestRun = true; // Not all mutants in this group were tested so we continue
                        }

                        OnMutantTested(mutant, reportedMutants); // Report on mutant that has been tested
                    }

                    return continueTestRun;
                }
                _mutationTestExecutor.Test(mutants, Input.TimeoutMs, testUpdateHandler);

                OnMutantsTested(mutants, reportedMutants);
            });
        }

        private void OnMutantsTested(List<Mutant> mutants, HashSet<Mutant> reportedMutants)
        {
            foreach (var mutant in mutants)
            {
                if (mutant.ResultStatus == MutantStatus.NotRun)
                {
                    _logger.LogWarning($"Mutation {mutant.Id} was not fully tested.");
                }

                OnMutantTested(mutant, reportedMutants);
            }
        }

        private void OnMutantTested(Mutant mutant, HashSet<Mutant> reportedMutants)
        {
            if (mutant.ResultStatus != MutantStatus.NotRun && !reportedMutants.Contains(mutant))
            {
                _reporter.OnMutantTested(mutant);
                reportedMutants.Add(mutant);
            }
        }

        private bool MutantsToTest(IEnumerable<Mutant> mutantsToTest)
        {
            if (!mutantsToTest.Any())
            {
                return false;
            }
            if (mutantsToTest.Any(x => x.ResultStatus != MutantStatus.NotRun))
            {
                throw new GeneralStrykerException("Only mutants to run should be passed to the mutation test process. If you see this message please report an issue.");
            }

            return true;
        }

        private IEnumerable<List<Mutant>> BuildMutantGroupsForTest(IReadOnlyCollection<Mutant> mutantsNotRun)
        {
<<<<<<< HEAD

            if (_options.OptimizationMode.HasFlag(OptimizationModes.DisableMixMutants) || !_options.OptimizationMode.HasFlag(OptimizationModes.CoverageBasedTest))
=======
            if (_options.Optimizations.HasFlag(OptimizationFlags.DisableTestMix) || !_options.Optimizations.HasFlag(OptimizationFlags.CoverageBasedTest))
>>>>>>> bd3fc4e6
            {
                return mutantsNotRun.Select(x => new List<Mutant> { x });
            }

            var blocks = new List<List<Mutant>>(mutantsNotRun.Count);
            var mutantsToGroup = mutantsNotRun.ToList();
            // we deal with mutants needing full testing first
            blocks.AddRange(mutantsToGroup.Where(m => m.MustRunAgainstAllTests).Select(m => new List<Mutant> { m }));
            mutantsToGroup.RemoveAll(m => m.MustRunAgainstAllTests);
            var testsCount = mutantsToGroup.SelectMany(m => m.CoveringTests.GetList()).Distinct().Count();
            mutantsToGroup = mutantsToGroup.OrderByDescending(m => m.CoveringTests.Count).ToList();
            for (var i = 0; i < mutantsToGroup.Count; i++)
            {
                var usedTests = mutantsToGroup[i].CoveringTests.GetList().ToList();
                var nextBlock = new List<Mutant> { mutantsToGroup[i] };
                for (var j = i + 1; j < mutantsToGroup.Count; j++)
                {
                    if (mutantsToGroup[j].CoveringTests.Count + usedTests.Count > testsCount ||
                        mutantsToGroup[j].CoveringTests.ContainsAny(usedTests))
                    {
                        continue;
                    }

                    nextBlock.Add(mutantsToGroup[j]);
                    usedTests.AddRange(mutantsToGroup[j].CoveringTests.GetList());
                    mutantsToGroup.RemoveAt(j--);
                }

                blocks.Add(nextBlock);
            }

            _logger.LogDebug(
                $"Mutations will be tested in {blocks.Count} test runs" +
                (mutantsNotRun.Count > blocks.Count ? $", instead of {mutantsNotRun.Count}." : "."));

            return blocks;
        }

        public void GetCoverage()
        {
            _coverageAnalyser.DetermineTestCoverage();
        }
    }
}<|MERGE_RESOLUTION|>--- conflicted
+++ resolved
@@ -165,12 +165,8 @@
 
         private IEnumerable<List<Mutant>> BuildMutantGroupsForTest(IReadOnlyCollection<Mutant> mutantsNotRun)
         {
-<<<<<<< HEAD
 
             if (_options.OptimizationMode.HasFlag(OptimizationModes.DisableMixMutants) || !_options.OptimizationMode.HasFlag(OptimizationModes.CoverageBasedTest))
-=======
-            if (_options.Optimizations.HasFlag(OptimizationFlags.DisableTestMix) || !_options.Optimizations.HasFlag(OptimizationFlags.CoverageBasedTest))
->>>>>>> bd3fc4e6
             {
                 return mutantsNotRun.Select(x => new List<Mutant> { x });
             }
