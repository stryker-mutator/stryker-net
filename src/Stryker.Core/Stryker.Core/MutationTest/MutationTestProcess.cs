﻿using System.Collections.Generic;
using System.IO;
using System.IO.Abstractions;
using System.Linq;
using System.Threading.Tasks;
using Microsoft.CodeAnalysis;
using Microsoft.CodeAnalysis.CSharp;
using Microsoft.Extensions.Logging;
using Stryker.Core.Compiling;
using Stryker.Core.InjectedHelpers;
using Stryker.Core.Logging;
using Stryker.Core.MutantFilters;
using Stryker.Core.Mutants;
using Stryker.Core.Options;
using Stryker.Core.Reporters;

namespace Stryker.Core.MutationTest
{
    public interface IMutationTestProcess
    {
        void Mutate();
        StrykerRunResult Test(StrykerOptions options);
    }

    public class MutationTestProcess : IMutationTestProcess
    {
        private readonly ICompilingProcess _compilingProcess;
        private readonly IFileSystem _fileSystem;
        private readonly MutationTestInput _input;
        private readonly ILogger _logger;
        private readonly IEnumerable<IMutantFilter> _mutantFilters;
        private readonly IMutationTestExecutor _mutationTestExecutor;
        private readonly IMutantOrchestrator _orchestrator;
        private readonly IReporter _reporter;
        private readonly StrykerOptions _options;

        public MutationTestProcess(MutationTestInput mutationTestInput,
            IReporter reporter,
            IMutationTestExecutor mutationTestExecutor,
            IMutantOrchestrator orchestrator = null,
            ICompilingProcess compilingProcess = null,
            IFileSystem fileSystem = null,
            StrykerOptions options = null,
            IEnumerable<IMutantFilter> mutantFilters = null)
        {
            _input = mutationTestInput;
            _reporter = reporter;
            _options = options;
            _mutationTestExecutor = mutationTestExecutor;
            _orchestrator = orchestrator ?? new MutantOrchestrator(options: _options);
            _compilingProcess = compilingProcess ?? new CompilingProcess(mutationTestInput, new RollbackProcess());
            _fileSystem = fileSystem ?? new FileSystem();
            _logger = ApplicationLogging.LoggerFactory.CreateLogger<MutationTestProcess>();
            _mutantFilters = mutantFilters ?? new IMutantFilter[]
            {
                new IgnoredFileMutantFilter(),
                new IgnoredMethodMutantFilter(),
                new ExcludeMutationMutantFilter()
            };
        }

        public void Mutate()
        {
            _logger.LogDebug("Injecting helpers into assembly.");
            var mutatedSyntaxTrees = new List<SyntaxTree>();
            var cSharpParseOptions = new CSharpParseOptions(_options.LanguageVersion);
            foreach (var (filename, code) in CodeInjection.MutantHelpers)
            {
                mutatedSyntaxTrees.Add(CSharpSyntaxTree.ParseText(code, path: filename, 
                    options: cSharpParseOptions));
            }

            foreach (var file in _input.ProjectInfo.ProjectContents.GetAllFiles())
            {
                // Get the syntax tree for the source file
                var syntaxTree = CSharpSyntaxTree.ParseText(file.SourceCode,
                    path: file.FullPath,
                    options: cSharpParseOptions);

                    _logger.LogDebug($"Mutating {file.Name}");
                // Mutate the syntax tree
                var mutatedSyntaxTree = _orchestrator.Mutate(syntaxTree.GetRoot());
                // Add the mutated syntax tree for compilation
                mutatedSyntaxTrees.Add(mutatedSyntaxTree.SyntaxTree);

                // Filter the mutants
                var allMutants = _orchestrator.GetLatestMutantBatch();
                IEnumerable<Mutant> filteredMutants = allMutants;

                foreach (var mutantFilter in _mutantFilters)
                {
                    var current = mutantFilter.FilterMutants(filteredMutants, file, _options).ToList();

                    // Mark the filtered mutants as skipped
                    foreach (var skippedMutant in filteredMutants.Except(current))
                    {
                        skippedMutant.ResultStatus = MutantStatus.Skipped;
                        skippedMutant.ResultStatusReason = $"Removed by {mutantFilter.DisplayName}";
                    }

                    filteredMutants = current;
                }

                // Store the generated mutants in the file
                file.Mutants = allMutants;
            }

            _logger.LogDebug("{0} mutants created", _input.ProjectInfo.ProjectContents.Mutants.Count());

            using (var ms = new MemoryStream())
            {
                // compile the mutated syntax trees
                var compileResult = _compilingProcess.Compile(mutatedSyntaxTrees, ms, _options.DevMode);

                var injectionPath = _input.ProjectInfo.GetInjectionPath();
                if (!_fileSystem.Directory.Exists(Path.GetDirectoryName(injectionPath)) &&
                    !_fileSystem.File.Exists(injectionPath))
                {
                    _fileSystem.Directory.CreateDirectory(Path.GetDirectoryName(injectionPath));
                }

                // inject the mutated Assembly into the test project
                using (var fs = _fileSystem.File.Create(injectionPath))
                {
                    ms.Position = 0;
                    ms.CopyTo(fs);
                }

                _logger.LogDebug("Injected the mutated assembly file into {0}", injectionPath);

                // if a rollback took place, mark the rollbacked mutants as status:BuildError
                if (compileResult.RollbackResult?.RollbackedIds.Any() ?? false)
                {
                    foreach (var mutant in _input.ProjectInfo.ProjectContents.Mutants
                        .Where(x => compileResult.RollbackResult.RollbackedIds.Contains(x.Id)))
                    {
                        // Ignore compilation errors if the mutation is skipped anyways.
                        if (mutant.ResultStatus == MutantStatus.Skipped)
                        {
                            continue;
                        }

                        mutant.ResultStatus = MutantStatus.CompileError;
                        mutant.ResultStatusReason = "Could not compile";
                    }
                }
            }

            var skippedMutantGroups = _input.ProjectInfo.ProjectContents.GetAllFiles()
                .SelectMany(f => f.Mutants)
                .Where(x => x.ResultStatus != MutantStatus.NotRun).GroupBy(x => x.ResultStatusReason)
                .OrderBy(x => x.Key);

            foreach (var skippedMutantGroup in skippedMutantGroups)
            {
                _logger.LogInformation("{0} mutants got status {1}. Reason: {2}", skippedMutantGroup.Count(),
                    skippedMutantGroup.First().ResultStatus, skippedMutantGroup.Key);
            }

            _logger.LogInformation("{0} mutants ready for test",
                _input.ProjectInfo.ProjectContents.TotalMutants.Count());

            _reporter.OnMutantsCreated(_input.ProjectInfo.ProjectContents);
        }

        public StrykerRunResult Test(StrykerOptions options)
        {
            var mutantsNotRun = _input.ProjectInfo.ProjectContents.Mutants.Where(x => x.ResultStatus == MutantStatus.NotRun).ToList();

            if (!mutantsNotRun.Any())
            {
                if (_input.ProjectInfo.ProjectContents.Mutants.All(x => x.ResultStatus == MutantStatus.Skipped))
                {
                    _logger.LogWarning("It looks like all mutants were excluded, try a re-run with less exclusion.");
                }
                if (_input.ProjectInfo.ProjectContents.Mutants.Any(x => x.ResultStatus == MutantStatus.NoCoverage))
                {
                    _logger.LogWarning("Not a single mutant is covered by a test. Go add some tests!");
                }
                if (!_input.ProjectInfo.ProjectContents.Mutants.Any())
                {
                    _logger.LogWarning("It\'s a mutant-free world, nothing to test.");
                    return new StrykerRunResult(options, null);
                }
            }

            var mutantsToTest = mutantsNotRun.Where(x => x.ResultStatus != MutantStatus.Skipped && x.ResultStatus != MutantStatus.NoCoverage);
            if (mutantsToTest.Any())
            {
                _reporter.OnStartMutantTestRun(mutantsNotRun, _mutationTestExecutor.TestRunner.Tests);

<<<<<<< HEAD
            Parallel.ForEach(
                mutantsNotRun,
                new ParallelOptions {MaxDegreeOfParallelism = options.ConcurrentTestrunners},
                mutant =>
                {
                    _mutationTestExecutor.Test(new List<Mutant>{mutant }, _input.TimeoutMs);
=======
                Parallel.ForEach(
                    mutantsNotRun,
                    new ParallelOptions { MaxDegreeOfParallelism = options.ConcurrentTestrunners },
                    mutant =>
                    {
                        _mutationTestExecutor.Test(mutant, _input.TimeoutMs);
>>>>>>> 0a8ce5c8

                        _reporter.OnMutantTested(mutant);
                    });
            }

            _reporter.OnAllMutantsTested(_input.ProjectInfo.ProjectContents);

            _mutationTestExecutor.TestRunner.Dispose();

            return new StrykerRunResult(options, _input.ProjectInfo.ProjectContents.GetMutationScore());
        }
    }
}<|MERGE_RESOLUTION|>--- conflicted
+++ resolved
@@ -189,21 +189,12 @@
             {
                 _reporter.OnStartMutantTestRun(mutantsNotRun, _mutationTestExecutor.TestRunner.Tests);
 
-<<<<<<< HEAD
-            Parallel.ForEach(
-                mutantsNotRun,
-                new ParallelOptions {MaxDegreeOfParallelism = options.ConcurrentTestrunners},
-                mutant =>
-                {
-                    _mutationTestExecutor.Test(new List<Mutant>{mutant }, _input.TimeoutMs);
-=======
                 Parallel.ForEach(
                     mutantsNotRun,
                     new ParallelOptions { MaxDegreeOfParallelism = options.ConcurrentTestrunners },
                     mutant =>
                     {
-                        _mutationTestExecutor.Test(mutant, _input.TimeoutMs);
->>>>>>> 0a8ce5c8
+                    _mutationTestExecutor.Test(new List<Mutant>{mutant }, _input.TimeoutMs);
 
                         _reporter.OnMutantTested(mutant);
                     });
