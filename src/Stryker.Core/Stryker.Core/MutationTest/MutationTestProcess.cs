﻿using Microsoft.CodeAnalysis;
using Microsoft.CodeAnalysis.CSharp;
using Microsoft.Extensions.Logging;
using Stryker.Core.Compiling;
using Stryker.Core.Logging;
using Stryker.Core.Mutants;
using Stryker.Core.Options;
using Stryker.Core.Reporters;
using System;
using System.Collections.Generic;
using System.Collections.ObjectModel;
using System.IO;
using System.IO.Abstractions;
using System.Linq;
using System.Threading.Tasks;

namespace Stryker.Core.MutationTest
{
    public interface IMutationTestProcess
    {
        void Mutate(StrykerOptions options);
        StrykerRunResult Test(StrykerOptions options);
    }

    public class MutationTestProcess : IMutationTestProcess
    {
        private MutationTestInput _input { get; set; }
        private IReporter _reporter { get; set; }
        private IMutantOrchestrator _orchestrator { get; set; }
        private IFileSystem _fileSystem { get; }
        private ICompilingProcess _compilingProcess { get; set; }
        private IMutationTestExecutor _mutationTestExecutor { get; set; }
        private ILogger _logger { get; set; }

        public MutationTestProcess(MutationTestInput mutationTestInput,
            IReporter reporter,
            IMutationTestExecutor mutationTestExecutor,
            IMutantOrchestrator orchestrator = null,
            ICompilingProcess compilingProcess = null,
            IFileSystem fileSystem = null)
        {
            _input = mutationTestInput;
            _reporter = reporter;
            _mutationTestExecutor = mutationTestExecutor;
            _orchestrator = orchestrator ?? new MutantOrchestrator();
            _compilingProcess = compilingProcess ?? new CompilingProcess(mutationTestInput, new RollbackProcess());
            _fileSystem = fileSystem ?? new FileSystem();
            _logger = ApplicationLogging.LoggerFactory.CreateLogger<MutationTestProcess>();
        }

        public void Mutate(StrykerOptions options)
        {
            var mutatedSyntaxTrees = new Collection<SyntaxTree>
            {
                // add helper
                MutantPlacer.ActiveMutantSelectorHelper
            };
<<<<<<< HEAD

=======
>>>>>>> 6b7ebcb8
            foreach (var file in _input.ProjectInfo.ProjectContents.GetAllFiles())
            {
                // Get the syntax tree for the source file
                var syntaxTree = CSharpSyntaxTree.ParseText(file.SourceCode,
                    path: file.FullPath,
                    options: new CSharpParseOptions(LanguageVersion.Latest));

                if (!file.IsExcluded)
                {
                    // Mutate the syntax tree
                    var mutatedSyntaxTree = _orchestrator.Mutate(syntaxTree.GetRoot());
                    // Add the mutated syntax tree for compilation
                    mutatedSyntaxTrees.Add(mutatedSyntaxTree.SyntaxTree);
                    // Store the generated mutants in the file
                    file.Mutants = _orchestrator.GetLatestMutantBatch();
                }
                else
                {
                    // Add the original syntax tree for future compilation
                    mutatedSyntaxTrees.Add(syntaxTree);
                    // There aren't any mutants generated so a new list of mutants is sufficient
                    file.Mutants = new List<Mutant>();

                    _logger.LogDebug("Excluded file {0}, no mutants created", file.FullPath);
                }
            }

            _logger.LogInformation("{0} mutants created", _input.ProjectInfo.ProjectContents.Mutants.Count());

            using (var ms = new MemoryStream())
            {
                // compile the mutated syntax trees
                var compileResult = _compilingProcess.Compile(mutatedSyntaxTrees, ms, options.DevMode);

                string injectionPath = _input.ProjectInfo.GetInjectionPath();
                if (!_fileSystem.Directory.Exists(injectionPath) && !_fileSystem.File.Exists(injectionPath))
                {
                    _fileSystem.Directory.CreateDirectory(injectionPath);
                }

                // inject the mutated Assembly into the test project
                using (var fs = _fileSystem.File.Create(injectionPath))
                {
                    ms.Position = 0;
                    ms.CopyTo(fs);
                }
                _logger.LogDebug("Injected the mutated assembly file into {0}", injectionPath);

                // if a rollback took place, mark the rollbacked mutants as status:BuildError
                if (compileResult.RollbackResult?.RollbackedIds.Any() ?? false)
                {
                    foreach (var mutant in _input.ProjectInfo.ProjectContents.Mutants
                        .Where(x => compileResult.RollbackResult.RollbackedIds.Contains(x.Id)))
                    {
                        mutant.ResultStatus = MutantStatus.CompileError;
                    }
                }
                int numberOfBuildErrors = compileResult.RollbackResult?.RollbackedIds.Count() ?? 0;
                if (numberOfBuildErrors > 0)
                {
                    _logger.LogInformation("{0} mutants could not compile and got status {1}", numberOfBuildErrors, MutantStatus.CompileError.ToString());
                }

                if (options.ExcludedMutations.Count() != 0)
                {
                    var mutantsToSkip = _input.ProjectInfo.ProjectContents.Mutants
                        .Where(x => options.ExcludedMutations.Contains(x.Mutation.Type)).ToList();
                    foreach (var mutant in mutantsToSkip)
                    {
                        mutant.ResultStatus = MutantStatus.Skipped;
                    }
                    _logger.LogInformation("{0} mutants got status {1}", mutantsToSkip.Count(), MutantStatus.Skipped.ToString());
                }
            }

            _logger.LogInformation("{0} mutants ready for test", _input.ProjectInfo.ProjectContents.TotalMutants.Count());

            _reporter.OnMutantsCreated(_input.ProjectInfo.ProjectContents);
        }

        public StrykerRunResult Test(StrykerOptions options)
        {
<<<<<<< HEAD
            var logicalProcessorCount = Environment.ProcessorCount;
            var usableProcessorCount = Math.Max(logicalProcessorCount / 2, 1);

            if (options.MaxConcurrentTestrunners <= logicalProcessorCount)
            {
                usableProcessorCount = options.MaxConcurrentTestrunners;
            }

            var mutantsToTest = _input.ProjectInfo.ProjectContents.Mutants.Where(x => x.ResultStatus == MutantStatus.NotRun).ToList();
            _reporter.OnStartMutantTestRun(mutantsToTest);

            Parallel.ForEach(mutantsToTest,
                new ParallelOptions { MaxDegreeOfParallelism = usableProcessorCount },
=======
            var mutantsNotRun = _input.ProjectInfo.ProjectContents.Mutants.Where(x => x.ResultStatus == MutantStatus.NotRun).ToList();
            _reporter.OnStartMutantTestRun(mutantsNotRun);

            Parallel.ForEach(mutantsNotRun,
                new ParallelOptions { MaxDegreeOfParallelism = options.ConcurrentTestrunners },
>>>>>>> 6b7ebcb8
                mutant =>
                {
                    _mutationTestExecutor.Test(mutant);

                    _reporter.OnMutantTested(mutant);
                });

            _mutationTestExecutor.TestRunner.Dispose();
            _reporter.OnAllMutantsTested(_input.ProjectInfo.ProjectContents);

            return new StrykerRunResult(options, _input.ProjectInfo.ProjectContents.GetMutationScore());
        }
    }
}<|MERGE_RESOLUTION|>--- conflicted
+++ resolved
@@ -55,10 +55,7 @@
                 // add helper
                 MutantPlacer.ActiveMutantSelectorHelper
             };
-<<<<<<< HEAD
 
-=======
->>>>>>> 6b7ebcb8
             foreach (var file in _input.ProjectInfo.ProjectContents.GetAllFiles())
             {
                 // Get the syntax tree for the source file
@@ -141,27 +138,11 @@
 
         public StrykerRunResult Test(StrykerOptions options)
         {
-<<<<<<< HEAD
-            var logicalProcessorCount = Environment.ProcessorCount;
-            var usableProcessorCount = Math.Max(logicalProcessorCount / 2, 1);
-
-            if (options.MaxConcurrentTestrunners <= logicalProcessorCount)
-            {
-                usableProcessorCount = options.MaxConcurrentTestrunners;
-            }
-
-            var mutantsToTest = _input.ProjectInfo.ProjectContents.Mutants.Where(x => x.ResultStatus == MutantStatus.NotRun).ToList();
-            _reporter.OnStartMutantTestRun(mutantsToTest);
-
-            Parallel.ForEach(mutantsToTest,
-                new ParallelOptions { MaxDegreeOfParallelism = usableProcessorCount },
-=======
             var mutantsNotRun = _input.ProjectInfo.ProjectContents.Mutants.Where(x => x.ResultStatus == MutantStatus.NotRun).ToList();
             _reporter.OnStartMutantTestRun(mutantsNotRun);
 
             Parallel.ForEach(mutantsNotRun,
                 new ParallelOptions { MaxDegreeOfParallelism = options.ConcurrentTestrunners },
->>>>>>> 6b7ebcb8
                 mutant =>
                 {
                     _mutationTestExecutor.Test(mutant);
