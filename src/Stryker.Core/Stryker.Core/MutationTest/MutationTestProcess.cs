--- conflicted
+++ resolved
@@ -67,24 +67,8 @@
 
         public void Mutate()
         {
-<<<<<<< HEAD
-            _logger.LogInformation("Generating mutants.");
-            var preprocessorSymbols = Input.ProjectInfo.ProjectUnderTestAnalyzerResult.DefineConstants;
-
-            _logger.LogDebug("Injecting helpers into assembly.");
-            var mutatedSyntaxTrees = new List<SyntaxTree>();
-            var cSharpParseOptions = new CSharpParseOptions(_options.LanguageVersion, DocumentationMode.None, preprocessorSymbols: preprocessorSymbols);
-            foreach (var (name, code) in CodeInjection.MutantHelpers)
-            {
-                mutatedSyntaxTrees.Add(CSharpSyntaxTree.ParseText(code, path: name,
-                    options: cSharpParseOptions));
-            }
-
+            // Mutate source files
             foreach (var file in Input.ProjectInfo.ProjectContents.GetAllFiles())
-=======
-            // Mutate source files
-            foreach (var file in _input.ProjectInfo.ProjectContents.GetAllFiles())
->>>>>>> f073f292
             {
                 _logger.LogDebug($"Mutating {file.Name}");
                 // Mutate the syntax tree
@@ -181,22 +165,8 @@
                     }
                 }
             }
-<<<<<<< HEAD
-
-            var skippedMutantGroups = Input.ProjectInfo.ProjectContents.GetAllFiles()
-                .SelectMany(f => f.Mutants)
-                .Where(x => x.ResultStatus != MutantStatus.NotRun).GroupBy(x => x.ResultStatusReason)
-                .OrderBy(x => x.Key);
-
-            foreach (var skippedMutantGroup in skippedMutantGroups)
-            {
-                _logger.LogInformation("{0} mutants got status {1}. Reason: {2}", skippedMutantGroup.Count(),
-                    skippedMutantGroup.First().ResultStatus, skippedMutantGroup.Key);
-            }
 
             _logger.LogInformation("{0} mutants detected in {1}", Input.ProjectInfo.ProjectContents.TotalMutants.Count(), Input.ProjectInfo.ProjectContents.Name);
-=======
->>>>>>> f073f292
         }
 
         public StrykerRunResult Test(StrykerOptions options, IEnumerable<Mutant> mutantsToTest)
@@ -211,13 +181,8 @@
                     mutants =>
                     {
                         var testMutants = new HashSet<Mutant>();
-<<<<<<< HEAD
                         _mutationTestExecutor.Test(mutants, Input.TimeoutMs, 
                             (testedMutants, failedTests, ranTests, timedOutTest) => 
-=======
-                        _mutationTestExecutor.Test(mutants, _input.TimeoutMs,
-                            (testedMutants, failedTests, ranTests, timedOutTest) =>
->>>>>>> f073f292
                             {
                                 var mustGoOn = !options.Optimizations.HasFlag(OptimizationFlags.AbortTestOnKill);
                                 foreach (var mutant in testedMutants)
@@ -297,15 +262,9 @@
 
         public void GetCoverage()
         {
-<<<<<<< HEAD
             var (targetFrameworkDoesNotSupportAppDomain, targetFrameworkDoesNotSupportPipe) = Input.ProjectInfo.ProjectUnderTestAnalyzerResult.CompatibilityModes;
             var mutantsToScan = Input.ProjectInfo.ProjectContents.Mutants.Where(x => x.ResultStatus == MutantStatus.NotRun).ToList();
-            foreach(var mutant in mutantsToScan)
-=======
-            var (targetFrameworkDoesNotSupportAppDomain, targetFrameworkDoesNotSupportPipe) = _input.ProjectInfo.ProjectUnderTestAnalyzerResult.CompatibilityModes;
-            var mutantsToScan = _input.ProjectInfo.ProjectContents.Mutants.Where(x => x.ResultStatus == MutantStatus.NotRun).ToList();
             foreach (var mutant in mutantsToScan)
->>>>>>> f073f292
             {
                 mutant.CoveringTests = new TestListDescription(null);
             }
