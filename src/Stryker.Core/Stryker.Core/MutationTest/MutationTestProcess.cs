﻿using Microsoft.CodeAnalysis;
using Microsoft.Extensions.Logging;
using Stryker.Core.CoverageAnalysis;
using Stryker.Core.Exceptions;
using Stryker.Core.Logging;
using Stryker.Core.MutantFilters;
using Stryker.Core.Mutants;
using Stryker.Core.Options;
using Stryker.Core.ProjectComponents;
using Stryker.Core.Reporters;
using System.Collections.Generic;
using System.IO.Abstractions;
using System.Linq;
using System.Threading.Tasks;
using Language = Stryker.Core.LanguageFactory.Language;

namespace Stryker.Core.MutationTest
{
    public interface IMutationTestProcess
    {
        void Mutate();
        StrykerRunResult Test(StrykerOptions options);
        void GetCoverage();

        void FilterMutants();
    }

    public class MutationTestProcess : IMutationTestProcess
    {
        private readonly IFileSystem _fileSystem;
        private readonly MutationTestInput _input;
        private readonly IProjectComponent _projectInfo;
        private readonly ILogger _logger;
        private readonly IMutationTestExecutor _mutationTestExecutor;
        private readonly IMutantOrchestrator _orchestrator;
        private readonly IReporter _reporter;
        private readonly ICoverageAnalyser _coverageAnalyser;
        private readonly Language _language;
        private readonly StrykerOptions _options;
<<<<<<< HEAD
        private IMutationTestProcessMethod _mutationTestProcess;
=======
        private IMutationProcess _mutationTestProcess;
>>>>>>> cb7d667a

        public MutationTestProcess(MutationTestInput mutationTestInput,
            IReporter reporter,
            IMutationTestExecutor mutationTestExecutor,
            IMutantOrchestrator orchestrator = null,
            IFileSystem fileSystem = null,
            StrykerOptions options = null,
            IMutantFilter mutantFilter = null,
            ICoverageAnalyser coverageAnalyser = null,
<<<<<<< HEAD
            Language language = Language.Undifined)
=======
            Language language = Language.Csharp)
>>>>>>> cb7d667a
        {
            _input = mutationTestInput;
            _projectInfo = mutationTestInput.ProjectInfo.ProjectContents;
            _reporter = reporter;
            _options = options;
            _mutationTestExecutor = mutationTestExecutor;
            _orchestrator = orchestrator ?? new MutantOrchestrator(options: _options);
            _fileSystem = fileSystem ?? new FileSystem();
            _logger = ApplicationLogging.LoggerFactory.CreateLogger<MutationTestProcess>();
            _coverageAnalyser = coverageAnalyser ?? new CoverageAnalyser(_options, _mutationTestExecutor, _input);
            _language = language;

            SetupMutationTestProcess(mutantFilter);
        }

        private void SetupMutationTestProcess(IMutantFilter mutantFilter)
        {
<<<<<<< HEAD

            if (_language == Language.Csharp)
            {
                _mutationTestProcess = new MutationtTestProcessMethod(_input, _orchestrator, _fileSystem, _options, mutantFilter, _reporter);
            }
            else if (_language == Language.Fsharp)
            {
                _mutationTestProcess = new MutationTestProcessMethodFsharp(_input, _orchestrator, _fileSystem, _options, mutantFilter, _reporter);
            }
            else
            {
                throw new GeneralStrykerException("no valid language detected || no valid csproj or fsproj was given");
            }
=======
            _mutationTestProcess = new MutationProcess(_input, _orchestrator, _fileSystem, _options, mutantFilter, _reporter);
        }

        public void Mutate()
        {
            _mutationTestProcess.Mutate();
        }

        public void FilterMutants()
        {
            _mutationTestProcess.FilterMutants();
>>>>>>> cb7d667a
        }

        public void Mutate()
        {
            _mutationTestProcess.Mutate();
        }

        public void FilterMutants()
        {
            _mutationTestProcess.FilterMutants();
        }

        public StrykerRunResult Test(StrykerOptions options)
        {
            var viableMutantsCount = _projectInfo.Mutants.Count(x => x.CountForStats);
            var mutantsNotRun = _projectInfo.Mutants.Where(x => x.ResultStatus == MutantStatus.NotRun).ToList();

            if (!mutantsNotRun.Any())
            {
                if (_projectInfo.ReadOnlyMutants.Any(x => x.ResultStatus == MutantStatus.Ignored))
                {
                    _logger.LogWarning("It looks like all mutants with tests were excluded. Try a re-run with less exclusion!");
                }
                if (_projectInfo.ReadOnlyMutants.Any(x => x.ResultStatus == MutantStatus.NoCoverage))
                {
                    _logger.LogWarning("It looks like all non-excluded mutants are not covered by a test. Go add some tests!");
                }
                if (!_projectInfo.ReadOnlyMutants.Any())
                {
                    _logger.LogWarning("It\'s a mutant-free world, nothing to test.");
                    return new StrykerRunResult(options, double.NaN);
                }
            }

            var mutantsToTest = mutantsNotRun;
            if (_options.Optimizations.HasFlag(OptimizationFlags.CoverageBasedTest))
            {
                var testCount = _mutationTestExecutor.TestRunner.DiscoverNumberOfTests();
                var toTest = mutantsNotRun.Sum(x => x.MustRunAgainstAllTests ? testCount : x.CoveringTests.Count);
                var total = testCount * viableMutantsCount;
                if (total > 0 && total != toTest)
                {
                    _logger.LogInformation($"Coverage analysis will reduce run time by discarding {(total - toTest) / (double)total:P1} of tests because they would not change results.");
                }
            }
            else if (_options.Optimizations.HasFlag(OptimizationFlags.SkipUncoveredMutants))
            {
                var total = viableMutantsCount;
                var toTest = mutantsToTest.Count();
                if (total > 0 && total != toTest)
                {
                    _logger.LogInformation($"Coverage analysis will reduce run time by discarding {(total - toTest) / (double)total:P1} of tests because they would not change results.");
                }
            }

            if (mutantsToTest.Any())
            {
                var mutantGroups = BuildMutantGroupsForTest(mutantsNotRun);

                _reporter.OnStartMutantTestRun(mutantsNotRun, _mutationTestExecutor.TestRunner.Tests);

                Parallel.ForEach(
                    mutantGroups,
                    new ParallelOptions { MaxDegreeOfParallelism = options.ConcurrentTestrunners },
                    mutants =>
                    {
                        var testMutants = new HashSet<Mutant>();
                        _mutationTestExecutor.Test(mutants, _input.TimeoutMs,
                            (testedMutants, failedTests, ranTests, timedOutTest) =>
                            {
                                var mustGoOn = !options.Optimizations.HasFlag(OptimizationFlags.AbortTestOnKill);
                                foreach (var mutant in testedMutants)
                                {
                                    mutant.AnalyzeTestRun(failedTests, ranTests, timedOutTest);
                                    if (mutant.ResultStatus == MutantStatus.NotRun)
                                    {
                                        mustGoOn = true;
                                    }
                                    else if (!testMutants.Contains(mutant))
                                    {
                                        testMutants.Add(mutant);
                                        _reporter.OnMutantTested(mutant);
                                    }
                                }

                                return mustGoOn;
                            });

                        foreach (var mutant in mutants)
                        {
                            if (mutant.ResultStatus == MutantStatus.NotRun)
                            {
                                _logger.LogWarning($"Mutation {mutant.Id} was not fully tested.");
                            }
                            else if (!testMutants.Contains(mutant))
                            {
                                _reporter.OnMutantTested(mutant);
                            }
                        }
                    });
            }

            _reporter.OnAllMutantsTested(_projectInfo);

            _mutationTestExecutor.TestRunner.Dispose();

            return new StrykerRunResult(options, _projectInfo.GetMutationScore());
        }

        private IEnumerable<List<Mutant>> BuildMutantGroupsForTest(IReadOnlyCollection<Mutant> mutantsNotRun)
        {

            if (_options.Optimizations.HasFlag(OptimizationFlags.DisableTestMix) || !_options.Optimizations.HasFlag(OptimizationFlags.CoverageBasedTest))
            {
                return mutantsNotRun.Select(x => new List<Mutant> { x });
            }

            _logger.LogInformation("Analyze coverage info to test multiple mutants per session.");
            var blocks = new List<List<Mutant>>(mutantsNotRun.Count);
            var mutantsToGroup = mutantsNotRun.ToList();
            // we deal with mutants needing full testing first
            blocks.AddRange(mutantsToGroup.Where(m => m.MustRunAgainstAllTests).Select(m => new List<Mutant> { m }));
            mutantsToGroup.RemoveAll(m => m.MustRunAgainstAllTests);
            var testsCount = mutantsToGroup.SelectMany(m => m.CoveringTests.GetList()).Distinct().Count();
            mutantsToGroup = mutantsToGroup.OrderByDescending(m => m.CoveringTests.Count).ToList();
            for (var i = 0; i < mutantsToGroup.Count; i++)
            {
                var usedTests = mutantsToGroup[i].CoveringTests.GetList().ToList();
                var nextBlock = new List<Mutant> { mutantsToGroup[i] };
                for (var j = i + 1; j < mutantsToGroup.Count; j++)
                {
                    if (mutantsToGroup[j].CoveringTests.Count + usedTests.Count > testsCount ||
                        mutantsToGroup[j].CoveringTests.ContainsAny(usedTests))
                    {
                        continue;
                    }

                    nextBlock.Add(mutantsToGroup[j]);
                    usedTests.AddRange(mutantsToGroup[j].CoveringTests.GetList());
                    mutantsToGroup.RemoveAt(j--);
                }

                blocks.Add(nextBlock);
            }
            // compute number of tests that will be run
            _logger.LogInformation($"Mutations will be tested in {blocks.Count} test runs, instead of {mutantsNotRun.Count}.");
            return blocks;
        }

        public void GetCoverage()
        {
            _coverageAnalyser.DetermineTestCoverage();
        }


    }
}<|MERGE_RESOLUTION|>--- conflicted
+++ resolved
@@ -37,11 +37,7 @@
         private readonly ICoverageAnalyser _coverageAnalyser;
         private readonly Language _language;
         private readonly StrykerOptions _options;
-<<<<<<< HEAD
-        private IMutationTestProcessMethod _mutationTestProcess;
-=======
         private IMutationProcess _mutationTestProcess;
->>>>>>> cb7d667a
 
         public MutationTestProcess(MutationTestInput mutationTestInput,
             IReporter reporter,
@@ -51,11 +47,7 @@
             StrykerOptions options = null,
             IMutantFilter mutantFilter = null,
             ICoverageAnalyser coverageAnalyser = null,
-<<<<<<< HEAD
             Language language = Language.Undifined)
-=======
-            Language language = Language.Csharp)
->>>>>>> cb7d667a
         {
             _input = mutationTestInput;
             _projectInfo = mutationTestInput.ProjectInfo.ProjectContents;
@@ -73,7 +65,6 @@
 
         private void SetupMutationTestProcess(IMutantFilter mutantFilter)
         {
-<<<<<<< HEAD
 
             if (_language == Language.Csharp)
             {
@@ -87,19 +78,6 @@
             {
                 throw new GeneralStrykerException("no valid language detected || no valid csproj or fsproj was given");
             }
-=======
-            _mutationTestProcess = new MutationProcess(_input, _orchestrator, _fileSystem, _options, mutantFilter, _reporter);
-        }
-
-        public void Mutate()
-        {
-            _mutationTestProcess.Mutate();
-        }
-
-        public void FilterMutants()
-        {
-            _mutationTestProcess.FilterMutants();
->>>>>>> cb7d667a
         }
 
         public void Mutate()
