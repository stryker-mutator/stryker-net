--- conflicted
+++ resolved
@@ -31,13 +31,7 @@
             StrykerOptions options,
             BaseMutantOrchestrator<FSharpList<SynModuleOrNamespace>> orchestrator)
         {
-<<<<<<< HEAD
             _fileSystem = fileSystem;
-=======
-            var input = mutationTestInput;
-            _projectInfo = (ProjectComponent<ParsedInput>)input.SourceProjectInfo.ProjectContents;
-
->>>>>>> 98f4e97b
             _options = options;
             _orchestrator = orchestrator ?? new FsharpMutantOrchestrator(options: _options);
             _logger = ApplicationLogging.LoggerFactory.CreateLogger<MutationTestProcess>();
@@ -51,7 +45,7 @@
 
         public void Mutate(MutationTestInput input)
         {
-            var projectInfo = (ProjectComponent<ParsedInput>)input.ProjectInfo.ProjectContents;
+            var projectInfo = (ProjectComponent<ParsedInput>)input.SourceProjectInfo.ProjectContents;
             // Mutate source files
             foreach (var file in projectInfo.GetAllFiles().Cast<FsharpFileLeaf>())
             {
@@ -93,7 +87,7 @@
 
         private void CompileMutations(MutationTestInput mutationTestInput)
         {
-            var projectInfo = (ProjectComponent<ParsedInput>)mutationTestInput.ProjectInfo.ProjectContents;
+            var projectInfo = (ProjectComponent<ParsedInput>)mutationTestInput.SourceProjectInfo.ProjectContents;
             using var ms = new MemoryStream();
             using var msForSymbols = _options.DevMode ? new MemoryStream() : null;
             // compile the mutated syntax trees
