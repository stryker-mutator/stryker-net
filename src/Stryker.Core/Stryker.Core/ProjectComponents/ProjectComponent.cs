--- conflicted
+++ resolved
@@ -7,42 +7,27 @@
 {
     public abstract class ProjectComponent : IReadOnlyInputComponent
     {
-<<<<<<< HEAD
-        public string Name { get; set; }
-
-=======
->>>>>>> a4730aaf
         public string FullPath { get; set; }
 
         public string RelativePath { get; set; }
 
         public abstract IEnumerable<Mutant> Mutants { get; set; }
-<<<<<<< HEAD
-=======
         public string Name { get; set; }
->>>>>>> a4730aaf
 
         public IEnumerable<IReadOnlyMutant> ReadOnlyMutants => Mutants;
 
         public IEnumerable<IReadOnlyMutant> TotalMutants =>
-<<<<<<< HEAD
-            ReadOnlyMutants.Where(m => m.ResultStatus != MutantStatus.CompileError && m.ResultStatus != MutantStatus.Skipped);
-=======
             ReadOnlyMutants.Where(m =>
                 m.ResultStatus != MutantStatus.CompileError && m.ResultStatus != MutantStatus.Skipped);
->>>>>>> a4730aaf
 
         public IEnumerable<IReadOnlyMutant> DetectedMutants => ReadOnlyMutants.Where(
             m =>
                 m.ResultStatus == MutantStatus.Killed ||
                 m.ResultStatus == MutantStatus.Timeout);
-<<<<<<< HEAD
-=======
 
         public IReadOnlyCollection<FileLeaf> ExcludedFiles => GetAllFiles().Where(f => f.IsExcluded).ToList();
 
         public bool IsExcluded { get; set; }
->>>>>>> a4730aaf
 
         // These delegates will get invoked while walking the tree during Display();
         public Display DisplayFile { get; set; }
@@ -61,11 +46,6 @@
             var killedCount = DetectedMutants.Count();
 
             if (totalCount > 0)
-<<<<<<< HEAD
-                return killedCount / (decimal)totalCount * 100;
-
-            return null;
-=======
             {
                 return killedCount / (decimal) totalCount * 100;
             }
@@ -73,7 +53,6 @@
             {
                 return null;
             }
->>>>>>> a4730aaf
         }
 
         public Health CheckHealth(Threshold threshold)
