using System.Collections.Generic;
using System.Linq;

namespace Stryker.Core.ProjectComponents
{
    public class ReadOnlyFolderComposite : ReadOnlyProjectComponent
    {

<<<<<<< HEAD
        private readonly IParentComponent _folderComposite;
        private readonly bool _belongsToProject;

        public IEnumerable<IReadOnlyProjectComponent> Children => _folderComposite.Children.Select(child => child.ToReadOnlyInputComponent());
        public ReadOnlyFolderComposite(IParentComponent folderComposite, bool belongsToProjectUnderTest) : base(folderComposite)
=======
        private readonly IFolderComposite _folderComposite;
        private readonly bool _belongsToProject;

        public IEnumerable<IReadOnlyProjectComponent> Children => _folderComposite.Children.Select(child => child.ToReadOnlyInputComponent());
        public ReadOnlyFolderComposite(IFolderComposite folderComposite, bool belongsToProjectUnderTest) : base(folderComposite)
>>>>>>> 64a1fb64
        {
            _folderComposite = folderComposite;
            _belongsToProject = belongsToProjectUnderTest;
        }

        public override void Display(int depth)
        {
            // only walk this branch of the tree if it belongs to the source project, otherwise we have nothing to display.
            if (_belongsToProject)
            {
                DisplayFolder(depth, this);

                if (!string.IsNullOrEmpty(Name))
                {
                    depth++;
                }

                foreach (var child in Children)
                {
                    child.DisplayFile = DisplayFile;
                    child.DisplayFolder = DisplayFolder;
                    child.Display(depth);
                }
            }
        }

    }
}<|MERGE_RESOLUTION|>--- conflicted
+++ resolved
@@ -6,19 +6,11 @@
     public class ReadOnlyFolderComposite : ReadOnlyProjectComponent
     {
 
-<<<<<<< HEAD
-        private readonly IParentComponent _folderComposite;
-        private readonly bool _belongsToProject;
-
-        public IEnumerable<IReadOnlyProjectComponent> Children => _folderComposite.Children.Select(child => child.ToReadOnlyInputComponent());
-        public ReadOnlyFolderComposite(IParentComponent folderComposite, bool belongsToProjectUnderTest) : base(folderComposite)
-=======
         private readonly IFolderComposite _folderComposite;
         private readonly bool _belongsToProject;
 
         public IEnumerable<IReadOnlyProjectComponent> Children => _folderComposite.Children.Select(child => child.ToReadOnlyInputComponent());
         public ReadOnlyFolderComposite(IFolderComposite folderComposite, bool belongsToProjectUnderTest) : base(folderComposite)
->>>>>>> 64a1fb64
         {
             _folderComposite = folderComposite;
             _belongsToProject = belongsToProjectUnderTest;
