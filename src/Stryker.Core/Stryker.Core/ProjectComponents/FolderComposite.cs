--- conflicted
+++ resolved
@@ -39,19 +39,7 @@
             return new ReadOnlyFolderComposite(this, MutatedSyntaxTrees.Any());
         }
 
-<<<<<<< HEAD
-        public void AddRange(IEnumerable<ProjectComponent> components)
-        {
-            foreach (var component in components)
-            {
-                Children.Add(component);
-            }
-        }
-
-        public override void Display(int depth)
-=======
         public override IReadOnlyProjectComponent ToReadOnlyInputComponent()
->>>>>>> 04cafee8
         {
             return ToReadOnly();
         }
