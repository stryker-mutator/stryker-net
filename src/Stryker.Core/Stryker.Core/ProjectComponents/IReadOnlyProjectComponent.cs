--- conflicted
+++ resolved
@@ -12,13 +12,8 @@
     {
         string FullPath { get; }
         string RelativePath { get; }
-<<<<<<< HEAD
-        IParentComponent Parent { get; }
-=======
-        string RelativePathToProjectFile { get; }
 
         IFolderComposite Parent { get; }
->>>>>>> dcb639a8
 
         IEnumerable<IReadOnlyMutant> Mutants { get; }
         IEnumerable<IReadOnlyMutant> TotalMutants { get; }
