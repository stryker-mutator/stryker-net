﻿using Stryker.Core.Testing;
using System.Collections.Generic;
using Stryker.Core.Parsers;

namespace Stryker.Core.TestRunners
{
    public class DotnetTestRunner : ITestRunner
    {
        private readonly ITotalNumberOfTestsParser _totalNumberOfTestsParser;
        private string _path { get; set; }
        private IProcessExecutor _processExecutor { get; set; }

        public DotnetTestRunner(string path, IProcessExecutor processProxy, ITotalNumberOfTestsParser totalNumberOfTestsParser)
        {
            _totalNumberOfTestsParser = totalNumberOfTestsParser;
            _path = path;
            _processExecutor = processProxy;
        }

<<<<<<< HEAD
        public DotnetTestRunner(string path) : this(path, new ProcessExecutor(), new TotalNumberOfTestsParser()) { }

=======
>>>>>>> 57f5f088
        public TestRunResult RunAll(int? timeoutMS, int? activeMutationId)
        {
            var result = _processExecutor.Start(
                _path,
                "dotnet",
                "test --no-build --no-restore",
                new Dictionary<string, string>
                {
                    {"ActiveMutation", activeMutationId.ToString() }
                },
                timeoutMS ?? 0);

            return new TestRunResult
            {
                Success = result.ExitCode == 0,
                ResultMessage = result.Output,
                TotalNumberOfTests = _totalNumberOfTestsParser.ParseTotalNumberOfTests(result.Output)
            };
        }
    }
}<|MERGE_RESOLUTION|>--- conflicted
+++ resolved
@@ -17,11 +17,6 @@
             _processExecutor = processProxy;
         }
 
-<<<<<<< HEAD
-        public DotnetTestRunner(string path) : this(path, new ProcessExecutor(), new TotalNumberOfTestsParser()) { }
-
-=======
->>>>>>> 57f5f088
         public TestRunResult RunAll(int? timeoutMS, int? activeMutationId)
         {
             var result = _processExecutor.Start(
