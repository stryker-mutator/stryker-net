using System;
using System.Collections.Generic;
using Stryker.Core.Mutants;
using Stryker.Core.TestRunners.VsTest;

namespace Stryker.Core.TestRunners
{
    public class TestRunResult
    {
        public TestRunResult(bool success, string message = null)
        {
            FailingTests = !success ? TestGuidsList.EveryTest() : TestGuidsList.NoTest();
            RanTests = TestGuidsList.EveryTest();
            TimedOutTests = TestGuidsList.NoTest();
            ResultMessage = message;
            Duration = TimeSpan.Zero;
        }

        public TestRunResult(
            IEnumerable<VsTestDescription> vsTestDescriptions,
            ITestGuids ranTests,
            ITestGuids failedTests,
            ITestGuids timedOutTest,
            string message,
            TimeSpan timeSpan)
        {
            VsTestDescriptions = vsTestDescriptions;
            RanTests = ranTests;
            FailingTests = failedTests;
            TimedOutTests = timedOutTest;
            ResultMessage = message;
            Duration = timeSpan;
        }

        public static TestRunResult TimedOut(
            IEnumerable<VsTestDescription> vsTestDescriptions,
            ITestGuids ranTests,
            ITestGuids failedTest,
            ITestGuids timedOutTests,
            string message,
<<<<<<< HEAD
            TimeSpan duration) => new TestRunResult(vsTestDescriptions, ranTests, failedTest, timedOutTests, message, duration) { SessionTimedOut = true };
=======
            TimeSpan duration) =>
            new(ranTests, failedTest, timedOutTests, message, duration){SessionTimedOut = true};
>>>>>>> a6737522

        public ITestGuids FailingTests { get; }
        public ITestGuids RanTests { get; }
        public ITestGuids TimedOutTests { get; }
        public bool SessionTimedOut { get; private init; }
        public string ResultMessage { get; }
        public TimeSpan Duration { get; }
        public IEnumerable<VsTestDescription> VsTestDescriptions { get; private set; }
    }
}<|MERGE_RESOLUTION|>--- conflicted
+++ resolved
@@ -38,12 +38,7 @@
             ITestGuids failedTest,
             ITestGuids timedOutTests,
             string message,
-<<<<<<< HEAD
             TimeSpan duration) => new TestRunResult(vsTestDescriptions, ranTests, failedTest, timedOutTests, message, duration) { SessionTimedOut = true };
-=======
-            TimeSpan duration) =>
-            new(ranTests, failedTest, timedOutTests, message, duration){SessionTimedOut = true};
->>>>>>> a6737522
 
         public ITestGuids FailingTests { get; }
         public ITestGuids RanTests { get; }
@@ -51,6 +46,6 @@
         public bool SessionTimedOut { get; private init; }
         public string ResultMessage { get; }
         public TimeSpan Duration { get; }
-        public IEnumerable<VsTestDescription> VsTestDescriptions { get; private set; }
+        public IEnumerable<VsTestDescription> VsTestDescriptions { get; }
     }
 }