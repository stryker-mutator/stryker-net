using Stryker.Core.Mutants;
using System;
using System.Collections.Generic;

namespace Stryker.Core.TestRunners
{
    public interface ITestRunner : IDisposable
    {
        TestRunResult RunAll(int? timeoutMs, Mutant activeMutant);

<<<<<<< HEAD
        int DiscoverNumberOfTests();
=======
        TestRunResult CaptureCoverage(bool cantUsePipe, bool cantUseUnloadAppDomain);
>>>>>>> d53686c5

        TestRunResult CaptureCoverage(IEnumerable<Mutant> mutants);

        IEnumerable<TestDescription> Tests { get; }
    }

    public interface IMultiTestRunner : ITestRunner
    {
        TestRunResult TestMultipleMutants(int? timeoutMS, IReadOnlyList<Mutant> mutants);
    }
}<|MERGE_RESOLUTION|>--- conflicted
+++ resolved
@@ -8,19 +8,15 @@
     {
         TestRunResult RunAll(int? timeoutMs, Mutant activeMutant);
 
-<<<<<<< HEAD
         int DiscoverNumberOfTests();
-=======
-        TestRunResult CaptureCoverage(bool cantUsePipe, bool cantUseUnloadAppDomain);
->>>>>>> d53686c5
 
-        TestRunResult CaptureCoverage(IEnumerable<Mutant> mutants);
+        TestRunResult CaptureCoverage(IEnumerable<Mutant> mutants, bool woPipes, bool woAppDomain);
 
         IEnumerable<TestDescription> Tests { get; }
     }
 
     public interface IMultiTestRunner : ITestRunner
     {
-        TestRunResult TestMultipleMutants(int? timeoutMS, IReadOnlyList<Mutant> mutants);
+        TestRunResult TestMultipleMutants(int? timeoutMs, IReadOnlyList<Mutant> mutants);
     }
 }