﻿using System;
using Microsoft.Extensions.Logging;
using Stryker.Core.Logging;
using Stryker.Core.Mutants;
using Stryker.Core.Options;
using Stryker.Core.Testing;
using Stryker.DataCollector;
using System;
using System.Collections.Generic;
using System.Linq;

namespace Stryker.Core.TestRunners
{
    public class DotnetTestRunner : ITestRunner
    {
        private readonly OptimizationFlags _flags;
<<<<<<< HEAD
        private readonly string _projectFile;
        private readonly IProcessExecutor _processExecutor;
        private readonly ILogger _logger;
=======
        private readonly ILogger _logger;
        private readonly string _projectFile;
        private readonly IProcessExecutor _processExecutor;
        private readonly IEnumerable<string> _testBinariesPaths;
>>>>>>> f2f219db

        public DotnetTestRunner(string path, IProcessExecutor processProxy, OptimizationFlags flags, IEnumerable<string> testBinariesPaths)
        {
<<<<<<< HEAD
            _logger = logger ?? ApplicationLogging.LoggerFactory.CreateLogger<DotnetTestRunner>();
            _flags = flags;
            _projectFile = FilePathUtils.NormalizePathSeparators(path);
            _processExecutor = processProxy;
=======
            _logger = ApplicationLogging.LoggerFactory.CreateLogger<DotnetTestRunner>();
            _flags = flags;
            _projectFile = path;
            _processExecutor = processProxy;
            CoverageMutants = new TestCoverageInfos();
            _testBinariesPaths = testBinariesPaths;
>>>>>>> f2f219db
        }

        public IEnumerable<TestDescription> Tests => null;

        public TestRunResult RunAll(int? timeoutMs, Mutant mutant, TestUpdateHandler update)
        {
            var envVars = mutant == null ? null : 
                new Dictionary<string, string>
            {
                { "ActiveMutation", mutant.Id.ToString() }
            };
            try
            {
                var res= LaunchTestProcess(timeoutMs, envVars);
                update?.Invoke(new[] {mutant}, res.RanTests, res.FailingTests);
                return res;
            }
            catch (OperationCanceledException)
            {
                var emptyList = new TestListDescription(null);
                if (mutant != null)
                {
                    mutant.ResultStatus = MutantStatus.Timeout;
                }
                return TestRunResult.TimedOut(emptyList,  emptyList, "time out");
            }
        }

        private TestRunResult LaunchTestProcess(int? timeoutMs, IDictionary<string, string> envVars)
        {
            var result = _processExecutor.Start(
                _projectFile,
                "dotnet",
                @"vstest " + string.Join(" ", _testBinariesPaths),
                envVars,
                timeoutMs ?? 0);

            return new TestRunResult(result.ExitCode == 0, result.Output);
        }

        public TestRunResult CaptureCoverage(IEnumerable<Mutant> mutants, bool cantUseUnloadAppDomain, bool cantUsePipe)
        {
            if (cantUseUnloadAppDomain)
            {
                _logger.LogWarning("Can't capture the test coverage as the target framework does not support 'AppDomain'. ");
<<<<<<< HEAD
                return new TestRunResult(true);
=======
                return new TestRunResult() { Success = true };
>>>>>>> f2f219db
            }

            if (cantUsePipe)
            {
                _logger.LogDebug("Target framework does not support NamedPipes. Stryker will use environment variables instead.");
            }

            if (!_flags.HasFlag(OptimizationFlags.SkipUncoveredMutants) &&
                !_flags.HasFlag(OptimizationFlags.CoverageBasedTest))
            {
                return new TestRunResult(true);
            }

<<<<<<< HEAD
            var collector = new CoverageCollector();
            collector.SetLogger(message => _logger.LogTrace(message));
            collector.Init(!cantUsePipe);
            var coverageEnvironment = collector.GetEnvironmentVariables();
            var result = LaunchTestProcess(null, coverageEnvironment);

            var data = collector.RetrieveCoverData("full");
            var testedMutant = data.Split(";")[0].Split(",").Select(int.Parse).ToList();
            foreach (var mutant in mutants)
            {
                mutant.CoveringTests = testedMutant.Contains(mutant.Id) ? TestListDescription.EveryTest() : new TestListDescription(null);
=======
                var data = collector.RetrieveCoverData();
                var coveredMutants = data.Split(";")[0].Split(",", StringSplitOptions.RemoveEmptyEntries);

                CoverageMutants.DeclareCoveredMutants(coveredMutants.Select(int.Parse));
                return result;
>>>>>>> f2f219db
            }

            return result;

        }

        public int DiscoverNumberOfTests()
        {
            return -1;
        }

        public void Dispose()
        {
        }
    }
}<|MERGE_RESOLUTION|>--- conflicted
+++ resolved
@@ -5,7 +5,6 @@
 using Stryker.Core.Options;
 using Stryker.Core.Testing;
 using Stryker.DataCollector;
-using System;
 using System.Collections.Generic;
 using System.Linq;
 
@@ -14,32 +13,18 @@
     public class DotnetTestRunner : ITestRunner
     {
         private readonly OptimizationFlags _flags;
-<<<<<<< HEAD
         private readonly string _projectFile;
         private readonly IProcessExecutor _processExecutor;
         private readonly ILogger _logger;
-=======
-        private readonly ILogger _logger;
-        private readonly string _projectFile;
-        private readonly IProcessExecutor _processExecutor;
-        private readonly IEnumerable<string> _testBinariesPaths;
->>>>>>> f2f219db
+        private IEnumerable<string> _testBinariesPaths;
 
         public DotnetTestRunner(string path, IProcessExecutor processProxy, OptimizationFlags flags, IEnumerable<string> testBinariesPaths)
         {
-<<<<<<< HEAD
-            _logger = logger ?? ApplicationLogging.LoggerFactory.CreateLogger<DotnetTestRunner>();
+            _logger = ApplicationLogging.LoggerFactory.CreateLogger<DotnetTestRunner>();
             _flags = flags;
             _projectFile = FilePathUtils.NormalizePathSeparators(path);
             _processExecutor = processProxy;
-=======
-            _logger = ApplicationLogging.LoggerFactory.CreateLogger<DotnetTestRunner>();
-            _flags = flags;
-            _projectFile = path;
-            _processExecutor = processProxy;
-            CoverageMutants = new TestCoverageInfos();
             _testBinariesPaths = testBinariesPaths;
->>>>>>> f2f219db
         }
 
         public IEnumerable<TestDescription> Tests => null;
@@ -85,11 +70,7 @@
             if (cantUseUnloadAppDomain)
             {
                 _logger.LogWarning("Can't capture the test coverage as the target framework does not support 'AppDomain'. ");
-<<<<<<< HEAD
                 return new TestRunResult(true);
-=======
-                return new TestRunResult() { Success = true };
->>>>>>> f2f219db
             }
 
             if (cantUsePipe)
@@ -103,25 +84,17 @@
                 return new TestRunResult(true);
             }
 
-<<<<<<< HEAD
             var collector = new CoverageCollector();
             collector.SetLogger(message => _logger.LogTrace(message));
             collector.Init(!cantUsePipe);
             var coverageEnvironment = collector.GetEnvironmentVariables();
             var result = LaunchTestProcess(null, coverageEnvironment);
 
-            var data = collector.RetrieveCoverData("full");
+            var data = collector.RetrieveCoverData();
             var testedMutant = data.Split(";")[0].Split(",").Select(int.Parse).ToList();
             foreach (var mutant in mutants)
             {
                 mutant.CoveringTests = testedMutant.Contains(mutant.Id) ? TestListDescription.EveryTest() : new TestListDescription(null);
-=======
-                var data = collector.RetrieveCoverData();
-                var coveredMutants = data.Split(";")[0].Split(",", StringSplitOptions.RemoveEmptyEntries);
-
-                CoverageMutants.DeclareCoveredMutants(coveredMutants.Select(int.Parse));
-                return result;
->>>>>>> f2f219db
             }
 
             return result;
