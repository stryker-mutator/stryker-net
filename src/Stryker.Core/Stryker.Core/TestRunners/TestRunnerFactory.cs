--- conflicted
+++ resolved
@@ -18,32 +18,17 @@
 
         public ITestRunner Create(StrykerOptions options, OptimizationFlags flags, ProjectInfo projectInfo)
         {
-<<<<<<< HEAD
             _logger.LogDebug("Factory is creating testrunner for asked type {0}", options.TestRunner);
             ITestRunner testRunner;
-=======
-            Logger.LogDebug("Factory is creating testrunner for asked type {0}", options.TestRunner);
-            ITestRunner testRunner = null;
->>>>>>> ec3d2ca3
 
             switch (options.TestRunner)
             {
                 case TestRunner.DotnetTest:
-<<<<<<< HEAD
-                    testRunner = new DotnetTestRunner(options.BasePath, new ProcessExecutor());
-                    break;
-                case TestRunner.VsTest:
-                    testRunner = new VsTestRunnerPool(options, projectInfo);
-                    break;
                 default:
-                    testRunner = new DotnetTestRunner(options.BasePath, new ProcessExecutor());
-=======
-                default:
-                    testRunner = new DotnetTestRunner(options.BasePath, new ProcessExecutor(), new TotalNumberOfTestsParser(), flags);
+                    testRunner = new DotnetTestRunner(options.BasePath, new ProcessExecutor(), flags);
                     break;
                 case TestRunner.VsTest:
                     testRunner = new VsTestRunnerPool(options, flags, projectInfo);
->>>>>>> ec3d2ca3
                     break;
             }
             Logger.LogInformation("Using testrunner {0}", options.TestRunner.ToString());
