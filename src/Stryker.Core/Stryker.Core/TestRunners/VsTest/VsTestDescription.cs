--- conflicted
+++ resolved
@@ -8,11 +8,7 @@
 
 public sealed class VsTestDescription : IFrameworkTestDescription
 {
-<<<<<<< HEAD
-    private readonly ICollection<ITestResult> _initialResults = new List<ITestResult>();
-=======
-    private readonly ICollection<TestResult> _initialResults = [];
->>>>>>> 81d41fa8
+    private readonly ICollection<ITestResult> _initialResults = [];
     private int _subCases;
 
     public VsTestDescription(ITestCase testCase)
