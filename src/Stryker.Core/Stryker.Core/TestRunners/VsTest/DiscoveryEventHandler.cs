using Microsoft.VisualStudio.TestPlatform.ObjectModel;
using Microsoft.VisualStudio.TestPlatform.ObjectModel.Client;
using Microsoft.VisualStudio.TestPlatform.ObjectModel.Logging;
using System.Collections.Generic;
using System.Threading;

namespace Stryker.Core.TestRunners.VsTest
{
    public class DiscoveryEventHandler : ITestDiscoveryEventsHandler
    {
        private readonly List<string> _messages;
<<<<<<< HEAD
        public List<TestCase> DiscoveredTestCases { get; }
=======
        private readonly object _lck = new();
        private bool _discoveryDone;
        public List<TestCase> DiscoveredTestCases { get; private set; }
>>>>>>> 40c70c27
        public bool Aborted { get; private set; }

        public DiscoveryEventHandler(List<string> messages)
        {
<<<<<<< HEAD
            _waitHandle = waitHandle;
=======
>>>>>>> 40c70c27
            DiscoveredTestCases = new List<TestCase>();
            _messages = messages;
        }

        public void HandleDiscoveredTests(IEnumerable<TestCase> discoveredTestCases)
        {
            if (discoveredTestCases != null)
            {
                DiscoveredTestCases.AddRange(discoveredTestCases);
            }
        }

        public void HandleDiscoveryComplete(long totalTests, IEnumerable<TestCase> lastChunk, bool isAborted)
        {
            if (lastChunk != null)
            {
                DiscoveredTestCases.AddRange(lastChunk);
            }

            Aborted = isAborted;
            lock (_lck)
            {
                _discoveryDone = true;
                Monitor.Pulse(_lck);
            }
        }

<<<<<<< HEAD
        public void HandleRawMessage(string rawMessage) => _messages.Add("Test Discovery Raw Message: " + rawMessage);

=======
        public void WaitEnd()
        {
            lock (_lck)
            {
                while (!_discoveryDone)
                {
                    Monitor.Wait(_lck);
                }
            }
        }

        public void HandleRawMessage(string rawMessage) => _messages.Add("Test Discovery Raw Message: " + rawMessage);

>>>>>>> 40c70c27
        public void HandleLogMessage(TestMessageLevel level, string message) => _messages.Add("Test Discovery Message: " + message);
    }
}<|MERGE_RESOLUTION|>--- conflicted
+++ resolved
@@ -9,24 +9,17 @@
     public class DiscoveryEventHandler : ITestDiscoveryEventsHandler
     {
         private readonly List<string> _messages;
-<<<<<<< HEAD
-        public List<TestCase> DiscoveredTestCases { get; }
-=======
         private readonly object _lck = new();
         private bool _discoveryDone;
-        public List<TestCase> DiscoveredTestCases { get; private set; }
->>>>>>> 40c70c27
-        public bool Aborted { get; private set; }
-
         public DiscoveryEventHandler(List<string> messages)
         {
-<<<<<<< HEAD
-            _waitHandle = waitHandle;
-=======
->>>>>>> 40c70c27
             DiscoveredTestCases = new List<TestCase>();
             _messages = messages;
         }
+
+        public bool Aborted { get; private set; }
+        public List<TestCase> DiscoveredTestCases { get; set; }
+
 
         public void HandleDiscoveredTests(IEnumerable<TestCase> discoveredTestCases)
         {
@@ -51,10 +44,6 @@
             }
         }
 
-<<<<<<< HEAD
-        public void HandleRawMessage(string rawMessage) => _messages.Add("Test Discovery Raw Message: " + rawMessage);
-
-=======
         public void WaitEnd()
         {
             lock (_lck)
@@ -68,7 +57,6 @@
 
         public void HandleRawMessage(string rawMessage) => _messages.Add("Test Discovery Raw Message: " + rawMessage);
 
->>>>>>> 40c70c27
         public void HandleLogMessage(TestMessageLevel level, string message) => _messages.Add("Test Discovery Message: " + message);
     }
 }