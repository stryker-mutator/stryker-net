--- conflicted
+++ resolved
@@ -61,14 +61,9 @@
         {
             if (!_context.VsTests.ContainsKey(result.TestCase.Id))
             {
-<<<<<<< HEAD
                 var vsTestDescription = new VsTestDescription(new VsTestCase(result.TestCase));
                 _context.VsTests[result.TestCase.Id] = vsTestDescription;
-                _context.Tests.RegisterTest(vsTestDescription.Description);
-=======
-                var vsTestDescription = new VsTestDescription(result.TestCase);
                 _context.RegisterDiscoveredTest(vsTestDescription);
->>>>>>> 81d41fa8
                 _logger.LogWarning(
                     "{RunnerId}: Initial test run encounter an unexpected test case ({DisplayName}), mutation tests may be inaccurate. Disable coverage analysis if you have doubts.",
                 RunnerId, result.TestCase.DisplayName);
@@ -90,13 +85,8 @@
 
         if (testCases?.Count == 0)
         {
-<<<<<<< HEAD
             return new TestRunResult(_context.VsTests.Values, TestIdentifierList.NoTest(), TestIdentifierList.NoTest(),
                 TestIdentifierList.NoTest(), "Mutants are not covered by any test!", Enumerable.Empty<string>(),
-=======
-            return new TestRunResult(_context.VsTests.Values, TestGuidsList.NoTest(), TestGuidsList.NoTest(),
-                TestGuidsList.NoTest(), "Mutants are not covered by any test!", [],
->>>>>>> 81d41fa8
                 TimeSpan.Zero);
         }
 
@@ -192,15 +182,10 @@
         // ranTests is the list of test that have been executed. We detect the special case where all (existing and found) tests have been executed.
         // this is needed when the tests list is not stable (mutations can generate variation for theories) and also helps for performance
         // so we assume that if executed at least as much test as have been detected, it means all tests have been executed
-<<<<<<< HEAD
-        // EXCEPT when no test have been found. Otherwise, an empty test project would transform non covered mutants to survivors.
-        var ranTests = compressAll && totalCountOfTests > 0 && ranTestsCount >= totalCountOfTests ? TestIdentifierList.EveryTest() : new WrappedGuidsEnumeration(testCases);
-=======
         // EXCEPT when no test have been found. Otherwise, an empty test project would transform non-covered mutants to survivors.
         var ranTests = compressAll && totalCountOfTests > 0 && ranTestsCount >= totalCountOfTests
-            ? (ITestGuids)TestGuidsList.EveryTest()
+            ? TestIdentifierList.EveryTest()
             : new WrappedGuidsEnumeration(testCases);
->>>>>>> 81d41fa8
         var failedTests = resultAsArray.Where(tr => tr.Outcome == TestOutcome.Failed).Select(t => t.TestCase.Id);
 
         if (ranTests.IsEmpty && (testResults.TestsInTimeout == null || testResults.TestsInTimeout.Count == 0))
@@ -257,11 +242,7 @@
         foreach (var source in projectAndTests.TestProjectsInfo.AnalyzerResults)
         {
             var testForSource = _context.TestsPerSource[source.GetAssemblyPath()];
-<<<<<<< HEAD
             var testsForAssembly = new TestGuidsList(tests.GetIdentifiers().Where(t => testForSource.Contains(t.ToGuid())));
-=======
-            var testsForAssembly = new TestGuidsList(tests.GetGuids().Where(testForSource.Contains));
->>>>>>> 81d41fa8
             if (!tests.IsEveryTest && testsForAssembly.Count == 0)
             {
                 // skip empty assemblies
@@ -312,18 +293,14 @@
                     }
                     else
                     {
-                        var actualTestCases = tests.GetGuids().Select(t => _context.VsTests[t].Case).ToList();
+                        var actualTestCases = tests.GetIdentifiers().Select(t =>
+                        {
+                            var testCase = (VsTestCase)_context.VsTests[t.ToGuid()].Case;
+                            return testCase.OriginalTestCase;
+                        });
                         var testCases = actualTestCases;
                         _vsTestConsole.RunTestsWithCustomTestHost(
-<<<<<<< HEAD
-                            tests.GetIdentifiers().Select(t =>
-                            {
-                                var testCase = (VsTestCase)_context.VsTests[t.ToGuid()].Case;
-                                return testCase.OriginalTestCase;
-                            }),
-=======
                             testCases,
->>>>>>> 81d41fa8
                             runSettings, options, eventHandler, strykerVsTestHostLauncher);
                     }
                 });
