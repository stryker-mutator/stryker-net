﻿using Microsoft.Extensions.Logging;
using Microsoft.TestPlatform.VsTestConsole.TranslationLayer;
using Microsoft.TestPlatform.VsTestConsole.TranslationLayer.Interfaces;
using Microsoft.VisualStudio.TestPlatform.ObjectModel;
using Serilog.Events;
using Stryker.Core.Initialisation;
using Stryker.Core.Logging;
using Stryker.Core.Mutants;
using Stryker.Core.Options;
using Stryker.Core.ToolHelpers;
using Stryker.DataCollector;
using System;
using System.Collections.Generic;
using System.Diagnostics;
using System.IO;
using System.IO.Abstractions;
using System.Linq;
using System.Text.RegularExpressions;
using System.Threading;

namespace Stryker.Core.TestRunners.VsTest
{
    public class VsTestRunner : ITestRunner
    {
        private IVsTestConsoleWrapper _vsTestConsole;

        public IEnumerable<int> CoveredMutants { get; private set; }
        public TestCoverageInfos CoverageMutants { get; }
        public IEnumerable<TestDescription> Tests => _discoveredTests.Select(x => (TestDescription)x);

        private readonly IFileSystem _fileSystem;
        private readonly StrykerOptions _options;
        private readonly OptimizationFlags _flags;
        private readonly ProjectInfo _projectInfo;
        private readonly Func<IDictionary<string, string>, int, IStrykerTestHostLauncher> _hostBuilder;
        private readonly IVsTestHelper _vsTestHelper;
        private readonly bool _ownHelper;
        private readonly List<string> _messages = new List<string>();
        private readonly Dictionary<string, string> _coverageEnvironment;

        private ICollection<TestCase> _discoveredTests;
        private ICollection<string> _sources;
        private bool _disposedValue; // To detect redundant calls
        private static int _count;
        private readonly int _id;
        private TestFramework _testFramework;
<<<<<<< HEAD
=======

        private bool _vsTestFailed = false;


>>>>>>> 0a8ce5c8
        private readonly ILogger _logger;

        public VsTestRunner(
            StrykerOptions options,
            OptimizationFlags flags,
            ProjectInfo projectInfo,
            ICollection<TestCase> testCasesDiscovered,
            TestCoverageInfos mappingInfos,
            IFileSystem fileSystem = null,
            IVsTestHelper helper = null,
            ILogger logger = null,
            IVsTestConsoleWrapper wrapper = null,
            Func<IDictionary<string, string>, int, IStrykerTestHostLauncher> hostBuilder = null)
        {
            _logger = logger ?? ApplicationLogging.LoggerFactory.CreateLogger<VsTestRunner>();
            _fileSystem = fileSystem ?? new FileSystem();
            _options = options;
            _flags = flags;
            _projectInfo = projectInfo;
            _hostBuilder = hostBuilder ?? ((dico, id) => new StrykerVsTestHostLauncher(dico, id));
            SetListOfTests(testCasesDiscovered);
            _ownHelper = helper == null;
            _vsTestHelper = helper ?? new VsTestHelper();
            CoverageMutants = mappingInfos ?? new TestCoverageInfos();
            _vsTestConsole = wrapper ?? PrepareVsTestConsole();
            _id = _count++;
            if (testCasesDiscovered != null)
            {
                _discoveredTests = testCasesDiscovered;
                DetectTestFramework(testCasesDiscovered);
            }
            InitializeVsTestConsole();
            _coverageEnvironment = new Dictionary<string, string>
            {
                {CoverageCollector.ModeEnvironmentVariable, flags.HasFlag(OptimizationFlags.UseEnvVariable) ? CoverageCollector.EnvMode : CoverageCollector.PipeMode}
            };
        }

<<<<<<< HEAD
        public TestCoverageInfos CoverageMutants { get; }

        public IEnumerable<TestDescription> Tests => _discoveredTests.Select(x => (TestDescription) x);
=======
>>>>>>> 0a8ce5c8

        public TestRunResult RunAll(int? timeoutMs, Mutant mutant)
        {
            var envVars = new Dictionary<string, string>();
            if (mutant != null)
            {
                envVars["ActiveMutation"] = mutant.Id.ToString();
            }

<<<<<<< HEAD
            if (_flags.HasFlag(OptimizationFlags.CoverageBasedTest) && mutant !=null && (mutant.CoveringTests == null|| mutant.CoveringTests.Count==0 ))
            {
                return new TestRunResult(true) {ResultMessage= "Not covered by any test"};
            }

            ICollection<TestCase> testCases = null;
            // if we optimize the number of tests to run
            if (mutant !=null && _flags.HasFlag(OptimizationFlags.CoverageBasedTest))
            {
                // we must run all tests if the mutants needs it (static) except when coverage has been captured by isolated test
                 testCases = (mutant.MustRunAllTests && !_flags.HasFlag(OptimizationFlags.CaptureCoveragePerTest))
                    ? null : _discoveredTests.Where( t =>  mutant.CoveringTests.ContainsKey(t.Id.ToString())).ToList();
                 if (testCases == null)
                 {
                     _logger.LogDebug($"Runner {_id}: Testing [{mutant.DisplayName}] against all tests.");
                 }
                 else
                 {
                     _logger.LogDebug($"Runner {_id}: Testing [{mutant.DisplayName}] against: {string.Join(", ", testCases.Select(x => x.FullyQualifiedName))}.");
                 }
=======
            if (_flags.HasFlag(OptimizationFlags.CoverageBasedTest) && mutant != null && (mutant.CoveringTest == null || mutant.CoveringTest.Count == 0))
            {
                return new TestRunResult { ResultMessage = "Not covered by any test", Success = true };
            }

            IEnumerable<TestCase> testCases = null;
            // if we optimize the number of test to run
            if (mutant != null && _flags.HasFlag(OptimizationFlags.CoverageBasedTest))
            {
                // we must run all tests if the mutants needs it (static) except when coverage has been captured by isolated test
                testCases = (mutant.MustRunAllTests && !_flags.HasFlag(OptimizationFlags.CaptureCoveragePerTest))
                   ? null : _discoveredTests.Where(t => mutant.CoveringTest.ContainsKey(t.Id.ToString())).ToList();
                if (testCases == null)
                {
                    _logger.LogDebug($"Runner {_id}: Testing {mutant} against all tests.");
                }
                else
                {
                    _logger.LogDebug($"Runner {_id}: Testing {mutant} against:{string.Join(", ", testCases.Select(x => x.FullyQualifiedName))}.");
                }
>>>>>>> 0a8ce5c8
            }
            return RunVsTest(testCases, timeoutMs, envVars);
        }

        private void SetListOfTests(ICollection<TestCase> tests)
        {
            _discoveredTests = tests;
            DetectTestFramework(_discoveredTests);
        }

        public int DiscoverNumberOfTests()
        {
            return DiscoverTests().Count();
        }

        public ICollection<TestCase> DiscoverTests(string runSettings = null)
        {
            if (_discoveredTests != null)
            {
                return _discoveredTests;
            }
            using (var waitHandle = new AutoResetEvent(false))
            {
                var handler = new DiscoveryEventHandler(waitHandle, _messages);
                var generateRunSettings = GenerateRunSettings(null, false);
                _vsTestConsole.DiscoverTests(_sources, runSettings ?? generateRunSettings, handler);

                waitHandle.WaitOne();
                if (handler.Aborted)
                {
                    _logger.LogError($"Runner {_id}: Test discovery has been aborted!");
                }

                _discoveredTests = handler.DiscoveredTestCases;
                DetectTestFramework(handler.DiscoveredTestCases);
                var tests = new TestListDescription(_discoveredTests.Select(x => (TestDescription)x));

                CoverageMutants.DeclareAllTests(tests);
            }

            return _discoveredTests;
        }

        private void DetectTestFramework(ICollection<TestCase> tests)
        {
            if (tests == null)
            {
                _testFramework = 0;
                return;
            }
            if (tests.Any(testCase => testCase.ExecutorUri.AbsoluteUri.Contains("nunit")))
            {
                _testFramework |= TestFramework.nUnit;
            }
            if (tests.Any(testCase => testCase.Properties.Any(p => p.Id == "XunitTestCase")))
            {
                _testFramework |= TestFramework.xUnit;
            }
        }

        private TestRunResult RunVsTest(IEnumerable<TestCase> testCases, int? timeoutMs,
            IDictionary<string, string> envVars)
        {
            var testResults = RunAllTests(testCases, envVars, GenerateRunSettings(timeoutMs, false), false);

            // For now we need to throw an OperationCanceledException when a testrun has timed out. 
            // We know the test run has timed out because we received less test results from the test run than there are test cases in the unit test project.
            var resultAsArray = testResults as TestResult[] ?? testResults.ToArray();
            if (resultAsArray.All(x => x.Outcome != TestOutcome.Failed) && resultAsArray.Count() < (testCases ?? _discoveredTests).Count())
            {
                throw new OperationCanceledException();
            }
            var ranTests = resultAsArray.Length == DiscoverNumberOfTests()?  TestListDescription.EveryTest() : new TestListDescription(resultAsArray.Select(tr => (TestDescription)tr.TestCase));
            var failedTests = new TestListDescription(resultAsArray.Where(tr => tr.Outcome == TestOutcome.Failed).Select(tr => (TestDescription) tr.TestCase));
            var testResult = new TestRunResult(ranTests, failedTests, string.Join( Environment.NewLine,
                resultAsArray.Where(tr => !string.IsNullOrWhiteSpace(tr.ErrorMessage))
                    .Select(tr => tr.ErrorMessage)));

            return testResult;
        }

        public TestRunResult CaptureCoverage()
        {
            _logger.LogDebug($"Runner {_id}: Capturing coverage.");
            var testResults = RunAllTests(null, _coverageEnvironment, GenerateRunSettings(null, true), true);
            ParseResultsForCoverage(testResults);
            return new TestRunResult (true );
        }

        private void ParseResultsForCoverage(IEnumerable<TestResult> testResults)
        {
            foreach (var testResult in testResults)
            {
                var (key, value) = testResult.GetProperties().FirstOrDefault(x => x.Key.Id == "Stryker.Coverage");
                if (key == null)
                {
                    _logger.LogWarning($"Failed to retrieve coverage info for {testResult.TestCase.FullyQualifiedName}.");
                }
                else if (value != null)
                {
                    var propertyPairValue = (value as string);
                    if (string.IsNullOrWhiteSpace(propertyPairValue))
                    {
                        CoverageMutants.DeclareMappingForATest(testResult.TestCase, new List<int>(), new List<int>());
                    }
                    else
                    {
                        var parts = propertyPairValue.Split(';');
                        // we need to refer to the initial testCase instance, otherwise xUnit raises internal errors
                        var coveredMutants = string.IsNullOrEmpty(parts[0])
                            ? new List<int>()
                            : parts[0].Split(',').Select(int.Parse).ToList();
                        // we identify mutants that are part of static code, unless we performed pertest capture
                        var staticMutants = (string.IsNullOrEmpty(parts[1]) || _options.Optimizations.HasFlag(OptimizationFlags.CaptureCoveragePerTest))
                            ? new List<int>()
                            : parts[1].Split(',').Select(int.Parse).ToList();
                        CoverageMutants.DeclareMappingForATest(testResult.TestCase, coveredMutants, staticMutants);
                    }
                }
            }
        }

        public IEnumerable<TestResult> CoverageForOneTest(TestCase test)
        {
            _logger.LogDebug($"Runner {_id}: Capturing coverage for {test.FullyQualifiedName}.");
            var generateRunSettings = GenerateRunSettings(null, true);
            var testResults = RunAllTests(_discoveredTests.Where(x => x.Id == test.Id).ToArray(), _coverageEnvironment, generateRunSettings, true);
            var coverageForTest = testResults as TestResult[] ?? testResults.ToArray();
            ParseResultsForCoverage(coverageForTest.Where(x => x.TestCase.Id == test.Id));
            return coverageForTest;
        }

        private void Handler_TestsFailed(object sender, EventArgs e)
        {
            // one test has failed, we can stop
            _logger.LogDebug($"Runner {_id}: At least one test failed, abort current test run.");
            _vsTestConsole.AbortTestRun();
        }

<<<<<<< HEAD
        private IEnumerable<TestResult> RunAllTests(IEnumerable<TestCase> testCases, IDictionary<string, string> envVars,
            string runSettings, bool forCoverage)
=======
        private IEnumerable<TestResult> RunAllTests(IEnumerable<TestCase> testCases, Dictionary<string, string> envVars,
            string runSettings, bool forCoverage, int retries = 0)
>>>>>>> 0a8ce5c8
        {
            void Handler_VsTestFailed(object sender, EventArgs e) { _vsTestFailed = true; }

            using (var runCompleteSignal = new AutoResetEvent(false))
            {
<<<<<<< HEAD
                var eventHandler = new RunEventHandler(runCompleteSignal, _id ,_logger);
                var strykerVsTestHostLauncher1 = _hostBuilder(envVars, _id);
=======
                var eventHandler = new RunEventHandler(runCompleteSignal, _logger);
                var strykerVsTestHostLauncher = _hostBuilder(envVars, _id);

                eventHandler.VsTestFailed += Handler_VsTestFailed;

>>>>>>> 0a8ce5c8
                if (_flags.HasFlag(OptimizationFlags.AbortTestOnKill) && !forCoverage)
                {
                    eventHandler.TestsFailed += Handler_TestsFailed;
                }

                if (testCases != null)
                {
                    var finalTestCases = _discoveredTests.Where(discoveredTest => testCases.Any(test => test.Id == discoveredTest.Id));
                    _vsTestConsole.RunTestsWithCustomTestHost(finalTestCases, runSettings, eventHandler, strykerVsTestHostLauncher);
                }
                else
                {
                    _vsTestConsole.RunTestsWithCustomTestHost(_sources, runSettings, eventHandler, strykerVsTestHostLauncher);
                }

                // Test host exited signal comes after the run complete
                strykerVsTestHostLauncher.WaitProcessExit();

                // At this point, run must have complete. Check signal for true
                runCompleteSignal.WaitOne();

                eventHandler.TestsFailed -= Handler_TestsFailed;
                eventHandler.VsTestFailed -= Handler_VsTestFailed;

                if (_vsTestFailed && retries <= 10)
                {
                    _vsTestConsole = PrepareVsTestConsole();
                    _vsTestFailed = false;

                    return RunAllTests(testCases, envVars, runSettings, forCoverage, ++retries);
                }
                return eventHandler.TestResults;
            }
        }

        private TraceLevel DetermineTraceLevel()
        {
            var traceLevel = TraceLevel.Off;
            switch (_options.LogOptions.LogLevel)
            {
                case LogEventLevel.Debug:
                case LogEventLevel.Verbose:
                    traceLevel = TraceLevel.Verbose;
                    break;
                case LogEventLevel.Error:
                case LogEventLevel.Fatal:
                    break;
                case LogEventLevel.Warning:
                    traceLevel = TraceLevel.Warning;
                    break;
                case LogEventLevel.Information:
                    traceLevel = TraceLevel.Info;
                    break;
            }

            _logger.LogDebug("VsTest logging set to {0}", traceLevel.ToString());
            return traceLevel;
        }

        private string GenerateRunSettings(int? timeout, bool forCoverage)
        {
            var targetFramework = _projectInfo.TestProjectAnalyzerResult.TargetFramework;

            var targetFrameworkVersion = Regex.Replace(targetFramework, @"[^.\d]", "");
            switch (targetFramework)
            {
                case string s when s.Contains("netcoreapp"):
                    targetFrameworkVersion = $".NETCoreApp,Version = v{targetFrameworkVersion}";
                    break;
                case string s when s.Contains("netstandard"):
                    throw new ApplicationException("Unsupported targetframework detected. A unit test project cannot be netstandard!: " + targetFramework);
                default:
                    targetFrameworkVersion = $"Framework40";
                    break;
            }

            var needCoverage = forCoverage && NeedCoverage();
            var dataCollectorSettings = needCoverage ? CoverageCollector.GetVsTestSettings() : "";
            var settingsForCoverage = string.Empty;
            if (needCoverage)
            {
                if (_testFramework.HasFlag(TestFramework.nUnit))
                {
                    settingsForCoverage = "<CollectDataForEachTestSeparately>true</CollectDataForEachTestSeparately>";
                }

                if (_testFramework.HasFlag(TestFramework.xUnit))
                {
                    settingsForCoverage += "<DisableParallelization>true</DisableParallelization>";
                }
            }
            var timeoutSettings = timeout.HasValue ? $"<TestSessionTimeout>{timeout}</TestSessionTimeout>" : "";
            var runSettings =
                $@"<RunSettings>
 <RunConfiguration>
  <MaxCpuCount>{_options.ConcurrentTestrunners}</MaxCpuCount>
  <TargetFrameworkVersion>{targetFrameworkVersion}</TargetFrameworkVersion>
  {timeoutSettings}
  {settingsForCoverage}
 </RunConfiguration>{dataCollectorSettings}
</RunSettings>";

            _logger.LogDebug("VsTest run settings set to: {0}", runSettings);

            return runSettings;
        }

        private bool NeedCoverage()
        {
            return _flags.HasFlag(OptimizationFlags.CoverageBasedTest) || _flags.HasFlag(OptimizationFlags.SkipUncoveredMutants);
        }

        private IVsTestConsoleWrapper PrepareVsTestConsole()
        {
<<<<<<< HEAD
            var vsTestLogPath = Path.Combine(_options.OutputPath, "logs", "VsTest-log.txt");
            _fileSystem.Directory.CreateDirectory(Path.GetDirectoryName(vsTestLogPath));
=======
            if (_vsTestConsole != null)
            {
                try
                {
                    _vsTestConsole.EndSession();
                }
                catch { /*Ignore exception. vsTestConsole has been disposed outside of our control*/ }

                _vsTestConsole = null;
            }

            var vstestLogPath = Path.Combine(_options.OutputPath, "logs", "vstest-log.txt");
            _fileSystem.Directory.CreateDirectory(Path.GetDirectoryName(vstestLogPath));
>>>>>>> 0a8ce5c8

            _logger.LogDebug("Logging VsTest output to: {0}", vsTestLogPath);

            return new VsTestConsoleWrapper(_vsTestHelper.GetCurrentPlatformVsTestToolPath(), new ConsoleParameters
            {
                TraceLevel = DetermineTraceLevel(),
                LogFilePath = vsTestLogPath
            });
        }

        private void InitializeVsTestConsole()
        {
            var testBinariesPath = _projectInfo.GetTestBinariesPath();
            if (!_fileSystem.File.Exists(testBinariesPath))
            {
                throw new ApplicationException($"The test project binaries could not be found at {testBinariesPath}, exiting...");
            }

            var testBinariesLocation = Path.GetDirectoryName(testBinariesPath);
            _sources = new List<string>
            {
                FilePathUtils.ConvertPathSeparators(testBinariesPath)
            };
            try
            {
                _vsTestConsole.StartSession();
                _vsTestConsole.InitializeExtensions(new List<string>
                {
                    testBinariesLocation,
                    _vsTestHelper.GetDefaultVsTestExtensionsPath(_vsTestHelper.GetCurrentPlatformVsTestToolPath())
                });
            }
            catch (Exception e)
            {
                throw new ApplicationException("Stryker failed to connect to vstest.console", e);
            }

            _discoveredTests = DiscoverTests();
        }

        #region IDisposable Support

        private void Dispose(bool disposing)
        {
            if (!_disposedValue)
            {
                if (disposing)
                {
                    try
                    {
                        _vsTestConsole.EndSession();
                    }
                    catch (Exception e)
                    {
                        _logger.LogError($"Exception when disposing Runner {_id}: {0}", e);
                    }
                    if (_ownHelper)
                    {
                        _vsTestHelper.Cleanup();
                    }
                }

                _disposedValue = true;
            }
        }

        ~VsTestRunner()
        {
            Dispose(true);
        }

        public void Dispose()
        {
            Dispose(true);
            GC.SuppressFinalize(this);
        }
        #endregion
    }
}<|MERGE_RESOLUTION|>--- conflicted
+++ resolved
@@ -44,13 +44,8 @@
         private static int _count;
         private readonly int _id;
         private TestFramework _testFramework;
-<<<<<<< HEAD
-=======
-
         private bool _vsTestFailed = false;
 
-
->>>>>>> 0a8ce5c8
         private readonly ILogger _logger;
 
         public VsTestRunner(
@@ -89,12 +84,6 @@
             };
         }
 
-<<<<<<< HEAD
-        public TestCoverageInfos CoverageMutants { get; }
-
-        public IEnumerable<TestDescription> Tests => _discoveredTests.Select(x => (TestDescription) x);
-=======
->>>>>>> 0a8ce5c8
 
         public TestRunResult RunAll(int? timeoutMs, Mutant mutant)
         {
@@ -104,7 +93,6 @@
                 envVars["ActiveMutation"] = mutant.Id.ToString();
             }
 
-<<<<<<< HEAD
             if (_flags.HasFlag(OptimizationFlags.CoverageBasedTest) && mutant !=null && (mutant.CoveringTests == null|| mutant.CoveringTests.Count==0 ))
             {
                 return new TestRunResult(true) {ResultMessage= "Not covered by any test"};
@@ -112,41 +100,19 @@
 
             ICollection<TestCase> testCases = null;
             // if we optimize the number of tests to run
-            if (mutant !=null && _flags.HasFlag(OptimizationFlags.CoverageBasedTest))
-            {
-                // we must run all tests if the mutants needs it (static) except when coverage has been captured by isolated test
-                 testCases = (mutant.MustRunAllTests && !_flags.HasFlag(OptimizationFlags.CaptureCoveragePerTest))
-                    ? null : _discoveredTests.Where( t =>  mutant.CoveringTests.ContainsKey(t.Id.ToString())).ToList();
-                 if (testCases == null)
-                 {
-                     _logger.LogDebug($"Runner {_id}: Testing [{mutant.DisplayName}] against all tests.");
-                 }
-                 else
-                 {
-                     _logger.LogDebug($"Runner {_id}: Testing [{mutant.DisplayName}] against: {string.Join(", ", testCases.Select(x => x.FullyQualifiedName))}.");
-                 }
-=======
-            if (_flags.HasFlag(OptimizationFlags.CoverageBasedTest) && mutant != null && (mutant.CoveringTest == null || mutant.CoveringTest.Count == 0))
-            {
-                return new TestRunResult { ResultMessage = "Not covered by any test", Success = true };
-            }
-
-            IEnumerable<TestCase> testCases = null;
-            // if we optimize the number of test to run
             if (mutant != null && _flags.HasFlag(OptimizationFlags.CoverageBasedTest))
             {
                 // we must run all tests if the mutants needs it (static) except when coverage has been captured by isolated test
                 testCases = (mutant.MustRunAllTests && !_flags.HasFlag(OptimizationFlags.CaptureCoveragePerTest))
-                   ? null : _discoveredTests.Where(t => mutant.CoveringTest.ContainsKey(t.Id.ToString())).ToList();
+                    ? null : _discoveredTests.Where( t =>  mutant.CoveringTests.ContainsKey(t.Id.ToString())).ToList();
                 if (testCases == null)
                 {
-                    _logger.LogDebug($"Runner {_id}: Testing {mutant} against all tests.");
+                     _logger.LogDebug($"Runner {_id}: Testing [{mutant.DisplayName}] against all tests.");
                 }
                 else
                 {
-                    _logger.LogDebug($"Runner {_id}: Testing {mutant} against:{string.Join(", ", testCases.Select(x => x.FullyQualifiedName))}.");
-                }
->>>>>>> 0a8ce5c8
+                     _logger.LogDebug($"Runner {_id}: Testing [{mutant.DisplayName}] against: {string.Join(", ", testCases.Select(x => x.FullyQualifiedName))}.");
+                }
             }
             return RunVsTest(testCases, timeoutMs, envVars);
         }
@@ -286,28 +252,18 @@
             _vsTestConsole.AbortTestRun();
         }
 
-<<<<<<< HEAD
         private IEnumerable<TestResult> RunAllTests(IEnumerable<TestCase> testCases, IDictionary<string, string> envVars,
-            string runSettings, bool forCoverage)
-=======
-        private IEnumerable<TestResult> RunAllTests(IEnumerable<TestCase> testCases, Dictionary<string, string> envVars,
             string runSettings, bool forCoverage, int retries = 0)
->>>>>>> 0a8ce5c8
         {
             void Handler_VsTestFailed(object sender, EventArgs e) { _vsTestFailed = true; }
 
             using (var runCompleteSignal = new AutoResetEvent(false))
             {
-<<<<<<< HEAD
                 var eventHandler = new RunEventHandler(runCompleteSignal, _id ,_logger);
-                var strykerVsTestHostLauncher1 = _hostBuilder(envVars, _id);
-=======
-                var eventHandler = new RunEventHandler(runCompleteSignal, _logger);
                 var strykerVsTestHostLauncher = _hostBuilder(envVars, _id);
 
                 eventHandler.VsTestFailed += Handler_VsTestFailed;
 
->>>>>>> 0a8ce5c8
                 if (_flags.HasFlag(OptimizationFlags.AbortTestOnKill) && !forCoverage)
                 {
                     eventHandler.TestsFailed += Handler_TestsFailed;
@@ -422,10 +378,8 @@
 
         private IVsTestConsoleWrapper PrepareVsTestConsole()
         {
-<<<<<<< HEAD
             var vsTestLogPath = Path.Combine(_options.OutputPath, "logs", "VsTest-log.txt");
             _fileSystem.Directory.CreateDirectory(Path.GetDirectoryName(vsTestLogPath));
-=======
             if (_vsTestConsole != null)
             {
                 try
@@ -437,9 +391,6 @@
                 _vsTestConsole = null;
             }
 
-            var vstestLogPath = Path.Combine(_options.OutputPath, "logs", "vstest-log.txt");
-            _fileSystem.Directory.CreateDirectory(Path.GetDirectoryName(vstestLogPath));
->>>>>>> 0a8ce5c8
 
             _logger.LogDebug("Logging VsTest output to: {0}", vsTestLogPath);
 
