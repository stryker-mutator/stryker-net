using System;
using System.Collections.Generic;
using System.Linq;
using Microsoft.Extensions.Logging;
using Microsoft.TestPlatform.VsTestConsole.TranslationLayer.Interfaces;
using Microsoft.VisualStudio.TestPlatform.ObjectModel;
using Microsoft.VisualStudio.TestPlatform.ObjectModel.Client;
using Stryker.Core.Exceptions;
using Stryker.Core.Initialisation;
using Stryker.Core.Logging;
using Stryker.Core.Mutants;
using Stryker.Core.Options;

namespace Stryker.Core.TestRunners.VsTest
{
    public sealed class VsTestRunner : IDisposable
    {
        private IVsTestConsoleWrapper _vsTestConsole;
        private bool _disposedValue; // To detect redundant calls
        private bool _vsTestFailed;
        private bool _aborted;
        private readonly VsTestContextInformation _context;
        private readonly int _id;
        private readonly ILogger _logger;

        private string RunnerId => $"Runner {_id}";

        public VsTestRunner(VsTestContextInformation context,
            int id,
            ILogger logger = null)
        {
            _context = context;
            _id = id;
            _logger = logger ?? ApplicationLogging.LoggerFactory.CreateLogger<VsTestRunner>();
            _vsTestConsole = _context.BuildVsTestWrapper(RunnerId);
        }

        public TestRunResult InitialTest()
        {
            var testResults = RunTestSession(TestGuidsList.EveryTest());
            // initial test run, register test results
            foreach (var result in testResults.TestResults)
            {
                if (!_context.VsTests.ContainsKey(result.TestCase.Id))
                {
                    var vsTestDescription = new VsTestDescription(result.TestCase);
                    _context.VsTests[result.TestCase.Id] = vsTestDescription;
                    _context.Tests.RegisterTest(vsTestDescription.Description);
                    _logger.LogWarning($"{RunnerId}: Initial test run encounter an unexpected test case ({vsTestDescription.Description.Name}), mutation tests may be inaccurate. Disable coverage analysis if you have doubts.",
                        RunnerId, result.TestCase.DisplayName);
                }

                _context.VsTests[result.TestCase.Id].RegisterInitialTestResult(result);
            }

            // get the test results, but prevent compression of 'all tests'
            return BuildTestRunResult(testResults, _context.Tests.Count, false);
        }

        public TestRunResult CaptureCoverage(IEnumerable<Mutant> mutants) => CaptureCoverage(TestsGuidList.EveryTest(), mutants);

        public TestRunResult TestMultipleMutants(ITimeoutValueCalculator timeoutCalc, IReadOnlyList<Mutant> mutants, TestUpdateHandler update)
        {
            var mutantTestsMap = new Dictionary<int, ITestGuids>();
            var needAll = true;
            ICollection<Guid> testCases;
            var timeOutMs = timeoutCalc?.DefaultTimeout;

            // if we optimize the number of tests to run
            if (_context.Options.OptimizationMode.HasFlag(OptimizationModes.CoverageBasedTest))
            {
                needAll = false;
                foreach (var mutant in mutants)
                {
<<<<<<< HEAD
                    needAll = false;
                    foreach (var mutant in mutants)
                    {
                        ITestListDescription tests;
                        if (((mutant.IsStaticValue||mutant.CannotDetermineCoverage)  &&
                             !_options.OptimizationMode.HasFlag(OptimizationModes.CaptureCoveragePerTest)) ||
                            mutant.MustRunAgainstAllTests)
                        {
                            tests = TestsGuidList.EveryTest();
                            needAll = true;
                        }
                        else
                        {
                            tests = mutant.CoveringTests;
                        }
                        mutantTestsMap.Add(mutant.Id, tests);
                    }

                    testCases = needAll ? null : mutants.SelectMany(m => m.CoveringTests.GetGuids()).ToList();

                    _logger.LogTrace($"{RunnerId}: Testing [{string.Join(',', mutants.Select(m => m.DisplayName))}] " +
                                     $"against {(testCases == null ? "all tests." : string.Join(", ", testCases))}.");
                    if (testCases?.Count == 0)
                    {
                        return new TestRunResult(TestsGuidList.NoTest(), TestsGuidList.NoTest(), TestsGuidList.NoTest(), "Mutants are not covered by any test!", TimeSpan.Zero);
                    }

                    if (timeoutCalc != null && testCases != null)
                    {
                        // compute time out
                        timeOutMs = timeoutCalc.CalculateTimeoutValue((int)testCases.Sum(id => _vsTests[id].InitialRunTime.TotalMilliseconds));
                    }
=======
                    var tests = mutant.AssessingTests;
                    needAll =  needAll || tests.IsEveryTest;
                    mutantTestsMap.Add(mutant.Id, tests);
>>>>>>> 40c70c27
                }

                testCases = needAll ? null : mutants.SelectMany(m => m.AssessingTests.GetGuids()).ToList();

                _logger.LogTrace($"{RunnerId}: Testing [{string.Join(',', mutants.Select(m => m.DisplayName))}] " +
                                 $"against {(testCases == null ? "all tests." : string.Join(", ", testCases))}.");
                if (testCases?.Count == 0)
                {
                    return new TestRunResult(TestGuidsList.NoTest(), TestGuidsList.NoTest(), TestGuidsList.NoTest(), "Mutants are not covered by any test!", TimeSpan.Zero);
                }

                if (timeoutCalc != null && testCases != null)
                {
                    // compute time out
                    timeOutMs = timeoutCalc.CalculateTimeoutValue((int)testCases.Sum(id => _context.VsTests[id].InitialRunTime.TotalMilliseconds));
                }
            }
            else
            {
                if (mutants.Count > 1)
                {
                    throw new GeneralStrykerException("Internal error: trying to test multiple mutants simultaneously without 'perTest' coverage analysis.");
                }
                mutantTestsMap.Add(mutants[0].Id, TestGuidsList.EveryTest());
                testCases = null;
            }

            var numberTestCases = testCases?.Count ?? 0;
            var expectedTests = needAll ? _context.Tests.Count : numberTestCases;

            void HandleUpdate(IRunResults handler)
            {
                var handlerTestResults = handler.TestResults;
                var tests = handlerTestResults.Count == _context.Tests.Count
                    ? (ITestGuids)TestGuidsList.EveryTest()
                    : new WrappedGuidsEnumeration(handlerTestResults.Select(t => t.TestCase.Id));
                var failedTest = new WrappedGuidsEnumeration(handlerTestResults.Where(tr => tr.Outcome == TestOutcome.Failed)
                    .Select(t => t.TestCase.Id));
                var timedOutTest = new WrappedGuidsEnumeration(handler.TestsInTimeout?.Select(t => t.Id));
                var remainingMutants = update?.Invoke(mutants, failedTest, tests, timedOutTest);

                if (remainingMutants != false
                    || handlerTestResults.Count >= expectedTests
                    || _aborted
                    || _context.Options.OptimizationMode.HasFlag(OptimizationModes.DisableBail))
                {
                    return;
                }
                // all mutants status have been resolved, we can stop
                _logger.LogDebug($"{RunnerId}: Each mutant's fate has been established, we can stop.");
                _vsTestConsole.CancelTestRun();
                _aborted = true;
            }

            if (timeOutMs.HasValue)
            {
                _logger.LogDebug($"{RunnerId}: Using {timeOutMs} ms as test run timeout");
            }

<<<<<<< HEAD
            var testResults = RunTestSession(new TestsGuidList(testCases), needAll,
                GenerateRunSettings(timeOutMs, mutants != null, false, mutantTestsMap), timeOutMs, HandleUpdate);
=======
            var testResults = RunTestSession(new TestGuidsList(testCases), timeOutMs, mutantTestsMap, HandleUpdate);
>>>>>>> 40c70c27

            return BuildTestRunResult(testResults, expectedTests);
        }

        private TestRunResult BuildTestRunResult(IRunResults testResults, int expectedTests, bool compressAll = true)
        {
            var resultAsArray = testResults.TestResults.ToArray();
            var testCases = resultAsArray.Select(t => t.TestCase.Id).ToHashSet();
            var ranTestsCount = testCases.Count;
            var timeout = !_aborted && ranTestsCount < expectedTests;
            var ranTests = compressAll && ranTestsCount >= _context.Tests.Count ? (ITestGuids)TestGuidsList.EveryTest() : new WrappedGuidsEnumeration(testCases);
            var failedTests = resultAsArray.Where(tr => tr.Outcome == TestOutcome.Failed).Select(t => t.TestCase.Id);

            if (ranTests.IsEmpty && (testResults.TestsInTimeout == null || testResults.TestsInTimeout.Count == 0))
            {
                _logger.LogTrace($"{RunnerId}: Test session reports 0 result and 0 stuck tests.");
            }

            var duration =  TimeSpan.FromTicks(_context.VsTests.Values.Sum(t => t.InitialRunTime.Ticks));

            var message = string.Join(Environment.NewLine,
                resultAsArray.Where(tr => !string.IsNullOrWhiteSpace(tr.ErrorMessage))
                    .Select(tr => $"{tr.DisplayName}{Environment.NewLine}{Environment.NewLine}{tr.ErrorMessage}"));
            var failedTestsDescription = new WrappedGuidsEnumeration(failedTests);
            var timedOutTests = new WrappedGuidsEnumeration(testResults.TestsInTimeout?.Select(t => t.Id));
            return timeout
                ? TestRunResult.TimedOut(ranTests, failedTestsDescription, timedOutTests, message, duration)
                : new TestRunResult(ranTests, failedTestsDescription, timedOutTests, message, duration);
        }

<<<<<<< HEAD
        private void SetListOfTests(IDictionary<Guid, VsTestDescription> tests)
        {
            _vsTests = tests;
            DetectTestFramework(_vsTests?.Values);
        }

        public TestSet DiscoverTests() => DiscoverTests(null).Item2;

        public (IDictionary<Guid, VsTestDescription>, TestSet) DiscoverTests(string runSettings)
        {
            if (_vsTests != null)
            {
                return (_vsTests, _tests);
            }
            using (var waitHandle = new AutoResetEvent(false))
            {
                var handler = new DiscoveryEventHandler(waitHandle, _messages);
                var generateRunSettings = GenerateRunSettings(null, false, false, null);
                _vsTestConsole.DiscoverTests(_sources, runSettings ?? generateRunSettings, handler);

                waitHandle.WaitOne();
                if (handler.Aborted)
                {
                    _logger.LogError($"{RunnerId}: Test discovery has been aborted!");
                }

                _vsTests = new Dictionary<Guid, VsTestDescription>(handler.DiscoveredTestCases.Count);
                foreach (var testCase in handler.DiscoveredTestCases)
                {
                    if (!_vsTests.ContainsKey(testCase.Id))
                    {
                        _vsTests[testCase.Id] = new VsTestDescription(testCase);
                    }

                    _vsTests[testCase.Id].AddSubCase();
                }
                DetectTestFramework(_vsTests.Values);
            }

            _tests.RegisterTests(_vsTests.Values.Select(t => t.Description));
            return (_vsTests, _tests);
        }

        private void DetectTestFramework(ICollection<VsTestDescription> tests)
        {
            if (tests == null)
            {
                _testFramework = 0;
                return;
            }
            if (tests.Any(testCase => testCase.Framework == TestFramework.nUnit))
            {
                _testFramework |= TestFramework.nUnit;
            }
            if (tests.Any(testCase => testCase.Framework == TestFramework.xUnit))
            {
                _testFramework |= TestFramework.xUnit;
            }
        }

        public TestRunResult CaptureCoverage(TestsGuidList normalTests, IEnumerable<Mutant> mutants)
        {
            _logger.LogDebug($"{RunnerId}: Capturing coverage.");
            if (CantUseStrykerDataCollector())
            {
                _logger.LogDebug($"{RunnerId}: project does not support StrykerDataCollector. Coverage data is simulated. Upgrade test proj to NetCore 2.0+");
                // can't capture coverage info
                foreach (var mutant in mutants)
                {
                    mutant.CoveringTests = TestsGuidList.EveryTest();
                }
            }
            else
            {
                var testResults = RunTestSession(normalTests , normalTests.IsEveryTest, GenerateRunSettings(null, false, true, null));
                
                ParseResultsForCoverage(testResults.TestResults, mutants);
            }
            return new TestRunResult(true);
        }

        private void ParseResultsForCoverage(IEnumerable<TestResult> testResults, IEnumerable<Mutant> mutants)
        {
            var seenTestCases = new HashSet<Guid>();
            var dynamicTestCases = new HashSet<Guid>();
            var maxMutantId = mutants.Any() ? mutants.Max(m => m.Id) + 1 : 0;
            var map = new List<ICollection<TestDescription>>(maxMutantId);
            var staticMutantLists = new HashSet<int>();
            // initialize the map
            for (var i = 0; i < maxMutantId; i++)
            {
                map.Add(new List<TestDescription>());
            }
            foreach (var testResult in testResults)
            {
                var (key, value) = testResult.GetProperties().FirstOrDefault(x => x.Key.Id == CoverageCollector.PropertyName);
                if (!_vsTests.ContainsKey(testResult.TestCase.Id))
                {
                    _logger.LogWarning($"{RunnerId}: Coverage analysis run encountered a unexpected test case ({testResult.TestCase.DisplayName}), mutation tests may be inaccurate. Disable coverage analysis if you have doubts.");
                    _vsTests.Add(testResult.TestCase.Id, new VsTestDescription(testResult.TestCase));
                }
                var testDescription = _vsTests[testResult.TestCase.Id];
                if (key == null)
                {
                    // the coverage collector did not report anything for this test ==> it has not been tracked by it, so we do not have coverage data
                    // ==> we need it to use this test against every mutation
                    if (!seenTestCases.Contains(testResult.TestCase.Id) ||
                        dynamicTestCases.Contains(testResult.TestCase.Id))
                    {
                        continue;
                    }

                    dynamicTestCases.Add(testDescription.Id);
                    // assume the test (may) cover every mutation
                    foreach (var entry in map)
                    {
                        entry.Add(testDescription.Description);
                    }
                    _logger.LogWarning($"{RunnerId}: Each mutant will be tested against {testResult.TestCase.DisplayName}), because we can't get coverage info for test case generated at run time");
                }
                else if (value != null)
                {
                    // we have coverage data
                    seenTestCases.Add(testDescription.Id);

                    var propertyPairValue = value as string;
                    if (string.IsNullOrWhiteSpace(propertyPairValue))
                    {
                        _logger.LogDebug($"{RunnerId}: Test {testResult.TestCase.DisplayName} does not cover any mutation.");
                    }
                    else
                    {
                        var parts = propertyPairValue.Split(';');
                        var coveredMutants = string.IsNullOrEmpty(parts[0])
                            ? Enumerable.Empty<int>()
                            : parts[0].Split(',').Select(int.Parse);
                        // we identify mutants that are part of static code, unless we performed pertest capture
                        var staticMutants = (parts.Length == 1 || string.IsNullOrEmpty(parts[1]) || _options.OptimizationMode.HasFlag(OptimizationModes.CaptureCoveragePerTest))
                            ? Enumerable.Empty<int>()
                            : parts[1].Split(',').Select(int.Parse);

                        foreach (var id in coveredMutants)
                        {
                            map[id].Add(testDescription.Description);
                        }

                        staticMutantLists.UnionWith(staticMutants);
                    }
                    // look for suspicious mutants
                    var (testProperty, mutantOutsideTests) = testResult.GetProperties()
                        .FirstOrDefault(x => x.Key.Id == CoverageCollector.OutOfTestsPropertyName);
                    if (testProperty == null)
                    {
                        continue;
                    }
                    // we have some mutations that appeared outside any test, probably some run time test case generation, or some async logic.
                    propertyPairValue = (mutantOutsideTests as string);
                    var suspiciousMutants = string.IsNullOrEmpty(propertyPairValue)
                        ? Enumerable.Empty<int>()
                        : propertyPairValue.Split(',').Select(int.Parse);
                    _logger.LogWarning($"{RunnerId}: Some mutations were executed outside any test (mutation ids: {propertyPairValue}).");
                    staticMutantLists.UnionWith(suspiciousMutants);
                }
            }

            // push coverage data to the mutants
            foreach (var mutant in mutants)
            {
                mutant.CoveringTests= mutant.CoveringTests.Merge(new TestsGuidList(map[mutant.Id]));
                if (staticMutantLists.Contains(mutant.Id))
                {
                    mutant.IsStaticValue = true;
                }
            }
        }

        public void CoverageForOneTest(Guid test, IEnumerable<Mutant> mutants)
        {
            _logger.LogDebug("{RunnerId}: Capturing coverage for {TestCaseFullyQualifiedName}.", RunnerId, _vsTests[test].Case.FullyQualifiedName);
            var map = new Dictionary<int, ITestGuids>(1) { [-1] = new WrappedGuidsEnumeration(new[] { test }) };
            var testResults = RunTestSession(new TestsGuidList(map.SelectMany(m => m.Value.GetGuids())), false, GenerateRunSettings(null, false, true, null));
            ParseResultsForCoverage(testResults.TestResults.Where(x => x.TestCase.Id == test), mutants);
        }

        private IRunResults RunTestSession(ITestGuids tests,
            bool runAllTests,
=======
        public IRunResults RunTestSession(ITestGuids testsToRun, int? timeout = null, Dictionary<int, ITestGuids> mutantTestsMap= null, Action<IRunResults> updateHandler = null) =>
            RunTestSession(testsToRun,
                _context.GenerateRunSettings(timeout, false, mutantTestsMap), timeout, updateHandler).GetResults();

        public IRunResults RunCoverageSession(ITestGuids testsToRun) =>
            RunTestSession(testsToRun,
                _context.GenerateRunSettings(null,
                    true,
                    null)).GetRawResults();

        private RunEventHandler RunTestSession(ITestGuids tests,
>>>>>>> 40c70c27
            string runSettings,
            int? timeOut = null,
            Action<IRunResults> updateHandler = null,
            int retries = 0)
        {
            var eventHandler = new RunEventHandler(_context.VsTests, _logger, RunnerId);
            void HandlerVsTestFailed(object sender, EventArgs e)
            {
                _vsTestFailed = true;
            }

            void HandlerUpdate(object sender, EventArgs e)
            {
                updateHandler?.Invoke(eventHandler.GetResults());
            }

            var strykerVsTestHostLauncher = _context.BuildHostLauncher(RunnerId);

            eventHandler.VsTestFailed += HandlerVsTestFailed;
            eventHandler.ResultsUpdated += HandlerUpdate;

            _aborted = false;
            var options = new TestPlatformOptions { TestCaseFilter = _context.Options.TestCaseFilter };
            if (tests.IsEveryTest)
            {
                _vsTestConsole.RunTestsWithCustomTestHostAsync(_context.TestSources, runSettings, options, eventHandler,
                    strykerVsTestHostLauncher);
            }
            else
            {
<<<<<<< HEAD
                _vsTestConsole.RunTestsWithCustomTestHostAsync(tests.GetGuids().Select(t => _vsTests[t].Case), runSettings,
=======
                _vsTestConsole.RunTestsWithCustomTestHostAsync(tests.GetGuids().Select(t => _context.VsTests[t].Case), runSettings,
>>>>>>> 40c70c27
                    options, eventHandler, strykerVsTestHostLauncher);
            }

            // Wait for test completed report
            if (!eventHandler.WaitEnd(timeOut))
            {
                _logger.LogWarning($"{RunnerId}: VsTest did not report the end of test session in due time, it may have hang. Retrying!");
                _vsTestConsole.AbortTestRun();
                _vsTestFailed = true;
            }

            if (!strykerVsTestHostLauncher.IsProcessCreated)
            {
                throw new GeneralStrykerException("*** Failed to create a TestRunner, Stryker cannot recover from this! ***");
            }

            eventHandler.ResultsUpdated -= HandlerUpdate;
            eventHandler.VsTestFailed -= HandlerVsTestFailed;

            if (!_vsTestFailed || retries > 5)
            {
                return eventHandler;
            }

            PrepareVsTestConsole();
            _vsTestFailed = false;

<<<<<<< HEAD
            return RunTestSession(tests, runAllTests, runSettings, timeOut, updateHandler, retries + 1);
=======
            return RunTestSession(tests, runSettings, timeOut, updateHandler, retries + 1);
>>>>>>> 40c70c27
        }

        private void PrepareVsTestConsole()
        {
            if (_vsTestConsole != null)
            {
                try
                {
                    _vsTestConsole.EndSession();
                }
                catch { /*Ignore exception. vsTestConsole has been disposed outside of our control*/ }
            }

            _vsTestConsole = _context.BuildVsTestWrapper(RunnerId);
        }

        #region IDisposable Support

        private void Dispose(bool disposing)
        {
            if (_disposedValue)
            {
                return;
            }

            if (disposing)
            {
                try
                {
                    _vsTestConsole.EndSession();
                }
                catch (Exception e)
                {
                    _logger.LogError($"Exception when disposing {RunnerId}: {0}", e);
                }
            }

            _disposedValue = true;
        }

        ~VsTestRunner() => Dispose(false);

        public void Dispose()
        {
            Dispose(true);
            GC.SuppressFinalize(this);
        }
        #endregion
    }
}<|MERGE_RESOLUTION|>--- conflicted
+++ resolved
@@ -57,7 +57,7 @@
             return BuildTestRunResult(testResults, _context.Tests.Count, false);
         }
 
-        public TestRunResult CaptureCoverage(IEnumerable<Mutant> mutants) => CaptureCoverage(TestsGuidList.EveryTest(), mutants);
+        public TestRunResult CaptureCoverage(IEnumerable<Mutant> mutants) => CaptureCoverage(mutants);
 
         public TestRunResult TestMultipleMutants(ITimeoutValueCalculator timeoutCalc, IReadOnlyList<Mutant> mutants, TestUpdateHandler update)
         {
@@ -72,44 +72,10 @@
                 needAll = false;
                 foreach (var mutant in mutants)
                 {
-<<<<<<< HEAD
-                    needAll = false;
-                    foreach (var mutant in mutants)
-                    {
-                        ITestListDescription tests;
-                        if (((mutant.IsStaticValue||mutant.CannotDetermineCoverage)  &&
-                             !_options.OptimizationMode.HasFlag(OptimizationModes.CaptureCoveragePerTest)) ||
-                            mutant.MustRunAgainstAllTests)
-                        {
-                            tests = TestsGuidList.EveryTest();
-                            needAll = true;
-                        }
-                        else
-                        {
-                            tests = mutant.CoveringTests;
-                        }
-                        mutantTestsMap.Add(mutant.Id, tests);
-                    }
-
-                    testCases = needAll ? null : mutants.SelectMany(m => m.CoveringTests.GetGuids()).ToList();
-
-                    _logger.LogTrace($"{RunnerId}: Testing [{string.Join(',', mutants.Select(m => m.DisplayName))}] " +
-                                     $"against {(testCases == null ? "all tests." : string.Join(", ", testCases))}.");
-                    if (testCases?.Count == 0)
-                    {
-                        return new TestRunResult(TestsGuidList.NoTest(), TestsGuidList.NoTest(), TestsGuidList.NoTest(), "Mutants are not covered by any test!", TimeSpan.Zero);
-                    }
-
-                    if (timeoutCalc != null && testCases != null)
-                    {
-                        // compute time out
-                        timeOutMs = timeoutCalc.CalculateTimeoutValue((int)testCases.Sum(id => _vsTests[id].InitialRunTime.TotalMilliseconds));
-                    }
-=======
                     var tests = mutant.AssessingTests;
                     needAll =  needAll || tests.IsEveryTest;
+
                     mutantTestsMap.Add(mutant.Id, tests);
->>>>>>> 40c70c27
                 }
 
                 testCases = needAll ? null : mutants.SelectMany(m => m.AssessingTests.GetGuids()).ToList();
@@ -169,12 +135,7 @@
                 _logger.LogDebug($"{RunnerId}: Using {timeOutMs} ms as test run timeout");
             }
 
-<<<<<<< HEAD
-            var testResults = RunTestSession(new TestsGuidList(testCases), needAll,
-                GenerateRunSettings(timeOutMs, mutants != null, false, mutantTestsMap), timeOutMs, HandleUpdate);
-=======
             var testResults = RunTestSession(new TestGuidsList(testCases), timeOutMs, mutantTestsMap, HandleUpdate);
->>>>>>> 40c70c27
 
             return BuildTestRunResult(testResults, expectedTests);
         }
@@ -205,194 +166,6 @@
                 : new TestRunResult(ranTests, failedTestsDescription, timedOutTests, message, duration);
         }
 
-<<<<<<< HEAD
-        private void SetListOfTests(IDictionary<Guid, VsTestDescription> tests)
-        {
-            _vsTests = tests;
-            DetectTestFramework(_vsTests?.Values);
-        }
-
-        public TestSet DiscoverTests() => DiscoverTests(null).Item2;
-
-        public (IDictionary<Guid, VsTestDescription>, TestSet) DiscoverTests(string runSettings)
-        {
-            if (_vsTests != null)
-            {
-                return (_vsTests, _tests);
-            }
-            using (var waitHandle = new AutoResetEvent(false))
-            {
-                var handler = new DiscoveryEventHandler(waitHandle, _messages);
-                var generateRunSettings = GenerateRunSettings(null, false, false, null);
-                _vsTestConsole.DiscoverTests(_sources, runSettings ?? generateRunSettings, handler);
-
-                waitHandle.WaitOne();
-                if (handler.Aborted)
-                {
-                    _logger.LogError($"{RunnerId}: Test discovery has been aborted!");
-                }
-
-                _vsTests = new Dictionary<Guid, VsTestDescription>(handler.DiscoveredTestCases.Count);
-                foreach (var testCase in handler.DiscoveredTestCases)
-                {
-                    if (!_vsTests.ContainsKey(testCase.Id))
-                    {
-                        _vsTests[testCase.Id] = new VsTestDescription(testCase);
-                    }
-
-                    _vsTests[testCase.Id].AddSubCase();
-                }
-                DetectTestFramework(_vsTests.Values);
-            }
-
-            _tests.RegisterTests(_vsTests.Values.Select(t => t.Description));
-            return (_vsTests, _tests);
-        }
-
-        private void DetectTestFramework(ICollection<VsTestDescription> tests)
-        {
-            if (tests == null)
-            {
-                _testFramework = 0;
-                return;
-            }
-            if (tests.Any(testCase => testCase.Framework == TestFramework.nUnit))
-            {
-                _testFramework |= TestFramework.nUnit;
-            }
-            if (tests.Any(testCase => testCase.Framework == TestFramework.xUnit))
-            {
-                _testFramework |= TestFramework.xUnit;
-            }
-        }
-
-        public TestRunResult CaptureCoverage(TestsGuidList normalTests, IEnumerable<Mutant> mutants)
-        {
-            _logger.LogDebug($"{RunnerId}: Capturing coverage.");
-            if (CantUseStrykerDataCollector())
-            {
-                _logger.LogDebug($"{RunnerId}: project does not support StrykerDataCollector. Coverage data is simulated. Upgrade test proj to NetCore 2.0+");
-                // can't capture coverage info
-                foreach (var mutant in mutants)
-                {
-                    mutant.CoveringTests = TestsGuidList.EveryTest();
-                }
-            }
-            else
-            {
-                var testResults = RunTestSession(normalTests , normalTests.IsEveryTest, GenerateRunSettings(null, false, true, null));
-                
-                ParseResultsForCoverage(testResults.TestResults, mutants);
-            }
-            return new TestRunResult(true);
-        }
-
-        private void ParseResultsForCoverage(IEnumerable<TestResult> testResults, IEnumerable<Mutant> mutants)
-        {
-            var seenTestCases = new HashSet<Guid>();
-            var dynamicTestCases = new HashSet<Guid>();
-            var maxMutantId = mutants.Any() ? mutants.Max(m => m.Id) + 1 : 0;
-            var map = new List<ICollection<TestDescription>>(maxMutantId);
-            var staticMutantLists = new HashSet<int>();
-            // initialize the map
-            for (var i = 0; i < maxMutantId; i++)
-            {
-                map.Add(new List<TestDescription>());
-            }
-            foreach (var testResult in testResults)
-            {
-                var (key, value) = testResult.GetProperties().FirstOrDefault(x => x.Key.Id == CoverageCollector.PropertyName);
-                if (!_vsTests.ContainsKey(testResult.TestCase.Id))
-                {
-                    _logger.LogWarning($"{RunnerId}: Coverage analysis run encountered a unexpected test case ({testResult.TestCase.DisplayName}), mutation tests may be inaccurate. Disable coverage analysis if you have doubts.");
-                    _vsTests.Add(testResult.TestCase.Id, new VsTestDescription(testResult.TestCase));
-                }
-                var testDescription = _vsTests[testResult.TestCase.Id];
-                if (key == null)
-                {
-                    // the coverage collector did not report anything for this test ==> it has not been tracked by it, so we do not have coverage data
-                    // ==> we need it to use this test against every mutation
-                    if (!seenTestCases.Contains(testResult.TestCase.Id) ||
-                        dynamicTestCases.Contains(testResult.TestCase.Id))
-                    {
-                        continue;
-                    }
-
-                    dynamicTestCases.Add(testDescription.Id);
-                    // assume the test (may) cover every mutation
-                    foreach (var entry in map)
-                    {
-                        entry.Add(testDescription.Description);
-                    }
-                    _logger.LogWarning($"{RunnerId}: Each mutant will be tested against {testResult.TestCase.DisplayName}), because we can't get coverage info for test case generated at run time");
-                }
-                else if (value != null)
-                {
-                    // we have coverage data
-                    seenTestCases.Add(testDescription.Id);
-
-                    var propertyPairValue = value as string;
-                    if (string.IsNullOrWhiteSpace(propertyPairValue))
-                    {
-                        _logger.LogDebug($"{RunnerId}: Test {testResult.TestCase.DisplayName} does not cover any mutation.");
-                    }
-                    else
-                    {
-                        var parts = propertyPairValue.Split(';');
-                        var coveredMutants = string.IsNullOrEmpty(parts[0])
-                            ? Enumerable.Empty<int>()
-                            : parts[0].Split(',').Select(int.Parse);
-                        // we identify mutants that are part of static code, unless we performed pertest capture
-                        var staticMutants = (parts.Length == 1 || string.IsNullOrEmpty(parts[1]) || _options.OptimizationMode.HasFlag(OptimizationModes.CaptureCoveragePerTest))
-                            ? Enumerable.Empty<int>()
-                            : parts[1].Split(',').Select(int.Parse);
-
-                        foreach (var id in coveredMutants)
-                        {
-                            map[id].Add(testDescription.Description);
-                        }
-
-                        staticMutantLists.UnionWith(staticMutants);
-                    }
-                    // look for suspicious mutants
-                    var (testProperty, mutantOutsideTests) = testResult.GetProperties()
-                        .FirstOrDefault(x => x.Key.Id == CoverageCollector.OutOfTestsPropertyName);
-                    if (testProperty == null)
-                    {
-                        continue;
-                    }
-                    // we have some mutations that appeared outside any test, probably some run time test case generation, or some async logic.
-                    propertyPairValue = (mutantOutsideTests as string);
-                    var suspiciousMutants = string.IsNullOrEmpty(propertyPairValue)
-                        ? Enumerable.Empty<int>()
-                        : propertyPairValue.Split(',').Select(int.Parse);
-                    _logger.LogWarning($"{RunnerId}: Some mutations were executed outside any test (mutation ids: {propertyPairValue}).");
-                    staticMutantLists.UnionWith(suspiciousMutants);
-                }
-            }
-
-            // push coverage data to the mutants
-            foreach (var mutant in mutants)
-            {
-                mutant.CoveringTests= mutant.CoveringTests.Merge(new TestsGuidList(map[mutant.Id]));
-                if (staticMutantLists.Contains(mutant.Id))
-                {
-                    mutant.IsStaticValue = true;
-                }
-            }
-        }
-
-        public void CoverageForOneTest(Guid test, IEnumerable<Mutant> mutants)
-        {
-            _logger.LogDebug("{RunnerId}: Capturing coverage for {TestCaseFullyQualifiedName}.", RunnerId, _vsTests[test].Case.FullyQualifiedName);
-            var map = new Dictionary<int, ITestGuids>(1) { [-1] = new WrappedGuidsEnumeration(new[] { test }) };
-            var testResults = RunTestSession(new TestsGuidList(map.SelectMany(m => m.Value.GetGuids())), false, GenerateRunSettings(null, false, true, null));
-            ParseResultsForCoverage(testResults.TestResults.Where(x => x.TestCase.Id == test), mutants);
-        }
-
-        private IRunResults RunTestSession(ITestGuids tests,
-            bool runAllTests,
-=======
         public IRunResults RunTestSession(ITestGuids testsToRun, int? timeout = null, Dictionary<int, ITestGuids> mutantTestsMap= null, Action<IRunResults> updateHandler = null) =>
             RunTestSession(testsToRun,
                 _context.GenerateRunSettings(timeout, false, mutantTestsMap), timeout, updateHandler).GetResults();
@@ -402,9 +175,7 @@
                 _context.GenerateRunSettings(null,
                     true,
                     null)).GetRawResults();
-
         private RunEventHandler RunTestSession(ITestGuids tests,
->>>>>>> 40c70c27
             string runSettings,
             int? timeOut = null,
             Action<IRunResults> updateHandler = null,
@@ -435,11 +206,7 @@
             }
             else
             {
-<<<<<<< HEAD
-                _vsTestConsole.RunTestsWithCustomTestHostAsync(tests.GetGuids().Select(t => _vsTests[t].Case), runSettings,
-=======
                 _vsTestConsole.RunTestsWithCustomTestHostAsync(tests.GetGuids().Select(t => _context.VsTests[t].Case), runSettings,
->>>>>>> 40c70c27
                     options, eventHandler, strykerVsTestHostLauncher);
             }
 
@@ -467,11 +234,7 @@
             PrepareVsTestConsole();
             _vsTestFailed = false;
 
-<<<<<<< HEAD
-            return RunTestSession(tests, runAllTests, runSettings, timeOut, updateHandler, retries + 1);
-=======
             return RunTestSession(tests, runSettings, timeOut, updateHandler, retries + 1);
->>>>>>> 40c70c27
         }
 
         private void PrepareVsTestConsole()
