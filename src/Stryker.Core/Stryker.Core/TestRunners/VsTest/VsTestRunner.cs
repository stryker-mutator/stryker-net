--- conflicted
+++ resolved
@@ -31,11 +31,7 @@
         private int _testCasesDiscovered;
         private IEnumerable<string> _sources;
 
-<<<<<<< HEAD
-        public VsTestRunner(StrykerOptions options, ProjectInfo projectInfo)
-=======
         public VsTestRunner(StrykerOptions options, ProjectInfo projectInfo, int? testCasesDiscovered, IFileSystem fileSystem = null)
->>>>>>> 55bfe58c
         {
             _fileSystem = fileSystem ?? new FileSystem();
             _options = options;
@@ -51,8 +47,7 @@
         {
             TestRunResult testResult = new TestRunResult() { Success = false };
 
-<<<<<<< HEAD
-                var testResults = RunAllTests(activeMutationId, GenerateRunSettings(timeoutMS ?? 0));
+            var testResults = RunAllTests(activeMutationId, GenerateRunSettings(timeoutMS ?? 0));
 
                 // For now we need to throw an OperationCanceledException when a testrun has timed out. 
                 // We know the testrun has timed out because we received less test results from the test run than there are test cases in the unit test project.
@@ -69,27 +64,6 @@
                         testResults.Where(tr => !string.IsNullOrWhiteSpace(tr.ErrorMessage)).Select(tr => tr.ErrorMessage)),
                     TotalNumberOfTests = _testCasesDiscovered
                 };
-
-                Running = false;
-=======
-            var testResults = RunAllTests(activeMutationId, GenerateRunSettings(timeoutMS ?? 0));
-
-            // For now we need to throw an OperationCanceledException when a testrun has timed out. 
-            // We know the testrun has timed out because we received less test results from the test run than there are test cases in the unit test project.
-            if (testResults.Count() < _testCasesDiscovered.Value)
-            {
-                throw new OperationCanceledException();
->>>>>>> 55bfe58c
-            }
-
-            testResult = new TestRunResult
-            {
-                Success = testResults.All(tr => tr.Outcome == TestOutcome.Passed),
-                ResultMessage = string.Join(
-                    Environment.NewLine,
-                    testResults.Where(tr => !string.IsNullOrWhiteSpace(tr.ErrorMessage)).Select(tr => tr.ErrorMessage)),
-                TotalNumberOfTests = _testCasesDiscovered.Value
-            };
 
             return testResult;
         }
@@ -179,13 +153,10 @@
 
         private IVsTestConsoleWrapper PrepareVsTestConsole()
         {
-            var logPath = FilePathUtils.ConvertPathSeparators(Path.Combine(_options.OutputPath, "vstest", "vstest-log.txt"));
-            _fileSystem.Directory.CreateDirectory(Path.GetDirectoryName(logPath));
-
             return new VsTestConsoleWrapper(_vsTestHelper.GetCurrentPlatformVsTestToolPath(), new ConsoleParameters
             {
                 TraceLevel = DetermineTraceLevel(),
-                LogFilePath = logPath
+                LogFilePath = Path.Combine(_options.BasePath, "StrykerOutput", "logs", "vstest-log.txt")
             });
         }
 
