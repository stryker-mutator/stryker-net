--- conflicted
+++ resolved
@@ -24,13 +24,9 @@
         private int _instanceCount;
         private readonly ILogger _logger;
         // safety timeout for VsTestWrapper operations. We assume VsTest crashed if the timeout triggers
-<<<<<<< HEAD
-        private const int VsTestWrapperTimeOutInMs = 10*1000;
-=======
 
         public static int VsTestExtraTimeOutInMs { get; set; } = 10 * 1000;
 
->>>>>>> 3069cb26
         // maximum number of attempts for VsTest sessions, just in case we run into some of VsTest quirks
         private const int MaxAttempts = 3;
 
@@ -338,12 +334,8 @@
                 // we could add a configurable timeout, to prevent actual locking to happen during initial tests, but no idea what a good default should be
                 session.Wait();
                 // we add a grace delay for notifications to be propagated
-<<<<<<< HEAD
-                eventHandler.Wait(VsTestWrapperTimeOutInMs);
+                eventHandler.Wait(VsTestExtraTimeOutInMs);
                 _logger.LogDebug($"{RunnerId}: Test session finished.");
-=======
-                eventHandler.Wait(VsTestExtraTimeOutInMs);
->>>>>>> 3069cb26
             }
             
             eventHandler.ResultsUpdated -= HandlerUpdate;
