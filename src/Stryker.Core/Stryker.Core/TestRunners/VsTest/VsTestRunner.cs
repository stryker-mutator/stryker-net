using System;
using System.Collections.Generic;
using System.Linq;
using Microsoft.Extensions.Logging;
using Microsoft.TestPlatform.VsTestConsole.TranslationLayer.Interfaces;
using Microsoft.VisualStudio.TestPlatform.ObjectModel;
using Microsoft.VisualStudio.TestPlatform.ObjectModel.Client;
using Stryker.Core.Exceptions;
using Stryker.Core.Initialisation;
using Stryker.Core.Logging;
using Stryker.Core.Mutants;
using Stryker.Core.Options;
<<<<<<< HEAD
using Stryker.Core.ProjectComponents.SourceProjects;
using Stryker.Core.ToolHelpers;
using Stryker.DataCollector;
=======
>>>>>>> a6737522

namespace Stryker.Core.TestRunners.VsTest
{
    public sealed class VsTestRunner : IDisposable
    {
        private IVsTestConsoleWrapper _vsTestConsole;
<<<<<<< HEAD
        private readonly IFileSystem _fileSystem;
        private readonly StrykerOptions _options;
        private readonly SourceProjectInfo _projectInfo;
        private readonly Func<int, IStrykerTestHostLauncher> _hostBuilder;
        private readonly IVsTestHelper _vsTestHelper;
        private readonly bool _ownHelper;
        private readonly List<string> _messages = new();
        private IDictionary<Guid, VsTestDescription> _vsTests;
        private ICollection<string> _sources;
=======
>>>>>>> a6737522
        private bool _disposedValue; // To detect redundant calls
        private bool _vsTestFailed;
        private bool _aborted;
        private readonly VsTestContextInformation _context;
        private readonly int _id;
        private readonly ILogger _logger;

        private string RunnerId => $"Runner {_id}";

<<<<<<< HEAD
        public VsTestRunner(StrykerOptions options,
            SourceProjectInfo projectInfo,
            IDictionary<Guid, VsTestDescription> tests,
            TestSet testSet,
=======
        public VsTestRunner(VsTestContextInformation context,
>>>>>>> a6737522
            int id,
            ILogger logger = null)
        {
            _context = context;
            _id = id;
            _logger = logger ?? ApplicationLogging.LoggerFactory.CreateLogger<VsTestRunner>();
            _vsTestConsole = _context.BuildVsTestWrapper(RunnerId);
        }

        public TestRunResult InitialTest()
        {
            var testResults = RunTestSession(TestGuidsList.EveryTest());
            // initial test run, register test results
            foreach (var result in testResults.TestResults)
            {
                if (!_context.VsTests.ContainsKey(result.TestCase.Id))
                {
                    var vsTestDescription = new VsTestDescription(result.TestCase);
                    _context.VsTests[result.TestCase.Id] = vsTestDescription;
                    _context.Tests.RegisterTest(vsTestDescription.Description);
                    _logger.LogWarning($"{RunnerId}: Initial test run encounter an unexpected test case ({vsTestDescription.Description.Name}), mutation tests may be inaccurate. Disable coverage analysis if you have doubts.",
                        RunnerId, result.TestCase.DisplayName);
                }

                _context.VsTests[result.TestCase.Id].RegisterInitialTestResult(result);
            }

            // get the test results, but prevent compression of 'all tests'
            return BuildTestRunResult(testResults, _context.Tests.Count, false);
        }

        public TestRunResult TestMultipleMutants(ITimeoutValueCalculator timeoutCalc, IReadOnlyList<Mutant> mutants, TestUpdateHandler update)
        {
            var mutantTestsMap = new Dictionary<int, ITestGuids>();
            var needAll = true;
            ICollection<Guid> testCases;
            var timeOutMs = timeoutCalc?.DefaultTimeout;

            // if we optimize the number of tests to run
            if (_context.Options.OptimizationMode.HasFlag(OptimizationModes.CoverageBasedTest))
            {
                needAll = false;
                foreach (var mutant in mutants)
                {
<<<<<<< HEAD
                    needAll = false;
                    foreach (var mutant in mutants)
                    {
                        ITestListDescription tests;
                        if ((mutant.IsStaticValue && !_options.OptimizationMode.HasFlag(OptimizationModes.CaptureCoveragePerTest)) || mutant.MustRunAgainstAllTests)
                        {
                            tests = TestsGuidList.EveryTest();
                            needAll = true;
                        }
                        else
                        {
                            tests = mutant.CoveringTests;
                        }
                        mutantTestsMap.Add(mutant.Id, tests);
                    }

                    testCases = needAll ? null : mutants.SelectMany(m => m.CoveringTests.GetGuids()).ToList();

                    _logger.LogTrace($"{RunnerId}: Testing [{string.Join(',', mutants.Select(m => m.DisplayName))}] " +
                                     $"against {(testCases == null ? "all tests." : string.Join(", ", testCases))}.");
                    if (testCases?.Count == 0)
                    {
                        return new TestRunResult(null, TestsGuidList.NoTest(), TestsGuidList.NoTest(), TestsGuidList.NoTest(), "Mutants are not covered by any test!", TimeSpan.Zero);
                    }

                    if (timeoutCalc != null && testCases != null)
                    {
                        // compute time out
                        timeOutMs = timeoutCalc.CalculateTimeoutValue((int)testCases.Sum(id => _vsTests[id].InitialRunTime.TotalMilliseconds));
                    }
=======
                    var tests = mutant.AssessingTests;
                    needAll =  needAll || tests.IsEveryTest;
                    mutantTestsMap.Add(mutant.Id, tests);
>>>>>>> a6737522
                }

                testCases = needAll ? null : mutants.SelectMany(m => m.AssessingTests.GetGuids()).ToList();

                _logger.LogTrace($"{RunnerId}: Testing [{string.Join(',', mutants.Select(m => m.DisplayName))}] " +
                                 $"against {(testCases == null ? "all tests." : string.Join(", ", testCases))}.");
                if (testCases?.Count == 0)
                {
                    return new TestRunResult(TestGuidsList.NoTest(), TestGuidsList.NoTest(), TestGuidsList.NoTest(), "Mutants are not covered by any test!", TimeSpan.Zero);
                }

                if (timeoutCalc != null && testCases != null)
                {
                    // compute time out
                    timeOutMs = timeoutCalc.CalculateTimeoutValue((int)testCases.Sum(id => _context.VsTests[id].InitialRunTime.TotalMilliseconds));
                }
            }
            else
            {
                if (mutants.Count > 1)
                {
                    throw new GeneralStrykerException("Internal error: trying to test multiple mutants simultaneously without 'perTest' coverage analysis.");
                }
                mutantTestsMap.Add(mutants[0].Id, TestGuidsList.EveryTest());
                testCases = null;
            }

            var numberTestCases = testCases?.Count ?? 0;
            var expectedTests = needAll ? _context.Tests.Count : numberTestCases;

            void HandleUpdate(IRunResults handler)
            {
                var handlerTestResults = handler.TestResults;
                var tests = handlerTestResults.Count == _context.Tests.Count
                    ? (ITestGuids)TestGuidsList.EveryTest()
                    : new WrappedGuidsEnumeration(handlerTestResults.Select(t => t.TestCase.Id));
                var failedTest = new WrappedGuidsEnumeration(handlerTestResults.Where(tr => tr.Outcome == TestOutcome.Failed)
                    .Select(t => t.TestCase.Id));
                var timedOutTest = new WrappedGuidsEnumeration(handler.TestsInTimeout?.Select(t => t.Id));
                var remainingMutants = update?.Invoke(mutants, failedTest, tests, timedOutTest);

                if (remainingMutants != false
                    || handlerTestResults.Count >= expectedTests
                    || _aborted
                    || _context.Options.OptimizationMode.HasFlag(OptimizationModes.DisableBail))
                {
                    return;
                }
                // all mutants status have been resolved, we can stop
                _logger.LogDebug($"{RunnerId}: Each mutant's fate has been established, we can stop.");
                _vsTestConsole.CancelTestRun();
                _aborted = true;
            }

            if (timeOutMs.HasValue)
            {
                _logger.LogDebug($"{RunnerId}: Using {timeOutMs} ms as test run timeout");
            }

            var testResults = RunTestSession(new TestGuidsList(testCases), timeOutMs, mutantTestsMap, HandleUpdate);

            return BuildTestRunResult(testResults, expectedTests);
        }

        private TestRunResult BuildTestRunResult(IRunResults testResults, int expectedTests, bool compressAll = true)
        {
            var resultAsArray = testResults.TestResults.ToArray();
            var testCases = resultAsArray.Select(t => t.TestCase.Id).ToHashSet();
            var ranTestsCount = testCases.Count;
            var timeout = !_aborted && ranTestsCount < expectedTests;
            var ranTests = compressAll && ranTestsCount >= _context.Tests.Count ? (ITestGuids)TestGuidsList.EveryTest() : new WrappedGuidsEnumeration(testCases);
            var failedTests = resultAsArray.Where(tr => tr.Outcome == TestOutcome.Failed).Select(t => t.TestCase.Id);

            if (ranTests.IsEmpty && (testResults.TestsInTimeout == null || testResults.TestsInTimeout.Count == 0))
            {
                _logger.LogTrace($"{RunnerId}: Test session reports 0 result and 0 stuck tests.");
            }

<<<<<<< HEAD
            var duration = TimeSpan.FromTicks(_vsTests.Values.Sum(t => t.InitialRunTime.Ticks));
=======
            var duration =  TimeSpan.FromTicks(_context.VsTests.Values.Sum(t => t.InitialRunTime.Ticks));
>>>>>>> a6737522

            var message = string.Join(Environment.NewLine,
                resultAsArray.Where(tr => !string.IsNullOrWhiteSpace(tr.ErrorMessage))
                    .Select(tr => $"{tr.DisplayName}{Environment.NewLine}{Environment.NewLine}{tr.ErrorMessage}"));
            var failedTestsDescription = new WrappedGuidsEnumeration(failedTests);
            var timedOutTests = new WrappedGuidsEnumeration(testResults.TestsInTimeout?.Select(t => t.Id));
            return timeout
                ? TestRunResult.TimedOut(_vsTests.Values, ranTests, failedTestsDescription, timedOutTests, message, duration)
                : new TestRunResult(_vsTests.Values, ranTests, failedTestsDescription, timedOutTests, message, duration);
        }

        public IRunResults RunTestSession(ITestGuids testsToRun, int? timeout = null, Dictionary<int, ITestGuids> mutantTestsMap= null, Action<IRunResults> updateHandler = null) =>
            RunTestSession(testsToRun,
                _context.GenerateRunSettings(timeout, false, mutantTestsMap), timeout, updateHandler).GetResults();

        public IRunResults RunCoverageSession(ITestGuids testsToRun) =>
            RunTestSession(testsToRun,
                _context.GenerateRunSettings(null,
                    true,
                    null)).GetRawResults();

        private RunEventHandler RunTestSession(ITestGuids tests,
            string runSettings,
            int? timeOut = null,
            Action<IRunResults> updateHandler = null,
            int retries = 0)
        {
            var eventHandler = new RunEventHandler(_context.VsTests, _logger, RunnerId);
            void HandlerVsTestFailed(object sender, EventArgs e)
            {
                _vsTestFailed = true;
            }

            void HandlerUpdate(object sender, EventArgs e)
            {
                updateHandler?.Invoke(eventHandler.GetResults());
            }

            var strykerVsTestHostLauncher = _context.BuildHostLauncher(RunnerId);

            eventHandler.VsTestFailed += HandlerVsTestFailed;
            eventHandler.ResultsUpdated += HandlerUpdate;

            _aborted = false;
            var options = new TestPlatformOptions { TestCaseFilter = _context.Options.TestCaseFilter };
            if (tests.IsEveryTest)
            {
                _vsTestConsole.RunTestsWithCustomTestHostAsync(_context.TestSources, runSettings, options, eventHandler,
                    strykerVsTestHostLauncher);
            }
            else
            {
                _vsTestConsole.RunTestsWithCustomTestHostAsync(tests.GetGuids().Select(t => _context.VsTests[t].Case), runSettings,
                    options, eventHandler, strykerVsTestHostLauncher);
            }

            // Wait for test completed report
            if (!eventHandler.WaitEnd(timeOut))
            {
                _logger.LogWarning($"{RunnerId}: VsTest did not report the end of test session in due time, it may have hang. Retrying!");
                _vsTestConsole.AbortTestRun();
                _vsTestFailed = true;
            }

            if (!strykerVsTestHostLauncher.IsProcessCreated)
            {
                throw new GeneralStrykerException("*** Failed to create a TestRunner, Stryker cannot recover from this! ***");
            }

            eventHandler.ResultsUpdated -= HandlerUpdate;
            eventHandler.VsTestFailed -= HandlerVsTestFailed;

            if (!_vsTestFailed || retries > 5)
            {
                return eventHandler;
            }

            PrepareVsTestConsole();
            _vsTestFailed = false;

            return RunTestSession(tests, runSettings, timeOut, updateHandler, retries + 1);
        }

        private void PrepareVsTestConsole()
        {
            if (_vsTestConsole != null)
            {
                try
                {
                    _vsTestConsole.EndSession();
                }
                catch { /*Ignore exception. vsTestConsole has been disposed outside of our control*/ }
            }

            _vsTestConsole = _context.BuildVsTestWrapper(RunnerId);
        }

        #region IDisposable Support

        private void Dispose(bool disposing)
        {
            if (_disposedValue)
            {
                return;
            }

            if (disposing)
            {
                try
                {
                    _vsTestConsole.EndSession();
                }
                catch (Exception e)
                {
                    _logger.LogError($"Exception when disposing {RunnerId}: {0}", e);
                }
            }

            _disposedValue = true;
        }

        ~VsTestRunner() => Dispose(false);

        public void Dispose()
        {
            Dispose(true);
            GC.SuppressFinalize(this);
        }
        #endregion
    }
}<|MERGE_RESOLUTION|>--- conflicted
+++ resolved
@@ -10,30 +10,12 @@
 using Stryker.Core.Logging;
 using Stryker.Core.Mutants;
 using Stryker.Core.Options;
-<<<<<<< HEAD
-using Stryker.Core.ProjectComponents.SourceProjects;
-using Stryker.Core.ToolHelpers;
-using Stryker.DataCollector;
-=======
->>>>>>> a6737522
 
 namespace Stryker.Core.TestRunners.VsTest
 {
     public sealed class VsTestRunner : IDisposable
     {
         private IVsTestConsoleWrapper _vsTestConsole;
-<<<<<<< HEAD
-        private readonly IFileSystem _fileSystem;
-        private readonly StrykerOptions _options;
-        private readonly SourceProjectInfo _projectInfo;
-        private readonly Func<int, IStrykerTestHostLauncher> _hostBuilder;
-        private readonly IVsTestHelper _vsTestHelper;
-        private readonly bool _ownHelper;
-        private readonly List<string> _messages = new();
-        private IDictionary<Guid, VsTestDescription> _vsTests;
-        private ICollection<string> _sources;
-=======
->>>>>>> a6737522
         private bool _disposedValue; // To detect redundant calls
         private bool _vsTestFailed;
         private bool _aborted;
@@ -43,14 +25,7 @@
 
         private string RunnerId => $"Runner {_id}";
 
-<<<<<<< HEAD
-        public VsTestRunner(StrykerOptions options,
-            SourceProjectInfo projectInfo,
-            IDictionary<Guid, VsTestDescription> tests,
-            TestSet testSet,
-=======
         public VsTestRunner(VsTestContextInformation context,
->>>>>>> a6737522
             int id,
             ILogger logger = null)
         {
@@ -95,42 +70,9 @@
                 needAll = false;
                 foreach (var mutant in mutants)
                 {
-<<<<<<< HEAD
-                    needAll = false;
-                    foreach (var mutant in mutants)
-                    {
-                        ITestListDescription tests;
-                        if ((mutant.IsStaticValue && !_options.OptimizationMode.HasFlag(OptimizationModes.CaptureCoveragePerTest)) || mutant.MustRunAgainstAllTests)
-                        {
-                            tests = TestsGuidList.EveryTest();
-                            needAll = true;
-                        }
-                        else
-                        {
-                            tests = mutant.CoveringTests;
-                        }
-                        mutantTestsMap.Add(mutant.Id, tests);
-                    }
-
-                    testCases = needAll ? null : mutants.SelectMany(m => m.CoveringTests.GetGuids()).ToList();
-
-                    _logger.LogTrace($"{RunnerId}: Testing [{string.Join(',', mutants.Select(m => m.DisplayName))}] " +
-                                     $"against {(testCases == null ? "all tests." : string.Join(", ", testCases))}.");
-                    if (testCases?.Count == 0)
-                    {
-                        return new TestRunResult(null, TestsGuidList.NoTest(), TestsGuidList.NoTest(), TestsGuidList.NoTest(), "Mutants are not covered by any test!", TimeSpan.Zero);
-                    }
-
-                    if (timeoutCalc != null && testCases != null)
-                    {
-                        // compute time out
-                        timeOutMs = timeoutCalc.CalculateTimeoutValue((int)testCases.Sum(id => _vsTests[id].InitialRunTime.TotalMilliseconds));
-                    }
-=======
                     var tests = mutant.AssessingTests;
-                    needAll =  needAll || tests.IsEveryTest;
+                    needAll = needAll || tests.IsEveryTest;
                     mutantTestsMap.Add(mutant.Id, tests);
->>>>>>> a6737522
                 }
 
                 testCases = needAll ? null : mutants.SelectMany(m => m.AssessingTests.GetGuids()).ToList();
@@ -139,7 +81,7 @@
                                  $"against {(testCases == null ? "all tests." : string.Join(", ", testCases))}.");
                 if (testCases?.Count == 0)
                 {
-                    return new TestRunResult(TestGuidsList.NoTest(), TestGuidsList.NoTest(), TestGuidsList.NoTest(), "Mutants are not covered by any test!", TimeSpan.Zero);
+                    return new TestRunResult(_context.VsTests.Values, TestGuidsList.NoTest(), TestGuidsList.NoTest(), TestGuidsList.NoTest(), "Mutants are not covered by any test!", TimeSpan.Zero);
                 }
 
                 if (timeoutCalc != null && testCases != null)
@@ -209,11 +151,7 @@
                 _logger.LogTrace($"{RunnerId}: Test session reports 0 result and 0 stuck tests.");
             }
 
-<<<<<<< HEAD
-            var duration = TimeSpan.FromTicks(_vsTests.Values.Sum(t => t.InitialRunTime.Ticks));
-=======
-            var duration =  TimeSpan.FromTicks(_context.VsTests.Values.Sum(t => t.InitialRunTime.Ticks));
->>>>>>> a6737522
+            var duration = TimeSpan.FromTicks(_context.VsTests.Values.Sum(t => t.InitialRunTime.Ticks));
 
             var message = string.Join(Environment.NewLine,
                 resultAsArray.Where(tr => !string.IsNullOrWhiteSpace(tr.ErrorMessage))
@@ -221,11 +159,11 @@
             var failedTestsDescription = new WrappedGuidsEnumeration(failedTests);
             var timedOutTests = new WrappedGuidsEnumeration(testResults.TestsInTimeout?.Select(t => t.Id));
             return timeout
-                ? TestRunResult.TimedOut(_vsTests.Values, ranTests, failedTestsDescription, timedOutTests, message, duration)
-                : new TestRunResult(_vsTests.Values, ranTests, failedTestsDescription, timedOutTests, message, duration);
-        }
-
-        public IRunResults RunTestSession(ITestGuids testsToRun, int? timeout = null, Dictionary<int, ITestGuids> mutantTestsMap= null, Action<IRunResults> updateHandler = null) =>
+                ? TestRunResult.TimedOut(_context.VsTests.Values, ranTests, failedTestsDescription, timedOutTests, message, duration)
+                : new TestRunResult(_context.VsTests.Values, ranTests, failedTestsDescription, timedOutTests, message, duration);
+        }
+
+        public IRunResults RunTestSession(ITestGuids testsToRun, int? timeout = null, Dictionary<int, ITestGuids> mutantTestsMap = null, Action<IRunResults> updateHandler = null) =>
             RunTestSession(testsToRun,
                 _context.GenerateRunSettings(timeout, false, mutantTestsMap), timeout, updateHandler).GetResults();
 
