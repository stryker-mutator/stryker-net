--- conflicted
+++ resolved
@@ -57,6 +57,7 @@
             _options = options;
             _flags = flags;
             _projectInfo = projectInfo;
+            SetListOfTests(testCasesDiscovered);
             _ownHelper = helper == null;
             _vsTestHelper = helper ?? new VsTestHelper();
             CoverageMutants = mappingInfos ?? new TestCoverageInfos();
@@ -89,23 +90,21 @@
             var testCases = (mutant?.CoveringTest == null || !_flags.HasFlag(OptimizationFlags.CoverageBasedTest)) ? null : _discoveredTests.Where( t =>  mutant.CoveringTest.Contains(t.FullyQualifiedName)).ToList();
             if (testCases == null)
             {
-<<<<<<< HEAD
-                Logger.LogDebug($"Runner {_id}: Testing {mutant} against all tests.");
+                _logger.LogDebug($"Runner {_id}: Testing {mutant} against all tests.");
             }
             else
             {
-                Logger.LogDebug($"Runner {_id}: Testing {mutant} against:{string.Join(", ", testCases.Select(x => x.FullyQualifiedName))}.");
-=======
-                _logger.LogDebug($"Runner {_id}: Testing {mutationId} against all tests.");
-            }
-            else
-            {
-                _logger.LogDebug($"Runner {_id}: Testing {mutationId} against:{string.Join(", ", testCases.Select(x => x.FullyQualifiedName))}.");
->>>>>>> 4f54d3f1
+                _logger.LogDebug($"Runner {_id}: Testing {mutant} against:{string.Join(", ", testCases.Select(x => x.FullyQualifiedName))}.");
             }
             return RunVsTest(testCases, timeoutMs, envVars);
         }
 
+        private void SetListOfTests(ICollection<TestCase> tests)
+        {
+            _discoveredTests = tests;
+            DetectTestFramework(handler.DiscoveredTestCases);
+        }
+        
         public int DiscoverNumberOfTests()
         {
             return DiscoverTests().Count();
