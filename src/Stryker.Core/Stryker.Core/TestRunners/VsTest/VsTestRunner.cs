--- conflicted
+++ resolved
@@ -82,13 +82,8 @@
 
         private bool CantUseStrykerDataCollector()
         {
-<<<<<<< HEAD
             return _projectInfo.TestProjectAnalyzerResults.Select(x => x.TargetFrameworkAndVersion()).Any(t =>
-                t.Framework == Framework.NetCore && t.Version.Major < 2);
-=======
-            return _projectInfo.TestProjectAnalyzerResults.Any(t =>
-                t.TargetFrameworkAndVersion.framework == Framework.DotNet && t.TargetFrameworkAndVersion.version.Major < 2);
->>>>>>> 2f0543e9
+                t.Framework == Framework.DotNet && t.TargetFrameworkAndVersion.version.Major < 2);
         }
 
         public TestRunResult RunAll(int? timeoutMs, Mutant mutant, TestUpdateHandler update)
@@ -398,25 +393,7 @@
         private string GenerateRunSettings(int? timeout, bool forMutantTesting, bool forCoverage, Dictionary<int, IList<string>> mutantTestsMap)
         {
             var projectAnalyzerResult = _projectInfo.TestProjectAnalyzerResults.FirstOrDefault();
-<<<<<<< HEAD
             var targetFramework = projectAnalyzerResult.TargetFrameworkAndVersion().Framework;
-            var targetFrameworkVersion = projectAnalyzerResult.TargetFrameworkAndVersion().Version;
-            string targetFrameworkVersionString;
-
-            switch (targetFramework)
-            {
-                case Framework.NetCore:
-                    targetFrameworkVersionString = $".NETCoreApp,Version=v{targetFrameworkVersion}";
-                    break;
-                case Framework.NetStandard:
-                    throw new StrykerInputException("Unsupported targetframework detected. A unit test project cannot be netstandard!: " + targetFramework);
-                default:
-                    targetFrameworkVersionString = $".NETFramework,Version=v{targetFrameworkVersion.ToString(2)}";
-                    break;
-            }
-=======
-            var targetFramework = projectAnalyzerResult.TargetFramework;
->>>>>>> 2f0543e9
 
             var needCoverage = forCoverage && NeedCoverage();
             var dataCollectorSettings = (forMutantTesting || forCoverage) ? CoverageCollector.GetVsTestSettings(needCoverage, mutantTestsMap, CodeInjection.HelperNamespace) : "";
@@ -436,11 +413,7 @@
             var runSettings =
 $@"<RunSettings>
  <RunConfiguration>
-<<<<<<< HEAD
-{(targetFramework == Framework.NetClassic ? "<DisableAppDomain>true</DisableAppDomain>" : "")}
-=======
 {(targetFramework == Framework.DotNetClassic ? "<DisableAppDomain>true</DisableAppDomain>" : "")}
->>>>>>> 2f0543e9
   <MaxCpuCount>{optionsConcurrentTestrunners}</MaxCpuCount>
 {timeoutSettings}
 {settingsForCoverage}
