--- conflicted
+++ resolved
@@ -22,13 +22,11 @@
 {
     public class VsTestRunner : ITestRunner
     {
-<<<<<<< HEAD
+        private IVsTestConsoleWrapper _vsTestConsole;
+
         public IEnumerable<int> CoveredMutants { get; private set; }
         public TestCoverageInfos CoverageMutants { get; }
         public IEnumerable<TestDescription> Tests => _discoveredTests.Select(x => (TestDescription)x);
-=======
-        private IVsTestConsoleWrapper _vsTestConsole;
->>>>>>> 17b34348
 
         private readonly IFileSystem _fileSystem;
         private readonly StrykerOptions _options;
@@ -88,14 +86,6 @@
             };
         }
 
-<<<<<<< HEAD
-=======
-        public IEnumerable<int> CoveredMutants { get; private set; }
-
-        public TestCoverageInfos CoverageMutants { get; }
-        public IEnumerable<TestDescription> Tests => _discoveredTests.Select(x => (TestDescription)x);
-
->>>>>>> 17b34348
         public TestRunResult RunAll(int? timeoutMs, IReadOnlyMutant mutant)
         {
             var envVars = new Dictionary<string, string>();
