﻿using Microsoft.Extensions.Logging;
using Microsoft.TestPlatform.VsTestConsole.TranslationLayer;
using Microsoft.TestPlatform.VsTestConsole.TranslationLayer.Interfaces;
using Microsoft.VisualStudio.TestPlatform.ObjectModel;
using Serilog.Events;
using Stryker.Core.Initialisation;
using Stryker.Core.Logging;
using Stryker.Core.Mutants;
using Stryker.Core.Options;
using Stryker.Core.ToolHelpers;
using Stryker.DataCollector;
using System;
using System.Collections.Generic;
using System.Diagnostics;
using System.IO;
using System.IO.Abstractions;
using System.Linq;
using System.Text.RegularExpressions;
using System.Threading;

namespace Stryker.Core.TestRunners.VsTest
{
    public class VsTestRunner : ITestRunner
    {
        private IVsTestConsoleWrapper _vsTestConsole;

        public IEnumerable<int> CoveredMutants { get; private set; }
        public TestCoverageInfos CoverageMutants { get; }
        public IEnumerable<TestDescription> Tests => _discoveredTests.Select(x => (TestDescription)x);

        private readonly IFileSystem _fileSystem;
        private readonly StrykerOptions _options;
        private readonly OptimizationFlags _flags;
        private readonly ProjectInfo _projectInfo;
        private readonly Func<IDictionary<string, string>, int, IStrykerTestHostLauncher> _hostBuilder;
        private readonly IVsTestHelper _vsTestHelper;
        private readonly bool _ownHelper;
        private readonly List<string> _messages = new List<string>();
        private readonly Dictionary<string, string> _coverageEnvironment;

        private ICollection<TestCase> _discoveredTests;
        private ICollection<string> _sources;
        private bool _disposedValue; // To detect redundant calls
        private static int _count;
        private readonly int _id;
        private TestFramework _testFramework;

        private bool _vsTestFailed = false;


        private readonly ILogger _logger;

        public VsTestRunner(
            StrykerOptions options,
            OptimizationFlags flags,
            ProjectInfo projectInfo,
            ICollection<TestCase> testCasesDiscovered,
            TestCoverageInfos mappingInfos,
            IFileSystem fileSystem = null,
            IVsTestHelper helper = null,
            ILogger logger = null,
            IVsTestConsoleWrapper wrapper = null,
            Func<IDictionary<string, string>, int, IStrykerTestHostLauncher> hostBuilder = null)
        {
            _logger = logger ?? ApplicationLogging.LoggerFactory.CreateLogger<VsTestRunner>();
            _fileSystem = fileSystem ?? new FileSystem();
            _options = options;
            _flags = flags;
            _projectInfo = projectInfo;
            _hostBuilder = hostBuilder ?? ((dico, id) => new StrykerVsTestHostLauncher(dico, id));
            SetListOfTests(testCasesDiscovered);
            _ownHelper = helper == null;
            _vsTestHelper = helper ?? new VsTestHelper();
            CoverageMutants = mappingInfos ?? new TestCoverageInfos();
            _vsTestConsole = wrapper ?? PrepareVsTestConsole();
            _id = _count++;
            if (testCasesDiscovered != null)
            {
                _discoveredTests = testCasesDiscovered;
                DetectTestFramework(testCasesDiscovered);
            }
            InitializeVsTestConsole();
            _coverageEnvironment = new Dictionary<string, string>
            {
                {CoverageCollector.ModeEnvironmentVariable, flags.HasFlag(OptimizationFlags.UseEnvVariable) ? CoverageCollector.EnvMode : CoverageCollector.PipeMode}
            };
        }

<<<<<<< HEAD
        public IEnumerable<int> CoveredMutants { get; private set; }

        public TestCoverageInfos CoverageMutants { get; }

        public IEnumerable<TestDescription> Tests => _discoveredTests.Select(x => (TestDescription) x);

=======
>>>>>>> 7e2eda43
        public TestRunResult RunAll(int? timeoutMs, IReadOnlyMutant mutant)
        {
            var envVars = new Dictionary<string, string>();
            if (mutant != null)
            {
                envVars["ActiveMutation"] = mutant.Id.ToString();
            }

            if (_flags.HasFlag(OptimizationFlags.CoverageBasedTest) && mutant != null && (mutant.CoveringTest == null || mutant.CoveringTest.Count == 0))
            {
                return new TestRunResult { ResultMessage = "Not covered by any test", Success = true };
            }

            IEnumerable<TestCase> testCases = null;
            // if we optimize the number of test to run
            if (mutant != null && _flags.HasFlag(OptimizationFlags.CoverageBasedTest))
            {
                // we must run all tests if the mutants needs it (static) except when coverage has been captured by isolated test
                testCases = (mutant.MustRunAllTests && !_flags.HasFlag(OptimizationFlags.CaptureCoveragePerTest))
                   ? null : _discoveredTests.Where(t => mutant.CoveringTest.ContainsKey(t.Id.ToString())).ToList();
                if (testCases == null)
                {
                    _logger.LogDebug($"Runner {_id}: Testing {mutant} against all tests.");
                }
                else
                {
                    _logger.LogDebug($"Runner {_id}: Testing {mutant} against:{string.Join(", ", testCases.Select(x => x.FullyQualifiedName))}.");
                }
            }
            return RunVsTest(testCases, timeoutMs, envVars);
        }

        private void SetListOfTests(ICollection<TestCase> tests)
        {
            _discoveredTests = tests;
            DetectTestFramework(_discoveredTests);
        }

        public int DiscoverNumberOfTests()
        {
            return DiscoverTests().Count();
        }

        public ICollection<TestCase> DiscoverTests(string runSettings = null)
        {
            if (_discoveredTests != null)
            {
                return _discoveredTests;
            }
            using (var waitHandle = new AutoResetEvent(false))
            {
                var handler = new DiscoveryEventHandler(waitHandle, _messages);
                var generateRunSettings = GenerateRunSettings(null, false);
                _vsTestConsole.DiscoverTests(_sources, runSettings ?? generateRunSettings, handler);

                waitHandle.WaitOne();
                if (handler.Aborted)
                {
                    _logger.LogError($"Runner {_id}: Test discovery has been aborted!");
                }

                _discoveredTests = handler.DiscoveredTestCases;
                DetectTestFramework(handler.DiscoveredTestCases);
            }

            return _discoveredTests;
        }

        private void DetectTestFramework(ICollection<TestCase> tests)
        {
            if (tests == null)
            {
                _testFramework = 0;
                return;
            }
            if (tests.Any(testCase => testCase.ExecutorUri.AbsoluteUri.Contains("nunit")))
            {
                _testFramework |= TestFramework.nUnit;
            }
            if (tests.Any(testCase => testCase.Properties.Any(p => p.Id == "XunitTestCase")))
            {
                _testFramework |= TestFramework.xUnit;
            }
        }

        private TestRunResult RunVsTest(IEnumerable<TestCase> testCases, int? timeoutMs,
            Dictionary<string, string> envVars)
        {
            var testResults = RunAllTests(testCases, envVars, GenerateRunSettings(timeoutMs, false), false);

            // For now we need to throw an OperationCanceledException when a testrun has timed out. 
            // We know the test run has timed out because we received less test results from the test run than there are test cases in the unit test project.
            var resultAsArray = testResults as TestResult[] ?? testResults.ToArray();
            if (resultAsArray.All(x => x.Outcome != TestOutcome.Failed) && resultAsArray.Count() < (testCases ?? _discoveredTests).Count())
            {
                throw new OperationCanceledException();
            }

            var testResult = new TestRunResult
            {
                Success = resultAsArray.All(tr => tr.Outcome == TestOutcome.Passed || tr.Outcome == TestOutcome.Skipped),
                FailingTests = resultAsArray.Where(tr => tr.Outcome == TestOutcome.Failed).Select(x => (TestDescription)x.TestCase).ToList(),
                ResultMessage = string.Join(
                    Environment.NewLine,
                    resultAsArray.Where(tr => !string.IsNullOrWhiteSpace(tr.ErrorMessage))
                        .Select(tr => tr.ErrorMessage))
            };

            return testResult;
        }

        public TestRunResult CaptureCoverage()
        {
            _logger.LogDebug($"Runner {_id}: Capturing coverage.");
            var testResults = RunAllTests(null, _coverageEnvironment, GenerateRunSettings(null, true), true);
            ParseResultsForCoverage(testResults);
            CoveredMutants = CoverageMutants.CoveredMutants;
            return new TestRunResult { Success = true };
        }

        private void ParseResultsForCoverage(IEnumerable<TestResult> testResults)
        {
            foreach (var testResult in testResults)
            {
                var (key, value) = testResult.GetProperties().FirstOrDefault(x => x.Key.Id == "Stryker.Coverage");
                if (key == null)
                {
                    _logger.LogWarning($"Failed to retrieve coverage info for {testResult.TestCase.FullyQualifiedName}.");
                }
                else if (value != null)
                {
                    var propertyPairValue = (value as string);
                    if (string.IsNullOrWhiteSpace(propertyPairValue))
                    {
                        CoverageMutants.DeclareMappingForATest(testResult.TestCase, new List<int>(), new List<int>());
                    }
                    else
                    {
                        var parts = propertyPairValue.Split(';');
                        // we need to refer to the initial testCase instance, otherwise xUnit raises internal errors
                        var coveredMutants = string.IsNullOrEmpty(parts[0])
                            ? new List<int>()
                            : parts[0].Split(',').Select(int.Parse).ToList();
                        // we identify mutants that are part of static code, unless we performed pertest capture
                        var staticMutants = (string.IsNullOrEmpty(parts[1]) || _options.Optimizations.HasFlag(OptimizationFlags.CaptureCoveragePerTest))
                            ? new List<int>()
                            : parts[1].Split(',').Select(int.Parse).ToList();
                        CoverageMutants.DeclareMappingForATest(testResult.TestCase, coveredMutants, staticMutants);
                    }
                }

            }
        }

        public IEnumerable<TestResult> CoverageForTest(TestCase test)
        {
            _logger.LogDebug($"Runner {_id}: Capturing coverage for {test.FullyQualifiedName}.");
            var generateRunSettings = GenerateRunSettings(null, true);
            var testResults = RunAllTests(_discoveredTests.Where(x => x.Id == test.Id).ToArray(), _coverageEnvironment, generateRunSettings, true);
            var coverageForTest = testResults as TestResult[] ?? testResults.ToArray();
            ParseResultsForCoverage(coverageForTest.Where(x => x.TestCase.Id == test.Id));
            return coverageForTest;
        }

        private void Handler_TestsFailed(object sender, EventArgs e)
        {
            // one test has failed, we can stop
            _logger.LogDebug($"Runner {_id}: At least one test failed, abort current test run.");
            _vsTestConsole.AbortTestRun();
        }

        private IEnumerable<TestResult> RunAllTests(IEnumerable<TestCase> testCases, Dictionary<string, string> envVars,
            string runSettings, bool forCoverage, int retries = 0)
        {
            void Handler_VsTestFailed(object sender, EventArgs e) { _vsTestFailed = true; }

            using (var runCompleteSignal = new AutoResetEvent(false))
            {
                var eventHandler = new RunEventHandler(runCompleteSignal, _logger);
                var strykerVsTestHostLauncher = _hostBuilder(envVars, _id);

                eventHandler.VsTestFailed += Handler_VsTestFailed;

                if (_flags.HasFlag(OptimizationFlags.AbortTestOnKill) && !forCoverage)
                {
                    eventHandler.TestsFailed += Handler_TestsFailed;
                }

                if (testCases != null)
                {
                    var finalTestCases = _discoveredTests.Where(discoveredTest => testCases.Any(test => test.Id == discoveredTest.Id));
                    _vsTestConsole.RunTestsWithCustomTestHost(finalTestCases, runSettings, eventHandler, strykerVsTestHostLauncher);
                }
                else
                {
                    _vsTestConsole.RunTestsWithCustomTestHost(_sources, runSettings, eventHandler, strykerVsTestHostLauncher);
                }

                // Test host exited signal comes after the run complete
                strykerVsTestHostLauncher.WaitProcessExit();

                // At this point, run must have complete. Check signal for true
                runCompleteSignal.WaitOne();

                eventHandler.TestsFailed -= Handler_TestsFailed;
                eventHandler.VsTestFailed -= Handler_VsTestFailed;

                if (_vsTestFailed && retries <= 10)
                {
                    _vsTestConsole = PrepareVsTestConsole();
                    _vsTestFailed = false;

                    return RunAllTests(testCases, envVars, runSettings, forCoverage, ++retries);
                }
                return eventHandler.TestResults;
            }
        }

        private TraceLevel DetermineTraceLevel()
        {
            var traceLevel = TraceLevel.Off;
            switch (_options.LogOptions.LogLevel)
            {
                case LogEventLevel.Debug:
                case LogEventLevel.Verbose:
                    traceLevel = TraceLevel.Verbose;
                    break;
                case LogEventLevel.Error:
                case LogEventLevel.Fatal:
                    break;
                case LogEventLevel.Warning:
                    traceLevel = TraceLevel.Warning;
                    break;
                case LogEventLevel.Information:
                    traceLevel = TraceLevel.Info;
                    break;
            }

            _logger.LogDebug("VsTest logging set to {0}", traceLevel.ToString());
            return traceLevel;
        }

        private string GenerateRunSettings(int? timeout, bool forCoverage)
        {
            var targetFramework = _projectInfo.TestProjectAnalyzerResult.TargetFramework;

            var targetFrameworkVersion = Regex.Replace(targetFramework, @"[^.\d]", "");
            switch (targetFramework)
            {
                case string s when s.Contains("netcoreapp"):
                    targetFrameworkVersion = $".NETCoreApp,Version = v{targetFrameworkVersion}";
                    break;
                case string s when s.Contains("netstandard"):
                    throw new ApplicationException("Unsupported targetframework detected. A unit test project cannot be netstandard!: " + targetFramework);
                default:
                    targetFrameworkVersion = $"Framework40";
                    break;
            }

            var needCoverage = forCoverage && NeedCoverage();
            var dataCollectorSettings = needCoverage ? CoverageCollector.GetVsTestSettings() : "";
            var settingsForCoverage = string.Empty;
            if (needCoverage)
            {
                if (_testFramework.HasFlag(TestFramework.nUnit))
                {
                    settingsForCoverage = "<CollectDataForEachTestSeparately>true</CollectDataForEachTestSeparately>";
                }

                if (_testFramework.HasFlag(TestFramework.xUnit))
                {
                    settingsForCoverage += "<DisableParallelization>true</DisableParallelization>";
                }
            }
            var timeoutSettings = timeout.HasValue ? $"<TestSessionTimeout>{timeout}</TestSessionTimeout>" : "";
            var runSettings =
                $@"<RunSettings>
 <RunConfiguration>
  <MaxCpuCount>{_options.ConcurrentTestrunners}</MaxCpuCount>
  <TargetFrameworkVersion>{targetFrameworkVersion}</TargetFrameworkVersion>
  {timeoutSettings}
  {settingsForCoverage}
 </RunConfiguration>{dataCollectorSettings}
</RunSettings>";

            _logger.LogDebug("VsTest runsettings set to: {0}", runSettings);

            return runSettings;
        }

        private bool NeedCoverage()
        {
            return _flags.HasFlag(OptimizationFlags.CoverageBasedTest) || _flags.HasFlag(OptimizationFlags.SkipUncoveredMutants);
        }

        private IVsTestConsoleWrapper PrepareVsTestConsole()
        {
            if (_vsTestConsole != null)
            {
                try
                {
                    _vsTestConsole.EndSession();
                }
                catch { /*Ignore exception. vsTestConsole has been disposed outside of our control*/ }

                _vsTestConsole = null;
            }

            var vstestLogPath = Path.Combine(_options.OutputPath, "logs", "vstest-log.txt");
            _fileSystem.Directory.CreateDirectory(Path.GetDirectoryName(vstestLogPath));

            _logger.LogDebug("Logging vstest output to: {0}", vstestLogPath);

            return new VsTestConsoleWrapper(_vsTestHelper.GetCurrentPlatformVsTestToolPath(), new ConsoleParameters
            {
                TraceLevel = DetermineTraceLevel(),
                LogFilePath = vstestLogPath
            });
        }

        private void InitializeVsTestConsole()
        {
            var testBinariesPath = _projectInfo.GetTestBinariesPath();
            if (!_fileSystem.File.Exists(testBinariesPath))
            {
                throw new ApplicationException($"The test project binaries could not be found at {testBinariesPath}, exiting...");
            }

            var testBinariesLocation = Path.GetDirectoryName(testBinariesPath);
            _sources = new List<string>()
            {
                FilePathUtils.ConvertPathSeparators(testBinariesPath)
            };
            try
            {
                _vsTestConsole.StartSession();
                _vsTestConsole.InitializeExtensions(new List<string>
                {
                    testBinariesLocation,
                    _vsTestHelper.GetDefaultVsTestExtensionsPath(_vsTestHelper.GetCurrentPlatformVsTestToolPath())
                });
            }
            catch (Exception e)
            {
                throw new ApplicationException("Stryker failed to connect to vstest.console", e);
            }

            _discoveredTests = DiscoverTests();
        }

        #region IDisposable Support

        private void Dispose(bool disposing)
        {
            if (!_disposedValue)
            {
                if (disposing)
                {
                    try
                    {
                        _vsTestConsole.EndSession();
                    }
                    catch (Exception e)
                    {
                        _logger.LogError($"Exception when disposing Runner {_id}: {0}", e);
                    }
                    if (_ownHelper)
                    {
                        _vsTestHelper.Cleanup();
                    }
                }

                _disposedValue = true;
            }
        }

        ~VsTestRunner()
        {
            Dispose(true);
        }

        public void Dispose()
        {
            Dispose(true);
            GC.SuppressFinalize(this);
        }
        #endregion
    }
}<|MERGE_RESOLUTION|>--- conflicted
+++ resolved
@@ -86,15 +86,7 @@
             };
         }
 
-<<<<<<< HEAD
-        public IEnumerable<int> CoveredMutants { get; private set; }
-
-        public TestCoverageInfos CoverageMutants { get; }
-
-        public IEnumerable<TestDescription> Tests => _discoveredTests.Select(x => (TestDescription) x);
-
-=======
->>>>>>> 7e2eda43
+
         public TestRunResult RunAll(int? timeoutMs, IReadOnlyMutant mutant)
         {
             var envVars = new Dictionary<string, string>();
