--- conflicted
+++ resolved
@@ -29,12 +29,7 @@
 
         private IVsTestConsoleWrapper _vsTestConsole;
         private readonly IFileSystem _fileSystem;
-<<<<<<< HEAD
         private readonly StrykerOptions _options;
-        private readonly OptimizationModes _optimizationFlags;
-=======
-        private readonly IStrykerOptions _options;
->>>>>>> 0c41c5c2
         private readonly ProjectInfo _projectInfo;
         private readonly Func<int, IStrykerTestHostLauncher> _hostBuilder;
         private readonly IVsTestHelper _vsTestHelper;
@@ -52,14 +47,7 @@
         private readonly TestSet _tests;
         private string RunnerId => $"Runner {_id}";
 
-<<<<<<< HEAD
-        public IEnumerable<TestDescription> Tests => _discoveredTests.Select(x => (TestDescription)x);
-
-        public VsTestRunner(
-            StrykerOptions options,
-=======
-        public VsTestRunner(IStrykerOptions options,
->>>>>>> 0c41c5c2
+        public VsTestRunner(StrykerOptions options,
             ProjectInfo projectInfo,
             IDictionary<Guid, VsTestDescription> tests,
             TestSet testSet,
@@ -72,10 +60,6 @@
             _logger = logger ?? ApplicationLogging.LoggerFactory.CreateLogger<VsTestRunner>();
             _fileSystem = fileSystem ?? new FileSystem();
             _options = options;
-<<<<<<< HEAD
-            _optimizationFlags = options.OptimizationMode;
-=======
->>>>>>> 0c41c5c2
             _projectInfo = projectInfo;
             _hostBuilder = hostBuilder ?? (id => new StrykerVsTestHostLauncher(id));
             SetListOfTests(tests);
@@ -125,22 +109,13 @@
             if (mutants != null)
             {
                 // if we optimize the number of tests to run
-<<<<<<< HEAD
-                if (_optimizationFlags.HasFlag(OptimizationModes.CoverageBasedTest))
-=======
-                if (_options.Optimizations.HasFlag(OptimizationFlags.CoverageBasedTest))
->>>>>>> 0c41c5c2
+                if (_options.Optimizations.HasFlag(OptimizationModes.CoverageBasedTest))
                 {
                     needAll = false;
                     foreach (var mutant in mutants)
                     {
-<<<<<<< HEAD
-                        List<string> tests;
-                        if ((mutant.IsStaticValue && !_optimizationFlags.HasFlag(OptimizationModes.CaptureCoveragePerTest)) || mutant.MustRunAgainstAllTests)
-=======
                         ITestListDescription tests;
-                        if ((mutant.IsStaticValue && !_options.Optimizations.HasFlag(OptimizationFlags.CaptureCoveragePerTest)) || mutant.MustRunAgainstAllTests)
->>>>>>> 0c41c5c2
+                        if ((mutant.IsStaticValue && !_options.Optimizations.HasFlag(OptimizationModes.CaptureCoveragePerTest)) || mutant.MustRunAgainstAllTests)
                         {
                             tests = TestsGuidList.EveryTest();
                             needAll = true;
@@ -234,19 +209,12 @@
 
             var message = string.Join(Environment.NewLine,
                 resultAsArray.Where(tr => !string.IsNullOrWhiteSpace(tr.ErrorMessage))
-<<<<<<< HEAD
                     .Select(tr => $"{tr.DisplayName}{Environment.NewLine}{Environment.NewLine}{tr.ErrorMessage}"));
-            var failedTestsDescription = new TestListDescription(failedTests);
-            var timedOutTests = new TestListDescription(testResults.TestsInTimeout?.Select(t => (TestDescription)t));
-            return timeout ? TestRunResult.TimedOut(ranTests, failedTestsDescription, timedOutTests, message) : new TestRunResult(ranTests, failedTestsDescription, timedOutTests, message);
-=======
-                    .Select(tr => tr.ErrorMessage));
             var failedTestsDescription = new WrappedGuidsEnumeration(failedTests);
             var timedOutTests = new WrappedGuidsEnumeration(testResults.TestsInTimeout?.Select(t => t.Id));
             return timeout
                 ? TestRunResult.TimedOut(ranTests, failedTestsDescription, timedOutTests, message, duration)
                 : new TestRunResult(ranTests, failedTestsDescription, timedOutTests, message, duration);
->>>>>>> 0c41c5c2
         }
 
         private void SetListOfTests(IDictionary<Guid, VsTestDescription> tests)
@@ -390,18 +358,11 @@
                             ? Enumerable.Empty<int>()
                             : parts[0].Split(',').Select(int.Parse);
                         // we identify mutants that are part of static code, unless we performed pertest capture
-<<<<<<< HEAD
-                        var staticMutants = (string.IsNullOrEmpty(parts[1]) || _options.OptimizationMode.HasFlag(OptimizationModes.CaptureCoveragePerTest))
-                            ? new List<int>()
-                            : parts[1].Split(',').Select(int.Parse).ToList();
-                        foreach (var mutant in mutants)
-=======
-                        var staticMutants = (parts.Length == 1 || string.IsNullOrEmpty(parts[1]) || _options.Optimizations.HasFlag(OptimizationFlags.CaptureCoveragePerTest))
+                        var staticMutants = (parts.Length == 1 || string.IsNullOrEmpty(parts[1]) || _options.Optimizations.HasFlag(OptimizationModes.CaptureCoveragePerTest))
                             ? Enumerable.Empty<int>()
                             : parts[1].Split(',').Select(int.Parse);
 
                         foreach (var id in coveredMutants)
->>>>>>> 0c41c5c2
                         {
                             map[id].Add(testDescription.Description);
                         }
@@ -557,11 +518,7 @@
 
         private bool NeedCoverage()
         {
-<<<<<<< HEAD
-            return _optimizationFlags.HasFlag(OptimizationModes.CoverageBasedTest) || _optimizationFlags.HasFlag(OptimizationModes.SkipUncoveredMutants);
-=======
-            return _options.Optimizations.HasFlag(OptimizationFlags.CoverageBasedTest) || _options.Optimizations.HasFlag(OptimizationFlags.SkipUncoveredMutants);
->>>>>>> 0c41c5c2
+            return _options.Optimizations.HasFlag(OptimizationModes.CoverageBasedTest) || _options.Optimizations.HasFlag(OptimizationModes.SkipUncoveredMutants);
         }
 
         private IVsTestConsoleWrapper PrepareVsTestConsole()
