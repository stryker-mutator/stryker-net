using System;
using System.Collections.Concurrent;
using System.Collections.Generic;
using System.Diagnostics.CodeAnalysis;
using System.IO.Abstractions;
using System.Linq;
using System.Threading;
using System.Threading.Tasks;
using Microsoft.Extensions.Logging;
using Microsoft.VisualStudio.TestPlatform.ObjectModel;
using Stryker.Core.Initialisation;
using Stryker.Core.Logging;
using Stryker.Core.Mutants;
using Stryker.Core.Options;
using Stryker.Core.ProjectComponents.TestProjects;
using Stryker.DataCollector;

namespace Stryker.Core.TestRunners.VsTest
{
    public sealed class VsTestRunnerPool : ITestRunner
    {
        private readonly AutoResetEvent _runnerAvailableHandler = new(false);
        private readonly ConcurrentBag<VsTestRunner> _availableRunners = new();
        private readonly ILogger _logger;
        private readonly int _countOfRunners;

        public VsTestContextInformation Context { get; }

        /// <summary>
        /// this constructor is for test purposes
        /// </summary>
        /// <param name="vsTestContext"></param>
        /// <param name="forcedLogger"></param>
        /// <param name="runnerBuilder"></param>
        public VsTestRunnerPool(VsTestContextInformation vsTestContext,
            ILogger forcedLogger,
            Func<VsTestContextInformation, int, VsTestRunner> runnerBuilder)
        {
            _logger = forcedLogger ?? ApplicationLogging.LoggerFactory.CreateLogger<VsTestRunnerPool>();
            Context = vsTestContext;
            _countOfRunners = Math.Max(1, Context.Options.Concurrency);
            Initialize(runnerBuilder);
        }

        [ExcludeFromCodeCoverage(Justification = "It depends on the deployment of VsTest.")]
<<<<<<< HEAD
        public VsTestRunnerPool(StrykerOptions options, IFileSystem fileSystem = null)
        {
            Context = new VsTestContextInformation(options, fileSystem: fileSystem);
=======
        public VsTestRunnerPool(StrykerOptions options, TestProjectsInfo testProjectsInfo)
        {
            Context = new VsTestContextInformation(options, testProjectsInfo);
            Context.Initialize();
>>>>>>> 98f4e97b
            _countOfRunners = Math.Max(1, options.Concurrency);
            _logger = ApplicationLogging.LoggerFactory.CreateLogger<VsTestRunnerPool>();
            Initialize();
        }

        public bool DiscoverTests(string assembly) => Context.AddTestSource(assembly);

        public TestSet GetTests(IProjectAndTest project) => Context.GetTestsForSources(project.GetTestAssemblies());

        public TestRunResult TestMultipleMutants(IProjectAndTest project, ITimeoutValueCalculator timeoutCalc, IReadOnlyList<Mutant> mutants, TestUpdateHandler update)
            => RunThis(runner => runner.TestMultipleMutants(project, timeoutCalc, mutants, update));

        public TestRunResult InitialTest(IProjectAndTest project)
            => RunThis(runner => runner.InitialTest(project));

        public IEnumerable<CoverageRunResult> CaptureCoverage(IProjectAndTest project) => Context.Options.OptimizationMode.HasFlag(OptimizationModes.CaptureCoveragePerTest) ? CaptureCoverageTestByTest(project) : CaptureCoverageInOneGo(project);

        private void Initialize(Func<VsTestContextInformation, int, VsTestRunner> runnerBuilder = null)
        {
            runnerBuilder ??= (context, i) => new VsTestRunner(context, i);
            Task.Run(() =>
                Parallel.For(0, _countOfRunners, (i, _) =>
                {
                    _availableRunners.Add(runnerBuilder(Context, i));
                    _runnerAvailableHandler.Set();
                }));
        }

        private IEnumerable<CoverageRunResult> CaptureCoverageInOneGo(IProjectAndTest project) => ConvertCoverageResult(RunThis(runner => runner.RunCoverageSession(TestGuidsList.EveryTest(), project.GetTestAssemblies(), project.HelperNamespace, project.IsFullFramework).TestResults), false);

        private IEnumerable<CoverageRunResult> CaptureCoverageTestByTest(IProjectAndTest project) => ConvertCoverageResult(CaptureCoveragePerIsolatedTests(project, Context.VsTests.Keys).TestResults, true);

        private IRunResults CaptureCoveragePerIsolatedTests(IProjectAndTest project, IEnumerable<Guid> tests)
        {
            var options = new ParallelOptions { MaxDegreeOfParallelism = _countOfRunners };
            var result = new SimpleRunResults();
            var results = new ConcurrentBag<IRunResults>();
            Parallel.ForEach(tests, options,
                testCase =>
                    results.Add(RunThis(runner => runner.RunCoverageSession(new TestGuidsList(testCase), project.GetTestAssemblies(), project.HelperNamespace, project.IsFullFramework))));

            return results.Aggregate(result, (runResults, singleResult) => runResults.Merge(singleResult));
        }

        private T RunThis<T>(Func<VsTestRunner, T> task)
        {
            VsTestRunner runner;
            while (!_availableRunners.TryTake(out runner))
            {
                _runnerAvailableHandler.WaitOne();
            }

            try
            {
                return task(runner);
            }
            finally
            {
                _availableRunners.Add(runner);
                _runnerAvailableHandler.Set();
            }
        }

        public void Dispose()
        {
            foreach (var runner in _availableRunners)
            {
                runner.Dispose();
            }
            _runnerAvailableHandler.Dispose();
        }

        private IEnumerable<CoverageRunResult> ConvertCoverageResult(IEnumerable<TestResult> testResults, bool perIsolatedTest)
        {
            var seenTestCases = new HashSet<Guid>();
            var defaultConfidence = perIsolatedTest ? CoverageConfidence.Exact : CoverageConfidence.Normal;
            var resultCache = new Dictionary<Guid, CoverageRunResult>();
            // initialize the map
            foreach (var testResult in testResults)
            {
                if (testResult.Outcome != TestOutcome.Passed && testResult.Outcome != TestOutcome.Failed)
                {
                    // skip any test result that is not a pass or fail
                    continue;
                }
                if (ConvertSingleResult(testResult, seenTestCases, defaultConfidence,
                        out var coverageRunResult))
                {
                    // we should skip this result
                    continue;
                }

                // ensure we returns only entry per test
                if (resultCache.ContainsKey(coverageRunResult.TestId))
                {
                    resultCache[coverageRunResult.TestId].Merge(coverageRunResult);
                    continue;
                }

                resultCache[coverageRunResult.TestId] = coverageRunResult;

            }

            return resultCache.Values;
        }

        private bool ConvertSingleResult(TestResult testResult, ISet<Guid> seenTestCases,
            CoverageConfidence defaultConfidence, out CoverageRunResult coverageRunResult)
        {
            var (key, value) = testResult.GetProperties().FirstOrDefault(x => x.Key.Id == CoverageCollector.PropertyName);
            var testCaseId = testResult.TestCase.Id;
            var unexpected = false;
            if (!Context.VsTests.ContainsKey(testCaseId))
            {
                _logger.LogWarning(
                    $"VsTestRunner: Coverage analysis run encountered a unexpected test case ({testResult.TestCase.DisplayName}), mutation tests may be inaccurate. Disable coverage analysis if you have doubts.");
                // add the test description to the referential
                Context.VsTests.Add(testCaseId, new VsTestDescription(testResult.TestCase));
                unexpected = true;
            }

            var testDescription = Context.VsTests[testCaseId];
            // is this a suspect test ?
            if (key == null)
            {
                if (seenTestCases.Contains(testCaseId))
                {
                    // this is an extra result. Coverage data is already present in the already parsed result
                    _logger.LogDebug(
                        $"VsTestRunner: Extra result for test {testResult.TestCase.DisplayName}, so no coverage data for it.");
                    coverageRunResult = null;
                    return true;
                }

                // the coverage collector was not able to report anything ==> it has not been tracked by it, so we do not have coverage data
                // ==> we need it to use this test against every mutation
                _logger.LogDebug($"VsTestRunner: No coverage data for {testResult.TestCase.DisplayName}.");
                seenTestCases.Add(testDescription.Id);
                coverageRunResult = new CoverageRunResult(testCaseId, CoverageConfidence.Dubious, Enumerable.Empty<int>(),
                    Enumerable.Empty<int>(), Enumerable.Empty<int>());
            }
            else
            {
                // we have coverage data
                seenTestCases.Add(testDescription.Id);
                var propertyPairValue = value as string;

                coverageRunResult = BuildCoverageRunResultFromCoverageInfo(propertyPairValue, testResult, testCaseId,
                    unexpected ? CoverageConfidence.UnexpectedCase : defaultConfidence);
            }

            return false;
        }

        private CoverageRunResult BuildCoverageRunResultFromCoverageInfo(string propertyPairValue, TestResult testResult,
            Guid testCaseId, CoverageConfidence level)
        {
            IEnumerable<int> coveredMutants;
            IEnumerable<int> staticMutants;
            IEnumerable<int> leakedMutants;

            if (string.IsNullOrWhiteSpace(propertyPairValue))
            {
                // do not attempt to parse empty strings
                _logger.LogDebug($"VsTestRunner: Test {testResult.TestCase.DisplayName} does not cover any mutation.");
                coveredMutants = Enumerable.Empty<int>();
                staticMutants = Enumerable.Empty<int>();
            }
            else
            {
                var parts = propertyPairValue.Split(';');
                coveredMutants = string.IsNullOrEmpty(parts[0])
                    ? Enumerable.Empty<int>()
                    : parts[0].Split(',').Select(int.Parse);
                // we identify mutants that are part of static code, unless we performed pertest capture
                staticMutants = parts.Length == 1 || string.IsNullOrEmpty(parts[1]) ||
                                Context.Options.OptimizationMode.HasFlag(OptimizationModes.CaptureCoveragePerTest)
                    ? Enumerable.Empty<int>()
                    : parts[1].Split(',').Select(int.Parse);
            }

            // look for suspicious mutants
            var (testProperty, mutantOutsideTests) = testResult.GetProperties()
                .FirstOrDefault(x => x.Key.Id == CoverageCollector.OutOfTestsPropertyName);
            if (testProperty != null)
            {
                // we have some mutations that appeared outside any test, probably some run time test case generation, or some async logic.
                propertyPairValue = mutantOutsideTests as string;
                leakedMutants = string.IsNullOrEmpty(propertyPairValue)
                    ? Enumerable.Empty<int>()
                    : propertyPairValue.Split(',').Select(int.Parse);
                _logger.LogWarning(
                    $"VsTestRunner: Some mutations were executed outside any test (mutation ids: {propertyPairValue}).");
            }
            else
            {
                leakedMutants = Enumerable.Empty<int>();
            }

            return new CoverageRunResult(testCaseId, level, coveredMutants, staticMutants, leakedMutants);
        }
    }
}<|MERGE_RESOLUTION|>--- conflicted
+++ resolved
@@ -43,16 +43,9 @@
         }
 
         [ExcludeFromCodeCoverage(Justification = "It depends on the deployment of VsTest.")]
-<<<<<<< HEAD
         public VsTestRunnerPool(StrykerOptions options, IFileSystem fileSystem = null)
         {
             Context = new VsTestContextInformation(options, fileSystem: fileSystem);
-=======
-        public VsTestRunnerPool(StrykerOptions options, TestProjectsInfo testProjectsInfo)
-        {
-            Context = new VsTestContextInformation(options, testProjectsInfo);
-            Context.Initialize();
->>>>>>> 98f4e97b
             _countOfRunners = Math.Max(1, options.Concurrency);
             _logger = ApplicationLogging.LoggerFactory.CreateLogger<VsTestRunnerPool>();
             Initialize();
