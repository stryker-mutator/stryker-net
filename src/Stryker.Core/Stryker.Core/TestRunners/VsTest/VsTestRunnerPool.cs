﻿using Microsoft.Extensions.Logging;
using Microsoft.VisualStudio.TestPlatform.ObjectModel;
using Stryker.Core.Initialisation;
using Stryker.Core.Logging;
using Stryker.Core.Options;
using Stryker.Core.ToolHelpers;
using System;
using System.Collections.Concurrent;
using System.Collections.Generic;
using System.Linq;
using System.Threading;
using System.Threading.Tasks;
using Stryker.Core.Mutants;

namespace Stryker.Core.TestRunners.VsTest
{
    public class VsTestRunnerPool : IMultiTestRunner
    {
        private readonly OptimizationFlags _flags;
        private readonly AutoResetEvent _runnerAvailableHandler = new AutoResetEvent(false);
        private readonly ConcurrentBag<VsTestRunner> _availableRunners = new ConcurrentBag<VsTestRunner>();
        private readonly ICollection<TestCase> _discoveredTests;
        private readonly VsTestHelper _helper = new VsTestHelper();
        private readonly ILogger _logger;

        public VsTestRunnerPool(StrykerOptions options, OptimizationFlags flags, ProjectInfo projectInfo)
        {
            _logger = ApplicationLogging.LoggerFactory.CreateLogger<VsTestRunnerPool>();

            _flags = flags;
            using (var runner = new VsTestRunner(options, _flags, projectInfo, null))
            {
                _discoveredTests = runner.DiscoverTests();
            }

            Parallel.For(0, options.ConcurrentTestrunners, (i, loopState) =>
            {
                _availableRunners.Add(new VsTestRunner(options, _flags, projectInfo, _discoveredTests, helper: _helper));
            });
        }

        public IEnumerable<TestDescription> Tests => _discoveredTests.Select(x => (TestDescription) x);

        public TestRunResult TestMultipleMutants(int? timeoutMs, IReadOnlyList<Mutant> mutants)
        {
            var runner = TakeRunner();

            try
            {
                return mutants == null ? runner.RunAll(timeoutMs, null) : runner.TestMultipleMutants(timeoutMs, mutants);
            }
            finally
            {
                ReturnRunner(runner);
            }
        }

<<<<<<< HEAD
        public TestRunResult RunAll(int? timeoutMs, Mutant mutant)
        {
            return TestMultipleMutants(timeoutMs, mutant == null ? null : new List<Mutant> {mutant});
        }

        public TestRunResult CaptureCoverage(IEnumerable<Mutant> mutants)
=======
        public TestRunResult CaptureCoverage(bool cantUsePipe, bool cantUseUnloadAppDomain)
>>>>>>> d53686c5
        {
            var needCoverage = _flags.HasFlag(OptimizationFlags.CoverageBasedTest) || _flags.HasFlag(OptimizationFlags.SkipUncoveredMutants);
            if (needCoverage && _flags.HasFlag(OptimizationFlags.CaptureCoveragePerTest))
            {
<<<<<<< HEAD
                return CaptureCoveragePerIsolatedTests(mutants);
=======
                return CaptureCoveragePerIsolatedTests(cantUsePipe);
>>>>>>> d53686c5
            }

            var runner = TakeRunner();
            TestRunResult result;

            try
            {
<<<<<<< HEAD
                result = needCoverage ? runner.CaptureCoverage(mutants) : runner.RunAll(null, null);
=======
                if (needCoverage)
                {
                    result = runner.CaptureCoverage(cantUsePipe, cantUseUnloadAppDomain);
                    CoverageMutants = runner.CoverageMutants;
                }
                else
                {
                    result = runner.RunAll(null, null);
                }
>>>>>>> d53686c5
            }
            finally
            {
                ReturnRunner(runner);
            }
            return result;
        }

<<<<<<< HEAD
        private TestRunResult CaptureCoveragePerIsolatedTests(IEnumerable<Mutant> mutants)
=======
        private TestRunResult CaptureCoveragePerIsolatedTests(bool cantUsePipe)
>>>>>>> d53686c5
        {
            var options = new ParallelOptions { MaxDegreeOfParallelism = _availableRunners.Count };

            Parallel.ForEach(_discoveredTests, options, testCase =>
            {
                var runner = TakeRunner();
                try
                {
<<<<<<< HEAD
                    runner.CoverageForOneTest(testCase, mutants);
=======
                    runner.CoverageForTest(testCase, cantUsePipe);
>>>>>>> d53686c5
                }
                catch (Exception e)
                {
                    _logger.LogError("Something went wrong while capturing coverage", e);
                }
                finally
                {
                    ReturnRunner(runner);
                }
            });

            return new TestRunResult (true);
        }

        private VsTestRunner TakeRunner()
        {
            VsTestRunner runner;
            while (!_availableRunners.TryTake(out runner))
            {
                _runnerAvailableHandler.WaitOne();
            }
            return runner;
        }

        private void ReturnRunner(VsTestRunner runner)
        {
            _availableRunners.Add(runner);
            _runnerAvailableHandler.Set();
        }

        public void Dispose()
        {
            foreach (var runner in _availableRunners)
            {
                runner.Dispose();
            }
            _helper.Cleanup();
            _runnerAvailableHandler.Dispose();
        }

        public int DiscoverNumberOfTests()
        {
            return _discoveredTests.Count();
        }
    }
}<|MERGE_RESOLUTION|>--- conflicted
+++ resolved
@@ -55,25 +55,17 @@
             }
         }
 
-<<<<<<< HEAD
         public TestRunResult RunAll(int? timeoutMs, Mutant mutant)
         {
             return TestMultipleMutants(timeoutMs, mutant == null ? null : new List<Mutant> {mutant});
         }
 
-        public TestRunResult CaptureCoverage(IEnumerable<Mutant> mutants)
-=======
-        public TestRunResult CaptureCoverage(bool cantUsePipe, bool cantUseUnloadAppDomain)
->>>>>>> d53686c5
+        public TestRunResult CaptureCoverage(IEnumerable<Mutant> mutants, bool cantUseAppDomain, bool cantUsePipe)
         {
             var needCoverage = _flags.HasFlag(OptimizationFlags.CoverageBasedTest) || _flags.HasFlag(OptimizationFlags.SkipUncoveredMutants);
             if (needCoverage && _flags.HasFlag(OptimizationFlags.CaptureCoveragePerTest))
             {
-<<<<<<< HEAD
-                return CaptureCoveragePerIsolatedTests(mutants);
-=======
-                return CaptureCoveragePerIsolatedTests(cantUsePipe);
->>>>>>> d53686c5
+                return CaptureCoveragePerIsolatedTests(mutants, cantUseAppDomain, cantUsePipe);
             }
 
             var runner = TakeRunner();
@@ -81,19 +73,7 @@
 
             try
             {
-<<<<<<< HEAD
-                result = needCoverage ? runner.CaptureCoverage(mutants) : runner.RunAll(null, null);
-=======
-                if (needCoverage)
-                {
-                    result = runner.CaptureCoverage(cantUsePipe, cantUseUnloadAppDomain);
-                    CoverageMutants = runner.CoverageMutants;
-                }
-                else
-                {
-                    result = runner.RunAll(null, null);
-                }
->>>>>>> d53686c5
+                result = needCoverage ? runner.CaptureCoverage(mutants, cantUseAppDomain, cantUsePipe) : runner.RunAll(null, null);
             }
             finally
             {
@@ -102,11 +82,7 @@
             return result;
         }
 
-<<<<<<< HEAD
-        private TestRunResult CaptureCoveragePerIsolatedTests(IEnumerable<Mutant> mutants)
-=======
-        private TestRunResult CaptureCoveragePerIsolatedTests(bool cantUsePipe)
->>>>>>> d53686c5
+        private TestRunResult CaptureCoveragePerIsolatedTests(IEnumerable<Mutant> mutants, bool cantUseAppDomain, bool cantUsePipe)
         {
             var options = new ParallelOptions { MaxDegreeOfParallelism = _availableRunners.Count };
 
@@ -115,11 +91,7 @@
                 var runner = TakeRunner();
                 try
                 {
-<<<<<<< HEAD
-                    runner.CoverageForOneTest(testCase, mutants);
-=======
-                    runner.CoverageForTest(testCase, cantUsePipe);
->>>>>>> d53686c5
+                    runner.CoverageForOneTest(testCase, mutants, cantUseAppDomain, cantUseAppDomain);
                 }
                 catch (Exception e)
                 {
