--- conflicted
+++ resolved
@@ -4,32 +4,20 @@
 using Stryker.Core.ToolHelpers;
 using System;
 using System.Collections.Generic;
-<<<<<<< HEAD
-using System.Threading.Tasks;
-using Microsoft.VisualStudio.TestPlatform.ObjectModel;
-using Stryker.Core.ToolHelpers;
-using System.Threading.Tasks.Dataflow;
-using System.Collections.Concurrent;
-=======
 using System.Linq;
 using System.Threading;
 using System.Threading.Tasks;
->>>>>>> 5e916d2b
 
 namespace Stryker.Core.TestRunners.VsTest
 {
     public class VsTestRunnerPool : ITestRunner
     {
         private readonly OptimizationFlags _flags;
-<<<<<<< HEAD
-        private readonly ConcurrentQueue<VsTestRunner> _availableRunners = new ConcurrentQueue<VsTestRunner>();
-        private readonly ICollection<TestCase> _discoveredTests;
-=======
         private readonly Queue<VsTestRunner> _availableRunners = new Queue<VsTestRunner>();
         private readonly IEnumerable<TestCase> _discoveredTests;
->>>>>>> 5e916d2b
         private readonly VsTestHelper _helper = new VsTestHelper();
         private TestCoverageInfos _coverage = new TestCoverageInfos();
+        private readonly object _lck = new object();
 
         public VsTestRunnerPool(StrykerOptions options, OptimizationFlags flags, ProjectInfo projectInfo)
         {
@@ -95,10 +83,10 @@
             var options = new ParallelOptions { MaxDegreeOfParallelism = _availableRunners.Count };
             Parallel.ForEach(_discoveredTests, options, testCase =>
             {
-                var runner = TakeRunner();
+                var runnerLoop = TakeRunner();
                 try
                 {
-                    runner.CoverageForTest(testCase);
+                    runnerLoop.CoverageForTest(testCase);
                 }
                 catch (Exception e)
                 {
@@ -106,7 +94,7 @@
                 }
                 finally
                 {
-                    ReturnRunner(runner);
+                    ReturnRunner(runnerLoop);
                 }
             });
             return new TestRunResult { Success = true };
@@ -114,20 +102,32 @@
 
         private VsTestRunner TakeRunner()
         {
-            _availableRunners.TryDequeue(out var testRunner);
-            return testRunner;
+            VsTestRunner runner;
+            lock (_lck)
+            {
+                while (!_availableRunners.TryDequeue(out runner))
+                {
+                    Monitor.Wait(_lck);
+                }
+            }
+
+            return runner;
         }
 
         private void ReturnRunner(VsTestRunner runner)
         {
-            _availableRunners.Enqueue(runner);
+            lock (_lck)
+            {
+                _availableRunners.Enqueue(runner);
+                Monitor.Pulse(_lck);
+            }
         }
 
         public void Dispose()
         {
-            foreach (var testRunner in _availableRunners)
+            foreach (var runner in _availableRunners)
             {
-                testRunner.Dispose();
+                runner.Dispose();
             }
             _helper.Cleanup();
         }
