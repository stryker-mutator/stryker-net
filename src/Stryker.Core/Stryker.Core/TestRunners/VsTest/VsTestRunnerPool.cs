<<<<<<< HEAD
using Microsoft.Extensions.Logging;
using Microsoft.VisualStudio.TestPlatform.ObjectModel;
using Stryker.Core.Initialisation;
using Stryker.Core.Logging;
using Stryker.Core.Mutants;
using Stryker.Core.Options;
using Stryker.Core.ToolHelpers;
=======
>>>>>>> 0c41c5c2
using System;
using System.Collections.Concurrent;
using System.Collections.Generic;
using System.Linq;
using System.Threading;
using System.Threading.Tasks;
<<<<<<< HEAD
=======
using Microsoft.Extensions.Logging;
using Stryker.Core.Initialisation;
using Stryker.Core.Logging;
using Stryker.Core.Mutants;
using Stryker.Core.Options;
using Stryker.Core.ToolHelpers;
>>>>>>> 0c41c5c2

namespace Stryker.Core.TestRunners.VsTest
{
    public class VsTestRunnerPool : ITestRunner
    {
        private readonly IStrykerOptions _options;
        private readonly AutoResetEvent _runnerAvailableHandler = new AutoResetEvent(false);
        private readonly ConcurrentBag<VsTestRunner> _availableRunners = new ConcurrentBag<VsTestRunner>();
        private readonly IDictionary<Guid, VsTestDescription> _vsTests;
        private readonly TestSet _tests;
        private readonly VsTestHelper _helper = new();
        private readonly ILogger _logger;

        public VsTestRunnerPool(IStrykerOptions options, ProjectInfo projectInfo)
        {
            _options = options;
            _logger = ApplicationLogging.LoggerFactory.CreateLogger<VsTestRunnerPool>();
            using var runner = new VsTestRunner(options, projectInfo, null, new TestSet(), helper: _helper);
            (_vsTests, _tests) = runner.DiscoverTests(null);
            _availableRunners.Add(runner);

            Parallel.For(1, options.ConcurrentTestrunners, (i, loopState) =>
            {
                _availableRunners.Add(new VsTestRunner(options, projectInfo, _vsTests, _tests, helper: _helper));
            });
        }

<<<<<<< HEAD
        public IEnumerable<TestDescription> Tests => _discoveredTests.Select(x => (TestDescription)x);

        public TestRunResult TestMultipleMutants(int? timeoutMs, IReadOnlyList<Mutant> mutants, TestUpdateHandler update)
=======
        public TestRunResult TestMultipleMutants(ITimeoutValueCalculator timeoutMs, IReadOnlyList<Mutant> mutants, TestUpdateHandler update)
>>>>>>> 0c41c5c2
        {
            var runner = TakeRunner();

            try
            {
                return mutants == null ? runner.RunAll(timeoutMs, null, update) : runner.TestMultipleMutants(timeoutMs, mutants, update);
            }
            finally
            {
                ReturnRunner(runner);
            }
        }

        public TestRunResult RunAll(ITimeoutValueCalculator timeoutMs, Mutant mutant, TestUpdateHandler update)
        {
            return TestMultipleMutants(timeoutMs, mutant == null ? null : new List<Mutant> { mutant }, update);
        }

        public TestRunResult InitialTest()
        {
            var runner = TakeRunner();

            try
            {
                return runner.InitialTest();
            }
            finally
            {
                ReturnRunner(runner);
            }
        }

        public TestRunResult CaptureCoverage(IEnumerable<Mutant> mutants)
        {
            var needCoverage = _options.Optimizations.HasFlag(OptimizationFlags.CoverageBasedTest) || _options.Optimizations.HasFlag(OptimizationFlags.SkipUncoveredMutants);
            if (needCoverage && _options.Optimizations.HasFlag(OptimizationFlags.CaptureCoveragePerTest))
            {
                return CaptureCoveragePerIsolatedTests(mutants);
            }

            var runner = TakeRunner();
            TestRunResult result;

            try
            {
                result = needCoverage ? runner.CaptureCoverage(mutants) : runner.RunAll(null, null, null);
            }
            finally
            {
                ReturnRunner(runner);
            }
            return result;
        }

        private TestRunResult CaptureCoveragePerIsolatedTests(IEnumerable<Mutant> mutants)
        {
            var options = new ParallelOptions { MaxDegreeOfParallelism = _availableRunners.Count };

            Parallel.ForEach(_vsTests.Keys, options, testCase =>
            {
                var runner = TakeRunner();
                try
                {
                    runner.CoverageForOneTest(testCase, mutants);
                }
                catch (Exception e)
                {
                    _logger.LogError("Something went wrong while capturing coverage", e);
                }
                finally
                {
                    ReturnRunner(runner);
                }
            });

            return new TestRunResult(true);
        }

        private VsTestRunner TakeRunner()
        {
            VsTestRunner runner;
            while (!_availableRunners.TryTake(out runner))
            {
                _runnerAvailableHandler.WaitOne();
            }
            return runner;
        }

        private void ReturnRunner(VsTestRunner runner)
        {
            _availableRunners.Add(runner);
            _runnerAvailableHandler.Set();
        }

        public void Dispose()
        {
            foreach (var runner in _availableRunners)
            {
                runner.Dispose();
            }
            _helper.Cleanup();
            _runnerAvailableHandler.Dispose();
        }

        public TestSet DiscoverTests()
        {
            return _tests;
        }
    }
}<|MERGE_RESOLUTION|>--- conflicted
+++ resolved
@@ -1,28 +1,15 @@
-<<<<<<< HEAD
-using Microsoft.Extensions.Logging;
-using Microsoft.VisualStudio.TestPlatform.ObjectModel;
-using Stryker.Core.Initialisation;
-using Stryker.Core.Logging;
-using Stryker.Core.Mutants;
-using Stryker.Core.Options;
-using Stryker.Core.ToolHelpers;
-=======
->>>>>>> 0c41c5c2
 using System;
 using System.Collections.Concurrent;
 using System.Collections.Generic;
 using System.Linq;
 using System.Threading;
 using System.Threading.Tasks;
-<<<<<<< HEAD
-=======
 using Microsoft.Extensions.Logging;
 using Stryker.Core.Initialisation;
 using Stryker.Core.Logging;
 using Stryker.Core.Mutants;
 using Stryker.Core.Options;
 using Stryker.Core.ToolHelpers;
->>>>>>> 0c41c5c2
 
 namespace Stryker.Core.TestRunners.VsTest
 {
@@ -50,13 +37,7 @@
             });
         }
 
-<<<<<<< HEAD
-        public IEnumerable<TestDescription> Tests => _discoveredTests.Select(x => (TestDescription)x);
-
-        public TestRunResult TestMultipleMutants(int? timeoutMs, IReadOnlyList<Mutant> mutants, TestUpdateHandler update)
-=======
         public TestRunResult TestMultipleMutants(ITimeoutValueCalculator timeoutMs, IReadOnlyList<Mutant> mutants, TestUpdateHandler update)
->>>>>>> 0c41c5c2
         {
             var runner = TakeRunner();
 
@@ -72,7 +53,7 @@
 
         public TestRunResult RunAll(ITimeoutValueCalculator timeoutMs, Mutant mutant, TestUpdateHandler update)
         {
-            return TestMultipleMutants(timeoutMs, mutant == null ? null : new List<Mutant> { mutant }, update);
+            return TestMultipleMutants(timeoutMs, mutant == null ? null : new List<Mutant> {mutant}, update);
         }
 
         public TestRunResult InitialTest()
@@ -132,7 +113,7 @@
                 }
             });
 
-            return new TestRunResult(true);
+            return new TestRunResult (true);
         }
 
         private VsTestRunner TakeRunner()
