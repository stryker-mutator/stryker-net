using System;
using System.Collections.Concurrent;
using System.Collections.Generic;
using System.Diagnostics.CodeAnalysis;
using System.IO.Abstractions;
using System.Linq;
using System.Threading;
using System.Threading.Tasks;
using Microsoft.Extensions.Logging;
using Microsoft.VisualStudio.TestPlatform.ObjectModel;
using Stryker.Abstractions;
using Stryker.Abstractions.Logging;
using Stryker.Abstractions.Options;
using Stryker.Abstractions.Testing;
using Stryker.Core.Mutants;
using Stryker.DataCollector;
using Stryker.TestRunner.VSTest;
using static Stryker.Abstractions.Testing.ITestRunner;

namespace Stryker.Core.TestRunners.VsTest;

public sealed class VsTestRunnerPool : ITestRunner
{
    private readonly AutoResetEvent _runnerAvailableHandler = new(false);
    private readonly ConcurrentBag<VsTestRunner> _availableRunners = new();
    private readonly ILogger _logger;
    private readonly int _countOfRunners;

    public VsTestContextInformation Context { get; }

    /// <summary>
    /// this constructor is for test purposes
    /// </summary>
    /// <param name="vsTestContext"></param>
    /// <param name="forcedLogger"></param>
    /// <param name="runnerBuilder"></param>
    public VsTestRunnerPool(VsTestContextInformation vsTestContext,
        ILogger forcedLogger,
        Func<VsTestContextInformation, int, VsTestRunner> runnerBuilder)
    {
        _logger = forcedLogger ?? ApplicationLogging.LoggerFactory.CreateLogger<VsTestRunnerPool>();
        Context = vsTestContext;
        _countOfRunners = Math.Max(1, Context.Options.Concurrency);
        Initialize(runnerBuilder);
    }

    [ExcludeFromCodeCoverage(Justification = "It depends on the deployment of VsTest.")]
    public VsTestRunnerPool(IStrykerOptions options, IFileSystem fileSystem = null)
    {
        Context = new VsTestContextInformation(options, fileSystem: fileSystem);
        _countOfRunners = Math.Max(1, options.Concurrency);
        _logger = ApplicationLogging.LoggerFactory.CreateLogger<VsTestRunnerPool>();
        Initialize();
    }

    public bool DiscoverTests(string assembly) => Context.AddTestSource(assembly);

    public ITestSet GetTests(IProjectAndTests project) => Context.GetTestsForSources(project.GetTestAssemblies());

    public ITestRunResult TestMultipleMutants(IProjectAndTests project, ITimeoutValueCalculator timeoutCalc, IReadOnlyList<IMutant> mutants, TestUpdateHandler update)
        => RunThis(runner => runner.TestMultipleMutants(project, timeoutCalc, mutants, update));

    public ITestRunResult InitialTest(IProjectAndTests project)
        => RunThis(runner => runner.InitialTest(project));

    public IEnumerable<ICoverageRunResult> CaptureCoverage(IProjectAndTests project) => Context.Options.OptimizationMode.HasFlag(OptimizationModes.CaptureCoveragePerTest) ? CaptureCoverageTestByTest(project) : CaptureCoverageInOneGo(project);

    private void Initialize(Func<VsTestContextInformation, int, VsTestRunner> runnerBuilder = null)
    {
        runnerBuilder ??= (context, i) => new VsTestRunner(context, i);
        Task.Run(() =>
            Parallel.For(0, _countOfRunners, (i, _) =>
            {
                _availableRunners.Add(runnerBuilder(Context, i));
                _runnerAvailableHandler.Set();
            }));
    }

    private IEnumerable<ICoverageRunResult> CaptureCoverageInOneGo(IProjectAndTests project) => ConvertCoverageResult(RunThis(runner => runner.RunCoverageSession(TestGuidsList.EveryTest(), project).TestResults), false);

    private IEnumerable<ICoverageRunResult> CaptureCoverageTestByTest(IProjectAndTests project) => ConvertCoverageResult(CaptureCoveragePerIsolatedTests(project, Context.VsTests.Keys).TestResults, true);

    private IRunResults CaptureCoveragePerIsolatedTests(IProjectAndTests project, IEnumerable<Guid> tests)
    {
        var options = new ParallelOptions { MaxDegreeOfParallelism = _countOfRunners };
        var result = new SimpleRunResults();
        var results = new ConcurrentBag<IRunResults>();
        Parallel.ForEach(tests, options,
            testCase =>
                results.Add(RunThis(runner => runner.RunCoverageSession(new TestGuidsList(testCase), project))));

        return results.Aggregate(result, (runResults, singleResult) => runResults.Merge(singleResult));
    }

    private T RunThis<T>(Func<VsTestRunner, T> task)
    {
        VsTestRunner runner;
        while (!_availableRunners.TryTake(out runner))
        {
            _runnerAvailableHandler.WaitOne();
        }

        try
        {
            return task(runner);
        }
        finally
        {
            _availableRunners.Add(runner);
            _runnerAvailableHandler.Set();
        }
    }

    public void Dispose()
    {
        foreach (var runner in _availableRunners)
        {
            runner.Dispose();
        }
        _runnerAvailableHandler.Dispose();
    }

    private IEnumerable<ICoverageRunResult> ConvertCoverageResult(IEnumerable<TestResult> testResults, bool perIsolatedTest)
    {
        var seenTestCases = new HashSet<Guid>();
        var defaultConfidence = perIsolatedTest ? CoverageConfidence.Exact : CoverageConfidence.Normal;
        var resultCache = new Dictionary<Guid, ICoverageRunResult>();
        // initialize the map
        foreach (var testResult in testResults)
        {
            if (testResult.Outcome != TestOutcome.Passed && testResult.Outcome != TestOutcome.Failed)
            {
                // skip any test result that is not a pass or fail
                continue;
            }
            if (ConvertSingleResult(testResult, seenTestCases, defaultConfidence,
                    out var coverageRunResult))
            {
                // we should skip this result
                continue;
            }

            // ensure we returns only entry per test
            if (!resultCache.TryAdd(coverageRunResult.TestId.ToGuid(), coverageRunResult))
            {
                resultCache[coverageRunResult.TestId.ToGuid()].Merge(coverageRunResult);
            }
        }

        return resultCache.Values;
    }

    private bool ConvertSingleResult(TestResult testResult, ISet<Guid> seenTestCases,
        CoverageConfidence defaultConfidence, out CoverageRunResult coverageRunResult)
    {
        var (key, value) = testResult.GetProperties().FirstOrDefault(x => x.Key.Id == CoverageCollector.PropertyName);
        var testCaseId = testResult.TestCase.Id;
        var unexpected = false;
        var log = testResult.GetProperties().FirstOrDefault(x => x.Key.Id == CoverageCollector.CoverageLog).Value?.ToString();
        if (!string.IsNullOrEmpty(log))
        {
            _logger.LogDebug("VsTestRunner: Coverage collector log: {Log}.", log);
        }

        if (!Context.VsTests.ContainsKey(testCaseId))
        {
            _logger.LogWarning(
                "VsTestRunner: Coverage analysis run encountered a unexpected test case ({TestCase}), mutation tests may be inaccurate. Disable coverage analysis if you have doubts.",
                testResult.TestCase.DisplayName);
            // add the test description to the referential
            Context.VsTests.Add(testCaseId, new VsTestDescription(new VsTestCase(testResult.TestCase)));
            unexpected = true;
        }

        var testDescription = Context.VsTests[testCaseId];
        // is this a suspect test ?
        if (key == null)
        {
            if (seenTestCases.Contains(testCaseId))
            {
                // this is an extra result. Coverage data is already present in the already parsed result
                _logger.LogDebug(
                    "VsTestRunner: Extra result for test {TestCase}, so no coverage data for it.", testResult.TestCase.DisplayName);
                coverageRunResult = null;
                return true;
            }

            // the coverage collector was not able to report anything ==> it has not been tracked by it, so we do not have coverage data
            // ==> we need it to use this test against every mutation
            _logger.LogDebug("VsTestRunner: No coverage data for {TestCase}.", testResult.TestCase.DisplayName);
<<<<<<< HEAD
            seenTestCases.Add(testDescription.Id.ToGuid());
            coverageRunResult = new CoverageRunResult(testDescription.Id, CoverageConfidence.Dubious, Enumerable.Empty<int>(),
                Enumerable.Empty<int>(), Enumerable.Empty<int>());
=======
            seenTestCases.Add(testDescription.Id);
            coverageRunResult = new CoverageRunResult(testCaseId, CoverageConfidence.Dubious, [], [], []);
>>>>>>> 81d41fa8
        }
        else
        {
            // we have coverage data
            seenTestCases.Add(testDescription.Id.ToGuid());
            var propertyPairValue = value as string;

            coverageRunResult = BuildCoverageRunResultFromCoverageInfo(propertyPairValue, testResult, testCaseId,
                unexpected ? CoverageConfidence.UnexpectedCase : defaultConfidence);
        }

        return false;
    }

    private CoverageRunResult BuildCoverageRunResultFromCoverageInfo(string propertyPairValue, TestResult testResult,
        Guid testCaseId, CoverageConfidence level)
    {
        IEnumerable<int> coveredMutants;
        IEnumerable<int> staticMutants;
        IEnumerable<int> leakedMutants;

        if (string.IsNullOrWhiteSpace(propertyPairValue))
        {
            // do not attempt to parse empty strings
            _logger.LogDebug("VsTestRunner: Test {TestCase} does not cover any mutation.", testResult.TestCase.DisplayName);
            coveredMutants = Enumerable.Empty<int>();
            staticMutants = Enumerable.Empty<int>();
        }
        else
        {
            var parts = propertyPairValue.Split(';');
            coveredMutants = string.IsNullOrEmpty(parts[0])
                ? Enumerable.Empty<int>()
                : parts[0].Split(',').Select(int.Parse);
            // we identify mutants that are part of static code, unless we performed pertest capture
            staticMutants = parts.Length == 1 || string.IsNullOrEmpty(parts[1]) ||
                            Context.Options.OptimizationMode.HasFlag(OptimizationModes.CaptureCoveragePerTest)
                ? Enumerable.Empty<int>()
                : parts[1].Split(',').Select(int.Parse);
        }

        // look for suspicious mutants
        var (testProperty, mutantOutsideTests) = testResult.GetProperties()
            .FirstOrDefault(x => x.Key.Id == CoverageCollector.OutOfTestsPropertyName);
        if (testProperty != null)
        {
            // we have some mutations that appeared outside any test, probably some run time test case generation, or some async logic.
            propertyPairValue = mutantOutsideTests as string;
            leakedMutants = string.IsNullOrEmpty(propertyPairValue)
                ? Enumerable.Empty<int>()
                : propertyPairValue.Split(',').Select(int.Parse);
            _logger.LogDebug(
                "VsTestRunner: Some mutations were executed outside any test (mutation ids: {MutationIds}).", propertyPairValue);
        }
        else
        {
            leakedMutants = Enumerable.Empty<int>();
        }

        return new CoverageRunResult(Identifier.Create(testCaseId), level, coveredMutants, staticMutants, leakedMutants);
    }
}<|MERGE_RESOLUTION|>--- conflicted
+++ resolved
@@ -188,14 +188,8 @@
             // the coverage collector was not able to report anything ==> it has not been tracked by it, so we do not have coverage data
             // ==> we need it to use this test against every mutation
             _logger.LogDebug("VsTestRunner: No coverage data for {TestCase}.", testResult.TestCase.DisplayName);
-<<<<<<< HEAD
             seenTestCases.Add(testDescription.Id.ToGuid());
-            coverageRunResult = new CoverageRunResult(testDescription.Id, CoverageConfidence.Dubious, Enumerable.Empty<int>(),
-                Enumerable.Empty<int>(), Enumerable.Empty<int>());
-=======
-            seenTestCases.Add(testDescription.Id);
-            coverageRunResult = new CoverageRunResult(testCaseId, CoverageConfidence.Dubious, [], [], []);
->>>>>>> 81d41fa8
+            coverageRunResult = new CoverageRunResult(testDescription.Id, CoverageConfidence.Dubious, [], [], []);
         }
         else
         {
