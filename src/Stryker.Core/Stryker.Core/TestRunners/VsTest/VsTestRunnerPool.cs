--- conflicted
+++ resolved
@@ -15,11 +15,7 @@
 {
     public class VsTestRunnerPool : ITestRunner
     {
-<<<<<<< HEAD
-        private readonly OptimizationModes _optimizationFlags;
-=======
-        private readonly IStrykerOptions _options;
->>>>>>> 0c41c5c2
+        private readonly StrykerOptions _options;
         private readonly AutoResetEvent _runnerAvailableHandler = new AutoResetEvent(false);
         private readonly ConcurrentBag<VsTestRunner> _availableRunners = new ConcurrentBag<VsTestRunner>();
         private readonly IDictionary<Guid, VsTestDescription> _vsTests;
@@ -27,35 +23,17 @@
         private readonly VsTestHelper _helper = new();
         private readonly ILogger _logger;
 
-<<<<<<< HEAD
         public VsTestRunnerPool(StrykerOptions options, ProjectInfo projectInfo)
-=======
-        public VsTestRunnerPool(IStrykerOptions options, ProjectInfo projectInfo)
->>>>>>> 0c41c5c2
         {
             _options = options;
             _logger = ApplicationLogging.LoggerFactory.CreateLogger<VsTestRunnerPool>();
-<<<<<<< HEAD
-
-            _optimizationFlags = options.OptimizationMode;
-            using (var runner = new VsTestRunner(options, projectInfo, null, helper: _helper))
-            {
-                _discoveredTests = runner.DiscoverTests();
-                _availableRunners.Add(runner);
-            }
-=======
             using var runner = new VsTestRunner(options, projectInfo, null, new TestSet(), helper: _helper);
             (_vsTests, _tests) = runner.DiscoverTests(null);
             _availableRunners.Add(runner);
->>>>>>> 0c41c5c2
 
             Parallel.For(1, options.Concurrency, (i, loopState) =>
             {
-<<<<<<< HEAD
-                _availableRunners.Add(new VsTestRunner(options, projectInfo, _discoveredTests, helper: _helper));
-=======
                 _availableRunners.Add(new VsTestRunner(options, projectInfo, _vsTests, _tests, helper: _helper));
->>>>>>> 0c41c5c2
             });
         }
 
@@ -94,13 +72,8 @@
 
         public TestRunResult CaptureCoverage(IEnumerable<Mutant> mutants)
         {
-<<<<<<< HEAD
-            var needCoverage = _optimizationFlags.HasFlag(OptimizationModes.CoverageBasedTest) || _optimizationFlags.HasFlag(OptimizationModes.SkipUncoveredMutants);
-            if (needCoverage && _optimizationFlags.HasFlag(OptimizationModes.CaptureCoveragePerTest))
-=======
-            var needCoverage = _options.Optimizations.HasFlag(OptimizationFlags.CoverageBasedTest) || _options.Optimizations.HasFlag(OptimizationFlags.SkipUncoveredMutants);
-            if (needCoverage && _options.Optimizations.HasFlag(OptimizationFlags.CaptureCoveragePerTest))
->>>>>>> 0c41c5c2
+            var needCoverage = _options.Optimizations.HasFlag(OptimizationModes.CoverageBasedTest) || _options.Optimizations.HasFlag(OptimizationModes.SkipUncoveredMutants);
+            if (needCoverage && _options.Optimizations.HasFlag(OptimizationModes.CaptureCoveragePerTest))
             {
                 return CaptureCoveragePerIsolatedTests(mutants);
             }
