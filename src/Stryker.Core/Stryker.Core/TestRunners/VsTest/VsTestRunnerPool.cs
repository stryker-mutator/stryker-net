--- conflicted
+++ resolved
@@ -23,11 +23,7 @@
         private readonly VsTestHelper _helper = new VsTestHelper();
         private readonly ILogger _logger;
 
-<<<<<<< HEAD
-        public VsTestRunnerPool(StrykerOptions options, ProjectInfo projectInfo)
-=======
-        public VsTestRunnerPool(IStrykerOptions options, OptimizationFlags flags, ProjectInfo projectInfo)
->>>>>>> b02a0bb3
+        public VsTestRunnerPool(IStrykerOptions options, ProjectInfo projectInfo)
         {
             _logger = ApplicationLogging.LoggerFactory.CreateLogger<VsTestRunnerPool>();
 
