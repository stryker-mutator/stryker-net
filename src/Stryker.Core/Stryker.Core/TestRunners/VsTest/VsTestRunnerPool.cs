using System;
using System.Collections.Concurrent;
using System.Collections.Generic;
using System.Diagnostics.CodeAnalysis;
using System.Linq;
using System.Threading;
using System.Threading.Tasks;
using Microsoft.Extensions.Logging;
using Microsoft.VisualStudio.TestPlatform.ObjectModel;
using Stryker.Core.Initialisation;
using Stryker.Core.Logging;
using Stryker.Core.Mutants;
using Stryker.Core.Options;
<<<<<<< HEAD
using Stryker.Core.ProjectComponents.SourceProjects;
using Stryker.Core.ToolHelpers;
=======
using Stryker.DataCollector;
>>>>>>> a6737522

namespace Stryker.Core.TestRunners.VsTest
{   
    public sealed class VsTestRunnerPool : ITestRunner
    {
        private readonly AutoResetEvent _runnerAvailableHandler = new(false);
        private readonly ConcurrentBag<VsTestRunner> _availableRunners = new();
        private readonly ILogger _logger;
        private readonly int _countOfRunners;

<<<<<<< HEAD
        public VsTestRunnerPool(StrykerOptions options, SourceProjectInfo projectInfo)
=======
        public VsTestContextInformation Context { get; }

        /// <summary>
        /// this constructor is for test purposes
        /// </summary>
        /// <param name="vsTestContext"></param>
        /// <param name="forcedLogger"></param>
        /// <param name="runnerBuilder"></param>
        public VsTestRunnerPool(VsTestContextInformation vsTestContext,
            ILogger forcedLogger,
            Func<VsTestContextInformation, int, VsTestRunner> runnerBuilder)
>>>>>>> a6737522
        {
            _logger = forcedLogger ?? ApplicationLogging.LoggerFactory.CreateLogger<VsTestRunnerPool>();
            Context = vsTestContext;
            _countOfRunners = Math.Max(1, Context.Options.Concurrency);
            Initialize(runnerBuilder);
        }

        [ExcludeFromCodeCoverage(Justification = "It depends on the deployment of VsTest.")]
        public VsTestRunnerPool(StrykerOptions options,
            ProjectInfo projectInfo)
        {
            Context = new VsTestContextInformation(options, projectInfo);
            Context.Initialize();
            _countOfRunners = Math.Max(1, options.Concurrency);
            _logger = ApplicationLogging.LoggerFactory.CreateLogger<VsTestRunnerPool>();
            Initialize();
        }

        public TestSet DiscoverTests() => Context.Tests;

        public TestRunResult TestMultipleMutants(ITimeoutValueCalculator timeoutCalc, IReadOnlyList<Mutant> mutants, TestUpdateHandler update)
            => RunThis(runner => runner.TestMultipleMutants(timeoutCalc, mutants, update));

        public TestRunResult InitialTest()
            => RunThis(runner => runner.InitialTest());

        public IEnumerable<CoverageRunResult> CaptureCoverage()
        {
            var optimizationMode = Context.Options.OptimizationMode;

            IEnumerable<CoverageRunResult> resultsToParse;
            if (optimizationMode.HasFlag(OptimizationModes.CaptureCoveragePerTest))
            {
                resultsToParse = CaptureCoverageTestByTest();
            }
            else
            {
                resultsToParse = CaptureCoverageInOneGo();
            }

            return resultsToParse;
        }

        private void Initialize(Func<VsTestContextInformation, int, VsTestRunner> runnerBuilder = null)
        {
            runnerBuilder ??= (context, i) => new VsTestRunner(context, i);
            Task.Run(() =>
                Parallel.For(0, _countOfRunners, (i, _) =>
                {
                    _availableRunners.Add(runnerBuilder(Context, i));
                    _runnerAvailableHandler.Set();
                }));
        }

        private IEnumerable<CoverageRunResult> CaptureCoverageInOneGo() => ConvertCoverageResult(RunThis(runner => runner.RunCoverageSession(TestGuidsList.EveryTest()).TestResults), false);

        private IEnumerable<CoverageRunResult> CaptureCoverageTestByTest() => ConvertCoverageResult(CaptureCoveragePerIsolatedTests(Context.VsTests.Keys).TestResults, true);

        private IRunResults CaptureCoveragePerIsolatedTests(IEnumerable<Guid> tests)
        {
            var options = new ParallelOptions { MaxDegreeOfParallelism = _countOfRunners };
            var result = new SimpleRunResults();
            var results = new ConcurrentBag<IRunResults>();
            Parallel.ForEach(tests, options,
                testCase =>
                    results.Add(RunThis(runner => runner.RunCoverageSession(new TestGuidsList(testCase)))));

            return results.Aggregate(result, (runResults, singleResult) => runResults.Merge(singleResult));
        }

        private T RunThis<T>(Func<VsTestRunner, T> task)
        {
            VsTestRunner runner;
            while (!_availableRunners.TryTake(out runner))
            {
                _runnerAvailableHandler.WaitOne();
            }

            try
            {
                return task(runner);
            }
            finally
            {
                _availableRunners.Add(runner);
                _runnerAvailableHandler.Set();
            }
        }

        public void Dispose()
        {
            foreach (var runner in _availableRunners)
            {
                runner.Dispose();
            }
            _runnerAvailableHandler.Dispose();
        }

        private IEnumerable<CoverageRunResult> ConvertCoverageResult(IEnumerable<TestResult> testResults, bool perIsolatedTest)
        {
            var seenTestCases = new HashSet<Guid>();
            var defaultConfidence = perIsolatedTest ? CoverageConfidence.Exact : CoverageConfidence.Normal;
            var resultCache = new Dictionary<Guid, CoverageRunResult>();
            // initialize the map
            foreach (var testResult in testResults)
            {
                if (testResult.Outcome != TestOutcome.Passed && testResult.Outcome != TestOutcome.Failed)
                {
                    // skip any test result that is not a pass or fail
                    continue;
                }
                if (ConvertSingleResult(testResult, seenTestCases, defaultConfidence,
                        out var coverageRunResult))
                {
                    // we should skip this result
                    continue;
                }

                // ensure we returns only entry per test
                if (resultCache.ContainsKey(coverageRunResult.TestId))
                {
                    resultCache[coverageRunResult.TestId].Merge(coverageRunResult);
                    continue;
                }

                resultCache[coverageRunResult.TestId] = coverageRunResult;

            }

            return resultCache.Values;
        }

        private bool ConvertSingleResult(TestResult testResult, ISet<Guid> seenTestCases,
            CoverageConfidence defaultConfidence, out CoverageRunResult coverageRunResult)
        {
            var (key, value) = testResult.GetProperties().FirstOrDefault(x => x.Key.Id == CoverageCollector.PropertyName);
            var testCaseId = testResult.TestCase.Id;
            var unexpected = false;
            if (!Context.VsTests.ContainsKey(testCaseId))
            {
                _logger.LogWarning(
                    $"VsTestRunner: Coverage analysis run encountered a unexpected test case ({testResult.TestCase.DisplayName}), mutation tests may be inaccurate. Disable coverage analysis if you have doubts.");
                // add the test description to the referential
                Context.VsTests.Add(testCaseId, new VsTestDescription(testResult.TestCase));
                unexpected = true;
            }

            var testDescription = Context.VsTests[testCaseId];
            // is this a suspect test ?
            if (key == null)
            {
                if (seenTestCases.Contains(testCaseId))
                {
                    // this is an extra result. Coverage data is already present in the already parsed result
                    _logger.LogDebug(
                        $"VsTestRunner: Extra result for test {testResult.TestCase.DisplayName}, so no coverage data for it.");
                    coverageRunResult = null;
                    return true;
                }

                // the coverage collector was not able to report anything ==> it has not been tracked by it, so we do not have coverage data
                // ==> we need it to use this test against every mutation
                _logger.LogDebug($"VsTestRunner: No coverage data for {testResult.TestCase.DisplayName}.");
                seenTestCases.Add(testDescription.Id);
                coverageRunResult = new CoverageRunResult(testCaseId, CoverageConfidence.Dubious, Enumerable.Empty<int>(),
                    Enumerable.Empty<int>(), Enumerable.Empty<int>());
            }
            else
            {
                // we have coverage data
                seenTestCases.Add(testDescription.Id);
                var propertyPairValue = value as string;

                coverageRunResult = BuildCoverageRunResultFromCoverageInfo(propertyPairValue, testResult, testCaseId,
                    unexpected ? CoverageConfidence.UnexpectedCase : defaultConfidence);
            }

            return false;
        }

        private CoverageRunResult BuildCoverageRunResultFromCoverageInfo(string propertyPairValue, TestResult testResult,
            Guid testCaseId, CoverageConfidence level)
        {
            IEnumerable<int> coveredMutants;
            IEnumerable<int> staticMutants;
            IEnumerable<int> leakedMutants;

            if (string.IsNullOrWhiteSpace(propertyPairValue))
            {
                // do not attempt to parse empty strings
                _logger.LogDebug($"VsTestRunner: Test {testResult.TestCase.DisplayName} does not cover any mutation.");
                coveredMutants = Enumerable.Empty<int>();
                staticMutants = Enumerable.Empty<int>();
            }
            else
            {
                var parts = propertyPairValue.Split(';');
                coveredMutants = string.IsNullOrEmpty(parts[0])
                    ? Enumerable.Empty<int>()
                    : parts[0].Split(',').Select(int.Parse);
                // we identify mutants that are part of static code, unless we performed pertest capture
                staticMutants = parts.Length == 1 || string.IsNullOrEmpty(parts[1]) ||
                                Context.Options.OptimizationMode.HasFlag(OptimizationModes.CaptureCoveragePerTest)
                    ? Enumerable.Empty<int>()
                    : parts[1].Split(',').Select(int.Parse);
            }

            // look for suspicious mutants
            var (testProperty, mutantOutsideTests) = testResult.GetProperties()
                .FirstOrDefault(x => x.Key.Id == CoverageCollector.OutOfTestsPropertyName);
            if (testProperty != null)
            {
                // we have some mutations that appeared outside any test, probably some run time test case generation, or some async logic.
                propertyPairValue = mutantOutsideTests as string;
                leakedMutants = string.IsNullOrEmpty(propertyPairValue)
                    ? Enumerable.Empty<int>()
                    : propertyPairValue.Split(',').Select(int.Parse);
                _logger.LogWarning(
                    $"VsTestRunner: Some mutations were executed outside any test (mutation ids: {propertyPairValue}).");
            }
            else
            {
                leakedMutants = Enumerable.Empty<int>();
            }

            return new CoverageRunResult(testCaseId, level, coveredMutants, staticMutants, leakedMutants);
        }
    }
}<|MERGE_RESOLUTION|>--- conflicted
+++ resolved
@@ -11,15 +11,11 @@
 using Stryker.Core.Logging;
 using Stryker.Core.Mutants;
 using Stryker.Core.Options;
-<<<<<<< HEAD
 using Stryker.Core.ProjectComponents.SourceProjects;
-using Stryker.Core.ToolHelpers;
-=======
 using Stryker.DataCollector;
->>>>>>> a6737522
 
 namespace Stryker.Core.TestRunners.VsTest
-{   
+{
     public sealed class VsTestRunnerPool : ITestRunner
     {
         private readonly AutoResetEvent _runnerAvailableHandler = new(false);
@@ -27,9 +23,6 @@
         private readonly ILogger _logger;
         private readonly int _countOfRunners;
 
-<<<<<<< HEAD
-        public VsTestRunnerPool(StrykerOptions options, SourceProjectInfo projectInfo)
-=======
         public VsTestContextInformation Context { get; }
 
         /// <summary>
@@ -41,7 +34,6 @@
         public VsTestRunnerPool(VsTestContextInformation vsTestContext,
             ILogger forcedLogger,
             Func<VsTestContextInformation, int, VsTestRunner> runnerBuilder)
->>>>>>> a6737522
         {
             _logger = forcedLogger ?? ApplicationLogging.LoggerFactory.CreateLogger<VsTestRunnerPool>();
             Context = vsTestContext;
@@ -50,8 +42,7 @@
         }
 
         [ExcludeFromCodeCoverage(Justification = "It depends on the deployment of VsTest.")]
-        public VsTestRunnerPool(StrykerOptions options,
-            ProjectInfo projectInfo)
+        public VsTestRunnerPool(StrykerOptions options, SourceProjectInfo projectInfo)
         {
             Context = new VsTestContextInformation(options, projectInfo);
             Context.Initialize();
