using System;
using System.Collections.Generic;
using System.Diagnostics;
using System.IO.Abstractions;
using System.Linq;
using Microsoft.Extensions.Logging;
using Microsoft.TestPlatform.VsTestConsole.TranslationLayer;
using Microsoft.TestPlatform.VsTestConsole.TranslationLayer.Interfaces;
using Serilog.Events;
using Stryker.Core.Exceptions;
using Stryker.Core.Logging;
using Stryker.Core.Mutants;
using Stryker.Core.Options;
using Stryker.Core.ToolHelpers;
using Stryker.DataCollector;

namespace Stryker.Core.TestRunners.VsTest;

/// <summary>
///     Handles VsTest setup and configuration.
/// </summary>
public sealed class VsTestContextInformation : IDisposable
{
    private readonly IFileSystem _fileSystem;
    private readonly Func<string, IStrykerTestHostLauncher> _hostBuilder;
    private readonly ILogger _logger;
    private readonly bool _ownVsTestHelper;
    private readonly IVsTestHelper _vsTestHelper;
    private readonly Func<ConsoleParameters, IVsTestConsoleWrapper> _wrapperBuilder;
    private bool _disposed;
    private TestFrameworks _testFramework;

    /// <summary>
    ///     Creates an instance.
    /// </summary>
    /// <param name="options">Configuration options</param>
    /// <param name="helper"></param>
    /// <param name="fileSystem"></param>
    /// <param name="builder"></param>
    /// <param name="hostBuilder"></param>
    /// <param name="logger"></param>
    public VsTestContextInformation(StrykerOptions options,
        IVsTestHelper helper = null,
        IFileSystem fileSystem = null,
        Func<ConsoleParameters, IVsTestConsoleWrapper> builder = null,
        Func<string, IStrykerTestHostLauncher> hostBuilder = null,
        ILogger logger = null)
    {
        Options = options;
        _ownVsTestHelper = helper == null;
        _fileSystem = fileSystem ?? new FileSystem();
        _vsTestHelper = helper ?? new VsTestHelper(_fileSystem, logger);
        _wrapperBuilder = builder ?? BuildActualVsTestWrapper;
        var devMode = options.DevMode;
        _hostBuilder = hostBuilder ?? (name => new StrykerVsTestHostLauncher(name, devMode));
        _logger = logger ?? ApplicationLogging.LoggerFactory.CreateLogger<VsTestContextInformation>();
    }

    /// <summary>
    ///     Discovered tests (VsTest format)
    /// </summary>
    public IDictionary<Guid, VsTestDescription> VsTests { get; private set; }

    /// <summary>
    /// Tests in each source (assembly)
    /// </summary>
    public IDictionary<string, ISet<Guid>> TestsPerSource { get; } = new Dictionary<string, ISet<Guid>>();



    /// <summary>
    ///     Tests (Stryker format)
    /// </summary>
    public TestSet Tests { get; } = new();

    /// <summary>
    ///    Stryker options
    /// </summary>
    public StrykerOptions Options { get; }

    /// <summary>
    ///     Log folder path
    /// </summary>
    public string LogPath =>
        Options.OutputPath == null ? "logs" : _fileSystem.Path.Combine(Options.OutputPath, "logs");

    public void Dispose()
    {
        if (_disposed)
        {
            return;
        }

        _disposed = true;
        if (_ownVsTestHelper)
        {
            _vsTestHelper.Cleanup();
        }
    }

    /// <summary>
    ///     Starts a new VsTest instance and returns a wrapper to control it.
    /// </summary>
    /// <param name="runnerId">Name of the instance to create (used in log files)</param>
    /// <returns>a <see cref="IVsTestConsoleWrapper" /> controlling the created instance.</returns>
    public IVsTestConsoleWrapper BuildVsTestWrapper(string runnerId)
    {
        var vsTestConsole = _wrapperBuilder(DetermineConsoleParameters(runnerId));
        try
        {
<<<<<<< HEAD
            // Set roll forward on no candidate fx so vstest console can start on incompatible dotnet core runtimes
            Environment.SetEnvironmentVariable("DOTNET_ROLL_FORWARD_ON_NO_CANDIDATE_FX", "2");
            vsTestConsole.StartSession();
            vsTestConsole.InitializeExtensions(Enumerable.Empty<string>());
        }
        catch (Exception e)
        {
            _logger.LogError("Stryker failed to connect to vstest.console with error: {error}", e.Message);
            throw new GeneralStrykerException("Stryker failed to connect to vstest.console", e);
        }
        return vsTestConsole;
    }
        
    /// <summary>
    ///     Builds a new process launcher used for a test session.
    /// </summary>
    /// <param name="runnerId">Name of the instance to create (used in log files)</param>
    /// <returns>a <see cref="IStrykerTestHostLauncher" /> </returns>
    public IStrykerTestHostLauncher BuildHostLauncher(string runnerId) => _hostBuilder(runnerId);

    private IVsTestConsoleWrapper BuildActualVsTestWrapper(ConsoleParameters parameters) =>
        new VsTestConsoleWrapper(_vsTestHelper.GetCurrentPlatformVsTestToolPath(),
            parameters);

    private ConsoleParameters DetermineConsoleParameters(string runnerId)
    {
        var determineConsoleParameters = new ConsoleParameters
=======
            var vsTestConsole = _wrapperBuilder(DetermineConsoleParameters(runnerId));
            try
            {
                // Set roll forward on no candidate fx so vstest console can start on incompatible dotnet core runtimes
                Environment.SetEnvironmentVariable("DOTNET_ROLL_FORWARD_ON_NO_CANDIDATE_FX", "2");
                vsTestConsole.StartSession();
                vsTestConsole.InitializeExtensions(Enumerable.Empty<string>());
            }
            catch (Exception e)
            {
                _logger.LogError("Stryker failed to connect to vstest.console with error: {error}", e.Message);
                throw new GeneralStrykerException("Stryker failed to connect to vstest.console", e);
            }

            return vsTestConsole;
        }

        /// <summary>
        ///     Builds a new process launcher used for a test session.
        /// </summary>
        /// <param name="runnerId">Name of the instance to create (used in log files)</param>
        /// <returns>an <see cref="IStrykerTestHostLauncher" /> </returns>
        public IStrykerTestHostLauncher BuildHostLauncher(string runnerId) => _hostBuilder(runnerId);

        private IVsTestConsoleWrapper BuildActualVsTestWrapper(ConsoleParameters parameters) =>
            new VsTestConsoleWrapper(_vsTestHelper.GetCurrentPlatformVsTestToolPath(),
                parameters);

        private ConsoleParameters DetermineConsoleParameters(string runnerId)
>>>>>>> 1db4b6c9
        {
            TraceLevel = Options.LogOptions?.LogLevel switch
            {
                LogEventLevel.Debug => TraceLevel.Verbose,
                LogEventLevel.Verbose => TraceLevel.Verbose,
                LogEventLevel.Error => TraceLevel.Error,
                LogEventLevel.Fatal => TraceLevel.Error,
                LogEventLevel.Warning => TraceLevel.Warning,
                LogEventLevel.Information => TraceLevel.Info,
                _ => TraceLevel.Off
            }
        };

        if (Options.LogOptions?.LogToFile != true)
        {
            return determineConsoleParameters;
        }

        determineConsoleParameters.TraceLevel = Options.DevMode ? TraceLevel.Verbose : TraceLevel.Info;
        var vsTestLogPath = _fileSystem.Path.Combine(LogPath, $"{runnerId}-log.txt");
        _fileSystem.Directory.CreateDirectory(LogPath);
        determineConsoleParameters.LogFilePath = vsTestLogPath;
        return determineConsoleParameters;
    }

    public TestSet GetTestsForSources(IEnumerable<string> sources)
    {
        var result = new TestSet();
        foreach (var source in sources)
        {
<<<<<<< HEAD
            result.RegisterTests(TestsPerSource[source].Select(id => Tests[id]));
=======
            var result = new TestSet();
            foreach (var source in sources)
            {
                result.RegisterTests(TestsPerSource[source].Select(id => Tests[id]));
            }

            return result;
>>>>>>> 1db4b6c9
        }
        return result;
    }

    // keeps only test assemblies which have tests.
    public IEnumerable<string> GetValidSources(IEnumerable<string> sources) =>
        sources.Where(s => TestsPerSource.TryGetValue(s, out var result) && result.Count > 0);

    public bool AddTestSource(string source, string frameworkVersion = null, string platform = null)
    {
        if (!_fileSystem.File.Exists(source))
        {
            throw new GeneralStrykerException(
                $"The test project binaries could not be found at {source}, exiting...");
        }

        if (!TestsPerSource.ContainsKey(source))
        {
            DiscoverTestsInSources(source, frameworkVersion, platform);
        }

<<<<<<< HEAD
        return TestsPerSource[source].Count > 0;
    }
        
    private void DiscoverTestsInSources(string newSource, string frameworkVersion = null, string platform = null)
    {
        var wrapper = BuildVsTestWrapper("TestDiscoverer");
        var messages = new List<string>();
        var handler = new DiscoveryEventHandler(messages);
        wrapper.DiscoverTests([newSource], GenerateRunSettingsForDiscovery(frameworkVersion, platform), handler);
=======
        private void DiscoverTestsInSources(string newSource)
        {
            var wrapper = BuildVsTestWrapper("TestDiscoverer");
            var messages = new List<string>();
            var handler = new DiscoveryEventHandler(messages);
            wrapper.DiscoverTests(new List<string> { newSource }, GenerateRunSettingsForDiscovery(), handler);
>>>>>>> 1db4b6c9

        handler.WaitEnd();
        if (handler.Aborted)
        {
            _logger.LogError("TestDiscoverer: Test discovery has been aborted!");
        }

        wrapper.EndSession();

        TestsPerSource[newSource] = handler.DiscoveredTestCases.Select(c => c.Id).ToHashSet();
        VsTests ??= new Dictionary<Guid, VsTestDescription>(handler.DiscoveredTestCases.Count);
        foreach (var testCase in handler.DiscoveredTestCases)
        {
            if (!VsTests.ContainsKey(testCase.Id))
            {
<<<<<<< HEAD
                VsTests[testCase.Id] = new VsTestDescription(testCase);
=======
                if (!VsTests.ContainsKey(testCase.Id))
                {
                    VsTests[testCase.Id] = new VsTestDescription(testCase);
                }

                VsTests[testCase.Id].AddSubCase();
                _logger.LogTrace(
                    "Test Case : name= {DisplayName} (id= {Id}, FQN= {FullyQualifiedName}).",
                    testCase.DisplayName, testCase.Id, testCase.FullyQualifiedName);
>>>>>>> 1db4b6c9
            }

            VsTests[testCase.Id].AddSubCase();
            _logger.LogTrace(
                $"Test Case : name= {testCase.DisplayName} (id= {testCase.Id}, FQN= {testCase.FullyQualifiedName}).");
        }

        DetectTestFrameworks(VsTests.Values);
        Tests.RegisterTests(VsTests.Values.Select(t => t.Description));
    }

    private void DetectTestFrameworks(ICollection<VsTestDescription> tests)
    {
        if (tests == null)
        {
            _testFramework = 0;
            return;
        }

        if (tests.Any(testCase => testCase.Framework == TestFrameworks.NUnit))
        {
            _testFramework |= TestFrameworks.NUnit;
        }

        if (tests.Any(testCase => testCase.Framework == TestFrameworks.xUnit))
        {
            _testFramework |= TestFrameworks.xUnit;
        }

        if (tests.Any(testCase => testCase.Framework == TestFrameworks.MsTest))
        {
            _testFramework &= ~TestFrameworks.MsTest;
        }
    }

    private string GenerateCoreSettings(int maxCpu, string frameworkVersion, string platform)
    {
        var frameworkConfig = string.IsNullOrWhiteSpace(frameworkVersion)
            ? string.Empty
            : $"<TargetFrameworkVersion>{frameworkVersion}</TargetFrameworkVersion>" + Environment.NewLine;
        // cannot specify AnyCPU or default for VsTest
        var platformConfig = (string.IsNullOrWhiteSpace(platform) || platform=="AnyCPU" || platform=="Default")
            ? string.Empty
            : $"<TargetPlatform>{platform}</TargetPlatform>" + Environment.NewLine;
        var testCaseFilter = string.IsNullOrWhiteSpace(Options.TestCaseFilter)
            ? string.Empty
            : $"<TestCaseFilter>{Options.TestCaseFilter}</TestCaseFilter>" + Environment.NewLine;
        return
            $@"
<MaxCpuCount>{Math.Max(0, maxCpu)}</MaxCpuCount>
{frameworkConfig}{platformConfig}{testCaseFilter}  <InIsolation>true</InIsolation>
<DisableAppDomain>true</DisableAppDomain>";
    }

    private string GenerateRunSettingsForDiscovery(string frameworkVersion= null, string platform = null) =>
        $@"<RunSettings>
 <RunConfiguration>
{GenerateCoreSettings(Options.Concurrency, frameworkVersion, platform)}  <DesignMode>true</DesignMode>
 </RunConfiguration>
</RunSettings>";

<<<<<<< HEAD
    public string GenerateRunSettings(int? timeout, bool forCoverage, Dictionary<int, ITestGuids> mutantTestsMap,
        string helperNameSpace, string frameworkVersion = null, string platform = null)
    {
        var settingsForCoverage = string.Empty;
        var needDataCollector = forCoverage || mutantTestsMap is not null;
        var dataCollectorSettings = needDataCollector
            ? CoverageCollector.GetVsTestSettings(
                forCoverage,
                mutantTestsMap?.Select(e => (e.Key, e.Value.GetGuids())),
                helperNameSpace)
            : string.Empty;
        if (_testFramework.HasFlag(TestFrameworks.NUnit))
        {
            settingsForCoverage = "<CollectDataForEachTestSeparately>true</CollectDataForEachTestSeparately>";
        }
        if (_testFramework.HasFlag(TestFrameworks.xUnit) || _testFramework.HasFlag(TestFrameworks.MsTest))
        {
            settingsForCoverage += "<DisableParallelization>true</DisableParallelization>";
        }
        var timeoutSettings = timeout is > 0
            ? $"<TestSessionTimeout>{timeout}</TestSessionTimeout>" + Environment.NewLine
            : string.Empty;
=======
        public string GenerateRunSettings(int? timeout, bool forCoverage, Dictionary<int, ITestGuids> mutantTestsMap,
            string helperNameSpace, bool isFullFramework)
        {
            var settingsForCoverage = string.Empty;
            var needDataCollector = forCoverage || mutantTestsMap is not null;
            var dataCollectorSettings = needDataCollector
                ? CoverageCollector.GetVsTestSettings(
                    forCoverage,
                    mutantTestsMap?.Select(e => (e.Key, e.Value.GetGuids())),
                    helperNameSpace)
                : string.Empty;
            if (_testFramework.HasFlag(TestFrameworks.NUnit))
            {
                settingsForCoverage = "<CollectDataForEachTestSeparately>true</CollectDataForEachTestSeparately>";
            }

            if (_testFramework.HasFlag(TestFrameworks.xUnit) || _testFramework.HasFlag(TestFrameworks.MsTest))
            {
                settingsForCoverage += "<DisableParallelization>true</DisableParallelization>";
            }

            var timeoutSettings = timeout is > 0
                ? $"<TestSessionTimeout>{timeout}</TestSessionTimeout>" + Environment.NewLine
                : string.Empty;

            var testCaseFilter = string.IsNullOrWhiteSpace(Options.TestCaseFilter)
                ? string.Empty
                : $"<TestCaseFilter>{Options.TestCaseFilter}</TestCaseFilter>" + Environment.NewLine;
>>>>>>> 1db4b6c9

        // we need to block parallel run to capture coverage and when testing multiple mutants in a single run
        var runSettings =
            $@"<RunSettings>
<RunConfiguration>
  <CollectSourceInformation>false</CollectSourceInformation>
{timeoutSettings}{settingsForCoverage}
<DesignMode>false</DesignMode>{GenerateCoreSettings(1, frameworkVersion, platform)}
</RunConfiguration>{dataCollectorSettings}
</RunSettings>";

        return runSettings;
    }
}<|MERGE_RESOLUTION|>--- conflicted
+++ resolved
@@ -108,7 +108,6 @@
         var vsTestConsole = _wrapperBuilder(DetermineConsoleParameters(runnerId));
         try
         {
-<<<<<<< HEAD
             // Set roll forward on no candidate fx so vstest console can start on incompatible dotnet core runtimes
             Environment.SetEnvironmentVariable("DOTNET_ROLL_FORWARD_ON_NO_CANDIDATE_FX", "2");
             vsTestConsole.StartSession();
@@ -119,9 +118,10 @@
             _logger.LogError("Stryker failed to connect to vstest.console with error: {error}", e.Message);
             throw new GeneralStrykerException("Stryker failed to connect to vstest.console", e);
         }
+
         return vsTestConsole;
     }
-        
+
     /// <summary>
     ///     Builds a new process launcher used for a test session.
     /// </summary>
@@ -136,37 +136,6 @@
     private ConsoleParameters DetermineConsoleParameters(string runnerId)
     {
         var determineConsoleParameters = new ConsoleParameters
-=======
-            var vsTestConsole = _wrapperBuilder(DetermineConsoleParameters(runnerId));
-            try
-            {
-                // Set roll forward on no candidate fx so vstest console can start on incompatible dotnet core runtimes
-                Environment.SetEnvironmentVariable("DOTNET_ROLL_FORWARD_ON_NO_CANDIDATE_FX", "2");
-                vsTestConsole.StartSession();
-                vsTestConsole.InitializeExtensions(Enumerable.Empty<string>());
-            }
-            catch (Exception e)
-            {
-                _logger.LogError("Stryker failed to connect to vstest.console with error: {error}", e.Message);
-                throw new GeneralStrykerException("Stryker failed to connect to vstest.console", e);
-            }
-
-            return vsTestConsole;
-        }
-
-        /// <summary>
-        ///     Builds a new process launcher used for a test session.
-        /// </summary>
-        /// <param name="runnerId">Name of the instance to create (used in log files)</param>
-        /// <returns>an <see cref="IStrykerTestHostLauncher" /> </returns>
-        public IStrykerTestHostLauncher BuildHostLauncher(string runnerId) => _hostBuilder(runnerId);
-
-        private IVsTestConsoleWrapper BuildActualVsTestWrapper(ConsoleParameters parameters) =>
-            new VsTestConsoleWrapper(_vsTestHelper.GetCurrentPlatformVsTestToolPath(),
-                parameters);
-
-        private ConsoleParameters DetermineConsoleParameters(string runnerId)
->>>>>>> 1db4b6c9
         {
             TraceLevel = Options.LogOptions?.LogLevel switch
             {
@@ -197,18 +166,9 @@
         var result = new TestSet();
         foreach (var source in sources)
         {
-<<<<<<< HEAD
             result.RegisterTests(TestsPerSource[source].Select(id => Tests[id]));
-=======
-            var result = new TestSet();
-            foreach (var source in sources)
-            {
-                result.RegisterTests(TestsPerSource[source].Select(id => Tests[id]));
-            }
-
-            return result;
->>>>>>> 1db4b6c9
-        }
+        }
+
         return result;
     }
 
@@ -229,24 +189,15 @@
             DiscoverTestsInSources(source, frameworkVersion, platform);
         }
 
-<<<<<<< HEAD
         return TestsPerSource[source].Count > 0;
     }
-        
+
     private void DiscoverTestsInSources(string newSource, string frameworkVersion = null, string platform = null)
     {
         var wrapper = BuildVsTestWrapper("TestDiscoverer");
         var messages = new List<string>();
         var handler = new DiscoveryEventHandler(messages);
         wrapper.DiscoverTests([newSource], GenerateRunSettingsForDiscovery(frameworkVersion, platform), handler);
-=======
-        private void DiscoverTestsInSources(string newSource)
-        {
-            var wrapper = BuildVsTestWrapper("TestDiscoverer");
-            var messages = new List<string>();
-            var handler = new DiscoveryEventHandler(messages);
-            wrapper.DiscoverTests(new List<string> { newSource }, GenerateRunSettingsForDiscovery(), handler);
->>>>>>> 1db4b6c9
 
         handler.WaitEnd();
         if (handler.Aborted)
@@ -262,24 +213,13 @@
         {
             if (!VsTests.ContainsKey(testCase.Id))
             {
-<<<<<<< HEAD
                 VsTests[testCase.Id] = new VsTestDescription(testCase);
-=======
-                if (!VsTests.ContainsKey(testCase.Id))
-                {
-                    VsTests[testCase.Id] = new VsTestDescription(testCase);
-                }
-
-                VsTests[testCase.Id].AddSubCase();
-                _logger.LogTrace(
+            }
+
+            VsTests[testCase.Id].AddSubCase();
+            _logger.LogTrace(
                     "Test Case : name= {DisplayName} (id= {Id}, FQN= {FullyQualifiedName}).",
                     testCase.DisplayName, testCase.Id, testCase.FullyQualifiedName);
->>>>>>> 1db4b6c9
-            }
-
-            VsTests[testCase.Id].AddSubCase();
-            _logger.LogTrace(
-                $"Test Case : name= {testCase.DisplayName} (id= {testCase.Id}, FQN= {testCase.FullyQualifiedName}).");
         }
 
         DetectTestFrameworks(VsTests.Values);
@@ -336,7 +276,6 @@
  </RunConfiguration>
 </RunSettings>";
 
-<<<<<<< HEAD
     public string GenerateRunSettings(int? timeout, bool forCoverage, Dictionary<int, ITestGuids> mutantTestsMap,
         string helperNameSpace, string frameworkVersion = null, string platform = null)
     {
@@ -356,39 +295,10 @@
         {
             settingsForCoverage += "<DisableParallelization>true</DisableParallelization>";
         }
+
         var timeoutSettings = timeout is > 0
             ? $"<TestSessionTimeout>{timeout}</TestSessionTimeout>" + Environment.NewLine
             : string.Empty;
-=======
-        public string GenerateRunSettings(int? timeout, bool forCoverage, Dictionary<int, ITestGuids> mutantTestsMap,
-            string helperNameSpace, bool isFullFramework)
-        {
-            var settingsForCoverage = string.Empty;
-            var needDataCollector = forCoverage || mutantTestsMap is not null;
-            var dataCollectorSettings = needDataCollector
-                ? CoverageCollector.GetVsTestSettings(
-                    forCoverage,
-                    mutantTestsMap?.Select(e => (e.Key, e.Value.GetGuids())),
-                    helperNameSpace)
-                : string.Empty;
-            if (_testFramework.HasFlag(TestFrameworks.NUnit))
-            {
-                settingsForCoverage = "<CollectDataForEachTestSeparately>true</CollectDataForEachTestSeparately>";
-            }
-
-            if (_testFramework.HasFlag(TestFrameworks.xUnit) || _testFramework.HasFlag(TestFrameworks.MsTest))
-            {
-                settingsForCoverage += "<DisableParallelization>true</DisableParallelization>";
-            }
-
-            var timeoutSettings = timeout is > 0
-                ? $"<TestSessionTimeout>{timeout}</TestSessionTimeout>" + Environment.NewLine
-                : string.Empty;
-
-            var testCaseFilter = string.IsNullOrWhiteSpace(Options.TestCaseFilter)
-                ? string.Empty
-                : $"<TestCaseFilter>{Options.TestCaseFilter}</TestCaseFilter>" + Environment.NewLine;
->>>>>>> 1db4b6c9
 
         // we need to block parallel run to capture coverage and when testing multiple mutants in a single run
         var runSettings =
