--- conflicted
+++ resolved
@@ -182,11 +182,7 @@
             1 => "first",
             2 => "second",
             3 => "third",
-<<<<<<< HEAD
-            _ => (number + "th")
-=======
             _ => number + "th"
->>>>>>> 8b73ca67
         };
     }
 }