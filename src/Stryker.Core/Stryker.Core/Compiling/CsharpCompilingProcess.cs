--- conflicted
+++ resolved
@@ -60,12 +60,8 @@
             var compilation = CSharpCompilation.Create(AssemblyName,
                 syntaxTrees: trees,
                 options: compilationOptions,
-<<<<<<< HEAD
                 references: _input.TargetProjectInfo.AnalyzerResult.References.Select(r => MetadataReference.CreateFromFile(r)));
             RollbackProcessResult rollbackProcessResult;
-=======
-                references: _input.AssemblyReferences);
->>>>>>> 701611f1
 
             // C# source generators must be executed before compilation
             compilation = RunSourceGenerators(analyzerResult, compilation);
