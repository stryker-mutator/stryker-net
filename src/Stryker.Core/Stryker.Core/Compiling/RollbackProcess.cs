--- conflicted
+++ resolved
@@ -159,17 +159,13 @@
 
         private void ScanAllMutationsIfsAndIds(SyntaxNode node, IList<(SyntaxNode, int, string)> scan)
         {
-<<<<<<< HEAD
+            foreach (var childNode in node.ChildNodes())
+            {
+                ScanAllMutationsIfsAndIds(childNode, scan);
+            }
+
             var info = ExtractMutationInfo(node);
             if (info.Id != null)
-=======
-            foreach (var childNode in node.ChildNodes())
-            {
-                ScanAllMutationsIfsAndIds(childNode, scan);
-            }
-            var id = ExtractMutationIfAndId(node);
-            if (id != null)
->>>>>>> 7f5aa56a
             {
                 scan.Add((node, info.Id.Value, info.Type));
             }
