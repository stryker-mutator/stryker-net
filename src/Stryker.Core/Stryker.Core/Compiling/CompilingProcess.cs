--- conflicted
+++ resolved
@@ -30,6 +30,9 @@
             _logger = ApplicationLogging.LoggerFactory.CreateLogger<CompilingProcess>();
         }
 
+        private string AssemblyName =>
+            _input.ProjectInfo.ProjectUnderTestAnalyzerResult.AssemblyName;
+
         /// <summary>
         /// Compiles the given input onto the memorystream
         /// The compiling process is closely related to the rollback process. When the initial compilation fails, the rollback process will be executed.
@@ -43,13 +46,8 @@
             var trees = syntaxTrees.ToList();
             var compilationOptions = analyzerResult.GetCompilationOptions();
 
-<<<<<<< HEAD
-            var compilation = CSharpCompilation.Create(_input.ProjectInfo.ProjectUnderTestAnalyzerResult.GetAssemblyName(),
-                syntaxTrees: trees, 
-=======
             var compilation = CSharpCompilation.Create(AssemblyName,
                 syntaxTrees: trees,
->>>>>>> 04cafee8
                 options: compilationOptions,
                 references: _input.AssemblyReferences);
             RollbackProcessResult rollbackProcessResult;
