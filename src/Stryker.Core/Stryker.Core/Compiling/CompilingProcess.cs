﻿using Microsoft.CodeAnalysis;
using Microsoft.CodeAnalysis.CSharp;
using Microsoft.CodeAnalysis.Emit;
using Microsoft.Extensions.Logging;
using Stryker.Core.Exceptions;
using Stryker.Core.Initialisation;
using Stryker.Core.Logging;
using Stryker.Core.MutationTest;
using System.Collections.Generic;
using System.IO;
using System.Linq;
using System.Text;

namespace Stryker.Core.Compiling
{
    public interface ICompilingProcess
    {
        /// <summary>
        /// Compiles the given input onto the memorystream
        /// </summary>
        /// <param name="syntaxTrees"></param>
        /// <param name="ms">The memorystream to function as output</param>
        /// <param name="devMode">set to true to activate devmode (provides more information in case of internal failure)</param>
        CompilingProcessResult Compile(IEnumerable<SyntaxTree> syntaxTrees, MemoryStream ms, bool devMode);
    }

    /// <summary>
    /// This process is in control of compiling the assembly and rollbacking mutations that cannot compile
    /// </summary>
    public class CompilingProcess : ICompilingProcess
    {
        private readonly MutationTestInput _input;
        private readonly IRollbackProcess _rollbackProcess;
        private readonly ILogger _logger;

        public CompilingProcess(MutationTestInput input,
            IRollbackProcess rollbackProcess)
        {
            _input = input;
            _rollbackProcess = rollbackProcess;
            _logger = ApplicationLogging.LoggerFactory.CreateLogger<CompilingProcess>();
        }

        /// <summary>
        /// The compiling process is closely related to the rollback process. When the initial compilation fails, the rollback process will be executed.
        /// </summary>
        /// <param name="syntaxTrees">The syntaxtrees to compile</param>
        /// <param name="ms">The memory stream to store the compilation result onto</param>
        /// <param name="devMode"></param>
        public CompilingProcessResult Compile(IEnumerable<SyntaxTree> syntaxTrees, MemoryStream ms, bool devMode)
        {
            var analyzerResult = _input.ProjectInfo.ProjectUnderTestAnalyzerResult;
            var trees = syntaxTrees.ToList();

            if (_input.ProjectInfo.ProjectUnderTestAnalyzerResult.TargetFramework != Framework.NetClassic)
            {
                // Set assembly and file info for non netclassic frameworks
                AddVersionInfoSyntaxes(trees, analyzerResult);
            }

            var compilationOptions = new CSharpCompilationOptions(OutputKind.DynamicallyLinkedLibrary)
                .WithNullableContextOptions(NullableContextOptions.Enable)
                .WithAllowUnsafe(true)
                .WithCryptoKeyFile(analyzerResult.SignAssembly ? analyzerResult.AssemblyOriginatorKeyFile : null)
                .WithStrongNameProvider(analyzerResult.SignAssembly ? new DesktopStrongNameProvider() : null)
                .WithAssemblyIdentityComparer(DesktopAssemblyIdentityComparer.Default)
                .WithConcurrentBuild(true);

            var compilation = CSharpCompilation.Create(analyzerResult.Properties.GetValueOrDefault("TargetName"),
                syntaxTrees: trees,
<<<<<<< HEAD
                options: new CSharpCompilationOptions(OutputKind.DynamicallyLinkedLibrary,
                                                      allowUnsafe: true,
                                                      cryptoKeyFile: analyzerResult.SignAssembly ? analyzerResult.AssemblyOriginatorKeyFile : null,
                                                      strongNameProvider: analyzerResult.SignAssembly ? new DesktopStrongNameProvider() : null,
                                                      nullableContextOptions: NullableContextOptions.Enable),
                                                      references: _input.AssemblyReferences);
=======
                options: compilationOptions,
                references: _input.AssemblyReferences);
>>>>>>> 3c7546c0

            RollbackProcessResult rollbackProcessResult;

            // first try compiling
            EmitResult emitResult;
            var retryCount = 1;
            (rollbackProcessResult, emitResult, retryCount) = TryCompilation(ms, compilation, null, devMode, retryCount);

            // If compiling failed and the error has no location, log and throw exception.
            if (!emitResult.Success && emitResult.Diagnostics.Any(diag => diag.Location == Location.None && diag.Severity == DiagnosticSeverity.Error))
            {
                _logger.LogError("Failed to build the mutated assembly due to unrecoverable error: {0}",
                    emitResult.Diagnostics.First(diag => diag.Location == Location.None && diag.Severity == DiagnosticSeverity.Error));
                throw new StrykerCompilationException("General Build Failure detected.");
            }

            for (var count = 1; !emitResult.Success && count < 50; count++)
            {
                // compilation did not succeed. let's compile a couple times more for good measure
                (rollbackProcessResult, emitResult, retryCount) = TryCompilation(ms, rollbackProcessResult?.Compilation ?? compilation, emitResult, devMode, retryCount);
            }

            if (!emitResult.Success)
            {
                // compiling failed
                _logger.LogError("Failed to restore the project to a buildable state. Please report the issue. Stryker can not proceed further");
                foreach (var emitResultDiagnostic in emitResult.Diagnostics)
                {
                    _logger.LogWarning($"{emitResultDiagnostic}");
                }
                throw new StrykerCompilationException("Failed to restore build able state.");
            }
            return new CompilingProcessResult()
            {
                Success = emitResult.Success,
                RollbackResult = rollbackProcessResult
            };
        }

        private (RollbackProcessResult, EmitResult, int) TryCompilation(
            MemoryStream ms,
            CSharpCompilation compilation,
            EmitResult previousEmitResult,
            bool devMode,
            int retryCount)
        {
            RollbackProcessResult rollbackProcessResult = null;

            if (previousEmitResult != null)
            {
                // remove broken mutations
                rollbackProcessResult = _rollbackProcess.Start(compilation, previousEmitResult.Diagnostics, devMode);
                compilation = rollbackProcessResult.Compilation;
            }

            // reset the memoryStream
            ms.SetLength(0);

            _logger.LogDebug($"Trying compilation for the {ReadableNumber(retryCount)} time.");

            var emitResult = compilation.Emit(
                ms,
                manifestResources: _input.ProjectInfo.ProjectUnderTestAnalyzerResult.Resources,
                win32Resources: compilation.CreateDefaultWin32Resources(
                    versionResource: true, // Important!
                    noManifest: false,
                    manifestContents: null,
                    iconInIcoFormat: null));

            LogEmitResult(emitResult);

            return (rollbackProcessResult, emitResult, ++retryCount);
        }

        private void AddVersionInfoSyntaxes(IList<SyntaxTree> syntaxTrees, ProjectAnalyzerResult analyzerResult)
        {
            // add assembly info
            StringBuilder assInfo = new StringBuilder();
            assInfo.AppendLine("using System.Reflection;");
            assInfo.AppendLine($"[assembly: AssemblyTitle(\"Mutated {analyzerResult.Properties.GetValueOrDefault("TargetName")}\")]");
            if (!analyzerResult.Properties.TryGetValue("AssemblyFileVersion", out var versionString))
            {
                versionString = "0.0.0";
            }
            assInfo.AppendLine($"[assembly: AssemblyFileVersion(\"{versionString}\")]");
            var refVersion = versionString;
            if (!analyzerResult.Properties.TryGetValue("AssemblyVersion", out versionString))
            {
                versionString = refVersion;
            }
            assInfo.AppendLine($"[assembly: AssemblyVersion(\"{versionString}\")]");

            syntaxTrees.Add(CSharpSyntaxTree.ParseText(assInfo.ToString(), encoding: Encoding.Default));
        }

        private void LogEmitResult(EmitResult result)
        {
            if (!result.Success)
            {
                _logger.LogDebug("Compilation failed");

                foreach (var err in result.Diagnostics.Where(x => x.Severity is DiagnosticSeverity.Error))
                {
                    _logger.LogDebug("{0}, {1}", err?.GetMessage() ?? "No message", err?.Location?.SourceTree?.FilePath ?? "Unknown filepath");
                }
            }
            else
            {
                _logger.LogDebug("Compilation successful");
            }
        }

        private string ReadableNumber(int number)
        {
            switch (number)
            {
                case 1:
                    return "first";
                case 2:
                    return "second";
                case 3:
                    return "third";
                default:
                    return number + "th";
            }
        }
    }
}<|MERGE_RESOLUTION|>--- conflicted
+++ resolved
@@ -68,17 +68,8 @@
 
             var compilation = CSharpCompilation.Create(analyzerResult.Properties.GetValueOrDefault("TargetName"),
                 syntaxTrees: trees,
-<<<<<<< HEAD
-                options: new CSharpCompilationOptions(OutputKind.DynamicallyLinkedLibrary,
-                                                      allowUnsafe: true,
-                                                      cryptoKeyFile: analyzerResult.SignAssembly ? analyzerResult.AssemblyOriginatorKeyFile : null,
-                                                      strongNameProvider: analyzerResult.SignAssembly ? new DesktopStrongNameProvider() : null,
-                                                      nullableContextOptions: NullableContextOptions.Enable),
+                options: compilationOptions,
                                                       references: _input.AssemblyReferences);
-=======
-                options: compilationOptions,
-                references: _input.AssemblyReferences);
->>>>>>> 3c7546c0
 
             RollbackProcessResult rollbackProcessResult;
 
