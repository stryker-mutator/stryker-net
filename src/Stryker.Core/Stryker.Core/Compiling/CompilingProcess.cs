using System.Collections.Generic;
using System.IO;
using System.Linq;
using Buildalyzer;
using Microsoft.CodeAnalysis;
using Microsoft.CodeAnalysis.CSharp;
using Microsoft.CodeAnalysis.Emit;
using Microsoft.Extensions.Logging;
using Stryker.Core.Exceptions;
using Stryker.Core.Initialisation.Buildalyzer;
using Stryker.Core.Logging;
using Stryker.Core.MutationTest;

namespace Stryker.Core.Compiling
{
    public interface ICompilingProcess
    {
        CompilingProcessResult Compile(IEnumerable<SyntaxTree> syntaxTrees, Stream ilStream, Stream symbolStream, bool devMode);
    }

    /// <summary>
    /// This process is in control of compiling the assembly and rolling back mutations that cannot compile
    /// Compiles the given input onto the memory stream
    public class CompilingProcess : ICompilingProcess
    {
        private readonly MutationTestInput _input;
        private readonly IRollbackProcess _rollbackProcess;
        private readonly ILogger _logger;

        public CompilingProcess(MutationTestInput input,
            IRollbackProcess rollbackProcess)
        {
            _input = input;
            _rollbackProcess = rollbackProcess;
            _logger = ApplicationLogging.LoggerFactory.CreateLogger<CompilingProcess>();
        }

        private string AssemblyName =>
            _input.ProjectInfo.ProjectUnderTestAnalyzerResult.GetAssemblyName();

        /// <summary>
        /// Compiles the given input onto the memory stream
        /// The compiling process is closely related to the rollback process. When the initial compilation fails, the rollback process will be executed.
        /// <param name="syntaxTrees">The syntax trees to compile</param>
        /// <param name="ilStream">The memory stream to store the compilation result onto</param>
        /// <param name="symbolStream">The memory stream to store the debug symbol</param>
        /// <param name="devMode">set to true to activate developer mode (provides more information in case of internal failure)</param>
        public CompilingProcessResult Compile(IEnumerable<SyntaxTree> syntaxTrees, Stream ilStream, Stream symbolStream, bool devMode)
        {
            var analyzerResult = _input.ProjectInfo.ProjectUnderTestAnalyzerResult;
            var trees = syntaxTrees.ToList();
            var compilationOptions = analyzerResult.GetCompilationOptions();

            var compilation = CSharpCompilation.Create(AssemblyName,
                syntaxTrees: trees,
                options: compilationOptions,
                references: _input.AssemblyReferences);
            RollbackProcessResult rollbackProcessResult;

            // C# source generators must be executed before compilation
<<<<<<< HEAD
            compilation = RunSourceGenerators(analyzerResult, compilation);
=======
            var generators = analyzerResult.GetSourceGenerators(_logger);
            if (generators.Any())
            {
                _ = CSharpGeneratorDriver
                    .Create(generators)
                    .RunGeneratorsAndUpdateCompilation(compilation, out var outputCompilation, out var diagnostics);

                foreach (var diagnostic in diagnostics)
                {
                    if (diagnostic.Severity == DiagnosticSeverity.Error && diagnostic.Location == Location.None)
                    {
                        _logger.LogError("Failed to generate source code for mutated assembly: {0}", diagnostic);
                        throw new StrykerCompilationException("Source Generator Failure");
                    }
                }

                compilation = outputCompilation as CSharpCompilation;
            }
>>>>>>> 184dbbb6

            // first try compiling
            EmitResult emitResult;
            var retryCount = 1;
            (rollbackProcessResult, emitResult, retryCount) = TryCompilation(ilStream, symbolStream, compilation, null, false, devMode, retryCount);

            // If compiling failed and the error has no location, log and throw exception.
            if (!emitResult.Success && emitResult.Diagnostics.Any(diagnostic => diagnostic.Location == Location.None && diagnostic.Severity == DiagnosticSeverity.Error))
            {
                _logger.LogError("Failed to build the mutated assembly due to unrecoverable error: {0}",
                    emitResult.Diagnostics.First(diagnostic => diagnostic.Location == Location.None && diagnostic.Severity == DiagnosticSeverity.Error));
                throw new StrykerCompilationException("General Build Failure detected.");
            }

            const int maxAttempt = 50;
            for (var count = 1; !emitResult.Success && count < maxAttempt; count++)
            {
                // compilation did not succeed. let's compile a couple times more for good measure
                (rollbackProcessResult, emitResult, retryCount) = TryCompilation(ilStream, symbolStream, rollbackProcessResult?.Compilation ?? compilation, emitResult, retryCount == maxAttempt - 1, devMode, retryCount);
            }

            if (emitResult.Success)
            {
                return new CompilingProcessResult()
                {
                    Success = emitResult.Success,
                    RollbackResult = rollbackProcessResult
                };
            }
            // compiling failed
            _logger.LogError("Failed to restore the project to a buildable state. Please report the issue. Stryker can not proceed further");
            foreach (var emitResultDiagnostic in emitResult.Diagnostics)
            {
                _logger.LogWarning($"{emitResultDiagnostic}");
            }
            throw new StrykerCompilationException("Failed to restore build able state.");
        }

        private CSharpCompilation RunSourceGenerators(IAnalyzerResult analyzerResult, CSharpCompilation compilation)
        {
            var generators = analyzerResult.GetSourceGenerators(_logger);
            _ = CSharpGeneratorDriver
                .Create(generators)
                .RunGeneratorsAndUpdateCompilation(compilation, out var outputCompilation, out var diagnostics);

            var errors = diagnostics.Where(diagnostic => diagnostic.Severity == DiagnosticSeverity.Error && diagnostic.Location == Location.None);
            if (errors.Any())
            {
                foreach (var diagnostic in errors)
                {
                    _logger.LogError("Failed to generate source code for mutated assembly: {0}", diagnostic);
                }
                throw new StrykerCompilationException("Source Generator Failure");
            }
            return outputCompilation as CSharpCompilation;
        }

        private (RollbackProcessResult, EmitResult, int) TryCompilation(
            Stream ms,
            Stream symbolStream,
            CSharpCompilation compilation,
            EmitResult previousEmitResult,
            bool lastAttempt,
            bool devMode,
            int retryCount)
        {
            RollbackProcessResult rollbackProcessResult = null;

            if (previousEmitResult != null)
            {
                // remove broken mutations
                rollbackProcessResult = _rollbackProcess.Start(compilation, previousEmitResult.Diagnostics, lastAttempt, devMode);
                compilation = rollbackProcessResult.Compilation;
            }

            // reset the memoryStream
            ms.SetLength(0);
            symbolStream?.SetLength(0);

            _logger.LogDebug($"Trying compilation for the {ReadableNumber(retryCount)} time.");

            var emitOptions = symbolStream == null ? null : new EmitOptions(false, DebugInformationFormat.PortablePdb,
                _input.ProjectInfo.ProjectUnderTestAnalyzerResult.GetSymbolFileName());
            var emitResult = compilation.Emit(
                ms,
                symbolStream,
                manifestResources: _input.ProjectInfo.ProjectUnderTestAnalyzerResult.GetResources(_logger),
                win32Resources: compilation.CreateDefaultWin32Resources(
                    true, // Important!
                    false,
                    null,
                    null),
                options: emitOptions);

            LogEmitResult(emitResult);

            return (rollbackProcessResult, emitResult, ++retryCount);
        }

        private void LogEmitResult(EmitResult result)
        {
            if (!result.Success)
            {
                _logger.LogDebug("Compilation failed");

                foreach (var err in result.Diagnostics.Where(x => x.Severity is DiagnosticSeverity.Error))
                {
                    _logger.LogDebug("{0}, {1}", err?.GetMessage() ?? "No message", err?.Location.SourceTree?.FilePath ?? "Unknown filepath");
                }
            }
            else
            {
                _logger.LogDebug("Compilation successful");
            }
        }

        private static string ReadableNumber(int number)
        {
            return number switch
            {
                1 => "first",
                2 => "second",
                3 => "third",
                _ => (number + "th")
            };
        }
    }
}<|MERGE_RESOLUTION|>--- conflicted
+++ resolved
@@ -58,9 +58,6 @@
             RollbackProcessResult rollbackProcessResult;
 
             // C# source generators must be executed before compilation
-<<<<<<< HEAD
-            compilation = RunSourceGenerators(analyzerResult, compilation);
-=======
             var generators = analyzerResult.GetSourceGenerators(_logger);
             if (generators.Any())
             {
@@ -79,7 +76,6 @@
 
                 compilation = outputCompilation as CSharpCompilation;
             }
->>>>>>> 184dbbb6
 
             // first try compiling
             EmitResult emitResult;
