--- conflicted
+++ resolved
@@ -56,23 +56,6 @@
             // Mutants can be enabled for testing based on multiple reasons. We store all the filtered mutants in this list and return this list.
             IEnumerable<Mutant> filteredMutants;
 
-<<<<<<< HEAD
-=======
-            // If the dashboard feature is turned on we first filter based on previous results
-            if (options.CompareToDashboard)
-            {
-                // If the dashboard feature is enabled but we cannot find a baseline. We are going to test the entire project. Thus none of the mutants can be filtered out and all are returned.
-                if (_baseline == null)
-                {
-                    _logger.LogDebug("Testing all mutants on {0} because there is no baseline available", file.RelativePath);
-                    return mutants;
-                }
-
-                // Updates all the mutants in this file with their counterpart's result in the report of the previous run
-                UpdateMutantsWithBaselineStatus(mutants, file);
-            }
-
->>>>>>> 72e3f436
             // A non-csharp file is flagged by the diff result as modified. We cannot determine which mutants will be affected by this, thus all mutants have to be tested.
             if (_diffResult.ChangedTestFiles is { } && _diffResult.ChangedTestFiles.Any(x => !x.EndsWith(".cs")))
             {
