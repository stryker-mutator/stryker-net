--- conflicted
+++ resolved
@@ -120,12 +120,7 @@
                 var coveringTests = _tests.Extract(mutant.CoveringTests.GetGuids());
 
                 if (coveringTests != null
-<<<<<<< HEAD
-                    && (coveringTests.Any(coveringTest => _diffResult.ChangedTestFiles.Any(changedTestFile => coveringTest.TestFilePath == changedTestFile))))
-=======
-                    && (coveringTests.Any(coveringTest => _diffResult.ChangedTestFiles.Any(changedTestFile => coveringTest.TestFilePath == changedTestFile))
-                        || coveringTests.Any(coveringTest => coveringTest.IsAllTests)))
->>>>>>> fb26050b
+                    && coveringTests.Any(coveringTest => _diffResult.ChangedTestFiles.Any(changedTestFile => coveringTest.TestFilePath == changedTestFile)))
                 {
                     mutant.ResultStatus = MutantStatus.NotRun;
                     mutant.ResultStatusReason = "One or more covering tests changed";
