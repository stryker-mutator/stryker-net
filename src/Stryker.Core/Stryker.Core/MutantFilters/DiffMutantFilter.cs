--- conflicted
+++ resolved
@@ -12,11 +12,7 @@
         private readonly DiffResult _diffResult;
         public string DisplayName => "git diff file filter";
 
-<<<<<<< HEAD
-        public DiffMutantFilter(IStrykerOptions options, IDiffProvider diffProvider)
-=======
         public DiffMutantFilter(IDiffProvider diffProvider)
->>>>>>> 41d8b37a
         {
                 _diffResult = diffProvider?.ScanDiff();
         }
