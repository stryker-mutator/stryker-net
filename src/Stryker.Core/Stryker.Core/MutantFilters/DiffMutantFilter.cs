﻿using Microsoft.CodeAnalysis;
using Microsoft.CodeAnalysis.CSharp;
using Microsoft.CodeAnalysis.Text;
using Microsoft.Extensions.Logging;
using Stryker.Core.Baseline;
using Stryker.Core.DashboardCompare;
using Stryker.Core.DiffProviders;
using Stryker.Core.Logging;
using Stryker.Core.Mutants;
using Stryker.Core.Options;
using Stryker.Core.ProjectComponents;
using Stryker.Core.Reporters.Json;
using System;
using System.Collections.Generic;
using System.Linq;
using System.Threading.Tasks;

namespace Stryker.Core.MutantFilters
{
    public class DiffMutantFilter : IMutantFilter
    {
        private readonly DiffResult _diffResult;
        private readonly IBaselineProvider _baselineProvider;
        private readonly IGitInfoProvider _gitInfoProvider;
        private readonly ILogger<DiffMutantFilter> _logger;

<<<<<<< HEAD
        private readonly IStrykerOptions _options;

=======
        private readonly StrykerOptions _options;
>>>>>>> 2f0543e9
        private readonly JsonReport _baseline;

        public string DisplayName => "git diff file filter";

<<<<<<< HEAD
        public DiffMutantFilter(IStrykerOptions options = null, IDiffProvider diffProvider = null, IDashboardClient dashboardClient = null, IGitInfoProvider branchProvider = null)
=======
        public DiffMutantFilter(StrykerOptions options, IDiffProvider diffProvider = null, IBaselineProvider baselineProvider = null, IGitInfoProvider gitInfoProvider = null)
>>>>>>> 2f0543e9
        {
            _logger = ApplicationLogging.LoggerFactory.CreateLogger<DiffMutantFilter>();

            _options = options;
            _gitInfoProvider = gitInfoProvider ?? new GitInfoProvider(options);
            _baselineProvider = baselineProvider ?? BaselineProviderFactory.Create(options);

            if (options.CompareToDashboard)
            {
                _baseline = GetBaselineAsync().Result;
            }

            _diffResult = diffProvider.ScanDiff();

            if (_diffResult != null)
            {
                _logger.LogInformation("{0} files changed", _diffResult.ChangedFiles?.Count);

                if (_diffResult.ChangedFiles != null)
                {
                    foreach (var changedFile in _diffResult.ChangedFiles)
                    {
                        _logger.LogInformation("Changed file {0}", changedFile);
                    }
                }
            }
        }

        public IEnumerable<Mutant> FilterMutants(IEnumerable<Mutant> mutants, FileLeaf file, IStrykerOptions options)
        {
            // Mutants can be enabled for testing based on multiple reasons. We store all the filtered mutants in this list and return this list.
            IEnumerable<Mutant> filteredMutants;

            // If the dashboard feature is turned on we first filter based on previous results
            if (options.CompareToDashboard)
            {
                // If the dashboard feature is enabled but we cannot find a baseline. We are going to test the entire project. Thus none of the mutants can be filtered out and all are returned.
                if (_baseline == null)
                {
                    _logger.LogDebug("Testing all mutants on {0} because there is no baseline available", file.RelativePathToProjectFile);
                    return mutants;
                }

                // Updates all the mutants in this file with their counterpart's result in the report of the previous run
                UpdateMutantsWithBaselineStatus(mutants, file);
            }

            // A non-csharp file is flagged by the diff result as modified. We cannot determine which mutants will be affected by this, thus all mutants have to be tested.
            if (_diffResult.TestFilesChanged is { } && _diffResult.TestFilesChanged.Any(x => !x.EndsWith(".cs")))
            {
                _logger.LogDebug("Returning all mutants in {0} because a non-source file is modified", file.RelativePath);
                return SetMutantStatusForNonCSharpFileChanged(mutants);
            }

            // If the diff result flags this file as modified, we want to run all mutants again
            if (_diffResult.ChangedFiles.Contains(file.FullPath))
            {
                _logger.LogDebug("Returning all mutants in {0} because the file is modified", file.RelativePathToProjectFile);
                return SetMutantStatusForFileChanged(mutants);
            }
            else
            {
                filteredMutants = SetNotRunMutantsToIgnored(mutants);
            }

            // If any of the tests have been changed, we want to return all mutants covered by these testfiles.
            if (_diffResult.TestFilesChanged != null && _diffResult.TestFilesChanged.Any())
            {
                filteredMutants = ResetMutantStatusForChangedTests(mutants);
            }

            // Identical mutants within the same file cannot be distinguished from eachother and therefor we cannot give them a mutant status from the baseline. These will have to be re-run.
            if (_options.CompareToDashboard)
            {
                var mutantsNotRun = mutants.Where(x => x.ResultStatus == MutantStatus.NotRun);
                filteredMutants = MergeMutantLists(filteredMutants, mutantsNotRun);
            }

            return filteredMutants;
        }

        private void UpdateMutantsWithBaselineStatus(IEnumerable<Mutant> mutants, FileLeaf file)
        {
            var baselineFile = _baseline.Files.SingleOrDefault(f => FilePathUtils.NormalizePathSeparators(f.Key) == FilePathUtils.NormalizePathSeparators(file.RelativePath));

            if (baselineFile is { } && baselineFile.Value is { })
            {
                foreach (var baselineMutant in baselineFile.Value.Mutants)
                {
                    var baselineMutantSourceCode = GetMutantSourceCode(baselineFile.Value.Source, baselineMutant);

                    if (string.IsNullOrEmpty(baselineMutantSourceCode))
                    {
                        _logger.LogWarning("Unable to find mutant span in original baseline source code. This indicates a bug in stryker. Please report this on github.");
                        continue;
                    }

                    IEnumerable<Mutant> matchingMutants = GetMutantMatchingSourceCode(mutants, baselineMutant, baselineMutantSourceCode);

                    SetMutantStatusToBaselineMutantStatus(baselineMutant, matchingMutants);
                }
            }
        }

        private static void SetMutantStatusToBaselineMutantStatus(JsonMutant baselineMutant, IEnumerable<Mutant> matchingMutants)
        {
            if (matchingMutants.Count() == 1)
            {
                matchingMutants.First().ResultStatus = (MutantStatus)Enum.Parse(typeof(MutantStatus), baselineMutant.Status);
                matchingMutants.First().ResultStatusReason = "Result based on previous run";
            }
            else
            {
                foreach (var matchingMutant in matchingMutants)
                {
                    matchingMutant.ResultStatus = MutantStatus.NotRun;
                    matchingMutant.ResultStatusReason = "Result based on previous run was inconclusive";
                }
            }
        }

        public string GetMutantSourceCode(string source, JsonMutant baselineMutant)
        {
            SyntaxTree tree = CSharpSyntaxTree.ParseText(source);

            var beginLinePosition = new LinePosition(baselineMutant.Location.Start.Line - 1, baselineMutant.Location.Start.Column - 1);
            var endLinePosition = new LinePosition(baselineMutant.Location.End.Line - 1, baselineMutant.Location.End.Column - 1);

            LinePositionSpan span = new LinePositionSpan(beginLinePosition, endLinePosition);

            var textSpan = tree.GetText().Lines.GetTextSpan(span);
            var originalNode = tree.GetRoot().DescendantNodes(textSpan).FirstOrDefault(n => textSpan.Equals(n.Span));
            return originalNode?.ToString();


        }

        private IEnumerable<Mutant> GetMutantMatchingSourceCode(IEnumerable<Mutant> mutants, JsonMutant baselineMutant, string baselineMutantSourceCode)
        {
            return mutants.Where(x =>
                x.Mutation.OriginalNode.ToString() == baselineMutantSourceCode &&
                x.Mutation.DisplayName == baselineMutant.MutatorName);
        }

        private async Task<JsonReport> GetBaselineAsync()
        {
            var branchName = _gitInfoProvider.GetCurrentBranchName();

            var baselineLocation = $"dashboard-compare/{branchName}";

            var report = await _baselineProvider.Load(baselineLocation);

            if (report == null)
            {
<<<<<<< HEAD
                _logger.LogInformation("We could not locate a baseline for project {0}, now trying fallback Version {1}", _options.DashboardReporterOptions.ProjectName, _options.DashboardReporterOptions.FallbackVersion);
=======
                _logger.LogInformation("We could not locate a baseline for branch {0}, now trying fallback version {1}", branchName, _options.FallbackVersion);
>>>>>>> 2f0543e9

                return await GetFallbackBaselineAsync();
            }

<<<<<<< HEAD
            _logger.LogInformation("Found report of project {0} using version {1} ", _options.DashboardReporterOptions.ProjectName, branchName);
=======
            _logger.LogInformation("Found baseline report for current branch {0}", branchName);
>>>>>>> 2f0543e9

            return report;
        }

        private async Task<JsonReport> GetFallbackBaselineAsync()
        {
<<<<<<< HEAD
            var report = await _dashboardClient.PullReport(_options.DashboardReporterOptions.FallbackVersion);
=======
            var report = await _baselineProvider.Load(_options.FallbackVersion);
>>>>>>> 2f0543e9

            if (report == null)
            {
                _logger.LogInformation("We could not locate a baseline report for the current branch or fallback version. Now running a complete test to establish a baseline.");
                return null;
            }
<<<<<<< HEAD
            else
            {
                _logger.LogInformation("Found report of project {0} using version {1}", _options.DashboardReporterOptions.ProjectName, _options.DashboardReporterOptions.FallbackVersion);
=======
>>>>>>> 2f0543e9

            _logger.LogInformation("Found fallback report using version {0}", _options.FallbackVersion);

            return report;
        }

        private IEnumerable<Mutant> SetNotRunMutantsToIgnored(IEnumerable<Mutant> mutants)
        {
            foreach (var mutant in mutants.Where(m => m.ResultStatus == MutantStatus.NotRun))
            {
                mutant.ResultStatus = MutantStatus.Ignored;
                mutant.ResultStatusReason = "Mutant not changed compared to target commit";
            }

            return new List<Mutant>();
        }

        private IEnumerable<Mutant> SetMutantStatusForFileChanged(IEnumerable<Mutant> mutants)
        {
            foreach (var mutant in mutants)
            {
                mutant.ResultStatus = MutantStatus.NotRun;
                mutant.ResultStatusReason = "Mutant changed compared to target commit";
            }

            return mutants;
        }

        private IEnumerable<Mutant> SetMutantStatusForNonCSharpFileChanged(IEnumerable<Mutant> mutants)
        {
            foreach (var mutant in mutants)
            {
                mutant.ResultStatus = MutantStatus.NotRun;
                mutant.ResultStatusReason = "Non-CSharp files in test project were changed";
            }

            return mutants;
        }

        private IEnumerable<Mutant> ResetMutantStatusForChangedTests(IEnumerable<Mutant> mutants)
        {
            var filteredMutants = new List<Mutant>();

            foreach (var mutant in mutants)
            {
                var coveringTests = mutant.CoveringTests.Tests;

                if (coveringTests.Any(coveringTest => _diffResult.TestFilesChanged.Any(changedTestFile => coveringTest.TestfilePath == changedTestFile))
                    || coveringTests.Any(coveringTest => coveringTest.IsAllTests))
                {
                    mutant.ResultStatus = MutantStatus.NotRun;
                    mutant.ResultStatusReason = "One or more covering tests changed";

                    filteredMutants.Add(mutant);
                    break;
                }
            }

            return filteredMutants;
        }

        /// Takes two lists. Adds the mutants from the updateMutants list to the targetMutants. 
        /// If the targetMutants already contain a member with the same Id. The results are updated.
        internal IEnumerable<Mutant> MergeMutantLists(IEnumerable<Mutant> target, IEnumerable<Mutant> source)
        {
            foreach (var targetMutant in target)
            {
                if (source.Any(updateMutant => updateMutant.Id == targetMutant.Id))
                {
                    continue;
                }

                yield return targetMutant;
            }

            foreach (var sourceMutant in source)
            {
                if (target.SingleOrDefault(targetMutant => targetMutant.Id == sourceMutant.Id) is var targetMutant && targetMutant is { })
                {
                    targetMutant.ResultStatus = sourceMutant.ResultStatus;
                    targetMutant.ResultStatusReason = sourceMutant.ResultStatusReason;

                    yield return targetMutant;
                    continue;
                }

                yield return sourceMutant;
            }
        }
    }
}<|MERGE_RESOLUTION|>--- conflicted
+++ resolved
@@ -24,21 +24,13 @@
         private readonly IGitInfoProvider _gitInfoProvider;
         private readonly ILogger<DiffMutantFilter> _logger;
 
-<<<<<<< HEAD
         private readonly IStrykerOptions _options;
 
-=======
-        private readonly StrykerOptions _options;
->>>>>>> 2f0543e9
         private readonly JsonReport _baseline;
 
         public string DisplayName => "git diff file filter";
 
-<<<<<<< HEAD
-        public DiffMutantFilter(IStrykerOptions options = null, IDiffProvider diffProvider = null, IDashboardClient dashboardClient = null, IGitInfoProvider branchProvider = null)
-=======
-        public DiffMutantFilter(StrykerOptions options, IDiffProvider diffProvider = null, IBaselineProvider baselineProvider = null, IGitInfoProvider gitInfoProvider = null)
->>>>>>> 2f0543e9
+        public DiffMutantFilter(IStrykerOptions options, IDiffProvider diffProvider = null, IBaselineProvider baselineProvider = null, IGitInfoProvider gitInfoProvider = null)
         {
             _logger = ApplicationLogging.LoggerFactory.CreateLogger<DiffMutantFilter>();
 
@@ -193,45 +185,27 @@
 
             if (report == null)
             {
-<<<<<<< HEAD
-                _logger.LogInformation("We could not locate a baseline for project {0}, now trying fallback Version {1}", _options.DashboardReporterOptions.ProjectName, _options.DashboardReporterOptions.FallbackVersion);
-=======
-                _logger.LogInformation("We could not locate a baseline for branch {0}, now trying fallback version {1}", branchName, _options.FallbackVersion);
->>>>>>> 2f0543e9
+                _logger.LogInformation("We could not locate a baseline for branch {0}, now trying fallback version {1}", branchName, _options.DashboardReporterOptions.FallbackVersion);
 
                 return await GetFallbackBaselineAsync();
             }
 
-<<<<<<< HEAD
-            _logger.LogInformation("Found report of project {0} using version {1} ", _options.DashboardReporterOptions.ProjectName, branchName);
-=======
             _logger.LogInformation("Found baseline report for current branch {0}", branchName);
->>>>>>> 2f0543e9
 
             return report;
         }
 
         private async Task<JsonReport> GetFallbackBaselineAsync()
         {
-<<<<<<< HEAD
-            var report = await _dashboardClient.PullReport(_options.DashboardReporterOptions.FallbackVersion);
-=======
-            var report = await _baselineProvider.Load(_options.FallbackVersion);
->>>>>>> 2f0543e9
+            var report = await _baselineProvider.Load(_options.DashboardReporterOptions.FallbackVersion);
 
             if (report == null)
             {
                 _logger.LogInformation("We could not locate a baseline report for the current branch or fallback version. Now running a complete test to establish a baseline.");
                 return null;
             }
-<<<<<<< HEAD
-            else
-            {
-                _logger.LogInformation("Found report of project {0} using version {1}", _options.DashboardReporterOptions.ProjectName, _options.DashboardReporterOptions.FallbackVersion);
-=======
->>>>>>> 2f0543e9
-
-            _logger.LogInformation("Found fallback report using version {0}", _options.FallbackVersion);
+
+            _logger.LogInformation("Found fallback report using version {0}", _options.DashboardReporterOptions.FallbackVersion);
 
             return report;
         }
