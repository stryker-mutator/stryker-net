--- conflicted
+++ resolved
@@ -23,8 +23,6 @@
     public class DiffMutantFilter : IMutantFilter
     {
         private readonly DiffResult _diffResult;
-<<<<<<< HEAD
-
         private readonly IDashboardClient _dashboardClient;
         private readonly IBranchProvider _branchProvider;
 
@@ -33,11 +31,8 @@
         private readonly JsonReport _baseline;
 
         private ILogger<DiffMutantFilter> _logger;
-        private const string _displayName = "git diff file filter";
-        public string DisplayName => _displayName;
-=======
+
         public string DisplayName => "git diff file filter";
->>>>>>> 863b56a0
 
         public DiffMutantFilter(StrykerOptions options, IDiffProvider diffProvider, IDashboardClient dashboardClient = null, IBranchProvider branchProvider = null)
         {
