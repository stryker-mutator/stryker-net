--- conflicted
+++ resolved
@@ -28,7 +28,6 @@
         {
             _logger = ApplicationLogging.LoggerFactory.CreateLogger<DiffMutantFilter>();
 
-<<<<<<< HEAD
             _options = options;
             _gitInfoProvider = gitInfoProvider ?? new GitInfoProvider(options);
             _baselineProvider = baselineProvider ?? BaselineProviderFactory.Create(options);
@@ -38,8 +37,6 @@
                 _baseline = GetBaselineAsync().Result;
             }
 
-=======
->>>>>>> b02a0bb3
             _diffResult = diffProvider.ScanDiff();
 
             if (_diffResult != null)
@@ -68,7 +65,6 @@
             // Mutants can be enabled for testing based on multiple reasons. We store all the filtered mutants in this list and return this list.
             IEnumerable<Mutant> filteredMutants;
 
-<<<<<<< HEAD
             // If the dashboard feature is turned on we first filter based on previous results
             if (options.DashboardCompareEnabled)
             {
@@ -83,8 +79,6 @@
                 UpdateMutantsWithBaselineStatus(mutants, file);
             }
 
-=======
->>>>>>> b02a0bb3
             // A non-csharp file is flagged by the diff result as modified. We cannot determine which mutants will be affected by this, thus all mutants have to be tested.
             if (_diffResult.ChangedTestFiles is { } && _diffResult.ChangedTestFiles.Any(x => !x.EndsWith(".cs")))
             {
@@ -110,7 +104,6 @@
                 filteredMutants = ResetMutantStatusForChangedTests(mutants);
             }
 
-<<<<<<< HEAD
             // Identical mutants within the same file cannot be distinguished from eachother and therefor we cannot give them a mutant status from the baseline. These will have to be re-run.
             if (_options.DashboardCompareEnabled)
             {
@@ -118,8 +111,6 @@
                 filteredMutants = MergeMutantLists(filteredMutants, mutantsNotRun);
             }
 
-=======
->>>>>>> b02a0bb3
             return filteredMutants;
         }
 
