--- conflicted
+++ resolved
@@ -84,20 +84,15 @@
                 UpdateMutantsWithBaselineStatus(mutants, file);
             }
 
-<<<<<<< HEAD
+            // A non-csharp file is flagged by the diff result as modified. We cannot determine which mutants will be affected by this, thus all mutants have to be tested.
+            if (_diffResult.ChangedTestFiles is { } && _diffResult.ChangedTestFiles.Any(x => !x.EndsWith(".cs")))
+            {
+                _logger.LogDebug("Returning all mutants in {0} because a non-source file is modified", file.RelativePath);
+                return SetMutantStatusForNonCSharpFileChanged(mutants);
+            }
+
             // If the diff result flags this file as modified, we want to run all mutants again
             if (_diffResult.ChangedFiles != null && _diffResult.ChangedFiles.Contains(file.FullPath))
-=======
-            // A non-csharp file is flagged by the diff result as modified. We cannot determine which mutants will be affected by this, thus all mutants have to be tested.
-            if (_diffResult.ChangedTestFiles is { } && _diffResult.ChangedTestFiles.Any(x => !x.EndsWith(".cs")))
-            {
-                _logger.LogDebug("Returning all mutants in {0} because a non-source file is modified", file.RelativePath);
-                return SetMutantStatusForNonCSharpFileChanged(mutants);
-            }
-
-            // If the diff result flags this file as modified, we want to run all mutants again
-            if (_diffResult.ChangedSourceFiles.Contains(file.FullPath))
->>>>>>> 0b9659fa
             {
                 _logger.LogDebug("Returning all mutants in {0} because the file is modified", file.RelativePathToProjectFile);
                 return SetMutantStatusForFileChanged(mutants);
@@ -108,12 +103,8 @@
             }
 
             // If any of the tests have been changed, we want to return all mutants covered by these testfiles.
-<<<<<<< HEAD
             // Only check for changed c# files. Other files have already been handled.
             if (_diffResult.TestFilesChanged != null && _diffResult.TestFilesChanged.Any(file => file.EndsWith(".cs")))
-=======
-            if (_diffResult.ChangedTestFiles != null && _diffResult.ChangedTestFiles.Any())
->>>>>>> 0b9659fa
             {
                 filteredMutants = ResetMutantStatusForChangedTests(mutants);
             }
