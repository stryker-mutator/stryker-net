--- conflicted
+++ resolved
@@ -17,11 +17,7 @@
         /// <param name="file">The origin file of the mutants.</param>
         /// <param name="options">The stryker options.</param>
         /// <returns>Return only the mutants that made it through the filter.</returns>
-<<<<<<< HEAD
-        IEnumerable<Mutant> FilterMutants(IEnumerable<Mutant> mutants, FileLeaf file, IStrykerOptions options);
-=======
-        IEnumerable<Mutant> FilterMutants(IEnumerable<Mutant> mutants, ReadOnlyFileLeaf file, StrykerOptions options);
->>>>>>> 04cafee8
+        IEnumerable<Mutant> FilterMutants(IEnumerable<Mutant> mutants, ReadOnlyFileLeaf file, IStrykerOptions options);
 
         /// <summary>
         /// Gets the display name of the filter.
