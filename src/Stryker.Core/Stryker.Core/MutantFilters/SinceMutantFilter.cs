
using System.Collections.Generic;
using System.Linq;
using Microsoft.CodeAnalysis;
using Microsoft.Extensions.Logging;
using Stryker.Core.DiffProviders;
using Stryker.Core.Logging;
using Stryker.Core.Mutants;
using Stryker.Core.Options;
using Stryker.Core.ProjectComponents;

namespace Stryker.Core.MutantFilters
{
    public class SinceMutantFilter : IMutantFilter
    {
        private readonly DiffResult _diffResult;
        private readonly TestSet _tests;
        private readonly ILogger<SinceMutantFilter> _logger;

        public MutantFilter Type => MutantFilter.Since;
        public string DisplayName => "since filter";

        public SinceMutantFilter(IDiffProvider diffProvider = null)
        {
            _logger = ApplicationLogging.LoggerFactory.CreateLogger<SinceMutantFilter>();

            _diffResult = diffProvider.ScanDiff();
            _tests = diffProvider.Tests;
<<<<<<< HEAD
=======

            if (_diffResult != null)
            {
                _logger.LogInformation("{ChangedFilesCount} files changed", (_diffResult.ChangedSourceFiles?.Count ?? 0) + (_diffResult.ChangedTestFiles?.Count ?? 0));

                if (_diffResult.ChangedSourceFiles != null)
                {
                    foreach (var changedFile in _diffResult.ChangedSourceFiles)
                    {
                        _logger.LogInformation("Changed file {ChangedFile}", changedFile);
                    }
                }
                if (_diffResult.ChangedTestFiles != null)
                {
                    foreach (var changedFile in _diffResult.ChangedTestFiles)
                    {
                        _logger.LogInformation("Changed test file {ChangedFile}", changedFile);
                    }
                }
            }
>>>>>>> da231fe6
        }

        public IEnumerable<Mutant> FilterMutants(IEnumerable<Mutant> mutants, IReadOnlyFileLeaf file, StrykerOptions options)
        {
            // Mutants can be enabled for testing based on multiple reasons. We store all the filtered mutants in this list and return this list.
            IEnumerable<Mutant> filteredMutants;

            // A non-csharp file is flagged by the diff result as modified. We cannot determine which mutants will be affected by this, thus all mutants have to be tested.
            if (_diffResult.ChangedTestFiles is { } && _diffResult.ChangedTestFiles.Any(x => !x.EndsWith(".cs")))
            {
                _logger.LogDebug("Returning all mutants in {RelativePath} because a non-source file is modified", file.RelativePath);
                return SetMutantStatusForNonCSharpFileChanged(mutants);
            }

            // If the diff result flags this file as modified, we want to run all mutants again
            if (_diffResult.ChangedSourceFiles != null && _diffResult.ChangedSourceFiles.Contains(file.FullPath))
            {
                _logger.LogDebug("Returning all mutants in {RelativePath} because the file is modified", file.RelativePath);
                return SetMutantStatusForFileChanged(mutants);
            }
            else
            {
                filteredMutants = SetNotRunMutantsToIgnored(mutants);
            }

            // If any of the tests have been changed, we want to return all mutants covered by these testfiles.
            // Only check for changed c# files. Other files have already been handled.
            if (_diffResult.ChangedTestFiles != null && _diffResult.ChangedTestFiles.Any(file => file.EndsWith(".cs")))
            {
                filteredMutants = ResetMutantStatusForChangedTests(mutants);
            }

            LogChangedFiles(options);

            return filteredMutants;
        }

        private void LogChangedFiles(StrykerOptions options)
        {
            if (_diffResult != null && !options.BaselineRecreateEnabled)
            {
                _logger.LogInformation("{0} files changed", (_diffResult.ChangedSourceFiles?.Count ?? 0) + (_diffResult.ChangedTestFiles?.Count ?? 0));

                if (_diffResult.ChangedSourceFiles != null)
                {
                    foreach (var changedFile in _diffResult.ChangedSourceFiles)
                    {
                        _logger.LogInformation("Changed file {0}", changedFile);
                    }
                }
                if (_diffResult.ChangedTestFiles != null)
                {
                    foreach (var changedFile in _diffResult.ChangedTestFiles)
                    {
                        _logger.LogInformation("Changed test file {0}", changedFile);
                    }
                }
            }
        }

        private IEnumerable<Mutant> SetNotRunMutantsToIgnored(IEnumerable<Mutant> mutants)
        {
            foreach (var mutant in mutants.Where(m => m.ResultStatus == MutantStatus.Pending || m.ResultStatus == MutantStatus.NoCoverage))
            {
                mutant.ResultStatus = MutantStatus.Ignored;
                mutant.ResultStatusReason = "Mutant not changed compared to target commit";
            }

            return new List<Mutant>();
        }

        private IEnumerable<Mutant> SetMutantStatusForFileChanged(IEnumerable<Mutant> mutants)
        {
            foreach (var mutant in mutants.Where(m => m.ResultStatus != MutantStatus.NoCoverage))
            {
                mutant.ResultStatus = MutantStatus.Pending;
                mutant.ResultStatusReason = "Mutant changed compared to target commit";
            }

            return mutants;
        }

        private IEnumerable<Mutant> SetMutantStatusForNonCSharpFileChanged(IEnumerable<Mutant> mutants)
        {
            foreach (var mutant in mutants.Where(m => m.ResultStatus != MutantStatus.NoCoverage))
            {
                mutant.ResultStatus = MutantStatus.Pending;
                mutant.ResultStatusReason = "Non-CSharp files in test project were changed";
            }

            return mutants;
        }

        private IEnumerable<Mutant> ResetMutantStatusForChangedTests(IEnumerable<Mutant> mutants)
        {
            var filteredMutants = new List<Mutant>();

            foreach (var mutant in mutants)
            {
                if (mutant.CoveringTests.IsEmpty || mutant.CoveringTests.Count == 0)
                {
                    continue;
                }
                var coveringTests = _tests.Extract(mutant.CoveringTests.GetGuids());

                if (coveringTests != null
                    && coveringTests.Any(coveringTest => _diffResult.ChangedTestFiles.Any(changedTestFile => coveringTest.TestFilePath == changedTestFile
                        || string.IsNullOrEmpty(coveringTest.TestFilePath))))
                {
                    mutant.ResultStatus = MutantStatus.Pending;
                    mutant.ResultStatusReason = "One or more covering tests changed";

                    filteredMutants.Add(mutant);
                }
            }

            return filteredMutants;
        }
    }
}<|MERGE_RESOLUTION|>--- conflicted
+++ resolved
@@ -26,8 +26,6 @@
 
             _diffResult = diffProvider.ScanDiff();
             _tests = diffProvider.Tests;
-<<<<<<< HEAD
-=======
 
             if (_diffResult != null)
             {
@@ -48,7 +46,6 @@
                     }
                 }
             }
->>>>>>> da231fe6
         }
 
         public IEnumerable<Mutant> FilterMutants(IEnumerable<Mutant> mutants, IReadOnlyFileLeaf file, StrykerOptions options)
