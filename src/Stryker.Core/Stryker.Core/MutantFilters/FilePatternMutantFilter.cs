using System.Collections.Generic;
using System.Linq;
using Stryker.Core.Mutants;
using Stryker.Core.Options;
using Stryker.Core.ProjectComponents;

namespace Stryker.Core.MutantFilters
{
    /// <summary>
    /// Checks if the mutation should be skipped depending on the file and position of the mutation.
    /// </summary>
    public class FilePatternMutantFilter : IMutantFilter
    {
        public string DisplayName => "file filter";
        private readonly IEnumerable<FilePattern> _includePattern;
        private readonly IEnumerable<FilePattern> _excludePattern;

        public FilePatternMutantFilter(IStrykerOptions options)
        {
<<<<<<< HEAD
            var includePattern = options.Mutate.Where(x => !x.IsExclude).ToList();
            var excludePattern = options.Mutate.Where(x => x.IsExclude).ToList();
=======
            _includePattern = options.FilePatterns.Where(x => !x.IsExclude).ToList();
            _excludePattern = options.FilePatterns.Where(x => x.IsExclude).ToList();
        }
>>>>>>> b02a0bb3

        public IEnumerable<Mutant> FilterMutants(IEnumerable<Mutant> mutants, ReadOnlyFileLeaf file, IStrykerOptions options)
        {
            return mutants.Where(IsMutantIncluded);

            bool IsMutantIncluded(Mutant mutant)
            {
                // Check if the the mutant is included.
                if (!_includePattern.Any(MatchesPattern))
                {
                    return false;
                }

                // Check if the mutant is excluded.
                if (_excludePattern.Any(MatchesPattern))
                {
                    return false;
                }

                return true;

                bool MatchesPattern(FilePattern pattern)
                {
                    // We check both the full and the relative path to allow for relative paths.
                    return pattern.IsMatch(file.FullPath, mutant.Mutation.OriginalNode.Span) ||
                           pattern.IsMatch(file.RelativePath, mutant.Mutation.OriginalNode.Span);
                }
            }
        }
    }
}<|MERGE_RESOLUTION|>--- conflicted
+++ resolved
@@ -17,14 +17,9 @@
 
         public FilePatternMutantFilter(IStrykerOptions options)
         {
-<<<<<<< HEAD
-            var includePattern = options.Mutate.Where(x => !x.IsExclude).ToList();
-            var excludePattern = options.Mutate.Where(x => x.IsExclude).ToList();
-=======
-            _includePattern = options.FilePatterns.Where(x => !x.IsExclude).ToList();
-            _excludePattern = options.FilePatterns.Where(x => x.IsExclude).ToList();
+            _includePattern = options.Mutate.Where(x => !x.IsExclude).ToList();
+            _excludePattern = options.Mutate.Where(x => x.IsExclude).ToList();
         }
->>>>>>> b02a0bb3
 
         public IEnumerable<Mutant> FilterMutants(IEnumerable<Mutant> mutants, ReadOnlyFileLeaf file, IStrykerOptions options)
         {
