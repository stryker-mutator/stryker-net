<<<<<<< HEAD
﻿using Microsoft.CodeAnalysis;
=======
using System.Collections.Generic;
using System.Linq;
using Microsoft.CodeAnalysis;
>>>>>>> fb26050b
using Microsoft.CodeAnalysis.CSharp.Syntax;
using Stryker.Core.Mutants;
using Stryker.Core.Options;
using Stryker.Core.ProjectComponents;
using System.Collections.Generic;
using System.Linq;

namespace Stryker.Core.MutantFilters
{
    /// <summary>
    /// Checks if the mutants are part of ignored method calls.
    /// </summary>
    /// <seealso cref="IMutantFilter" />
    public class IgnoredMethodMutantFilter : IMutantFilter
    {
        public string DisplayName => "method filter";

        public IEnumerable<Mutant> FilterMutants(IEnumerable<Mutant> mutants, ReadOnlyFileLeaf file, IStrykerOptions options)
        {
            if (!options.IgnoredMethods.Any())
            {
                return mutants;
            }

            return mutants.Where(m => !IsPartOfIgnoredMethodCall(m.Mutation.OriginalNode, options));
        }

        private bool IsPartOfIgnoredMethodCall(SyntaxNode syntaxNode, IStrykerOptions options)
        {
            switch (syntaxNode)
            {
                // Check if the current node is an invocation and the expression is a member
                // This will also ignore invokable properties like `Func<bool> MyProp { get;}`
                case InvocationExpressionSyntax invocation when invocation.Expression is MemberAccessExpressionSyntax member:
                    return options.IgnoredMethods.Any(r => r.IsMatch(member.Name.ToString()));
                // Check when conditional access
                case InvocationExpressionSyntax invocation when invocation.Expression is MemberBindingExpressionSyntax member:
                    return options.IgnoredMethods.Any(r => r.IsMatch(member.Name.ToString()));
                // Check when direct identifier
                case InvocationExpressionSyntax invocation when invocation.Expression is IdentifierNameSyntax member:
                    return options.IgnoredMethods.Any(r => r.IsMatch(member.ToString()));
                // Check if the current node is an object creation syntax (constructor invocation).
                case ObjectCreationExpressionSyntax creation:
                    {
                        var methodName = creation.Type + ".ctor";
                        return options.IgnoredMethods.Any(r => r.IsMatch(methodName));
                    }
            }

            // Traverse the tree upwards
            if (syntaxNode.Parent != null)
            {
                return IsPartOfIgnoredMethodCall(syntaxNode.Parent, options);
            }

            return false;
        }
    }
}<|MERGE_RESOLUTION|>--- conflicted
+++ resolved
@@ -1,10 +1,4 @@
-<<<<<<< HEAD
-﻿using Microsoft.CodeAnalysis;
-=======
-using System.Collections.Generic;
-using System.Linq;
 using Microsoft.CodeAnalysis;
->>>>>>> fb26050b
 using Microsoft.CodeAnalysis.CSharp.Syntax;
 using Stryker.Core.Mutants;
 using Stryker.Core.Options;
@@ -48,10 +42,8 @@
                     return options.IgnoredMethods.Any(r => r.IsMatch(member.ToString()));
                 // Check if the current node is an object creation syntax (constructor invocation).
                 case ObjectCreationExpressionSyntax creation:
-                    {
-                        var methodName = creation.Type + ".ctor";
-                        return options.IgnoredMethods.Any(r => r.IsMatch(methodName));
-                    }
+                    var methodName = creation.Type + ".ctor";
+                    return options.IgnoredMethods.Any(r => r.IsMatch(methodName));
             }
 
             // Traverse the tree upwards
