﻿using System.Collections.Generic;
using System.Linq;
using Microsoft.CodeAnalysis;
using Microsoft.CodeAnalysis.CSharp.Syntax;
using Stryker.Core.Mutants;
using Stryker.Core.Options;
using Stryker.Core.ProjectComponents;

namespace Stryker.Core.MutantFilters
{
    /// <summary>
    /// Checks if the mutants are part of ignored method calls.
    /// </summary>
    /// <seealso cref="IMutantFilter" />
    public class IgnoredMethodMutantFilter : IMutantFilter
    {
        public string DisplayName => "method filter";

<<<<<<< HEAD
        public IEnumerable<Mutant> FilterMutants(IEnumerable<Mutant> mutants, FileLeaf file, IStrykerOptions options)
=======
        public IEnumerable<Mutant> FilterMutants(IEnumerable<Mutant> mutants, ReadOnlyFileLeaf file, StrykerOptions options)
>>>>>>> 04cafee8
        {
            if (!options.IgnoredMethods.Any())
            {
                return mutants;
            }

            return mutants.Where(m => !IsPartOfIgnoredMethodCall(m.Mutation.OriginalNode, options));
        }

        private bool IsPartOfIgnoredMethodCall(SyntaxNode syntaxNode, IStrykerOptions options)
        {
            switch (syntaxNode)
            {
                // Check if the current node is an invocation and the expression is a member
                // This will also ignore invokable properties like `Func<bool> MyProp { get;}`
                case InvocationExpressionSyntax invocation when invocation.Expression is MemberAccessExpressionSyntax member:
                    return options.IgnoredMethods.Any(r => r.IsMatch(member.Name.ToString()));
                // check when conditional access
                case InvocationExpressionSyntax invocation when invocation.Expression is MemberBindingExpressionSyntax member:
                    return options.IgnoredMethods.Any(r => r.IsMatch(member.Name.ToString()));
                // Check if the current node is an object creation syntax (constructor invocation).
                case ObjectCreationExpressionSyntax creation:
                {
                    var methodName = creation.Type + ".ctor";
                    return options.IgnoredMethods.Any(r => r.IsMatch(methodName));
                }
            }

            // Traverse the tree upwards
            if (syntaxNode.Parent != null)
            {
                return IsPartOfIgnoredMethodCall(syntaxNode.Parent, options);
            }

            return false;
        }
    }
}<|MERGE_RESOLUTION|>--- conflicted
+++ resolved
@@ -16,11 +16,7 @@
     {
         public string DisplayName => "method filter";
 
-<<<<<<< HEAD
-        public IEnumerable<Mutant> FilterMutants(IEnumerable<Mutant> mutants, FileLeaf file, IStrykerOptions options)
-=======
-        public IEnumerable<Mutant> FilterMutants(IEnumerable<Mutant> mutants, ReadOnlyFileLeaf file, StrykerOptions options)
->>>>>>> 04cafee8
+        public IEnumerable<Mutant> FilterMutants(IEnumerable<Mutant> mutants, ReadOnlyFileLeaf file, IStrykerOptions options)
         {
             if (!options.IgnoredMethods.Any())
             {
