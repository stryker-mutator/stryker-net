--- conflicted
+++ resolved
@@ -1,10 +1,4 @@
-<<<<<<< HEAD
-using System.Collections.Generic;
-using System.Linq;
 using Microsoft.CodeAnalysis;
-=======
-﻿using Microsoft.CodeAnalysis;
->>>>>>> f1b96d66
 using Microsoft.CodeAnalysis.CSharp.Syntax;
 using Stryker.Core.Mutants;
 using Stryker.Core.Options;
@@ -45,10 +39,8 @@
                     return options.IgnoredMethods.Any(r => r.IsMatch(member.Name.ToString()));
                 // Check if the current node is an object creation syntax (constructor invocation).
                 case ObjectCreationExpressionSyntax creation:
-                    {
-                        var methodName = creation.Type + ".ctor";
-                        return options.IgnoredMethods.Any(r => r.IsMatch(methodName));
-                    }
+                    var methodName = creation.Type + ".ctor";
+                    return options.IgnoredMethods.Any(r => r.IsMatch(methodName));
             }
 
             // Traverse the tree upwards
