using System.Collections.Generic;
using System.Linq;
using Microsoft.CodeAnalysis;
using Microsoft.CodeAnalysis.CSharp;
using Microsoft.CodeAnalysis.CSharp.Syntax;
using Stryker.Abstractions.Mutants;
using Stryker.Abstractions.Options;
using Stryker.Abstractions.ProjectComponents;

namespace Stryker.Core.MutantFilters;

/// <summary>
/// Checks if the mutants are part of ignored method calls.
/// </summary>
/// <seealso cref="IMutantFilter" />
public sealed class IgnoredMethodMutantFilter : IMutantFilter
{
    public MutantFilter Type => MutantFilter.IgnoreMethod;

    public string DisplayName => "method filter";

    private readonly SyntaxTriviaRemover _triviaRemover = new();

<<<<<<< HEAD
        public IEnumerable<IMutant> FilterMutants(IEnumerable<IMutant> mutants, IReadOnlyFileLeaf file, IStrykerOptions options) =>
            options.IgnoredMethods.Any() ?
                    mutants.Where(m => !IsPartOfIgnoredMethodCall(m.Mutation.OriginalNode, options)) :
                    mutants;

        private bool IsPartOfIgnoredMethodCall(SyntaxNode syntaxNode, IStrykerOptions options, bool canGoUp = true) =>
            syntaxNode switch
            {
                // Check if the current node is an invocation. This will also ignore invokable properties like `Func<bool> MyProp { get;}`
                // follow the invocation chain to see if it ends with a filtered one
                InvocationExpressionSyntax invocation => MatchesAnIgnoredMethod(_triviaRemover.Visit(invocation.Expression).ToString(), options)
                    || invocation.Parent is MemberAccessExpressionSyntax && invocation.Parent.Parent is InvocationExpressionSyntax &&
                    IsPartOfIgnoredMethodCall(invocation.Parent.Parent, options, false) || canGoUp && IsPartOfIgnoredMethodCall(invocation.Parent, options),
=======
    public IEnumerable<Mutant> FilterMutants(IEnumerable<Mutant> mutants, IReadOnlyFileLeaf file, StrykerOptions options) =>
        options.IgnoredMethods.Any() ?
            mutants.Where(m => !IsPartOfIgnoredMethodCall(m.Mutation.OriginalNode, options)) :
            mutants;

    private bool IsPartOfIgnoredMethodCall(SyntaxNode syntaxNode, StrykerOptions options, bool canGoUp = true) =>
        syntaxNode switch
        {
            // Check if the current node is an invocation. This will also ignore invokable properties like `Func<bool> MyProp { get;}`
            // follow the invocation chain to see if it ends with a filtered one
            InvocationExpressionSyntax invocation => MatchesAnIgnoredMethod(
                                                         _triviaRemover.Visit(invocation.Expression).ToString(),
                                                         options)
                                                     || (invocation.Parent is MemberAccessExpressionSyntax &&
                                                         invocation.Parent.Parent is InvocationExpressionSyntax &&
                                                         IsPartOfIgnoredMethodCall(invocation.Parent.Parent, options,
                                                             false)) || (canGoUp &&
                                                                         IsPartOfIgnoredMethodCall(invocation.Parent,
                                                                             options)),
>>>>>>> e52cc8aa

            // Check if the current node is an object creation syntax (constructor invocation).
            ObjectCreationExpressionSyntax creation => MatchesAnIgnoredMethod(
                _triviaRemover.Visit(creation.Type) + ".ctor", options),

            ConditionalAccessExpressionSyntax conditional => IsPartOfIgnoredMethodCall(conditional.WhenNotNull, options,
                false),

<<<<<<< HEAD
                ConditionalExpressionSyntax conditionalExpression => IsPartOfIgnoredMethodCall(conditionalExpression.WhenTrue, options, false) && IsPartOfIgnoredMethodCall(conditionalExpression.WhenFalse, options, false)
                                                                    || canGoUp && IsPartOfIgnoredMethodCall(conditionalExpression.Parent, options),
=======
            ConditionalExpressionSyntax conditionalExpression =>
                (IsPartOfIgnoredMethodCall(conditionalExpression.WhenTrue, options, false) &&
                 IsPartOfIgnoredMethodCall(conditionalExpression.WhenFalse, options, false))
                || (canGoUp && IsPartOfIgnoredMethodCall(conditionalExpression.Parent, options)),
>>>>>>> e52cc8aa

            ExpressionStatementSyntax expressionStatement => IsPartOfIgnoredMethodCall(expressionStatement.Expression,
                options, false),

<<<<<<< HEAD
                AssignmentExpressionSyntax assignmentExpression => IsPartOfIgnoredMethodCall(assignmentExpression.Right, options, false),

                LocalDeclarationStatementSyntax localDeclaration => localDeclaration.Declaration.Variables.All(v => IsPartOfIgnoredMethodCall(v.Initializer?.Value, options, false)),

                BlockSyntax { Statements.Count: > 0 } block => block.Statements.All(s => IsPartOfIgnoredMethodCall(s, options, false)),
=======
            AssignmentExpressionSyntax assignmentExpression => IsPartOfIgnoredMethodCall(assignmentExpression.Right,
                options, false),

            AwaitExpressionSyntax awaitExpression => IsPartOfIgnoredMethodCall(awaitExpression.Expression, options,
                false),
>>>>>>> e52cc8aa

            LocalDeclarationStatementSyntax localDeclaration => localDeclaration.Declaration.Variables.All(v =>
                IsPartOfIgnoredMethodCall(v.Initializer?.Value, options, false)),

            BlockSyntax { Statements.Count: > 0 } block => block.Statements.All(s =>
                IsPartOfIgnoredMethodCall(s, options, false)),

<<<<<<< HEAD
                // Traverse the tree upwards.
                { Parent: not null } => canGoUp && IsPartOfIgnoredMethodCall(syntaxNode.Parent, options),
                _ => false,
            };

        private static bool MatchesAnIgnoredMethod(string expressionString, IStrykerOptions options) => options.IgnoredMethods.Any(r => r.IsMatch(expressionString));
=======
            ConstructorInitializerSyntax constructorInitializer => MatchesAnIgnoredMethod(
                _triviaRemover.Visit(constructorInitializer) + ".ctor", options),

            MemberDeclarationSyntax => false,
>>>>>>> e52cc8aa

            // Traverse the tree upwards.
            { Parent: not null } => canGoUp && IsPartOfIgnoredMethodCall(syntaxNode.Parent, options),
            _ => false,
        };

    private static bool MatchesAnIgnoredMethod(string expressionString, StrykerOptions options) => options.IgnoredMethods.Any(r => r.IsMatch(expressionString));

    /// <summary>
    /// Removes comments, whitespace, and other junk from a syntax tree.
    /// </summary>
    private sealed class SyntaxTriviaRemover : CSharpSyntaxRewriter
    {
        public override SyntaxTrivia VisitTrivia(SyntaxTrivia trivia) => default;
    }
}<|MERGE_RESOLUTION|>--- conflicted
+++ resolved
@@ -21,27 +21,12 @@
 
     private readonly SyntaxTriviaRemover _triviaRemover = new();
 
-<<<<<<< HEAD
         public IEnumerable<IMutant> FilterMutants(IEnumerable<IMutant> mutants, IReadOnlyFileLeaf file, IStrykerOptions options) =>
             options.IgnoredMethods.Any() ?
                     mutants.Where(m => !IsPartOfIgnoredMethodCall(m.Mutation.OriginalNode, options)) :
                     mutants;
 
-        private bool IsPartOfIgnoredMethodCall(SyntaxNode syntaxNode, IStrykerOptions options, bool canGoUp = true) =>
-            syntaxNode switch
-            {
-                // Check if the current node is an invocation. This will also ignore invokable properties like `Func<bool> MyProp { get;}`
-                // follow the invocation chain to see if it ends with a filtered one
-                InvocationExpressionSyntax invocation => MatchesAnIgnoredMethod(_triviaRemover.Visit(invocation.Expression).ToString(), options)
-                    || invocation.Parent is MemberAccessExpressionSyntax && invocation.Parent.Parent is InvocationExpressionSyntax &&
-                    IsPartOfIgnoredMethodCall(invocation.Parent.Parent, options, false) || canGoUp && IsPartOfIgnoredMethodCall(invocation.Parent, options),
-=======
-    public IEnumerable<Mutant> FilterMutants(IEnumerable<Mutant> mutants, IReadOnlyFileLeaf file, StrykerOptions options) =>
-        options.IgnoredMethods.Any() ?
-            mutants.Where(m => !IsPartOfIgnoredMethodCall(m.Mutation.OriginalNode, options)) :
-            mutants;
-
-    private bool IsPartOfIgnoredMethodCall(SyntaxNode syntaxNode, StrykerOptions options, bool canGoUp = true) =>
+    private bool IsPartOfIgnoredMethodCall(SyntaxNode syntaxNode, IStrykerOptions options, bool canGoUp = true) =>
         syntaxNode switch
         {
             // Check if the current node is an invocation. This will also ignore invokable properties like `Func<bool> MyProp { get;}`
@@ -55,7 +40,6 @@
                                                              false)) || (canGoUp &&
                                                                          IsPartOfIgnoredMethodCall(invocation.Parent,
                                                                              options)),
->>>>>>> e52cc8aa
 
             // Check if the current node is an object creation syntax (constructor invocation).
             ObjectCreationExpressionSyntax creation => MatchesAnIgnoredMethod(
@@ -64,32 +48,19 @@
             ConditionalAccessExpressionSyntax conditional => IsPartOfIgnoredMethodCall(conditional.WhenNotNull, options,
                 false),
 
-<<<<<<< HEAD
-                ConditionalExpressionSyntax conditionalExpression => IsPartOfIgnoredMethodCall(conditionalExpression.WhenTrue, options, false) && IsPartOfIgnoredMethodCall(conditionalExpression.WhenFalse, options, false)
-                                                                    || canGoUp && IsPartOfIgnoredMethodCall(conditionalExpression.Parent, options),
-=======
             ConditionalExpressionSyntax conditionalExpression =>
                 (IsPartOfIgnoredMethodCall(conditionalExpression.WhenTrue, options, false) &&
                  IsPartOfIgnoredMethodCall(conditionalExpression.WhenFalse, options, false))
                 || (canGoUp && IsPartOfIgnoredMethodCall(conditionalExpression.Parent, options)),
->>>>>>> e52cc8aa
 
             ExpressionStatementSyntax expressionStatement => IsPartOfIgnoredMethodCall(expressionStatement.Expression,
                 options, false),
 
-<<<<<<< HEAD
-                AssignmentExpressionSyntax assignmentExpression => IsPartOfIgnoredMethodCall(assignmentExpression.Right, options, false),
-
-                LocalDeclarationStatementSyntax localDeclaration => localDeclaration.Declaration.Variables.All(v => IsPartOfIgnoredMethodCall(v.Initializer?.Value, options, false)),
-
-                BlockSyntax { Statements.Count: > 0 } block => block.Statements.All(s => IsPartOfIgnoredMethodCall(s, options, false)),
-=======
             AssignmentExpressionSyntax assignmentExpression => IsPartOfIgnoredMethodCall(assignmentExpression.Right,
                 options, false),
 
             AwaitExpressionSyntax awaitExpression => IsPartOfIgnoredMethodCall(awaitExpression.Expression, options,
                 false),
->>>>>>> e52cc8aa
 
             LocalDeclarationStatementSyntax localDeclaration => localDeclaration.Declaration.Variables.All(v =>
                 IsPartOfIgnoredMethodCall(v.Initializer?.Value, options, false)),
@@ -97,26 +68,17 @@
             BlockSyntax { Statements.Count: > 0 } block => block.Statements.All(s =>
                 IsPartOfIgnoredMethodCall(s, options, false)),
 
-<<<<<<< HEAD
-                // Traverse the tree upwards.
-                { Parent: not null } => canGoUp && IsPartOfIgnoredMethodCall(syntaxNode.Parent, options),
-                _ => false,
-            };
-
-        private static bool MatchesAnIgnoredMethod(string expressionString, IStrykerOptions options) => options.IgnoredMethods.Any(r => r.IsMatch(expressionString));
-=======
             ConstructorInitializerSyntax constructorInitializer => MatchesAnIgnoredMethod(
                 _triviaRemover.Visit(constructorInitializer) + ".ctor", options),
 
             MemberDeclarationSyntax => false,
->>>>>>> e52cc8aa
 
             // Traverse the tree upwards.
             { Parent: not null } => canGoUp && IsPartOfIgnoredMethodCall(syntaxNode.Parent, options),
             _ => false,
         };
 
-    private static bool MatchesAnIgnoredMethod(string expressionString, StrykerOptions options) => options.IgnoredMethods.Any(r => r.IsMatch(expressionString));
+    private static bool MatchesAnIgnoredMethod(string expressionString, IStrykerOptions options) => options.IgnoredMethods.Any(r => r.IsMatch(expressionString));
 
     /// <summary>
     /// Removes comments, whitespace, and other junk from a syntax tree.
