--- conflicted
+++ resolved
@@ -15,11 +15,7 @@
         public string DisplayName => "mutation type filter";
 
         /// <inheritdoc />
-<<<<<<< HEAD
-        public IEnumerable<Mutant> FilterMutants(IEnumerable<Mutant> mutants, FileLeaf file, IStrykerOptions options)
-=======
-        public IEnumerable<Mutant> FilterMutants(IEnumerable<Mutant> mutants, ReadOnlyFileLeaf file, StrykerOptions options)
->>>>>>> 04cafee8
+        public IEnumerable<Mutant> FilterMutants(IEnumerable<Mutant> mutants, ReadOnlyFileLeaf file, IStrykerOptions options)
         {
             return mutants.Where(mutant => !options.ExcludedMutations.Contains(mutant.Mutation.Type));
         }
