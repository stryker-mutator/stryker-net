using System.Collections.Generic;
using System.Linq;
using Stryker.Core.Mutants;
using Stryker.Core.Options;
using Stryker.Core.ProjectComponents;

namespace Stryker.Core.MutantFilters
{
    /// <summary>
    /// Checks if the mutation type of the mutant should be excluded.
    /// </summary>
    /// <seealso cref="IMutantFilter" />
    public class ExcludeMutationMutantFilter : IMutantFilter
    {
        public string DisplayName => "mutation type filter";

        /// <inheritdoc />
<<<<<<< HEAD
        public IEnumerable<Mutant> FilterMutants(IEnumerable<Mutant> mutants, ReadOnlyFileLeaf file, StrykerOptions options)
        {
            return mutants.Where(mutant => !options.ExcludedMutations.Contains(mutant.Mutation.Type));
        }
=======
        public IEnumerable<Mutant> FilterMutants(IEnumerable<Mutant> mutants, ReadOnlyFileLeaf file, IStrykerOptions options) => mutants.Where(mutant => !options.ExcludedMutations.Contains(mutant.Mutation.Type));
>>>>>>> bd3fc4e6
    }
}<|MERGE_RESOLUTION|>--- conflicted
+++ resolved
@@ -15,13 +15,6 @@
         public string DisplayName => "mutation type filter";
 
         /// <inheritdoc />
-<<<<<<< HEAD
-        public IEnumerable<Mutant> FilterMutants(IEnumerable<Mutant> mutants, ReadOnlyFileLeaf file, StrykerOptions options)
-        {
-            return mutants.Where(mutant => !options.ExcludedMutations.Contains(mutant.Mutation.Type));
-        }
-=======
-        public IEnumerable<Mutant> FilterMutants(IEnumerable<Mutant> mutants, ReadOnlyFileLeaf file, IStrykerOptions options) => mutants.Where(mutant => !options.ExcludedMutations.Contains(mutant.Mutation.Type));
->>>>>>> bd3fc4e6
+        public IEnumerable<Mutant> FilterMutants(IEnumerable<Mutant> mutants, ReadOnlyFileLeaf file, StrykerOptions options) => mutants.Where(mutant => !options.ExcludedMutations.Contains(mutant.Mutation.Type));
     }
 }