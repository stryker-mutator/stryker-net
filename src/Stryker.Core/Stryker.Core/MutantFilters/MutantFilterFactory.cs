--- conflicted
+++ resolved
@@ -36,15 +36,11 @@
                     new ExcludeFromCodeCoverageFilter()
                 };
 
-<<<<<<< HEAD
-            if (options.DiffCompareEnabled)
-=======
             if (options.CompareToDashboard)
             {
                 enabledFilters.Add(new DashboardMutantFilter(options, _baselineProvider, _gitInfoProvider));
             }
-            if (options.DiffEnabled || options.CompareToDashboard)
->>>>>>> b02a0bb3
+            if (options.DiffCompareEnabled || options.CompareToDashboard)
             {
                 enabledFilters.Add(new DiffMutantFilter(_diffProvider));
             }
