using System;
using System.Collections.Generic;
using System.Linq;
using Microsoft.Extensions.Logging;
using Stryker.Core.Logging;
using Stryker.Core.Mutants;
using Stryker.Core.Options;
using Stryker.Core.TestRunners;

namespace Stryker.Core.CoverageAnalysis
{
    public class CoverageAnalyser : ICoverageAnalyser
    {
        private readonly ILogger<CoverageAnalyser> _logger;
        private readonly StrykerOptions _options;

        public CoverageAnalyser(StrykerOptions options)
        {
            _options = options;
            _logger = ApplicationLogging.LoggerFactory.CreateLogger<CoverageAnalyser>();
        }

        public void DetermineTestCoverage(ITestRunner runner, IEnumerable<Mutant> mutants, ITestGuids resultFailingTests)
        {
            if (!_options.OptimizationMode.HasFlag(OptimizationModes.SkipUncoveredMutants) &&
                !_options.OptimizationMode.HasFlag(OptimizationModes.CoverageBasedTest))
            {
                foreach (var mutant in mutants)
                {
                    mutant.CoveringTests = TestGuidsList.EveryTest();
                    mutant.AssessingTests = TestGuidsList.EveryTest();
                }
                return;
            }

            ParseCoverage(runner.CaptureCoverage(), mutants, new TestGuidsList(resultFailingTests.GetGuids()));
        }

        private void ParseCoverage(IEnumerable<CoverageRunResult> coverage, IEnumerable<Mutant> mutantsToScan, TestGuidsList failedTests)
        {
            var dubiousTests = new HashSet<Guid>();
            var trustedTests = new HashSet<Guid>();
            var testIds = new HashSet<Guid>();

            var mutationToResultMap = new Dictionary<int, List<CoverageRunResult>>();
            foreach (var coverageRunResult in coverage)
            {
                foreach (var i in coverageRunResult.MutationsCovered)
                {
                    if (!mutationToResultMap.ContainsKey(i))
                    {
                        mutationToResultMap[i] = new List<CoverageRunResult>();
                    }
                    mutationToResultMap[i].Add(coverageRunResult);
                }

                if (failedTests.Contains(coverageRunResult.TestId))
                {
                    // exclude failing tests from the list of all tests
                    continue;
                }
                testIds.Add(coverageRunResult.TestId);
                switch (coverageRunResult.Confidence)
                {
                    case CoverageConfidence.Dubious:
                        dubiousTests.Add(coverageRunResult.TestId);
                        break;
                    case CoverageConfidence.Exact:
                        trustedTests.Add(coverageRunResult.TestId);
                        break;
                }
            }

            var allTestsExceptTrusted = (trustedTests.Count == 0 && failedTests.Count == 0)? TestGuidsList.EveryTest()
                : new TestGuidsList(testIds.Except(trustedTests).ToHashSet()).Excluding(failedTests);
            
            foreach (var mutant in mutantsToScan)
            {
                CoverageForThisMutant(mutant, mutationToResultMap, allTestsExceptTrusted, new TestGuidsList( dubiousTests), failedTests);
            }
        }

        private void CoverageForThisMutant(Mutant mutant,
            IReadOnlyDictionary<int, List<CoverageRunResult>> mutationToResultMap,
            TestGuidsList allTestsGuidsExceptTrusted,
            TestGuidsList dubiousTests,
            TestGuidsList failedTest)
        {
            var mutantId = mutant.Id;
            var (resultTingRequirements, testGuids) = ParseResultForThisMutant(mutationToResultMap, mutantId);

            var assessingTests = testGuids.Excluding(failedTest);
            mutant.MustBeTestedInIsolation = resultTingRequirements.HasFlag(MutationTestingRequirements.NeedEarlyActivation);
            if (resultTingRequirements.HasFlag(MutationTestingRequirements.AgainstAllTests))
            {
                mutant.CoveringTests = TestGuidsList.EveryTest();
                mutant.AssessingTests = TestGuidsList.EveryTest();
                _logger.LogDebug(
                    $"Mutant {mutant.Id} will be tested against all tests.");
            }
            else if (resultTingRequirements.HasFlag(MutationTestingRequirements.Static) || mutant.IsStaticValue)
            {
                // static mutations will be tested against every tests, except the one that are trusted not to cover it
                mutant.CoveringTests =allTestsGuidsExceptTrusted.Merge(testGuids);
                mutant.AssessingTests = allTestsGuidsExceptTrusted.Merge(assessingTests).Excluding(failedTest);
                
                mutant.IsStaticValue = true;
                _logger.LogDebug(
                    $"Mutant {mutant.Id} will be tested against most tests ({mutant.AssessingTests.Count}).");
            }
            else
            {
                mutant.CoveringTests = testGuids.Merge(dubiousTests);
                mutant.AssessingTests = testGuids.Merge(dubiousTests).Excluding(failedTest);
<<<<<<< HEAD
                if (mutant.CoveringTests.IsEmpty && mutant.ResultStatus == MutantStatus.NotRun)
                {
                    mutant.ResultStatus = MutantStatus.NoCoverage;
                    mutant.ResultStatusReason = "Not covered by any test.";
                    _logger.LogDebug($"Mutant {mutant.Id} is not covered by any test.");
                }
                else if (mutant.AssessingTests.IsEmpty && mutant.ResultStatus == MutantStatus.NotRun)
                {
                    mutant.ResultStatus = MutantStatus.Survived;
                    mutant.ResultStatusReason = "Only covered by already failing tests.";
                    _logger.LogInformation(
                        $"Mutant {mutant.Id} is only covered by failing tests.");
                }
                else
                {
                    _logger.LogDebug(
                        $"Mutant {mutant.Id} will be tested against ({mutant.AssessingTests.Count}) tests.");
                }
=======
            }
            // assess status according to actual coverage
            if (mutant.CoveringTests.IsEmpty && mutant.ResultStatus == MutantStatus.NotRun)
            {
                mutant.ResultStatus = MutantStatus.NoCoverage;
                mutant.ResultStatusReason = "Not covered by any test.";
                _logger.LogInformation(
                    $"Mutant {mutant.Id} is not covered by any test.");
            }
            else if (mutant.AssessingTests.IsEmpty && mutant.ResultStatus == MutantStatus.NotRun)
            {
                mutant.ResultStatus = MutantStatus.Survived;
                mutant.ResultStatusReason = "Only covered by already failing tests.";
                _logger.LogInformation(
                    $"Mutant {mutant.Id} is only covered by failing tests.");
            }
            else
            {
                _logger.LogDebug(
                    $"Mutant {mutant.Id} will be tested against ({(mutant.AssessingTests.IsEveryTest ? "all" : mutant.AssessingTests.Count)}) tests.");
>>>>>>> 3a4d846e
            }
        }

        private static (MutationTestingRequirements, TestGuidsList) ParseResultForThisMutant(IReadOnlyDictionary<int, List<CoverageRunResult>> mutationToResultMap, int mutantId)
        {
            var resultingRequirements = MutationTestingRequirements.None;
            if (!mutationToResultMap.ContainsKey(mutantId))
            {
                return (resultingRequirements, TestGuidsList.NoTest()); 
            }
            var testGuids = new List<Guid>();
            foreach (var coverageRunResult in mutationToResultMap[mutantId])
            {
                testGuids.Add(coverageRunResult.TestId);
                // did this test covered the mutation via some static context?
                var mutationTestingRequirement = coverageRunResult[mutantId];
                if (!resultingRequirements.HasFlag(MutationTestingRequirements.Static)
                    && (mutationTestingRequirement.HasFlag(MutationTestingRequirements.Static)
                        || mutationTestingRequirement.HasFlag(MutationTestingRequirements.CoveredOutsideTest)))
                {
                    resultingRequirements |= MutationTestingRequirements.Static;
                }

                // does this mutation require to be tested alone?
                if (!resultingRequirements.HasFlag(MutationTestingRequirements.NeedEarlyActivation) &&
                    mutationTestingRequirement.HasFlag(MutationTestingRequirements.NeedEarlyActivation))
                {
                    resultingRequirements |= MutationTestingRequirements.NeedEarlyActivation;
                }

                // does this mutation require to be tested against all tests?
                if (!mutationTestingRequirement.HasFlag(MutationTestingRequirements.AgainstAllTests) &&
                    coverageRunResult.Confidence == CoverageConfidence.UnexpectedCase)
                {
                    resultingRequirements |= MutationTestingRequirements.AgainstAllTests;
                }
            }

            return (resultingRequirements, new TestGuidsList(testGuids));
        }
    }
}<|MERGE_RESOLUTION|>--- conflicted
+++ resolved
@@ -112,34 +112,13 @@
             {
                 mutant.CoveringTests = testGuids.Merge(dubiousTests);
                 mutant.AssessingTests = testGuids.Merge(dubiousTests).Excluding(failedTest);
-<<<<<<< HEAD
-                if (mutant.CoveringTests.IsEmpty && mutant.ResultStatus == MutantStatus.NotRun)
-                {
-                    mutant.ResultStatus = MutantStatus.NoCoverage;
-                    mutant.ResultStatusReason = "Not covered by any test.";
-                    _logger.LogDebug($"Mutant {mutant.Id} is not covered by any test.");
-                }
-                else if (mutant.AssessingTests.IsEmpty && mutant.ResultStatus == MutantStatus.NotRun)
-                {
-                    mutant.ResultStatus = MutantStatus.Survived;
-                    mutant.ResultStatusReason = "Only covered by already failing tests.";
-                    _logger.LogInformation(
-                        $"Mutant {mutant.Id} is only covered by failing tests.");
-                }
-                else
-                {
-                    _logger.LogDebug(
-                        $"Mutant {mutant.Id} will be tested against ({mutant.AssessingTests.Count}) tests.");
-                }
-=======
             }
             // assess status according to actual coverage
             if (mutant.CoveringTests.IsEmpty && mutant.ResultStatus == MutantStatus.NotRun)
             {
                 mutant.ResultStatus = MutantStatus.NoCoverage;
                 mutant.ResultStatusReason = "Not covered by any test.";
-                _logger.LogInformation(
-                    $"Mutant {mutant.Id} is not covered by any test.");
+                _logger.LogDebug($"Mutant {mutant.Id} is not covered by any test.");
             }
             else if (mutant.AssessingTests.IsEmpty && mutant.ResultStatus == MutantStatus.NotRun)
             {
@@ -152,7 +131,6 @@
             {
                 _logger.LogDebug(
                     $"Mutant {mutant.Id} will be tested against ({(mutant.AssessingTests.IsEveryTest ? "all" : mutant.AssessingTests.Count)}) tests.");
->>>>>>> 3a4d846e
             }
         }
 
