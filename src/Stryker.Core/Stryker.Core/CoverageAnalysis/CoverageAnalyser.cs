using System.Collections.Generic;
using System.Linq;
using Microsoft.Extensions.Logging;
using Stryker.Core.Exceptions;
using Stryker.Core.Initialisation.Buildalyzer;
using Stryker.Core.Logging;
using Stryker.Core.Mutants;
using Stryker.Core.MutationTest;
using Stryker.Core.Options;

namespace Stryker.Core.CoverageAnalysis
{
    public class CoverageAnalyser : ICoverageAnalyser
    {
        private readonly MutationTestInput _input;
        private readonly ILogger<CoverageAnalyser> _logger;
        private readonly IMutationTestExecutor _mutationTestExecutor;
        private readonly StrykerOptions _options;

        public CoverageAnalyser(StrykerOptions options, IMutationTestExecutor mutationTestExecutor, MutationTestInput input)
        {
            _input = input;
            _mutationTestExecutor = mutationTestExecutor;
            _options = options;

            _logger = ApplicationLogging.LoggerFactory.CreateLogger<CoverageAnalyser>();
        }

        public void DetermineTestCoverage()
        {
<<<<<<< HEAD
            if (_options.OptimizationMode.HasFlag(OptimizationModes.SkipUncoveredMutants) || _options.OptimizationMode.HasFlag(OptimizationModes.CoverageBasedTest))
=======
            if (!_options.Optimizations.HasFlag(OptimizationFlags.SkipUncoveredMutants) &&
                !_options.Optimizations.HasFlag(OptimizationFlags.CoverageBasedTest))
>>>>>>> 0c41c5c2
            {
                return;
            }
            var mutantsToScan =
                _input.ProjectInfo.ProjectContents.Mutants
                    .Where(x => x.ResultStatus == MutantStatus.NotRun)
                    .ToList();
<<<<<<< HEAD
                foreach (var mutant in mutantsToScan)
                {
                    mutant.CoveringTests = new TestListDescription(null);
                }
                var testResult = _mutationTestExecutor.TestRunner.CaptureCoverage(mutantsToScan, targetFrameworkDoesNotSupportPipe, targetFrameworkDoesNotSupportAppDomain);
                if (testResult.FailingTests.Count == 0)
                {
                    SetCoveringTests(mutantsToScan);
                    return;
                }
                _logger.LogWarning("Test run with no active mutation failed. Stryker failed to correctly generate the mutated assembly. Please report this issue on github with a logfile of this run.");
                throw new InputException("No active mutant testrun was not successful.", testResult.ResultMessage);
=======
            foreach (var mutant in mutantsToScan)
            {
                mutant.ResetCoverage();
            }
            var testResult = _mutationTestExecutor.TestRunner.CaptureCoverage(mutantsToScan);
            if (testResult.FailingTests.Count == 0)
            {
                SetCoveringTests(mutantsToScan);
                return;
>>>>>>> 0c41c5c2
            }
            _logger.LogWarning("Test run with no active mutation failed. Stryker failed to correctly generate the mutated assembly. Please report this issue on github with a logfile of this run.");
            throw new StrykerInputException("No active mutant testrun was not successful.", testResult.ResultMessage);
        }

        private void SetCoveringTests(IReadOnlyCollection<Mutant> mutantsToScan)
        {
            // force static mutants to be tested against all tests.
            if (!_options.OptimizationMode.HasFlag(OptimizationModes.CaptureCoveragePerTest))
            {
                foreach (var mutant in mutantsToScan.Where(mutant => mutant.IsStaticValue))
                {
                    mutant.CoveringTests = TestsGuidList.EveryTest();
                }
            }
            foreach (var mutant in mutantsToScan)
            {
                if (mutant.CoveringTests.IsEmpty)
                {
                    mutant.ResultStatus = MutantStatus.NoCoverage;
                    mutant.ResultStatusReason = "Mutant has no test coverage";
                }
                else if (!_options.OptimizationMode.HasFlag(OptimizationModes.CoverageBasedTest))
                {
                    mutant.CoveringTests = TestsGuidList.EveryTest();
                }
            }
        }
    }
}<|MERGE_RESOLUTION|>--- conflicted
+++ resolved
@@ -28,12 +28,8 @@
 
         public void DetermineTestCoverage()
         {
-<<<<<<< HEAD
-            if (_options.OptimizationMode.HasFlag(OptimizationModes.SkipUncoveredMutants) || _options.OptimizationMode.HasFlag(OptimizationModes.CoverageBasedTest))
-=======
-            if (!_options.Optimizations.HasFlag(OptimizationFlags.SkipUncoveredMutants) &&
-                !_options.Optimizations.HasFlag(OptimizationFlags.CoverageBasedTest))
->>>>>>> 0c41c5c2
+            if (!_options.Optimizations.HasFlag(OptimizationModes.SkipUncoveredMutants) &&
+                !_options.Optimizations.HasFlag(OptimizationModes.CoverageBasedTest))
             {
                 return;
             }
@@ -41,20 +37,6 @@
                 _input.ProjectInfo.ProjectContents.Mutants
                     .Where(x => x.ResultStatus == MutantStatus.NotRun)
                     .ToList();
-<<<<<<< HEAD
-                foreach (var mutant in mutantsToScan)
-                {
-                    mutant.CoveringTests = new TestListDescription(null);
-                }
-                var testResult = _mutationTestExecutor.TestRunner.CaptureCoverage(mutantsToScan, targetFrameworkDoesNotSupportPipe, targetFrameworkDoesNotSupportAppDomain);
-                if (testResult.FailingTests.Count == 0)
-                {
-                    SetCoveringTests(mutantsToScan);
-                    return;
-                }
-                _logger.LogWarning("Test run with no active mutation failed. Stryker failed to correctly generate the mutated assembly. Please report this issue on github with a logfile of this run.");
-                throw new InputException("No active mutant testrun was not successful.", testResult.ResultMessage);
-=======
             foreach (var mutant in mutantsToScan)
             {
                 mutant.ResetCoverage();
@@ -64,10 +46,9 @@
             {
                 SetCoveringTests(mutantsToScan);
                 return;
->>>>>>> 0c41c5c2
             }
             _logger.LogWarning("Test run with no active mutation failed. Stryker failed to correctly generate the mutated assembly. Please report this issue on github with a logfile of this run.");
-            throw new StrykerInputException("No active mutant testrun was not successful.", testResult.ResultMessage);
+            throw new InputException("No active mutant testrun was not successful.", testResult.ResultMessage);
         }
 
         private void SetCoveringTests(IReadOnlyCollection<Mutant> mutantsToScan)
