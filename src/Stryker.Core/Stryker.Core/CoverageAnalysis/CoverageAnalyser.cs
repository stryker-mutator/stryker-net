using System;
using System.Collections.Generic;
using System.Linq;
using Microsoft.Extensions.Logging;
using Stryker.Core.Logging;
using Stryker.Core.Mutants;
using Stryker.Core.Options;
using Stryker.Core.TestRunners;

namespace Stryker.Core.CoverageAnalysis
{
    public class CoverageAnalyser : ICoverageAnalyser
    {
        private readonly ILogger<CoverageAnalyser> _logger;
        private readonly StrykerOptions _options;

        public CoverageAnalyser(StrykerOptions options)
        {
            _options = options;
            _logger = ApplicationLogging.LoggerFactory.CreateLogger<CoverageAnalyser>();
        }

        public void DetermineTestCoverage(ITestRunner runner, IEnumerable<Mutant> mutants, ITestGuids resultFailingTests)
        {
            if (!_options.OptimizationMode.HasFlag(OptimizationModes.SkipUncoveredMutants) &&
                !_options.OptimizationMode.HasFlag(OptimizationModes.CoverageBasedTest))
            {
                foreach (var mutant in mutants)
                {
                    mutant.CoveringTests = TestGuidsList.EveryTest();
                    mutant.AssessingTests = TestGuidsList.EveryTest();
                }
                return;
            }

            ParseCoverage(runner.CaptureCoverage(), mutants, new TestGuidsList(resultFailingTests.GetGuids()));
        }

        private void ParseCoverage(IEnumerable<CoverageRunResult> coverage, IEnumerable<Mutant> mutantsToScan, TestGuidsList failedTests)
        {
            var dubiousTests = new HashSet<Guid>();
            var trustedTests = new HashSet<Guid>();
            var testIds = new HashSet<Guid>();

            var mutationToResultMap = new Dictionary<int, List<CoverageRunResult>>();
            foreach (var coverageRunResult in coverage)
            {
                foreach (var i in coverageRunResult.MutationsCovered)
                {
                    if (!mutationToResultMap.ContainsKey(i))
                    {
                        mutationToResultMap[i] = new List<CoverageRunResult>();
                    }
                    mutationToResultMap[i].Add(coverageRunResult);
                }

                if (failedTests.Contains(coverageRunResult.TestId))
                {
                    // exclude failing tests from the list of all tests
                    continue;
                }
                testIds.Add(coverageRunResult.TestId);
                switch (coverageRunResult.Confidence)
                {
                    case CoverageConfidence.Dubious:
                        dubiousTests.Add(coverageRunResult.TestId);
                        break;
                    case CoverageConfidence.Exact:
                        trustedTests.Add(coverageRunResult.TestId);
                        break;
                }
            }

            var allTestsExceptTrusted = (trustedTests.Count == 0 && failedTests.Count == 0)? TestGuidsList.EveryTest()
                : new TestGuidsList(testIds.Except(trustedTests).ToHashSet()).Excluding(failedTests);
            
            foreach (var mutant in mutantsToScan)
            {
                CoverageForThisMutant(mutant, mutationToResultMap, allTestsExceptTrusted, new TestGuidsList( dubiousTests), failedTests);
            }
        }

        private void CoverageForThisMutant(Mutant mutant,
            IReadOnlyDictionary<int, List<CoverageRunResult>> mutationToResultMap,
            TestGuidsList allTestsGuidsExceptTrusted,
            TestGuidsList dubiousTests,
            TestGuidsList failedTest)
        {
            var mutantId = mutant.Id;
            var (resultTingRequirements, testGuids) = ParseResultForThisMutant(mutationToResultMap, mutantId);

            var assessingTests = testGuids.Excluding(failedTest);
            mutant.MustBeTestedInIsolation = resultTingRequirements.HasFlag(MutationTestingRequirements.NeedEarlyActivation);
            if (resultTingRequirements.HasFlag(MutationTestingRequirements.AgainstAllTests))
            {
<<<<<<< HEAD
                foreach (var mutant in mutantsToScan.Where(mutant => mutant.IsStaticValue || mutant.CannotDetermineCoverage))
                {
                    mutant.CoveringTests = TestsGuidList.EveryTest();
                }
=======
                mutant.CoveringTests = TestGuidsList.EveryTest();
                mutant.AssessingTests = TestGuidsList.EveryTest();
                _logger.LogDebug(
                    $"Mutant {mutant.Id} will be tested against all tests.");
>>>>>>> 40c70c27
            }
            else if (resultTingRequirements.HasFlag(MutationTestingRequirements.Static))
            {
                // static mutations will be tested against every tests, except the one that are trusted not to cover it
                mutant.CoveringTests =allTestsGuidsExceptTrusted.Merge(testGuids);
                mutant.AssessingTests = allTestsGuidsExceptTrusted.Merge(assessingTests).Excluding(failedTest);
                
                mutant.IsStaticValue = true;
                _logger.LogDebug(
                    $"Mutant {mutant.Id} will be tested against most tests ({mutant.AssessingTests.Count}).");
            }
            else
            {
                mutant.CoveringTests = testGuids.Merge(dubiousTests);
                mutant.AssessingTests = testGuids.Merge(dubiousTests).Excluding(failedTest);
                if (mutant.CoveringTests.IsEmpty && mutant.ResultStatus == MutantStatus.NotRun)
                {
                    mutant.ResultStatus = MutantStatus.NoCoverage;
                    mutant.ResultStatusReason = "Not covered by any test.";
                    _logger.LogInformation(
                        $"Mutant {mutant.Id} is not covered by any test.");
                }
                else if (mutant.AssessingTests.IsEmpty && mutant.ResultStatus == MutantStatus.NotRun)
                {
                    mutant.ResultStatus = MutantStatus.Survived;
                    mutant.ResultStatusReason = "Only covered by already failing tests.";
                    _logger.LogInformation(
                        $"Mutant {mutant.Id} is only covered by failing tests.");
                }
                else
                {
                    _logger.LogDebug(
                        $"Mutant {mutant.Id} will be tested against ({mutant.AssessingTests.Count}) tests.");
                }
            }
        }

        private static (MutationTestingRequirements, TestGuidsList) ParseResultForThisMutant(IReadOnlyDictionary<int, List<CoverageRunResult>> mutationToResultMap, int mutantId)
        {
            var resultingRequirements = MutationTestingRequirements.None;
            if (!mutationToResultMap.ContainsKey(mutantId))
            {
                return (resultingRequirements, TestGuidsList.NoTest()); 
            }
            var testGuids = new List<Guid>();
            foreach (var coverageRunResult in mutationToResultMap[mutantId])
            {
                testGuids.Add(coverageRunResult.TestId);
                // did this test covered the mutation via some static context?
                var mutationTestingRequirement = coverageRunResult[mutantId];
                if (!resultingRequirements.HasFlag(MutationTestingRequirements.Static)
                    && (mutationTestingRequirement.HasFlag(MutationTestingRequirements.Static)
                        || mutationTestingRequirement.HasFlag(MutationTestingRequirements.CoveredOutsideTest)))
                {
                    resultingRequirements |= MutationTestingRequirements.Static;
                }

                // does this mutation require to be tested alone?
                if (!resultingRequirements.HasFlag(MutationTestingRequirements.NeedEarlyActivation) &&
                    mutationTestingRequirement.HasFlag(MutationTestingRequirements.NeedEarlyActivation))
                {
                    resultingRequirements |= MutationTestingRequirements.NeedEarlyActivation;
                }

                // does this mutation require to be tested against all tests?
                if (!mutationTestingRequirement.HasFlag(MutationTestingRequirements.AgainstAllTests) &&
                    coverageRunResult.Confidence == CoverageConfidence.UnexpectedCase)
                {
                    resultingRequirements |= MutationTestingRequirements.AgainstAllTests;
                }
            }

            return (resultingRequirements, new TestGuidsList(testGuids));
        }
    }
}<|MERGE_RESOLUTION|>--- conflicted
+++ resolved
@@ -93,17 +93,10 @@
             mutant.MustBeTestedInIsolation = resultTingRequirements.HasFlag(MutationTestingRequirements.NeedEarlyActivation);
             if (resultTingRequirements.HasFlag(MutationTestingRequirements.AgainstAllTests))
             {
-<<<<<<< HEAD
-                foreach (var mutant in mutantsToScan.Where(mutant => mutant.IsStaticValue || mutant.CannotDetermineCoverage))
-                {
-                    mutant.CoveringTests = TestsGuidList.EveryTest();
-                }
-=======
                 mutant.CoveringTests = TestGuidsList.EveryTest();
                 mutant.AssessingTests = TestGuidsList.EveryTest();
                 _logger.LogDebug(
                     $"Mutant {mutant.Id} will be tested against all tests.");
->>>>>>> 40c70c27
             }
             else if (resultTingRequirements.HasFlag(MutationTestingRequirements.Static))
             {
