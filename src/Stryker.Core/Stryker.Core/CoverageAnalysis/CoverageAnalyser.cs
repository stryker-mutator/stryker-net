--- conflicted
+++ resolved
@@ -34,37 +34,28 @@
         ParseCoverage(runner.CaptureCoverage(project), mutants, new TestGuidsList(resultFailingTests.GetIdentifiers()));
     }
 
-<<<<<<< HEAD
+    private static void AssumeAllTestsAreNeeded(IEnumerable<IMutant> mutants)
+    {
+        foreach (var mutant in mutants)
+        {
+            mutant.CoveringTests = TestGuidsList.EveryTest();
+            mutant.AssessingTests = TestGuidsList.EveryTest();
+        }
+    }
+
     private void ParseCoverage(IEnumerable<ICoverageRunResult> coverage, IEnumerable<IMutant> mutantsToScan,
         TestGuidsList failedTests)
     {
+        if (coverage.Sum(c => c.MutationsCovered.Count) == 0)
+        {
+            _logger.LogError("It looks like the test coverage capture failed. Disable coverage based optimisation.");
+            AssumeAllTestsAreNeeded(mutantsToScan);
+            return;
+        }
+
         var dubiousTests = new HashSet<Identifier>();
         var trustedTests = new HashSet<Identifier>();
         var testIds = new HashSet<Identifier>();
-=======
-    private static void AssumeAllTestsAreNeeded(IEnumerable<IMutant> mutants)
-    {
-        foreach (var mutant in mutants)
-        {
-            mutant.CoveringTests = TestGuidsList.EveryTest();
-            mutant.AssessingTests = TestGuidsList.EveryTest();
-        }
-    }
-
-    private void ParseCoverage(IEnumerable<CoverageRunResult> coverage, IEnumerable<IMutant> mutantsToScan,
-        TestGuidsList failedTests)
-    {
-        if (coverage.Sum(c => c.MutationsCovered.Count) == 0)
-        {
-            _logger.LogError("It looks like the test coverage capture failed. Disable coverage based optimisation.");
-            AssumeAllTestsAreNeeded(mutantsToScan);
-            return;
-        }
-
-        var dubiousTests = new HashSet<Guid>();
-        var trustedTests = new HashSet<Guid>();
-        var testIds = new HashSet<Guid>();
->>>>>>> 81d41fa8
 
         var mutationToResultMap = new Dictionary<int, List<ICoverageRunResult>>();
         foreach (var coverageRunResult in coverage)
