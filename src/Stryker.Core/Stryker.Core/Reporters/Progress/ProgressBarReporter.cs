--- conflicted
+++ resolved
@@ -7,14 +7,9 @@
 {
     public interface IProgressBarReporter
     {
-<<<<<<< HEAD
-        void ReportInitialState(int totalNumberOfTests);
+        void ReportInitialState(int totalNumberOfMutants);
         void ReportRunTest(IReadOnlyMutant mutantTestResult);
         void ReportFinalState();
-=======
-        void ReportInitialState(int totalNumberOfMutants);
-        void ReportRunTest();
->>>>>>> 46db2add
     }
 
     public class ProgressBarReporter : IProgressBarReporter, IDisposable
