using System;
using System.Collections.Generic;
using System.IO;
using System.Linq;
using System.Text;
using Crayon;
using Stryker.Core.Mutants;
using Stryker.Core.Options;
using Stryker.Core.ProjectComponents;

namespace Stryker.Core.Reporters
{
    /// <summary>
    /// The clear text tree reporter, prints a tree structure with results.
    /// </summary>
    public class ClearTextTreeReporter : IReporter
    {
        private const string ContinueLine = "│   ";
        private const string NoLine = "    ";
        private const string BranchLine = "├── ";
        private const string FinalBranchLine = "└── ";

        private readonly IStrykerOptions _options;
        private readonly TextWriter _consoleWriter;

        public ClearTextTreeReporter(IStrykerOptions strykerOptions, TextWriter consoleWriter = null)
        {
            _options = strykerOptions;
            _consoleWriter = consoleWriter ?? Console.Out;
        }

        public void OnMutantsCreated(IReadOnlyProjectComponent reportComponent)
        {
            // This reporter does not report during the testrun
        }

        public void OnStartMutantTestRun(IEnumerable<IReadOnlyMutant> mutantsToBeTested)
        {
            // This reporter does not report during the testrun
        }

        public void OnMutantTested(IReadOnlyMutant result)
        {
            // This reporter does not report during the testrun
        }

        public void OnAllMutantsTested(IReadOnlyProjectComponent reportComponent)
        {
            var rootFolderProcessed = false;

            // setup display handlers
            reportComponent.DisplayFolder = (IReadOnlyProjectComponent current) =>
            {
                // show depth
                var continuationLines = ParentContinuationLines(current);

                var stringBuilder = new StringBuilder();
                foreach (var item in continuationLines.SkipLast(1))
                {
                    stringBuilder.Append(item ? ContinueLine : NoLine);
                }

                var folderLines = string.Empty;
                if (continuationLines.Count > 0)
                {
                    folderLines = continuationLines.Last() ? BranchLine : FinalBranchLine;
                }

                var name = Path.GetFileName(current.RelativePath);
                if (current.Parent == null && !rootFolderProcessed)
                {
                    name = "All files";
                    rootFolderProcessed = true;
                }

                if (!string.IsNullOrWhiteSpace(name))
                {
                    _consoleWriter.Write($"{stringBuilder}{folderLines}{name}");
                    DisplayComponent(current);
                }
            };

            reportComponent.DisplayFile = (IReadOnlyProjectComponent current) =>
            {
                // show depth
                var continuationLines = ParentContinuationLines(current);

                var stringBuilder = new StringBuilder();
                foreach (var item in continuationLines.SkipLast(1))
                {
                    stringBuilder.Append(item ? ContinueLine : NoLine);
                }
                var name = Path.GetFileName(current.RelativePath);

                _consoleWriter.Write($"{stringBuilder}{(continuationLines.Last() ? BranchLine : FinalBranchLine)}{name}");
                DisplayComponent(current);

                stringBuilder.Append(continuationLines.Last() ? ContinueLine : NoLine);

                var prefix = stringBuilder.ToString();

                foreach (var mutant in current.TotalMutants)
                {
                    var isLastMutant = current.TotalMutants.Last() == mutant;

                    _consoleWriter.Write($"{prefix}{(isLastMutant ? FinalBranchLine : BranchLine)}");

                    switch (mutant.ResultStatus)
                    {
                        case MutantStatus.Killed:
                        case MutantStatus.Timeout:
                            _consoleWriter.Write(Output.Green($"[{mutant.ResultStatus}]"));
                            break;
                        case MutantStatus.NoCoverage:
                            _consoleWriter.Write(Output.Yellow($"[{mutant.ResultStatus}]"));
                            break;
                        default:
                            _consoleWriter.Write(Output.Red($"[{mutant.ResultStatus}]"));
                            break;
                    }

                    _consoleWriter.WriteLine($" {mutant.Mutation.DisplayName} on line {mutant.Line}");
                    _consoleWriter.WriteLine($"{prefix}{(isLastMutant ? NoLine : ContinueLine)}{BranchLine}[-] {mutant.Mutation.OriginalNode}");
                    _consoleWriter.WriteLine($"{prefix}{(isLastMutant ? NoLine : ContinueLine)}{FinalBranchLine}[+] {mutant.Mutation.ReplacementNode}");
                }
            };

            // print empty line for readability
            _consoleWriter.WriteLine();
            _consoleWriter.WriteLine();
            _consoleWriter.WriteLine("All mutants have been tested, and your mutation score has been calculated");

            // start recursive invocation of handlers
            reportComponent.Display();
        }

        private static List<bool> ParentContinuationLines(IReadOnlyProjectComponent current)
        {
            var continuationLines = new List<bool>();

            var node = current;

            if (node.Parent != null)
            {
                while (node.Parent != null)
                {
                    continuationLines.Add(node.Parent.Children.Last().FullPath != node.FullPath);

                    node = node.Parent.ToReadOnlyInputComponent();
                }

                continuationLines.Reverse();
            }

            return continuationLines;
        }

        private void DisplayComponent(IReadOnlyProjectComponent inputComponent)
        {
            var mutationScore = inputComponent.GetMutationScore();

            // Convert the threshold integer values to decimal values
            _consoleWriter.Write($" [{ inputComponent.DetectedMutants.Count()}/{ inputComponent.TotalMutants.Count()} ");

<<<<<<< HEAD
            if (inputComponent.FullPath != null && inputComponent.IsComponentExcluded(_options.Mutate))
=======
            if (inputComponent.IsComponentExcluded(_options.FilePatterns))
>>>>>>> b02a0bb3
            {
                _consoleWriter.Write(Output.Bright.Black("(Excluded)"));
            }
            else if (double.IsNaN(mutationScore))
            {
                _consoleWriter.Write(Output.Bright.Black("(N/A)"));
            }
            else
            {
                // print the score as a percentage
                string scoreText = string.Format("({0:P2})", mutationScore);
                if (inputComponent.CheckHealth(_options.Thresholds) is Health.Good)
                {
                    _consoleWriter.Write(Output.Green(scoreText));
                }
                else if (inputComponent.CheckHealth(_options.Thresholds) is Health.Warning)
                {
                    _consoleWriter.Write(Output.Yellow(scoreText));
                }
                else if (inputComponent.CheckHealth(_options.Thresholds) is Health.Danger)
                {
                    _consoleWriter.Write(Output.Red(scoreText));
                }
            }
            _consoleWriter.WriteLine("]");
        }
    }
}<|MERGE_RESOLUTION|>--- conflicted
+++ resolved
@@ -162,11 +162,7 @@
             // Convert the threshold integer values to decimal values
             _consoleWriter.Write($" [{ inputComponent.DetectedMutants.Count()}/{ inputComponent.TotalMutants.Count()} ");
 
-<<<<<<< HEAD
-            if (inputComponent.FullPath != null && inputComponent.IsComponentExcluded(_options.Mutate))
-=======
             if (inputComponent.IsComponentExcluded(_options.FilePatterns))
->>>>>>> b02a0bb3
             {
                 _consoleWriter.Write(Output.Bright.Black("(Excluded)"));
             }
