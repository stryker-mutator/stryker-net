﻿using Microsoft.CodeAnalysis;
using Stryker.Core.Mutants;
using Stryker.Core.Options;
using Stryker.Core.ProjectComponents;
using Stryker.Core.Testing;
using System;
using System.Collections.Generic;
using System.Linq;

namespace Stryker.Core.Reporters
{
    /// <summary>
    /// The clear text reporter, prints a table with results.
    /// </summary>
    public class ClearTextReporter : IReporter
    {
        private readonly IChalk _chalk;
        private readonly StrykerOptions _options;

        public ClearTextReporter(StrykerOptions strykerOptions, IChalk chalk = null)
        {
            _options = strykerOptions;
            _chalk = chalk ?? new Chalk();
        }

        public void OnMutantsCreated(IReadOnlyInputComponent reportComponent)
        {
            // This reporter does not report during the testrun
        }

        public void OnStartMutantTestRun(IEnumerable<IReadOnlyMutant> mutantsToBeTested, IEnumerable<TestDescription> testDescriptions)
        {
            // This reporter does not report during the testrun
        }

        public void OnMutantTested(IReadOnlyMutant result)
        {
            // This reporter does not report during the testrun
        }

        public void OnAllMutantsTested(IReadOnlyInputComponent reportComponent)
        {
            var files = new List<FileLeaf>();

            FolderComposite rootFolder = null;

            reportComponent.DisplayFolder = (int _, IReadOnlyInputComponent current) =>
            {
                rootFolder ??= (FolderComposite)current;
            };

            reportComponent.DisplayFile = (int _, IReadOnlyInputComponent current) =>
            {
                var fileLeaf = (FileLeaf)current;

                files.Add((FileLeaf)current);
            };

            // print empty line for readability
            _chalk.Default($"{Environment.NewLine}{Environment.NewLine}All mutants have been tested, and your mutation score has been calculated{Environment.NewLine}");

            // start recursive invocation of handlers
            reportComponent.Display(0);

            var filePathLength = Math.Max(9, files.Max(f => f.RelativePathToProjectFile?.Length ?? 0) + 1);

            _chalk.Default($"┌─{new string('─', filePathLength)}┬──────────┬──────────┬───────────┬────────────┬──────────┬─────────┐{Environment.NewLine}");
            _chalk.Default($"│ File{new string(' ', filePathLength - 4)}│  % score │ # killed │ # timeout │ # survived │ # no cov │ # error │{Environment.NewLine}");
            _chalk.Default($"├─{new string('─', filePathLength)}┼──────────┼──────────┼───────────┼────────────┼──────────┼─────────┤{Environment.NewLine}");

            DisplayComponent(rootFolder, filePathLength);

            foreach (var file in files)
            {
                DisplayComponent(file, filePathLength);
            }

            _chalk.Default($"└─{new string('─', filePathLength)}┴──────────┴──────────┴───────────┴────────────┴──────────┴─────────┘{Environment.NewLine}");
        }

        private void DisplayComponent(ProjectComponent inputComponent, int filePathLength)
        {
            _chalk.Default($"│ {(inputComponent.RelativePathToProjectFile ?? "All files").PadRight(filePathLength)}│ ");

            var mutationScore = inputComponent.GetMutationScore();

<<<<<<< HEAD
            if (inputComponent is ProjectComponent<FileLeaf, SyntaxTree> projectComponent && projectComponent.IsComponentExcluded(_options.FilePatterns))
=======
            if (inputComponent is FileLeaf && inputComponent.IsComponentExcluded(_options.FilePatterns))
>>>>>>> 2f0543e9
            {
                _chalk.DarkGray("Excluded");
            }
            else if (double.IsNaN(mutationScore))
            {
                _chalk.DarkGray("     N/A");
            }
            else
            {
                var scoreText = $"{mutationScore * 100:N2}".PadLeft(8);

                var checkHealth = inputComponent.CheckHealth(_options.Thresholds);
                if (checkHealth is Health.Good)
                {
                    _chalk.Green(scoreText);
                }
                else if (checkHealth is Health.Warning)
                {
                    _chalk.Yellow(scoreText);
                }
                else if (checkHealth is Health.Danger)
                {
                    _chalk.Red(scoreText);
                }
            }

            _chalk.Default($" │ {inputComponent.ReadOnlyMutants.Count(m => m.ResultStatus == MutantStatus.Killed),8}");
            _chalk.Default($" │ {inputComponent.ReadOnlyMutants.Count(m => m.ResultStatus == MutantStatus.Timeout),9}");
            _chalk.Default($" │ {inputComponent.TotalMutants.Count() - inputComponent.DetectedMutants.Count(),10}");
            _chalk.Default($" │ {inputComponent.ReadOnlyMutants.Count(m => m.ResultStatus == MutantStatus.NoCoverage),8}");
            _chalk.Default($" │ {inputComponent.ReadOnlyMutants.Count(m => m.ResultStatus == MutantStatus.CompileError),7}");
            _chalk.Default($" │{Environment.NewLine}");
        }
    }
}<|MERGE_RESOLUTION|>--- conflicted
+++ resolved
@@ -84,11 +84,7 @@
 
             var mutationScore = inputComponent.GetMutationScore();
 
-<<<<<<< HEAD
-            if (inputComponent is ProjectComponent<FileLeaf, SyntaxTree> projectComponent && projectComponent.IsComponentExcluded(_options.FilePatterns))
-=======
             if (inputComponent is FileLeaf && inputComponent.IsComponentExcluded(_options.FilePatterns))
->>>>>>> 2f0543e9
             {
                 _chalk.DarkGray("Excluded");
             }
