--- conflicted
+++ resolved
@@ -24,11 +24,7 @@
         public void OnAllMutantsTested(IReadOnlyProjectComponent reportComponent)
         {
             var mutationReport = JsonReport.Build(_options, reportComponent);
-<<<<<<< HEAD
-            var projectVersion = _gitInfoProvider.GetCurrentBranchName() ?? _options.DiffOptions.ProjectVersion;
-=======
             var projectVersion = _gitInfoProvider.GetCurrentBranchName();
->>>>>>> 04cafee8
             var baselineVersion = $"dashboard-compare/{projectVersion}";
 
             _baselineProvider.Save(mutationReport, baselineVersion).Wait();
