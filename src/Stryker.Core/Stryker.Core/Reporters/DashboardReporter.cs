﻿using Microsoft.Extensions.Logging;
<<<<<<< HEAD
using Stryker.Core.Baseline;
using Stryker.Core.Clients;
=======
using Stryker.Core.Clients;
using Stryker.Core.DashboardCompare;
>>>>>>> c9a986d3
using Stryker.Core.Logging;
using Stryker.Core.Mutants;
using Stryker.Core.Options;
using Stryker.Core.ProjectComponents;
using Stryker.Core.Reporters.Json;
using Stryker.Core.Testing;
using System;
using System.Collections.Generic;
using System.Threading.Tasks;

namespace Stryker.Core.Reporters
{
    public partial class DashboardReporter : IReporter
    {
        private readonly StrykerOptions _options;
        private readonly IDashboardClient _dashboardClient;
        private readonly IGitInfoProvider _branchProvider;
        private readonly ILogger<DashboardReporter> _logger;
        private readonly IChalk _chalk;
        private readonly IDashboardClient _dashboardClient;
        private readonly ILogger<DashboardReporter> _logger;

<<<<<<< HEAD
        public DashboardReporter(StrykerOptions options, IChalk chalk = null, IDashboardClient dashboardClient = null)
=======
        public DashboardReporter(StrykerOptions options, IDashboardClient dashboardClient = null, IGitInfoProvider branchProvider = null, ILogger<DashboardReporter> logger = null, IChalk chalk = null)
>>>>>>> c9a986d3
        {
            _options = options;
            _dashboardClient = dashboardClient ?? new DashboardClient(options);
            _branchProvider = branchProvider ?? new GitInfoProvider(options);
            _logger = logger ?? ApplicationLogging.LoggerFactory.CreateLogger<DashboardReporter>();
            _chalk = chalk ?? new Chalk();
            _dashboardClient = dashboardClient ?? new DashboardClient(options);
            _logger = ApplicationLogging.LoggerFactory.CreateLogger<DashboardReporter>();
        }

        public async void OnAllMutantsTested(IReadOnlyInputComponent reportComponent)
        {
            var mutationReport = JsonReport.Build(_options, reportComponent);
<<<<<<< HEAD
            
            var reportUrl = await _dashboardClient.PublishReport(mutationReport.ToJson(), _options.ProjectVersion);
=======

>>>>>>> c9a986d3

            if (_options.CompareToDashboard)
            {
                Task.WaitAll(UploadHumanReadableReport(mutationReport), UploadBaseline(mutationReport));
            }
            else
            {
<<<<<<< HEAD
                _chalk.Red("Uploading to stryker dashboard failed...");
            }

            Console.WriteLine(Environment.NewLine);
=======
                Task.WaitAll(UploadHumanReadableReport(mutationReport));
            }


>>>>>>> c9a986d3
        }

        public void OnMutantsCreated(IReadOnlyInputComponent reportComponent)
        {
            // Method to implement the interface
        }

        public void OnMutantTested(IReadOnlyMutant result)
        {
            // Method to implement the interface
        }

        public void OnStartMutantTestRun(IEnumerable<IReadOnlyMutant> mutantsToBeTested, IEnumerable<TestDescription> testDescriptions)
        {
            // Method to implement the interface
        }

        private async Task UploadBaseline(JsonReport mutationReport)
        {
            var branchName = _branchProvider.GetCurrentBranchName();

            var baselineLocation = $"dashboard-compare/{branchName}";


            var reportUrl = await _dashboardClient.PublishReport(mutationReport.ToJson(), baselineLocation);

            if (reportUrl != null)
            {
                _logger.LogDebug($"\nYour baseline stryker report has been uploaded to: \n {reportUrl} \nYou can open it in your browser of choice.");
            }
            else
            {
                _logger.LogError("Uploading to stryker dashboard failed...");
            }
        }

        private async Task UploadHumanReadableReport(JsonReport mutationReport)
        {
            var reportUrl = await _dashboardClient.PublishReport(mutationReport.ToJson(), _options.ProjectVersion);

            if (reportUrl != null)
            {
                _logger.LogDebug("Your stryker report has been uploaded to: \n {0} \nYou can open it in your browser of choice.", reportUrl);
                _chalk.Green($"Your stryker report has been uploaded to: \n {reportUrl} \nYou can open it in your browser of choice.");
            }
            else
            {
                _logger.LogError("Uploading to stryker dashboard failed...");
            }

            Console.WriteLine(Environment.NewLine);
        }
    }
}<|MERGE_RESOLUTION|>--- conflicted
+++ resolved
@@ -1,11 +1,6 @@
 ﻿using Microsoft.Extensions.Logging;
-<<<<<<< HEAD
-using Stryker.Core.Baseline;
-using Stryker.Core.Clients;
-=======
 using Stryker.Core.Clients;
 using Stryker.Core.DashboardCompare;
->>>>>>> c9a986d3
 using Stryker.Core.Logging;
 using Stryker.Core.Mutants;
 using Stryker.Core.Options;
@@ -22,36 +17,25 @@
     {
         private readonly StrykerOptions _options;
         private readonly IDashboardClient _dashboardClient;
-        private readonly IGitInfoProvider _branchProvider;
+        private readonly IGitInfoProvider _gitInfoProvider;
         private readonly ILogger<DashboardReporter> _logger;
         private readonly IChalk _chalk;
-        private readonly IDashboardClient _dashboardClient;
-        private readonly ILogger<DashboardReporter> _logger;
 
-<<<<<<< HEAD
-        public DashboardReporter(StrykerOptions options, IChalk chalk = null, IDashboardClient dashboardClient = null)
-=======
-        public DashboardReporter(StrykerOptions options, IDashboardClient dashboardClient = null, IGitInfoProvider branchProvider = null, ILogger<DashboardReporter> logger = null, IChalk chalk = null)
->>>>>>> c9a986d3
+        public DashboardReporter(StrykerOptions options, IDashboardClient dashboardClient = null, IGitInfoProvider gitInfoProvider = null, ILogger<DashboardReporter> logger = null, IChalk chalk = null)
         {
             _options = options;
             _dashboardClient = dashboardClient ?? new DashboardClient(options);
-            _branchProvider = branchProvider ?? new GitInfoProvider(options);
+            _gitInfoProvider = gitInfoProvider ?? new GitInfoProvider(options);
             _logger = logger ?? ApplicationLogging.LoggerFactory.CreateLogger<DashboardReporter>();
             _chalk = chalk ?? new Chalk();
             _dashboardClient = dashboardClient ?? new DashboardClient(options);
             _logger = ApplicationLogging.LoggerFactory.CreateLogger<DashboardReporter>();
         }
 
-        public async void OnAllMutantsTested(IReadOnlyInputComponent reportComponent)
+        public void OnAllMutantsTested(IReadOnlyInputComponent reportComponent)
         {
             var mutationReport = JsonReport.Build(_options, reportComponent);
-<<<<<<< HEAD
-            
-            var reportUrl = await _dashboardClient.PublishReport(mutationReport.ToJson(), _options.ProjectVersion);
-=======
 
->>>>>>> c9a986d3
 
             if (_options.CompareToDashboard)
             {
@@ -59,17 +43,8 @@
             }
             else
             {
-<<<<<<< HEAD
-                _chalk.Red("Uploading to stryker dashboard failed...");
-            }
-
-            Console.WriteLine(Environment.NewLine);
-=======
                 Task.WaitAll(UploadHumanReadableReport(mutationReport));
             }
-
-
->>>>>>> c9a986d3
         }
 
         public void OnMutantsCreated(IReadOnlyInputComponent reportComponent)
@@ -89,7 +64,7 @@
 
         private async Task UploadBaseline(JsonReport mutationReport)
         {
-            var branchName = _branchProvider.GetCurrentBranchName();
+            var branchName = _gitInfoProvider.GetCurrentBranchName();
 
             var baselineLocation = $"dashboard-compare/{branchName}";
 
