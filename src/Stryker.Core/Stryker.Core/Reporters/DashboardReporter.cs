﻿using Microsoft.Extensions.Logging;
using Stryker.Core.Clients;
using Stryker.Core.DashboardCompare;
using Stryker.Core.Logging;
using Stryker.Core.Mutants;
using Stryker.Core.Options;
using Stryker.Core.ProjectComponents;
using Stryker.Core.Reporters.Json;
using Stryker.Core.Testing;
using System;
using System.Collections.Generic;
using System.Threading.Tasks;

namespace Stryker.Core.Reporters
{
    public partial class DashboardReporter : IReporter
    {
        private readonly IStrykerOptions _options;
        private readonly IDashboardClient _dashboardClient;
        private readonly IGitInfoProvider _gitInfoProvider;
        private readonly ILogger<DashboardReporter> _logger;
        private readonly IChalk _chalk;

<<<<<<< HEAD
        public DashboardReporter(IStrykerOptions options, IDashboardClient dashboardClient = null, IGitInfoProvider branchProvider = null, ILogger<DashboardReporter> logger = null, IChalk chalk = null)
=======
        public DashboardReporter(StrykerOptions options, IDashboardClient dashboardClient = null, IGitInfoProvider gitInfoProvider = null, ILogger<DashboardReporter> logger = null, IChalk chalk = null)
>>>>>>> 2f0543e9
        {
            _options = options;
            _dashboardClient = dashboardClient ?? new DashboardClient(options);
            _gitInfoProvider = gitInfoProvider ?? new GitInfoProvider(options);
            _logger = logger ?? ApplicationLogging.LoggerFactory.CreateLogger<DashboardReporter>();
            _chalk = chalk ?? new Chalk();
            _logger = ApplicationLogging.LoggerFactory.CreateLogger<DashboardReporter>();
        }

        public void OnAllMutantsTested(IReadOnlyInputComponent reportComponent)
        {
            var mutationReport = JsonReport.Build(_options, reportComponent);


            if (_options.CompareToDashboard)
            {
                Task.WaitAll(UploadHumanReadableReport(mutationReport), UploadBaseline(mutationReport));
            }
            else
            {
                Task.WaitAll(UploadHumanReadableReport(mutationReport));
            }
<<<<<<< HEAD
            Console.WriteLine(Environment.NewLine);
=======
>>>>>>> 2f0543e9
        }

        public void OnMutantsCreated(IReadOnlyInputComponent reportComponent)
        {
            // Method to implement the interface
        }

        public void OnMutantTested(IReadOnlyMutant result)
        {
            // Method to implement the interface
        }

        public void OnStartMutantTestRun(IEnumerable<IReadOnlyMutant> mutantsToBeTested)
        {
            // Method to implement the interface
        }

        private async Task UploadBaseline(JsonReport mutationReport)
        {
            var branchName = _gitInfoProvider.GetCurrentBranchName();

            var baselineLocation = $"dashboard-compare/{branchName}";


            var reportUrl = await _dashboardClient.PublishReport(mutationReport.ToJson(), baselineLocation);

            if (reportUrl != null)
            {
                _logger.LogDebug($"\nYour baseline stryker report has been uploaded to: \n {reportUrl} \nYou can open it in your browser of choice.");
            }
            else
            {
                _logger.LogError("Uploading to stryker dashboard failed...");
            }
        }

        private async Task UploadHumanReadableReport(JsonReport mutationReport)
        {
            var reportUrl = await _dashboardClient.PublishReport(mutationReport.ToJson(), _options.DashboardReporterOptions.ProjectVersion);

            if (reportUrl != null)
            {
                _logger.LogDebug("Your stryker report has been uploaded to: \n {0} \nYou can open it in your browser of choice.", reportUrl);
                _chalk.Green($"Your stryker report has been uploaded to: \n {reportUrl} \nYou can open it in your browser of choice.");
            }
            else
            {
                _logger.LogError("Uploading to stryker dashboard failed...");
            }

            Console.WriteLine(Environment.NewLine);
        }
    }
}<|MERGE_RESOLUTION|>--- conflicted
+++ resolved
@@ -21,11 +21,7 @@
         private readonly ILogger<DashboardReporter> _logger;
         private readonly IChalk _chalk;
 
-<<<<<<< HEAD
-        public DashboardReporter(IStrykerOptions options, IDashboardClient dashboardClient = null, IGitInfoProvider branchProvider = null, ILogger<DashboardReporter> logger = null, IChalk chalk = null)
-=======
-        public DashboardReporter(StrykerOptions options, IDashboardClient dashboardClient = null, IGitInfoProvider gitInfoProvider = null, ILogger<DashboardReporter> logger = null, IChalk chalk = null)
->>>>>>> 2f0543e9
+        public DashboardReporter(IStrykerOptions options, IDashboardClient dashboardClient = null, IGitInfoProvider gitInfoProvider = null, ILogger<DashboardReporter> logger = null, IChalk chalk = null)
         {
             _options = options;
             _dashboardClient = dashboardClient ?? new DashboardClient(options);
@@ -48,10 +44,6 @@
             {
                 Task.WaitAll(UploadHumanReadableReport(mutationReport));
             }
-<<<<<<< HEAD
-            Console.WriteLine(Environment.NewLine);
-=======
->>>>>>> 2f0543e9
         }
 
         public void OnMutantsCreated(IReadOnlyInputComponent reportComponent)
