--- conflicted
+++ resolved
@@ -21,7 +21,7 @@
         private readonly ILogger<DashboardReporter> _logger;
         private readonly IChalk _chalk;
 
-        public DashboardReporter(StrykerOptions options, IDashboardClient dashboardClient = null, IGitInfoProvider branchProvider = null, ILogger<DashboardReporter> logger = null, IChalk chalk = null)
+        public DashboardReporter(IStrykerOptions options, IDashboardClient dashboardClient = null, IGitInfoProvider branchProvider = null, ILogger<DashboardReporter> logger = null, IChalk chalk = null)
         {
             _options = options;
             _dashboardClient = dashboardClient ?? new DashboardClient(options);
@@ -41,39 +41,9 @@
             }
             else
             {
-<<<<<<< HEAD
-                _chalk.Red("Uploading to stryker dashboard failed...");
+                Task.WaitAll(UploadHumanReadableReport(mutationReport));
             }
             Console.WriteLine(Environment.NewLine);
-        }
-
-        private async Task<string> PublishReport(string json)
-        {
-            var url = new Uri($"{_options.DashboardReporterOptions.DashboardUrl}/api/reports/{_options.DashboardReporterOptions.ProjectName}/{_options.DashboardReporterOptions.ProjectVersion}");
-            if (_options.DashboardReporterOptions.ModuleName != null)
-            {
-                url = new Uri(url, $"?module={_options.DashboardReporterOptions.ModuleName}");
-            }
-
-            using (var httpclient = new HttpClient())
-            {
-                var requestMessage = new HttpRequestMessage(HttpMethod.Put, url)
-                {
-                    Content = new StringContent(json, Encoding.UTF8, "application/json")
-                };
-                requestMessage.Headers.Add("X-Api-Key", _options.DashboardReporterOptions.DashboardApiKey);
-
-                var response = await httpclient.SendAsync(requestMessage);
-
-                if (response.IsSuccessStatusCode)
-                {
-                    var jsonReponse = await response.Content.ReadAsStringAsync();
-=======
-                Task.WaitAll(UploadHumanReadableReport(mutationReport));
-            }
-
->>>>>>> c9a986d3
-
         }
 
         public void OnMutantsCreated(IReadOnlyInputComponent reportComponent)
@@ -86,7 +56,7 @@
             // Method to implement the interface
         }
 
-        public void OnStartMutantTestRun(IEnumerable<IReadOnlyMutant> mutantsToBeTested)
+        public void OnStartMutantTestRun(IEnumerable<IReadOnlyMutant> mutantsToBeTested, IEnumerable<TestDescription> testDescriptions)
         {
             // Method to implement the interface
         }
