--- conflicted
+++ resolved
@@ -17,11 +17,7 @@
         private readonly IFileSystem _fileSystem;
         private readonly TextWriter _consoleWriter;
 
-<<<<<<< HEAD
-        public HtmlReporter(IStrykerOptions options, IFileSystem fileSystem = null, IChalk chalk = null)
-=======
-        public HtmlReporter(StrykerOptions options, IFileSystem fileSystem = null, TextWriter consoleWriter = null)
->>>>>>> 04cafee8
+        public HtmlReporter(IStrykerOptions options, IFileSystem fileSystem = null, TextWriter consoleWriter = null)
         {
             _options = options;
             _fileSystem = fileSystem ?? new FileSystem();
