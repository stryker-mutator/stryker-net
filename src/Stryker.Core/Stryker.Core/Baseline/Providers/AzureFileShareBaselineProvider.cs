using Microsoft.Extensions.Logging;
using Newtonsoft.Json;
using Stryker.Core.Logging;
using Stryker.Core.Options;
using Stryker.Core.Reporters.Json;
using System;
using System.Linq;
using System.Net;
using System.Net.Http;
using System.Text;
using System.Threading.Tasks;

namespace Stryker.Core.Baseline.Providers
{
    public class AzureFileShareBaselineProvider : IBaselineProvider
    {
<<<<<<< HEAD
        private readonly StrykerOptions _options;
=======
        private const string DefaultOutputDirectoryName = "StrykerOutput";
        private const string BaselinesDirectoryName = "Baselines";

        private readonly IStrykerOptions _options;
>>>>>>> bd3fc4e6
        private readonly HttpClient _httpClient;
        private readonly ILogger<AzureFileShareBaselineProvider> _logger;
        private readonly string _outputPath;

        public AzureFileShareBaselineProvider(StrykerOptions options, HttpClient httpClient = null)
        {
            _options = options;
            _httpClient = httpClient ?? new HttpClient();
            _logger = ApplicationLogging.LoggerFactory.CreateLogger<AzureFileShareBaselineProvider>();

            _outputPath = $"{DefaultOutputDirectoryName}/{BaselinesDirectoryName}";
            if (!string.IsNullOrWhiteSpace(options.ProjectName))
            {
                _outputPath = $"{options.ProjectName}/{BaselinesDirectoryName}";
            }
        }

        public async Task<JsonReport> Load(string version)
        {
            var fileUrl = $"{_options.AzureFileStorageUrl}/{_outputPath}/{version}/stryker-report.json";
            var url = new Uri($"{fileUrl}?sv={_options.AzureFileStorageSas}");

            using var requestMessage = new HttpRequestMessage(HttpMethod.Get, url);

            requestMessage.Headers.Add("x-ms-date", "now");

            using var response = await _httpClient.SendAsync(requestMessage);

            if (response.StatusCode == HttpStatusCode.OK)
            {
                var content = await response.Content.ReadAsStringAsync();

                return JsonConvert.DeserializeObject<JsonReport>(content);
            }

            _logger.LogDebug("No baseline was found at {0}", fileUrl);
            return null;
        }

        public async Task Save(JsonReport report, string version)
        {
            var fileUrl = $"{_options.AzureFileStorageUrl}/{_outputPath}/{version}/stryker-report.json";
            var url = new Uri($"{fileUrl}?comp=range&sv={_options.AzureFileStorageSas}");

            var existingReport = await Load(version);

            var reportJson = report.ToJson();

            int byteSize = Encoding.UTF8.GetByteCount(report.ToJson());

            if (existingReport == null)
            {
                var succesfullyCreatedDirectories = await CreateDirectories(fileUrl);

                if (!succesfullyCreatedDirectories)
                {
                    return;
                }
            }

            // If the file already exists, this replaces the existing file. Does not add content to the file
            var successfullyAllocated = await AllocateFileLocation(byteSize, fileUrl);

            if (!successfullyAllocated)
            {
                return;
            }

            // This adds the content to the file
            await UploadFile(reportJson, byteSize, url);

            _logger.LogDebug("Baseline report has been saved to {0}", fileUrl);
        }

        private async Task<bool> CreateDirectories(string fileUrl)
        {
            _logger.LogDebug("Creating directories for file {0}", fileUrl);

            var uriParts = fileUrl.Split(_outputPath);
            var currentDirectory = new StringBuilder(uriParts[0]);

            var storagePathSegments = _outputPath.Split('/').Concat(uriParts[1].Split('/')).Where(s => !string.IsNullOrEmpty(s) && !s.Contains(".json"));

            foreach (var segment in storagePathSegments)
            {
                currentDirectory.Append($"{segment}/");

                if (!await CreateDirectory(currentDirectory.ToString()))
                {
                    return false;
                }
            }

            return true;
        }

        private async Task<bool> CreateDirectory(string fileUrl)
        {
            _logger.LogDebug("Creating directory {0}", fileUrl);

            var url = new Uri($"{fileUrl}?restype=directory&sv={_options.AzureFileStorageSas}");

            using var requestMessage = new HttpRequestMessage(HttpMethod.Put, url);

            SetWritingHeaders(requestMessage);

            using var response = await _httpClient.SendAsync(requestMessage);
            if (response.StatusCode == HttpStatusCode.Created)
            {
                _logger.LogDebug("Successfully created directory {0}", fileUrl);
                return true;
            }
            else if (response.StatusCode == HttpStatusCode.Conflict)
            {
                _logger.LogDebug("Directory {0} already exists", fileUrl);
                return true;
            }

            _logger.LogError("Creating directory failed with status {0} and message {1}", response.StatusCode.ToString(), ToSafeResponseMessage(await response.Content.ReadAsStringAsync()));

            return false;
        }

        private async Task<bool> AllocateFileLocation(int byteSize, string fileUrl)
        {
            _logger.LogDebug("Allocating storage for file {0}", fileUrl);

            var url = new Uri($"{fileUrl}?sv={_options.AzureFileStorageSas}");

            using var requestMessage = new HttpRequestMessage(HttpMethod.Put, url);

            SetWritingHeaders(requestMessage);

            requestMessage.Headers.Add("x-ms-type", "file");
            requestMessage.Headers.Add("x-ms-content-length", byteSize.ToString());


            using var response = await _httpClient.SendAsync(requestMessage);

            if (response.StatusCode == HttpStatusCode.Created)
            {
                _logger.LogDebug("Successfully allocated storage");
                return true;
            }
            else
            {
                _logger.LogError("Azure File Storage allocation failed with statuscode {0} and message: {1}", response.StatusCode.ToString(), ToSafeResponseMessage(await response.Content.ReadAsStringAsync()));
                return false;
            }
        }

        private async Task UploadFile(string report, int byteSize, Uri uploadUri)
        {
            _logger.LogDebug("Uploading file to azure file storage");

            using var requestMessage = new HttpRequestMessage(HttpMethod.Put, uploadUri)
            {
                Content = new StringContent(report, Encoding.UTF8, "application/json")
            };

            SetWritingHeaders(requestMessage);

            requestMessage.Headers.Add("x-ms-range", $"bytes=0-{byteSize - 1}");
            requestMessage.Headers.Add("x-ms-write", "update");

            using var response = await _httpClient.SendAsync(requestMessage);

            if (response.StatusCode != HttpStatusCode.Created)
            {
                _logger.LogError("Azure File Storage upload failed with statuscode {0} and message: {1}", response.StatusCode.ToString(), ToSafeResponseMessage(await response.Content.ReadAsStringAsync()));
            }
            else
            {
                _logger.LogDebug("Uploaded report to azure file share");
            }
        }

        private void SetWritingHeaders(HttpRequestMessage requestMessage)
        {
            requestMessage.Headers.Add("x-ms-file-permission", "inherit");
            requestMessage.Headers.Add("x-ms-file-attributes", "None");
            requestMessage.Headers.Add("x-ms-file-creation-time", "now");
            requestMessage.Headers.Add("x-ms-file-last-write-time", "now");
        }

        private string ToSafeResponseMessage(string responseMessage)
        {
            return responseMessage.Replace(_options.AzureFileStorageUrl, "xxxxxxxxxx").Replace(_options.AzureFileStorageSas, "xxxxxxxxxxxxxxxxxxxxxxxxxxxxxxxxxxx");
        }
    }
}<|MERGE_RESOLUTION|>--- conflicted
+++ resolved
@@ -14,14 +14,10 @@
 {
     public class AzureFileShareBaselineProvider : IBaselineProvider
     {
-<<<<<<< HEAD
-        private readonly StrykerOptions _options;
-=======
         private const string DefaultOutputDirectoryName = "StrykerOutput";
         private const string BaselinesDirectoryName = "Baselines";
 
-        private readonly IStrykerOptions _options;
->>>>>>> bd3fc4e6
+        private readonly StrykerOptions _options;
         private readonly HttpClient _httpClient;
         private readonly ILogger<AzureFileShareBaselineProvider> _logger;
         private readonly string _outputPath;
