{
  "version": 2,
  "dependencies": {
    "net8.0": {
      "DotNet.Glob": {
        "type": "Direct",
        "requested": "[3.1.3, )",
        "resolved": "3.1.3",
        "contentHash": "hOfHw7MLJw/tbXaFwR1oiDb+dIXDp8URTxp5Pco42OOhiw77wrUNx6v6syNygHZbWwYdXQocL2Mo1l5FnfDVjg=="
      },
      "DotNet.ReproducibleBuilds": {
        "type": "Direct",
        "requested": "[1.2.25, )",
        "resolved": "1.2.25",
        "contentHash": "xCXiw7BCxHJ8pF6wPepRUddlh2dlQlbr81gXA72hdk4FLHkKXas7EH/n+fk5UCA/YfMqG1Z6XaPiUjDbUNBUzg=="
      },
      "Microsoft.CodeAnalysis.Common": {
        "type": "Direct",
        "requested": "[4.12.0, )",
        "resolved": "4.12.0",
        "contentHash": "c1kNYihL2gdcuU1dqm8R8YeA4YkB43TpU3pa2r66Uooh6AAhRtENzj9A4Kj0a+H8JDDyuTjNZql9XlVUzV+UjA==",
        "dependencies": {
          "Microsoft.CodeAnalysis.Analyzers": "3.3.4",
          "System.Collections.Immutable": "8.0.0",
          "System.Reflection.Metadata": "8.0.0"
        }
      },
      "Microsoft.CodeAnalysis.CSharp": {
        "type": "Direct",
        "requested": "[4.12.0, )",
        "resolved": "4.12.0",
        "contentHash": "30vVQ1MizeC22iEdEvI2w0eTIYG43/L20yBzuQH01xKzJgHAoWehzI2F8u07o4mXh4DGMOjQF7aEm0zzvsG3Mg==",
        "dependencies": {
          "Microsoft.CodeAnalysis.Analyzers": "3.3.4",
          "Microsoft.CodeAnalysis.Common": "[4.12.0]",
          "System.Collections.Immutable": "8.0.0",
          "System.Reflection.Metadata": "8.0.0"
        }
      },
      "Serilog": {
        "type": "Direct",
        "requested": "[4.2.0, )",
        "resolved": "4.2.0",
        "contentHash": "gmoWVOvKgbME8TYR+gwMf7osROiWAURterc6Rt2dQyX7wtjZYpqFiA/pY6ztjGQKKV62GGCyOcmtP1UKMHgSmA=="
      },
      "Buildalyzer.Logger": {
        "type": "Transitive",
        "resolved": "7.1.0",
        "contentHash": "a0T+Se+HSCxOvP2s7kUbgHBVeeJghliN9CO3pSl8JfqPhKD9JaE7ZxS3iTEgKglDsRibcqbdIxhYvvvIdLOvuQ=="
      },
      "Microsoft.Build": {
        "type": "Transitive",
        "resolved": "17.10.4",
        "contentHash": "ZmGA8vhVXFzC4oo48ybQKlEybVKd0Ntfdr+Enqrn5ES1R6e/krIK9hLk0W33xuT0/G6QYd3YdhJZh+Xle717Ag==",
        "dependencies": {
          "Microsoft.Build.Framework": "17.10.4",
          "Microsoft.NET.StringTools": "17.10.4",
          "System.Collections.Immutable": "8.0.0",
          "System.Configuration.ConfigurationManager": "8.0.0",
          "System.Reflection.Metadata": "8.0.0",
          "System.Reflection.MetadataLoadContext": "8.0.0",
          "System.Security.Principal.Windows": "5.0.0",
          "System.Threading.Tasks.Dataflow": "8.0.0"
        }
      },
      "Microsoft.Build.Framework": {
        "type": "Transitive",
        "resolved": "17.10.4",
        "contentHash": "4qXCwNOXBR1dyCzuks9SwTwFJQO/xmf2wcMislotDWJu7MN/r3xDNoU8Ae5QmKIHPaLG1xmfDkYS7qBVzxmeKw=="
      },
      "Microsoft.Build.Tasks.Core": {
        "type": "Transitive",
        "resolved": "17.10.4",
        "contentHash": "k1sefpk2VvJNwcexMjisH+TdzhspCVRtYvh4fAez5qRM20VvsNxcOIjfDe3h3StZRIGI2aiFKGxBZYkwM+WV+A==",
        "dependencies": {
          "Microsoft.Build.Framework": "17.10.4",
          "Microsoft.Build.Utilities.Core": "17.10.4",
          "Microsoft.NET.StringTools": "17.10.4",
          "System.CodeDom": "8.0.0",
          "System.Collections.Immutable": "8.0.0",
          "System.Configuration.ConfigurationManager": "8.0.0",
          "System.Resources.Extensions": "8.0.0",
          "System.Security.Cryptography.Pkcs": "8.0.0",
          "System.Security.Cryptography.Xml": "8.0.0"
        }
      },
      "Microsoft.Build.Utilities.Core": {
        "type": "Transitive",
        "resolved": "17.10.4",
        "contentHash": "eEB/tcXkSV+nQgvoa/l53UPtn+KVtKZ8zBceDZsXVTrfE4fA+4+/olrx9W8n2tq4XiESsL9UuGJgCKzqBwQCoQ==",
        "dependencies": {
          "Microsoft.Build.Framework": "17.10.4",
          "Microsoft.NET.StringTools": "17.10.4",
          "System.Collections.Immutable": "8.0.0",
          "System.Configuration.ConfigurationManager": "8.0.0"
        }
      },
      "Microsoft.Extensions.DependencyInjection": {
        "type": "Transitive",
        "resolved": "6.0.0",
        "contentHash": "k6PWQMuoBDGGHOQTtyois2u4AwyVcIwL2LaSLlTZQm2CYcJ1pxbt6jfAnpWmzENA/wfrYRI/X9DTLoUkE4AsLw==",
        "dependencies": {
          "Microsoft.Extensions.DependencyInjection.Abstractions": "6.0.0",
          "System.Runtime.CompilerServices.Unsafe": "6.0.0"
        }
      },
      "Microsoft.Extensions.DependencyInjection.Abstractions": {
        "type": "Transitive",
        "resolved": "9.0.0",
        "contentHash": "+6f2qv2a3dLwd5w6JanPIPs47CxRbnk+ZocMJUhv9NxP88VlOcJYZs9jY+MYSjxvady08bUZn6qgiNh7DadGgg=="
      },
      "Microsoft.Extensions.Options": {
        "type": "Transitive",
        "resolved": "6.0.0",
        "contentHash": "dzXN0+V1AyjOe2xcJ86Qbo233KHuLEY0njf/P2Kw8SfJU+d45HNS2ctJdnEnrWbM9Ye2eFgaC5Mj9otRMU6IsQ==",
        "dependencies": {
          "Microsoft.Extensions.DependencyInjection.Abstractions": "6.0.0",
          "Microsoft.Extensions.Primitives": "6.0.0"
        }
      },
      "Microsoft.Extensions.Primitives": {
        "type": "Transitive",
        "resolved": "6.0.0",
        "contentHash": "9+PnzmQFfEFNR9J2aDTfJGGupShHjOuGw4VUv+JB044biSHrnmCIMD+mJHmb2H7YryrfBEXDurxQ47gJZdCKNQ==",
        "dependencies": {
          "System.Runtime.CompilerServices.Unsafe": "6.0.0"
        }
      },
      "Microsoft.NET.StringTools": {
        "type": "Transitive",
        "resolved": "17.10.4",
        "contentHash": "wyABaqY+IHCMMSTQmcc3Ca6vbmg5BaEPgicnEgpll+4xyWZWlkQqUwafweUd9VAhBb4jqplMl6voUHQ6yfdUcg=="
      },
      "MSBuild.StructuredLogger": {
        "type": "Transitive",
        "resolved": "2.2.158",
        "contentHash": "A7hI65/MrDKdPpu4rsnqimDdAs42B05gpfOIyzWPJ+pqw6Q3p4r1I/AjWVe3joKGHIQSpL+0AX2tzLVVCaR0ug==",
        "dependencies": {
          "Microsoft.Build.Framework": "17.5.0",
          "Microsoft.Build.Utilities.Core": "17.5.0"
        }
      },
      "MsBuildPipeLogger.Server": {
        "type": "Transitive",
        "resolved": "1.1.6",
        "contentHash": "rls0hb7plSfVFCqScDxTqtGpIlMfoQEchqjmK/YtXDML11GU5jI+oCi9YsikGulJVUv/vLSY6Ktah0uXwv25EA==",
        "dependencies": {
          "Microsoft.Build": "15.3.409"
        }
      },
      "System.CodeDom": {
        "type": "Transitive",
        "resolved": "8.0.0",
        "contentHash": "WTlRjL6KWIMr/pAaq3rYqh0TJlzpouaQ/W1eelssHgtlwHAH25jXTkUphTYx9HaIIf7XA6qs/0+YhtLEQRkJ+Q=="
      },
      "System.Collections.Immutable": {
        "type": "Transitive",
        "resolved": "8.0.0",
        "contentHash": "AurL6Y5BA1WotzlEvVaIDpqzpIPvYnnldxru8oXJU2yFxFUy3+pNXjXd1ymO+RA0rq0+590Q8gaz2l3Sr7fmqg=="
      },
      "System.Configuration.ConfigurationManager": {
        "type": "Transitive",
        "resolved": "8.0.0",
        "contentHash": "JlYi9XVvIREURRUlGMr1F6vOFLk7YSY4p1vHo4kX3tQ0AGrjqlRWHDi66ImHhy6qwXBG3BJ6Y1QlYQ+Qz6Xgww==",
        "dependencies": {
          "System.Diagnostics.EventLog": "8.0.0",
          "System.Security.Cryptography.ProtectedData": "8.0.0"
        }
      },
      "System.Diagnostics.DiagnosticSource": {
        "type": "Transitive",
        "resolved": "9.0.0",
        "contentHash": "ddppcFpnbohLWdYKr/ZeLZHmmI+DXFgZ3Snq+/E7SwcdW4UnvxmaugkwGywvGVWkHPGCSZjCP+MLzu23AL5SDw=="
      },
      "System.Diagnostics.EventLog": {
        "type": "Transitive",
        "resolved": "8.0.0",
        "contentHash": "fdYxcRjQqTTacKId/2IECojlDSFvp7LP5N78+0z/xH7v/Tuw5ZAxu23Y6PTCRinqyu2ePx+Gn1098NC6jM6d+A=="
      },
      "System.Formats.Asn1": {
        "type": "Transitive",
        "resolved": "8.0.0",
        "contentHash": "AJukBuLoe3QeAF+mfaRKQb2dgyrvt340iMBHYv+VdBzCUM06IxGlvl0o/uPOS7lHnXPN6u8fFRHSHudx5aTi8w=="
      },
      "System.Reflection.Metadata": {
        "type": "Transitive",
        "resolved": "8.0.0",
        "contentHash": "ptvgrFh7PvWI8bcVqG5rsA/weWM09EnthFHR5SCnS6IN+P4mj6rE1lBDC4U8HL9/57htKAqy4KQ3bBj84cfYyQ==",
        "dependencies": {
          "System.Collections.Immutable": "8.0.0"
        }
      },
      "System.Reflection.MetadataLoadContext": {
        "type": "Transitive",
        "resolved": "8.0.0",
        "contentHash": "SZxrQ4sQYnIcdwiO3G/lHZopbPYQ2lW0ioT4JezgccWUrKaKbHLJbAGZaDfkYjWcta1pWssAo3MOXLsR0ie4tQ==",
        "dependencies": {
          "System.Collections.Immutable": "8.0.0",
          "System.Reflection.Metadata": "8.0.0"
        }
      },
      "System.Resources.Extensions": {
        "type": "Transitive",
        "resolved": "8.0.0",
        "contentHash": "psnQ6GRQOvt+evda5C4nD5EuV49mz2Tv0DD2JDVDEbE/TKoMukxSkGJcsBJ0pajpPuFRr67syFYlkJ4Wj6A5Zw=="
      },
      "System.Runtime.CompilerServices.Unsafe": {
        "type": "Transitive",
        "resolved": "6.0.0",
        "contentHash": "/iUeP3tq1S0XdNNoMz5C9twLSrM/TH+qElHkXWaPvuNOt+99G75NrV0OS2EqHx5wMN7popYjpc8oTjC1y16DLg=="
      },
      "System.Security.Cryptography.Pkcs": {
        "type": "Transitive",
        "resolved": "8.0.0",
        "contentHash": "ULmp3xoOwNYjOYp4JZ2NK/6NdTgiN1GQXzVVN1njQ7LOZ0d0B9vyMnhyqbIi9Qw4JXj1JgCsitkTShboHRx7Eg==",
        "dependencies": {
          "System.Formats.Asn1": "8.0.0"
        }
      },
      "System.Security.Cryptography.ProtectedData": {
        "type": "Transitive",
        "resolved": "8.0.0",
        "contentHash": "+TUFINV2q2ifyXauQXRwy4CiBhqvDEDZeVJU7qfxya4aRYOKzVBpN+4acx25VcPB9ywUN6C0n8drWl110PhZEg=="
      },
      "System.Security.Cryptography.Xml": {
        "type": "Transitive",
        "resolved": "8.0.0",
        "contentHash": "HQSFbakswZ1OXFz2Bt3AJlC6ENDqWeVpgqhf213xqQUMDifzydOHIKVb1RV4prayobvR3ETIScMaQdDF2hwGZA==",
        "dependencies": {
          "System.Security.Cryptography.Pkcs": "8.0.0"
        }
      },
      "System.Security.Principal.Windows": {
        "type": "Transitive",
        "resolved": "5.0.0",
        "contentHash": "t0MGLukB5WAVU9bO3MGzvlGnyJPgUlcwerXn1kzBRjwLKixT96XV0Uza41W49gVd8zEMFu9vQEFlv0IOrytICA=="
      },
      "System.Threading.Tasks.Dataflow": {
        "type": "Transitive",
        "resolved": "8.0.0",
        "contentHash": "7V0I8tPa9V7UxMx/+7DIwkhls5ouaEMQx6l/GwGm1Y8kJQ61On9B/PxCXFLbgu5/C47g0BP2CUYs+nMv1+Oaqw=="
      },
      "TestableIO.System.IO.Abstractions": {
        "type": "Transitive",
        "resolved": "21.2.1",
        "contentHash": "47NQXrfVUF+0b8W5EMnERR7FpgWE04wuYR1s9WvlNyh1hnRMGDPOvmewBLIZUG88Rhj9buzG3VVR8sAgH7TzjA=="
      },
      "stryker.abstractions": {
        "type": "Project",
        "dependencies": {
          "Buildalyzer": "[7.1.0, )",
          "DotNet.Glob": "[3.1.3, )",
          "Microsoft.CodeAnalysis.CSharp": "[4.12.0, )",
          "Microsoft.CodeAnalysis.Common": "[4.12.0, )",
          "Microsoft.TestPlatform.ObjectModel": "[17.12.0, )",
          "Serilog": "[4.2.0, )",
<<<<<<< HEAD
          "Stryker.Utilities": "[1.0.0, )",
          "TestableIO.System.IO.Abstractions.Wrappers": "[21.1.7, )"
=======
          "Stryker.Utilities": "[4.4.1, )",
          "TestableIO.System.IO.Abstractions.Wrappers": "[21.2.1, )"
>>>>>>> 1541ffcd
        }
      },
      "stryker.utilities": {
        "type": "Project",
        "dependencies": {
          "Microsoft.CodeAnalysis.CSharp": "[4.12.0, )",
          "Microsoft.Extensions.Logging.Abstractions": "[9.0.0, )"
        }
      },
      "Buildalyzer": {
        "type": "CentralTransitive",
        "requested": "[7.1.0, )",
        "resolved": "7.1.0",
        "contentHash": "U6e7mHdQC672lfvqNVp70jQGb8g3aPnLafnFnnrzUwFfPX+4tK5uk3Ah+1R3svyG5kc3Qu9ZjBrhcvml/IwXrw==",
        "dependencies": {
          "Buildalyzer.Logger": "7.1.0",
          "MSBuild.StructuredLogger": "2.2.158",
          "Microsoft.Build": "17.10.4",
          "Microsoft.Build.Tasks.Core": "17.10.4",
          "Microsoft.CodeAnalysis.CSharp": "4.0.0",
          "Microsoft.CodeAnalysis.VisualBasic": "4.0.0",
          "Microsoft.Extensions.Logging": "6.0.0",
          "MsBuildPipeLogger.Server": "1.1.6",
          "NuGet.Frameworks": "6.9.1"
        }
      },
      "Microsoft.CodeAnalysis.Analyzers": {
        "type": "CentralTransitive",
        "requested": "[3.11.0, )",
        "resolved": "3.3.4",
        "contentHash": "AxkxcPR+rheX0SmvpLVIGLhOUXAKG56a64kV9VQZ4y9gR9ZmPXnqZvHJnmwLSwzrEP6junUF11vuc+aqo5r68g=="
      },
      "Microsoft.CodeAnalysis.VisualBasic": {
        "type": "CentralTransitive",
        "requested": "[4.12.0, )",
        "resolved": "4.0.0",
        "contentHash": "FK+OGUMUh9O6/GCwyIy4c/sOrarF36/yEY07BbXVYMql1qCqHGWfyWXyCQKQ6m/KqReCqW6aO4cK7kK/AYBpyA==",
        "dependencies": {
          "Microsoft.CodeAnalysis.Common": "[4.0.0]"
        }
      },
      "Microsoft.Extensions.Logging": {
        "type": "CentralTransitive",
        "requested": "[9.0.0, )",
        "resolved": "6.0.0",
        "contentHash": "eIbyj40QDg1NDz0HBW0S5f3wrLVnKWnDJ/JtZ+yJDFnDj90VoPuoPmFkeaXrtu+0cKm5GRAwoDf+dBWXK0TUdg==",
        "dependencies": {
          "Microsoft.Extensions.DependencyInjection": "6.0.0",
          "Microsoft.Extensions.DependencyInjection.Abstractions": "6.0.0",
          "Microsoft.Extensions.Logging.Abstractions": "6.0.0",
          "Microsoft.Extensions.Options": "6.0.0",
          "System.Diagnostics.DiagnosticSource": "6.0.0"
        }
      },
      "Microsoft.Extensions.Logging.Abstractions": {
        "type": "CentralTransitive",
        "requested": "[9.0.0, )",
        "resolved": "9.0.0",
        "contentHash": "g0UfujELzlLbHoVG8kPKVBaW470Ewi+jnptGS9KUi6jcb+k2StujtK3m26DFSGGwQ/+bVgZfsWqNzlP6YOejvw==",
        "dependencies": {
          "Microsoft.Extensions.DependencyInjection.Abstractions": "9.0.0",
          "System.Diagnostics.DiagnosticSource": "9.0.0"
        }
      },
      "Microsoft.TestPlatform.ObjectModel": {
        "type": "CentralTransitive",
        "requested": "[17.12.0, )",
        "resolved": "17.12.0",
        "contentHash": "TDqkTKLfQuAaPcEb3pDDWnh7b3SyZF+/W9OZvWFp6eJCIiiYFdSB6taE2I6tWrFw5ywhzOb6sreoGJTI6m3rSQ==",
        "dependencies": {
          "System.Reflection.Metadata": "1.6.0"
        }
      },
      "NuGet.Frameworks": {
        "type": "CentralTransitive",
        "requested": "[6.12.1, )",
        "resolved": "6.9.1",
        "contentHash": "DaKh3lenPUvzGccPkbI97BIvA27z+/UsL3ankfoZlX/4vBVDK5N1sheFTQ+GuJf+IgSzsJz/A21SPUpQLHwUtA=="
      },
      "TestableIO.System.IO.Abstractions.Wrappers": {
        "type": "CentralTransitive",
        "requested": "[21.2.1, )",
        "resolved": "21.2.1",
        "contentHash": "a0jzTAZRIic40USnf8b59EbJ6+hh/kndLV3mTxgSGBkjei/H9qjULOtk/ZHQtRD8lLaUav7ZsMZn6JiwCgDmEw==",
        "dependencies": {
          "TestableIO.System.IO.Abstractions": "21.2.1"
        }
      }
    }
  }
}<|MERGE_RESOLUTION|>--- conflicted
+++ resolved
@@ -254,13 +254,8 @@
           "Microsoft.CodeAnalysis.Common": "[4.12.0, )",
           "Microsoft.TestPlatform.ObjectModel": "[17.12.0, )",
           "Serilog": "[4.2.0, )",
-<<<<<<< HEAD
           "Stryker.Utilities": "[1.0.0, )",
-          "TestableIO.System.IO.Abstractions.Wrappers": "[21.1.7, )"
-=======
-          "Stryker.Utilities": "[4.4.1, )",
           "TestableIO.System.IO.Abstractions.Wrappers": "[21.2.1, )"
->>>>>>> 1541ffcd
         }
       },
       "stryker.utilities": {
