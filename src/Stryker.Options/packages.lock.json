--- conflicted
+++ resolved
@@ -254,10 +254,6 @@
           "Microsoft.CodeAnalysis.Common": "[4.12.0, )",
           "Microsoft.TestPlatform.ObjectModel": "[17.12.0, )",
           "Serilog": "[4.2.0, )",
-<<<<<<< HEAD
-=======
-          "Stryker.Utilities": "[4.5.0, )",
->>>>>>> f0dfd478
           "TestableIO.System.IO.Abstractions.Wrappers": "[21.2.1, )"
         }
       },
@@ -266,14 +262,10 @@
         "dependencies": {
           "Buildalyzer": "[7.1.0, )",
           "Microsoft.CodeAnalysis.CSharp": "[4.12.0, )",
-<<<<<<< HEAD
-          "Microsoft.Extensions.Logging.Abstractions": "[9.0.0, )",
+          "Microsoft.Extensions.Logging.Abstractions": "[9.0.1, )",
           "Mono.Cecil": "[0.11.6, )",
           "ResXResourceReader.NetStandard": "[1.3.0, )",
           "Stryker.Abstractions": "[1.0.0, )"
-=======
-          "Microsoft.Extensions.Logging.Abstractions": "[9.0.1, )"
->>>>>>> f0dfd478
         }
       },
       "Buildalyzer": {
