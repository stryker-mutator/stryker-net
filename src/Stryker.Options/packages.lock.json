{
  "version": 2,
  "dependencies": {
    "net8.0": {
      "DotNet.Glob": {
        "type": "Direct",
        "requested": "[3.1.3, )",
        "resolved": "3.1.3",
        "contentHash": "hOfHw7MLJw/tbXaFwR1oiDb+dIXDp8URTxp5Pco42OOhiw77wrUNx6v6syNygHZbWwYdXQocL2Mo1l5FnfDVjg=="
      },
      "DotNet.ReproducibleBuilds": {
        "type": "Direct",
        "requested": "[1.2.25, )",
        "resolved": "1.2.25",
        "contentHash": "xCXiw7BCxHJ8pF6wPepRUddlh2dlQlbr81gXA72hdk4FLHkKXas7EH/n+fk5UCA/YfMqG1Z6XaPiUjDbUNBUzg=="
      },
      "Microsoft.CodeAnalysis.Common": {
        "type": "Direct",
        "requested": "[4.11.0, )",
        "resolved": "4.11.0",
        "contentHash": "djf8ujmqYImFgB04UGtcsEhHrzVqzHowS+EEl/Yunc5LdrYrZhGBWUTXoCF0NzYXJxtfuD+UVQarWpvrNc94Qg==",
        "dependencies": {
          "Microsoft.CodeAnalysis.Analyzers": "3.3.4",
          "System.Collections.Immutable": "8.0.0",
          "System.Reflection.Metadata": "8.0.0"
        }
      },
      "Microsoft.CodeAnalysis.CSharp": {
        "type": "Direct",
        "requested": "[4.11.0, )",
        "resolved": "4.11.0",
        "contentHash": "6XYi2EusI8JT4y2l/F3VVVS+ISoIX9nqHsZRaG6W5aFeJ5BEuBosHfT/ABb73FN0RZ1Z3cj2j7cL28SToJPXOw==",
        "dependencies": {
          "Microsoft.CodeAnalysis.Analyzers": "3.3.4",
          "Microsoft.CodeAnalysis.Common": "[4.11.0]",
          "System.Collections.Immutable": "8.0.0",
          "System.Reflection.Metadata": "8.0.0"
        }
      },
      "Serilog": {
        "type": "Direct",
        "requested": "[4.2.0, )",
        "resolved": "4.2.0",
        "contentHash": "gmoWVOvKgbME8TYR+gwMf7osROiWAURterc6Rt2dQyX7wtjZYpqFiA/pY6ztjGQKKV62GGCyOcmtP1UKMHgSmA=="
      },
      "Buildalyzer.Logger": {
        "type": "Transitive",
        "resolved": "7.1.0",
        "contentHash": "a0T+Se+HSCxOvP2s7kUbgHBVeeJghliN9CO3pSl8JfqPhKD9JaE7ZxS3iTEgKglDsRibcqbdIxhYvvvIdLOvuQ=="
      },
      "Microsoft.Build": {
        "type": "Transitive",
        "resolved": "17.10.4",
        "contentHash": "ZmGA8vhVXFzC4oo48ybQKlEybVKd0Ntfdr+Enqrn5ES1R6e/krIK9hLk0W33xuT0/G6QYd3YdhJZh+Xle717Ag==",
        "dependencies": {
          "Microsoft.Build.Framework": "17.10.4",
          "Microsoft.NET.StringTools": "17.10.4",
          "System.Collections.Immutable": "8.0.0",
          "System.Configuration.ConfigurationManager": "8.0.0",
          "System.Reflection.Metadata": "8.0.0",
          "System.Reflection.MetadataLoadContext": "8.0.0",
          "System.Security.Principal.Windows": "5.0.0",
          "System.Threading.Tasks.Dataflow": "8.0.0"
        }
      },
      "Microsoft.Build.Framework": {
        "type": "Transitive",
        "resolved": "17.10.4",
        "contentHash": "4qXCwNOXBR1dyCzuks9SwTwFJQO/xmf2wcMislotDWJu7MN/r3xDNoU8Ae5QmKIHPaLG1xmfDkYS7qBVzxmeKw=="
      },
      "Microsoft.Build.Tasks.Core": {
        "type": "Transitive",
        "resolved": "17.10.4",
        "contentHash": "k1sefpk2VvJNwcexMjisH+TdzhspCVRtYvh4fAez5qRM20VvsNxcOIjfDe3h3StZRIGI2aiFKGxBZYkwM+WV+A==",
        "dependencies": {
          "Microsoft.Build.Framework": "17.10.4",
          "Microsoft.Build.Utilities.Core": "17.10.4",
          "Microsoft.NET.StringTools": "17.10.4",
          "System.CodeDom": "8.0.0",
          "System.Collections.Immutable": "8.0.0",
          "System.Configuration.ConfigurationManager": "8.0.0",
          "System.Resources.Extensions": "8.0.0",
          "System.Security.Cryptography.Pkcs": "8.0.0",
          "System.Security.Cryptography.Xml": "8.0.0"
        }
      },
      "Microsoft.Build.Utilities.Core": {
        "type": "Transitive",
        "resolved": "17.10.4",
        "contentHash": "eEB/tcXkSV+nQgvoa/l53UPtn+KVtKZ8zBceDZsXVTrfE4fA+4+/olrx9W8n2tq4XiESsL9UuGJgCKzqBwQCoQ==",
        "dependencies": {
          "Microsoft.Build.Framework": "17.10.4",
          "Microsoft.NET.StringTools": "17.10.4",
          "System.Collections.Immutable": "8.0.0",
          "System.Configuration.ConfigurationManager": "8.0.0"
        }
      },
      "Microsoft.Extensions.DependencyInjection": {
        "type": "Transitive",
        "resolved": "6.0.0",
        "contentHash": "k6PWQMuoBDGGHOQTtyois2u4AwyVcIwL2LaSLlTZQm2CYcJ1pxbt6jfAnpWmzENA/wfrYRI/X9DTLoUkE4AsLw==",
        "dependencies": {
          "Microsoft.Extensions.DependencyInjection.Abstractions": "6.0.0",
          "System.Runtime.CompilerServices.Unsafe": "6.0.0"
        }
      },
      "Microsoft.Extensions.DependencyInjection.Abstractions": {
        "type": "Transitive",
        "resolved": "9.0.0",
        "contentHash": "+6f2qv2a3dLwd5w6JanPIPs47CxRbnk+ZocMJUhv9NxP88VlOcJYZs9jY+MYSjxvady08bUZn6qgiNh7DadGgg=="
      },
      "Microsoft.Extensions.Options": {
        "type": "Transitive",
        "resolved": "6.0.0",
        "contentHash": "dzXN0+V1AyjOe2xcJ86Qbo233KHuLEY0njf/P2Kw8SfJU+d45HNS2ctJdnEnrWbM9Ye2eFgaC5Mj9otRMU6IsQ==",
        "dependencies": {
          "Microsoft.Extensions.DependencyInjection.Abstractions": "6.0.0",
          "Microsoft.Extensions.Primitives": "6.0.0"
        }
      },
      "Microsoft.Extensions.Primitives": {
        "type": "Transitive",
        "resolved": "6.0.0",
        "contentHash": "9+PnzmQFfEFNR9J2aDTfJGGupShHjOuGw4VUv+JB044biSHrnmCIMD+mJHmb2H7YryrfBEXDurxQ47gJZdCKNQ==",
        "dependencies": {
          "System.Runtime.CompilerServices.Unsafe": "6.0.0"
        }
      },
      "Microsoft.NET.StringTools": {
        "type": "Transitive",
        "resolved": "17.10.4",
        "contentHash": "wyABaqY+IHCMMSTQmcc3Ca6vbmg5BaEPgicnEgpll+4xyWZWlkQqUwafweUd9VAhBb4jqplMl6voUHQ6yfdUcg=="
      },
      "MSBuild.StructuredLogger": {
        "type": "Transitive",
        "resolved": "2.2.158",
        "contentHash": "A7hI65/MrDKdPpu4rsnqimDdAs42B05gpfOIyzWPJ+pqw6Q3p4r1I/AjWVe3joKGHIQSpL+0AX2tzLVVCaR0ug==",
        "dependencies": {
          "Microsoft.Build.Framework": "17.5.0",
          "Microsoft.Build.Utilities.Core": "17.5.0"
        }
      },
      "MsBuildPipeLogger.Server": {
        "type": "Transitive",
        "resolved": "1.1.6",
        "contentHash": "rls0hb7plSfVFCqScDxTqtGpIlMfoQEchqjmK/YtXDML11GU5jI+oCi9YsikGulJVUv/vLSY6Ktah0uXwv25EA==",
        "dependencies": {
          "Microsoft.Build": "15.3.409"
        }
      },
      "System.CodeDom": {
        "type": "Transitive",
        "resolved": "8.0.0",
        "contentHash": "WTlRjL6KWIMr/pAaq3rYqh0TJlzpouaQ/W1eelssHgtlwHAH25jXTkUphTYx9HaIIf7XA6qs/0+YhtLEQRkJ+Q=="
      },
      "System.Collections.Immutable": {
        "type": "Transitive",
        "resolved": "8.0.0",
        "contentHash": "AurL6Y5BA1WotzlEvVaIDpqzpIPvYnnldxru8oXJU2yFxFUy3+pNXjXd1ymO+RA0rq0+590Q8gaz2l3Sr7fmqg=="
      },
      "System.Configuration.ConfigurationManager": {
        "type": "Transitive",
        "resolved": "8.0.0",
        "contentHash": "JlYi9XVvIREURRUlGMr1F6vOFLk7YSY4p1vHo4kX3tQ0AGrjqlRWHDi66ImHhy6qwXBG3BJ6Y1QlYQ+Qz6Xgww==",
        "dependencies": {
          "System.Diagnostics.EventLog": "8.0.0",
          "System.Security.Cryptography.ProtectedData": "8.0.0"
        }
      },
      "System.Diagnostics.DiagnosticSource": {
        "type": "Transitive",
        "resolved": "9.0.0",
        "contentHash": "ddppcFpnbohLWdYKr/ZeLZHmmI+DXFgZ3Snq+/E7SwcdW4UnvxmaugkwGywvGVWkHPGCSZjCP+MLzu23AL5SDw=="
      },
      "System.Diagnostics.EventLog": {
        "type": "Transitive",
        "resolved": "8.0.0",
        "contentHash": "fdYxcRjQqTTacKId/2IECojlDSFvp7LP5N78+0z/xH7v/Tuw5ZAxu23Y6PTCRinqyu2ePx+Gn1098NC6jM6d+A=="
      },
      "System.Formats.Asn1": {
        "type": "Transitive",
        "resolved": "8.0.0",
        "contentHash": "AJukBuLoe3QeAF+mfaRKQb2dgyrvt340iMBHYv+VdBzCUM06IxGlvl0o/uPOS7lHnXPN6u8fFRHSHudx5aTi8w=="
      },
      "System.Reflection.Metadata": {
        "type": "Transitive",
        "resolved": "8.0.0",
        "contentHash": "ptvgrFh7PvWI8bcVqG5rsA/weWM09EnthFHR5SCnS6IN+P4mj6rE1lBDC4U8HL9/57htKAqy4KQ3bBj84cfYyQ==",
        "dependencies": {
          "System.Collections.Immutable": "8.0.0"
        }
      },
      "System.Reflection.MetadataLoadContext": {
        "type": "Transitive",
        "resolved": "8.0.0",
        "contentHash": "SZxrQ4sQYnIcdwiO3G/lHZopbPYQ2lW0ioT4JezgccWUrKaKbHLJbAGZaDfkYjWcta1pWssAo3MOXLsR0ie4tQ==",
        "dependencies": {
          "System.Collections.Immutable": "8.0.0",
          "System.Reflection.Metadata": "8.0.0"
        }
      },
      "System.Resources.Extensions": {
        "type": "Transitive",
        "resolved": "8.0.0",
        "contentHash": "psnQ6GRQOvt+evda5C4nD5EuV49mz2Tv0DD2JDVDEbE/TKoMukxSkGJcsBJ0pajpPuFRr67syFYlkJ4Wj6A5Zw=="
      },
      "System.Runtime.CompilerServices.Unsafe": {
        "type": "Transitive",
        "resolved": "6.0.0",
        "contentHash": "/iUeP3tq1S0XdNNoMz5C9twLSrM/TH+qElHkXWaPvuNOt+99G75NrV0OS2EqHx5wMN7popYjpc8oTjC1y16DLg=="
      },
      "System.Security.Cryptography.Pkcs": {
        "type": "Transitive",
        "resolved": "8.0.0",
        "contentHash": "ULmp3xoOwNYjOYp4JZ2NK/6NdTgiN1GQXzVVN1njQ7LOZ0d0B9vyMnhyqbIi9Qw4JXj1JgCsitkTShboHRx7Eg==",
        "dependencies": {
          "System.Formats.Asn1": "8.0.0"
        }
      },
      "System.Security.Cryptography.ProtectedData": {
        "type": "Transitive",
        "resolved": "8.0.0",
        "contentHash": "+TUFINV2q2ifyXauQXRwy4CiBhqvDEDZeVJU7qfxya4aRYOKzVBpN+4acx25VcPB9ywUN6C0n8drWl110PhZEg=="
      },
      "System.Security.Cryptography.Xml": {
        "type": "Transitive",
        "resolved": "8.0.0",
        "contentHash": "HQSFbakswZ1OXFz2Bt3AJlC6ENDqWeVpgqhf213xqQUMDifzydOHIKVb1RV4prayobvR3ETIScMaQdDF2hwGZA==",
        "dependencies": {
          "System.Security.Cryptography.Pkcs": "8.0.0"
        }
      },
      "System.Security.Principal.Windows": {
        "type": "Transitive",
        "resolved": "5.0.0",
        "contentHash": "t0MGLukB5WAVU9bO3MGzvlGnyJPgUlcwerXn1kzBRjwLKixT96XV0Uza41W49gVd8zEMFu9vQEFlv0IOrytICA=="
      },
      "System.Threading.Tasks.Dataflow": {
        "type": "Transitive",
        "resolved": "8.0.0",
        "contentHash": "7V0I8tPa9V7UxMx/+7DIwkhls5ouaEMQx6l/GwGm1Y8kJQ61On9B/PxCXFLbgu5/C47g0BP2CUYs+nMv1+Oaqw=="
      },
      "TestableIO.System.IO.Abstractions": {
        "type": "Transitive",
        "resolved": "21.1.7",
        "contentHash": "qsaIAF06PJiFUp1jH2y5NP3IcJILUYtcdGgx25p3D9G4QrFz4Cs3frGp8njX+zQWeb/tHBS+CTMHZtU7Nqa1lg=="
      },
      "stryker.abstractions": {
        "type": "Project",
        "dependencies": {
          "Buildalyzer": "[7.1.0, )",
          "DotNet.Glob": "[3.1.3, )",
          "Microsoft.CodeAnalysis.CSharp": "[4.11.0, )",
          "Microsoft.CodeAnalysis.Common": "[4.11.0, )",
<<<<<<< HEAD
          "Microsoft.TestPlatform.ObjectModel": "[17.11.1, )",
          "Serilog": "[4.1.0, )",
          "Stryker.Utilities": "[1.0.0, )",
          "TestableIO.System.IO.Abstractions.Wrappers": "[21.1.1, )"
=======
          "Microsoft.TestPlatform.ObjectModel": "[17.12.0, )",
          "Serilog": "[4.2.0, )",
          "Stryker.Utilities": "[4.4.1, )",
          "TestableIO.System.IO.Abstractions.Wrappers": "[21.1.7, )"
>>>>>>> 81d41fa8
        }
      },
      "stryker.utilities": {
        "type": "Project",
        "dependencies": {
          "Microsoft.CodeAnalysis.CSharp": "[4.11.0, )",
          "Microsoft.Extensions.Logging.Abstractions": "[9.0.0, )"
        }
      },
      "Buildalyzer": {
        "type": "CentralTransitive",
        "requested": "[7.1.0, )",
        "resolved": "7.1.0",
        "contentHash": "U6e7mHdQC672lfvqNVp70jQGb8g3aPnLafnFnnrzUwFfPX+4tK5uk3Ah+1R3svyG5kc3Qu9ZjBrhcvml/IwXrw==",
        "dependencies": {
          "Buildalyzer.Logger": "7.1.0",
          "MSBuild.StructuredLogger": "2.2.158",
          "Microsoft.Build": "17.10.4",
          "Microsoft.Build.Tasks.Core": "17.10.4",
          "Microsoft.CodeAnalysis.CSharp": "4.0.0",
          "Microsoft.CodeAnalysis.VisualBasic": "4.0.0",
          "Microsoft.Extensions.Logging": "6.0.0",
          "MsBuildPipeLogger.Server": "1.1.6",
          "NuGet.Frameworks": "6.9.1"
        }
      },
      "Microsoft.CodeAnalysis.Analyzers": {
        "type": "CentralTransitive",
        "requested": "[3.11.0, )",
        "resolved": "3.3.4",
        "contentHash": "AxkxcPR+rheX0SmvpLVIGLhOUXAKG56a64kV9VQZ4y9gR9ZmPXnqZvHJnmwLSwzrEP6junUF11vuc+aqo5r68g=="
      },
      "Microsoft.CodeAnalysis.VisualBasic": {
        "type": "CentralTransitive",
        "requested": "[4.11.0, )",
        "resolved": "4.0.0",
        "contentHash": "FK+OGUMUh9O6/GCwyIy4c/sOrarF36/yEY07BbXVYMql1qCqHGWfyWXyCQKQ6m/KqReCqW6aO4cK7kK/AYBpyA==",
        "dependencies": {
          "Microsoft.CodeAnalysis.Common": "[4.0.0]"
        }
      },
      "Microsoft.Extensions.Logging": {
        "type": "CentralTransitive",
        "requested": "[9.0.0, )",
        "resolved": "6.0.0",
        "contentHash": "eIbyj40QDg1NDz0HBW0S5f3wrLVnKWnDJ/JtZ+yJDFnDj90VoPuoPmFkeaXrtu+0cKm5GRAwoDf+dBWXK0TUdg==",
        "dependencies": {
          "Microsoft.Extensions.DependencyInjection": "6.0.0",
          "Microsoft.Extensions.DependencyInjection.Abstractions": "6.0.0",
          "Microsoft.Extensions.Logging.Abstractions": "6.0.0",
          "Microsoft.Extensions.Options": "6.0.0",
          "System.Diagnostics.DiagnosticSource": "6.0.0"
        }
      },
      "Microsoft.Extensions.Logging.Abstractions": {
        "type": "CentralTransitive",
        "requested": "[9.0.0, )",
        "resolved": "9.0.0",
        "contentHash": "g0UfujELzlLbHoVG8kPKVBaW470Ewi+jnptGS9KUi6jcb+k2StujtK3m26DFSGGwQ/+bVgZfsWqNzlP6YOejvw==",
        "dependencies": {
          "Microsoft.Extensions.DependencyInjection.Abstractions": "9.0.0",
          "System.Diagnostics.DiagnosticSource": "9.0.0"
        }
      },
      "Microsoft.TestPlatform.ObjectModel": {
        "type": "CentralTransitive",
        "requested": "[17.12.0, )",
        "resolved": "17.12.0",
        "contentHash": "TDqkTKLfQuAaPcEb3pDDWnh7b3SyZF+/W9OZvWFp6eJCIiiYFdSB6taE2I6tWrFw5ywhzOb6sreoGJTI6m3rSQ==",
        "dependencies": {
          "System.Reflection.Metadata": "1.6.0"
        }
      },
      "NuGet.Frameworks": {
        "type": "CentralTransitive",
        "requested": "[6.12.1, )",
        "resolved": "6.9.1",
        "contentHash": "DaKh3lenPUvzGccPkbI97BIvA27z+/UsL3ankfoZlX/4vBVDK5N1sheFTQ+GuJf+IgSzsJz/A21SPUpQLHwUtA=="
      },
      "TestableIO.System.IO.Abstractions.Wrappers": {
        "type": "CentralTransitive",
        "requested": "[21.1.7, )",
        "resolved": "21.1.7",
        "contentHash": "UcQ+kdN0Ibqbhp6uAMAbc06ri7FeQskQFJX+xZD6siVI5Dg7GaeY4dQYqSfbDA5ZPITtXX9Si4E8XhE6Hhufhg==",
        "dependencies": {
          "TestableIO.System.IO.Abstractions": "21.1.7"
        }
      }
    }
  }
}<|MERGE_RESOLUTION|>--- conflicted
+++ resolved
@@ -252,17 +252,10 @@
           "DotNet.Glob": "[3.1.3, )",
           "Microsoft.CodeAnalysis.CSharp": "[4.11.0, )",
           "Microsoft.CodeAnalysis.Common": "[4.11.0, )",
-<<<<<<< HEAD
-          "Microsoft.TestPlatform.ObjectModel": "[17.11.1, )",
-          "Serilog": "[4.1.0, )",
-          "Stryker.Utilities": "[1.0.0, )",
-          "TestableIO.System.IO.Abstractions.Wrappers": "[21.1.1, )"
-=======
           "Microsoft.TestPlatform.ObjectModel": "[17.12.0, )",
           "Serilog": "[4.2.0, )",
-          "Stryker.Utilities": "[4.4.1, )",
+          "Stryker.Utilities": "[1.0.0, )",
           "TestableIO.System.IO.Abstractions.Wrappers": "[21.1.7, )"
->>>>>>> 81d41fa8
         }
       },
       "stryker.utilities": {
