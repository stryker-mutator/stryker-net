{
  "version": 1,
  "dependencies": {
    ".NETStandard,Version=v2.0": {
      "Microsoft.TestPlatform.ObjectModel": {
        "type": "Direct",
<<<<<<< HEAD
        "requested": "[16.8.0, )",
        "resolved": "16.8.0",
        "contentHash": "Y60IDgwinOqwECwmvXyFqk2lnQAvcS6EKevc3DyKUJoJaNJ9bUGsUS8H2nlgBHloSQ/Zqj27CjRuLhBsCUO58w==",
=======
        "requested": "[16.8.3, )",
        "resolved": "16.8.3",
        "contentHash": "dqHiRggyAbkjQO9926SzM11Pn0nKjH1wwM6ee3E9//y1WZsUgTSVCMS14qvlQlk9iUZJyj+iz3/1zplE4Ll+hw==",
>>>>>>> e1b4bf3b
        "dependencies": {
          "NuGet.Frameworks": "5.0.0",
          "System.Reflection.Metadata": "1.6.0",
          "System.Runtime.InteropServices.RuntimeInformation": "4.0.0"
        }
      },
      "NETStandard.Library": {
        "type": "Direct",
        "requested": "[2.0.3, )",
        "resolved": "2.0.3",
        "contentHash": "st47PosZSHrjECdjeIzZQbzivYBJFv6P2nv4cj2ypdI204DO+vZ7l5raGMiX4eXMJ53RfOIg+/s4DHVZ54Nu2A==",
        "dependencies": {
          "Microsoft.NETCore.Platforms": "1.1.0"
        }
      },
      "Microsoft.NETCore.Platforms": {
        "type": "Transitive",
        "resolved": "1.1.0",
        "contentHash": "kz0PEW2lhqygehI/d6XsPCQzD7ff7gUJaVGPVETX611eadGsA3A877GdSlU0LRVMCTH/+P3o2iDTak+S08V2+A=="
      },
      "Microsoft.NETCore.Targets": {
        "type": "Transitive",
        "resolved": "1.0.1",
        "contentHash": "rkn+fKobF/cbWfnnfBOQHKVKIOpxMZBvlSHkqDWgBpwGDcLRduvs3D9OLGeV6GWGvVwNlVi2CBbTjuPmtHvyNw=="
      },
      "NuGet.Frameworks": {
        "type": "Transitive",
        "resolved": "5.0.0",
        "contentHash": "c5JVjuVAm4f7E9Vj+v09Z9s2ZsqFDjBpcsyS3M9xRo0bEdm/LVZSzLxxNvfvAwRiiE8nwe1h2G4OwiwlzFKXlA=="
      },
      "runtime.native.System": {
        "type": "Transitive",
        "resolved": "4.0.0",
        "contentHash": "QfS/nQI7k/BLgmLrw7qm7YBoULEvgWnPI+cYsbfCVFTW8Aj+i8JhccxcFMu1RWms0YZzF+UHguNBK4Qn89e2Sg==",
        "dependencies": {
          "Microsoft.NETCore.Platforms": "1.0.1",
          "Microsoft.NETCore.Targets": "1.0.1"
        }
      },
      "System.Collections.Immutable": {
        "type": "Transitive",
        "resolved": "1.5.0",
        "contentHash": "EXKiDFsChZW0RjrZ4FYHu9aW6+P4MCgEDCklsVseRfhoO0F+dXeMSsMRAlVXIo06kGJ/zv+2w1a2uc2+kxxSaQ=="
      },
      "System.Globalization": {
        "type": "Transitive",
        "resolved": "4.0.11",
        "contentHash": "B95h0YLEL2oSnwF/XjqSWKnwKOy/01VWkNlsCeMTFJLLabflpGV26nK164eRs5GiaRSBGpOxQ3pKoSnnyZN5pg==",
        "dependencies": {
          "Microsoft.NETCore.Platforms": "1.0.1",
          "Microsoft.NETCore.Targets": "1.0.1",
          "System.Runtime": "4.1.0"
        }
      },
      "System.IO": {
        "type": "Transitive",
        "resolved": "4.1.0",
        "contentHash": "3KlTJceQc3gnGIaHZ7UBZO26SHL1SHE4ddrmiwumFnId+CEHP+O8r386tZKaE6zlk5/mF8vifMBzHj9SaXN+mQ==",
        "dependencies": {
          "Microsoft.NETCore.Platforms": "1.0.1",
          "Microsoft.NETCore.Targets": "1.0.1",
          "System.Runtime": "4.1.0",
          "System.Text.Encoding": "4.0.11",
          "System.Threading.Tasks": "4.0.11"
        }
      },
      "System.Reflection": {
        "type": "Transitive",
        "resolved": "4.1.0",
        "contentHash": "JCKANJ0TI7kzoQzuwB/OoJANy1Lg338B6+JVacPl4TpUwi3cReg3nMLplMq2uqYfHFQpKIlHAUVAJlImZz/4ng==",
        "dependencies": {
          "Microsoft.NETCore.Platforms": "1.0.1",
          "Microsoft.NETCore.Targets": "1.0.1",
          "System.IO": "4.1.0",
          "System.Reflection.Primitives": "4.0.1",
          "System.Runtime": "4.1.0"
        }
      },
      "System.Reflection.Metadata": {
        "type": "Transitive",
        "resolved": "1.6.0",
        "contentHash": "COC1aiAJjCoA5GBF+QKL2uLqEBew4JsCkQmoHKbN3TlOZKa2fKLz5CpiRQKDz0RsAOEGsVKqOD5bomsXq/4STQ==",
        "dependencies": {
          "System.Collections.Immutable": "1.5.0"
        }
      },
      "System.Reflection.Primitives": {
        "type": "Transitive",
        "resolved": "4.0.1",
        "contentHash": "4inTox4wTBaDhB7V3mPvp9XlCbeGYWVEM9/fXALd52vNEAVisc1BoVWQPuUuD0Ga//dNbA/WeMy9u9mzLxGTHQ==",
        "dependencies": {
          "Microsoft.NETCore.Platforms": "1.0.1",
          "Microsoft.NETCore.Targets": "1.0.1",
          "System.Runtime": "4.1.0"
        }
      },
      "System.Resources.ResourceManager": {
        "type": "Transitive",
        "resolved": "4.0.1",
        "contentHash": "TxwVeUNoTgUOdQ09gfTjvW411MF+w9MBYL7AtNVc+HtBCFlutPLhUCdZjNkjbhj3bNQWMdHboF0KIWEOjJssbA==",
        "dependencies": {
          "Microsoft.NETCore.Platforms": "1.0.1",
          "Microsoft.NETCore.Targets": "1.0.1",
          "System.Globalization": "4.0.11",
          "System.Reflection": "4.1.0",
          "System.Runtime": "4.1.0"
        }
      },
      "System.Runtime": {
        "type": "Transitive",
        "resolved": "4.1.0",
        "contentHash": "v6c/4Yaa9uWsq+JMhnOFewrYkgdNHNG2eMKuNqRn8P733rNXeRCGvV5FkkjBXn2dbVkPXOsO0xjsEeM1q2zC0g==",
        "dependencies": {
          "Microsoft.NETCore.Platforms": "1.0.1",
          "Microsoft.NETCore.Targets": "1.0.1"
        }
      },
      "System.Runtime.Handles": {
        "type": "Transitive",
        "resolved": "4.0.1",
        "contentHash": "nCJvEKguXEvk2ymk1gqj625vVnlK3/xdGzx0vOKicQkoquaTBJTP13AIYkocSUwHCLNBwUbXTqTWGDxBTWpt7g==",
        "dependencies": {
          "Microsoft.NETCore.Platforms": "1.0.1",
          "Microsoft.NETCore.Targets": "1.0.1",
          "System.Runtime": "4.1.0"
        }
      },
      "System.Runtime.InteropServices": {
        "type": "Transitive",
        "resolved": "4.1.0",
        "contentHash": "16eu3kjHS633yYdkjwShDHZLRNMKVi/s0bY8ODiqJ2RfMhDMAwxZaUaWVnZ2P71kr/or+X9o/xFWtNqz8ivieQ==",
        "dependencies": {
          "Microsoft.NETCore.Platforms": "1.0.1",
          "Microsoft.NETCore.Targets": "1.0.1",
          "System.Reflection": "4.1.0",
          "System.Reflection.Primitives": "4.0.1",
          "System.Runtime": "4.1.0",
          "System.Runtime.Handles": "4.0.1"
        }
      },
      "System.Runtime.InteropServices.RuntimeInformation": {
        "type": "Transitive",
        "resolved": "4.0.0",
        "contentHash": "hWPhJxc453RCa8Z29O91EmfGeZIHX1ZH2A8L6lYQVSaKzku2DfArSfMEb1/MYYzPQRJZeu0c9dmYeJKxW5Fgng==",
        "dependencies": {
          "Microsoft.NETCore.Platforms": "1.0.1",
          "System.Reflection": "4.1.0",
          "System.Resources.ResourceManager": "4.0.1",
          "System.Runtime": "4.1.0",
          "System.Runtime.InteropServices": "4.1.0",
          "System.Threading": "4.0.11",
          "runtime.native.System": "4.0.0"
        }
      },
      "System.Text.Encoding": {
        "type": "Transitive",
        "resolved": "4.0.11",
        "contentHash": "U3gGeMlDZXxCEiY4DwVLSacg+DFWCvoiX+JThA/rvw37Sqrku7sEFeVBBBMBnfB6FeZHsyDx85HlKL19x0HtZA==",
        "dependencies": {
          "Microsoft.NETCore.Platforms": "1.0.1",
          "Microsoft.NETCore.Targets": "1.0.1",
          "System.Runtime": "4.1.0"
        }
      },
      "System.Threading": {
        "type": "Transitive",
        "resolved": "4.0.11",
        "contentHash": "N+3xqIcg3VDKyjwwCGaZ9HawG9aC6cSDI+s7ROma310GQo8vilFZa86hqKppwTHleR/G0sfOzhvgnUxWCR/DrQ==",
        "dependencies": {
          "System.Runtime": "4.1.0",
          "System.Threading.Tasks": "4.0.11"
        }
      },
      "System.Threading.Tasks": {
        "type": "Transitive",
        "resolved": "4.0.11",
        "contentHash": "k1S4Gc6IGwtHGT8188RSeGaX86Qw/wnrgNLshJvsdNUOPP9etMmo8S07c+UlOAx4K/xLuN9ivA1bD0LVurtIxQ==",
        "dependencies": {
          "Microsoft.NETCore.Platforms": "1.0.1",
          "Microsoft.NETCore.Targets": "1.0.1",
          "System.Runtime": "4.1.0"
        }
      }
    }
  }
}<|MERGE_RESOLUTION|>--- conflicted
+++ resolved
@@ -4,15 +4,9 @@
     ".NETStandard,Version=v2.0": {
       "Microsoft.TestPlatform.ObjectModel": {
         "type": "Direct",
-<<<<<<< HEAD
-        "requested": "[16.8.0, )",
-        "resolved": "16.8.0",
-        "contentHash": "Y60IDgwinOqwECwmvXyFqk2lnQAvcS6EKevc3DyKUJoJaNJ9bUGsUS8H2nlgBHloSQ/Zqj27CjRuLhBsCUO58w==",
-=======
         "requested": "[16.8.3, )",
         "resolved": "16.8.3",
         "contentHash": "dqHiRggyAbkjQO9926SzM11Pn0nKjH1wwM6ee3E9//y1WZsUgTSVCMS14qvlQlk9iUZJyj+iz3/1zplE4Ll+hw==",
->>>>>>> e1b4bf3b
         "dependencies": {
           "NuGet.Frameworks": "5.0.0",
           "System.Reflection.Metadata": "1.6.0",
