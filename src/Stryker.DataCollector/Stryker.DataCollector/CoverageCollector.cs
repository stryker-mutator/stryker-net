<<<<<<< HEAD
﻿using Microsoft.VisualStudio.TestPlatform.ObjectModel.DataCollection;
using Microsoft.VisualStudio.TestPlatform.ObjectModel.DataCollector.InProcDataCollector;
using Microsoft.VisualStudio.TestPlatform.ObjectModel.InProcDataCollector;
=======
>>>>>>> 0c41c5c2
using System;
using System.Collections.Generic;
using System.Linq;
using System.Reflection;
using System.Text;
using System.Xml;

namespace Stryker.DataCollector
{
    [DataCollectorFriendlyName("StrykerCoverage")]
    [DataCollectorTypeUri("https://stryker-mutator.io/")]
    public class CoverageCollector : InProcDataCollection
    {
        private IDataCollectionSink _dataSink;
        private bool _coverageOn;
        private int _activeMutation = -1;
        private Action<string> _logger;
        private readonly IDictionary<string, int> _mutantTestedBy = new Dictionary<string, int>();
        private int? _singleMutant;

        private string _controlClassName;
        private Type _controller;
        private FieldInfo _activeMutantField;
        private FieldInfo _coverageControlField;

        private MethodInfo _getCoverageData;
        private IList<int> _mutationCoveredOutsideTests;

        private const string TemplateForConfiguration =
            @"<InProcDataCollectionRunSettings><InProcDataCollectors><InProcDataCollector {0}>
<Configuration>{1}</Configuration></InProcDataCollector></InProcDataCollectors></InProcDataCollectionRunSettings>";

        public const string PropertyName = "Stryker.Coverage";
        public const string OutOfTestsPropertyName = "Stryker.Covrage.OutOfTests";

        public string MutantList => _singleMutant?.ToString() ?? string.Join(",", _mutantTestedBy.Values.Distinct());

        public static string GetVsTestSettings(bool needCoverage, IEnumerable<(int, IEnumerable<Guid>)> mutantTestsMap, string helpNameSpace)
        {
            var codeBase = typeof(CoverageCollector).GetTypeInfo().Assembly.Location;
            var qualifiedName = typeof(CoverageCollector).AssemblyQualifiedName;
            var friendlyName = typeof(CoverageCollector).ExtractAttribute<DataCollectorFriendlyNameAttribute>().FriendlyName;
            // ReSharper disable once PossibleNullReferenceException
            var uri = (typeof(CoverageCollector).GetTypeInfo().GetCustomAttributes(typeof(DataCollectorTypeUriAttribute), false).First() as
                DataCollectorTypeUriAttribute).TypeUri;
            var line = $"friendlyName=\"{friendlyName}\" uri=\"{uri}\" codebase=\"{codeBase}\" assemblyQualifiedName=\"{qualifiedName}\"";
            var configuration = new StringBuilder();
            configuration.Append("<Parameters>");
            if (needCoverage)
            {
                configuration.Append("<Coverage/>");
            }
            if (mutantTestsMap != null)
            {
                foreach (var entry in mutantTestsMap)
                {
<<<<<<< HEAD
                    configuration.AppendFormat("<Mutant id='{0}' tests='{1}'/>", entry.Key, entry.Value == null ? "" : string.Join(",", entry.Value));
=======
                    configuration.AppendFormat("<Mutant id='{0}' tests='{1}'/>", entry.Item1,  entry.Item2 == null ? "" : string.Join(",", entry.Item2));
>>>>>>> 0c41c5c2
                }
            }

            configuration.Append($"<MutantControl  name='{helpNameSpace}.MutantControl'/>");
            configuration.Append("</Parameters>");

            return string.Format(TemplateForConfiguration, line, configuration);
        }

        public void Initialize(IDataCollectionSink dataCollectionSink)
        {
            this._dataSink = dataCollectionSink;
        }

        public void SetLogger(Action<string> logger)
        {
            _logger = logger;
        }

        public void Log(string message)
        {
            _logger?.Invoke(message);
        }

        // called before any test is run
        public void TestSessionStart(TestSessionStartArgs testSessionStartArgs)
        {
            var configuration = testSessionStartArgs.Configuration;
            ReadConfiguration(configuration);
            // scan loaded assembly, just in case the test assembly is already loaded
            var assemblies = AppDomain.CurrentDomain.GetAssemblies().Where(assembly => !assembly.IsDynamic);
            foreach (var assembly in assemblies)
            {
                FindControlType(assembly);
            }
            AppDomain.CurrentDomain.AssemblyLoad += OnAssemblyLoaded;
            if (_singleMutant.HasValue)
            {
                SetActiveMutation(_singleMutant.Value);
            }
            Log($"Test Session start with conf {configuration}.");
        }

        private void OnAssemblyLoaded(object sender, AssemblyLoadEventArgs args)
        {
            var assembly = args.LoadedAssembly;
            FindControlType(assembly);
        }

        private void FindControlType(Assembly assembly)
        {
            if (_controller != null)
            {
                return;
            }

            _controller = assembly.ExportedTypes.FirstOrDefault(t => t.FullName == _controlClassName);
            if (_controller == null)
            {
                return;
            }

            _activeMutantField = _controller.GetField("ActiveMutant");
            _coverageControlField = _controller.GetField("CaptureCoverage");
            _getCoverageData = _controller.GetMethod("GetCoverageData");

            if (_coverageOn)
            {
                _coverageControlField.SetValue(null, true);
            }
            _activeMutantField.SetValue(null, _activeMutation);
        }

        private void SetActiveMutation(int id)
        {
            _activeMutation = id;
            if (_activeMutantField != null)
            {
                _activeMutantField.SetValue(null, _activeMutation);
            }
        }

        private void ReadConfiguration(string configuration)
        {
            var node = new XmlDocument();
            node.LoadXml(configuration);

            var testMapping = node.SelectNodes("//Parameters/Mutant");
            if (testMapping != null)
            {
                var mutations = new HashSet<int>();
                for (var i = 0; i < testMapping.Count; i++)
                {
                    var current = testMapping[i];
                    var id = int.Parse(current.Attributes["id"].Value);
                    var tests = current.Attributes["tests"].Value;
                    mutations.Add(id);
                    if (string.IsNullOrEmpty(tests))
                    {
                        _singleMutant = id;
                    }
                    else
                    {
                        foreach (var test in tests.Split(','))
                        {
                            _mutantTestedBy[test] = id;
                        }
                    }
                }
                if (mutations.Count == 1)
                {
                    _singleMutant = mutations.First();
                }
            }

            var nameSpaceNode = node.SelectSingleNode("//Parameters/MutantControl");
            if (nameSpaceNode != null && nameSpaceNode.Attributes!=null)
            {
                _controlClassName = nameSpaceNode.Attributes["name"].Value;
            }

            var coverage = node.SelectSingleNode("//Parameters/Coverage");
            if (coverage != null)
            {
                _coverageOn = true;
            }
        }

        public void TestCaseStart(TestCaseStartArgs testCaseStartArgs)
        {
            if (_coverageOn)
            {
                // see if any mutation was executed outside a test
                var covered = RetrieveCoverData();
                if (covered[0] != null)
                {
                    _mutationCoveredOutsideTests = covered[1] != null ? covered[0].Union(covered[1]).ToList() : covered[0].ToList();
                }
                else if (covered[1] != null)
                {
                    _mutationCoveredOutsideTests = covered[1].ToList();
                }
                return;
            }

            // we need to set the proper mutant
            var mutantId = _singleMutant ?? _mutantTestedBy[testCaseStartArgs.TestCase.Id.ToString()];

            SetActiveMutation(mutantId);

            Log($"Test {testCaseStartArgs.TestCase.FullyQualifiedName} starts against mutant {mutantId} (var).");
        }

        public void TestCaseEnd(TestCaseEndArgs testCaseEndArgs)
        {
            Log($"Test {testCaseEndArgs.DataCollectionContext.TestCase.FullyQualifiedName} ends.");
            if (!_coverageOn)
            {
                return;
            }

            PublishCoverageData(testCaseEndArgs);
            SetActiveMutation(_singleMutant ?? -2);
        }

        private void PublishCoverageData(TestCaseEndArgs testCaseEndArgs)
        {
            var covered = RetrieveCoverData();
            var coverData = string.Join(",", covered[0]) + ";" + string.Join(",", covered[1]);
            if (coverData == string.Empty)
            {
                // test covers no mutant, but empty string is not a valid value
                coverData = " ";
            }

            _dataSink.SendData(testCaseEndArgs.DataCollectionContext, PropertyName, coverData);
            if (_mutationCoveredOutsideTests.Count > 0)
            {
                // report any mutations covered before this test executed
                _dataSink.SendData(testCaseEndArgs.DataCollectionContext, OutOfTestsPropertyName, string.Join(",", _mutationCoveredOutsideTests));
                _mutationCoveredOutsideTests.Clear();
            }
        }

        public IList<int>[] RetrieveCoverData()
        {
<<<<<<< HEAD
            var covered = (IList<int>[])_getCoverageData.Invoke(null, new object[] { });
            var coverData = string.Join(",", covered[0]) + ";" + string.Join(",", covered[1]);
            return coverData;
=======
            return (IList<int>[]) _getCoverageData.Invoke(null, new object[]{});
>>>>>>> 0c41c5c2
        }

        public void TestSessionEnd(TestSessionEndArgs testSessionEndArgs)
        {
            Log($"TestSession ends.");
        }
    }
}<|MERGE_RESOLUTION|>--- conflicted
+++ resolved
@@ -1,9 +1,6 @@
-<<<<<<< HEAD
-﻿using Microsoft.VisualStudio.TestPlatform.ObjectModel.DataCollection;
+using Microsoft.VisualStudio.TestPlatform.ObjectModel.DataCollection;
 using Microsoft.VisualStudio.TestPlatform.ObjectModel.DataCollector.InProcDataCollector;
 using Microsoft.VisualStudio.TestPlatform.ObjectModel.InProcDataCollector;
-=======
->>>>>>> 0c41c5c2
 using System;
 using System.Collections.Generic;
 using System.Linq;
@@ -60,11 +57,7 @@
             {
                 foreach (var entry in mutantTestsMap)
                 {
-<<<<<<< HEAD
-                    configuration.AppendFormat("<Mutant id='{0}' tests='{1}'/>", entry.Key, entry.Value == null ? "" : string.Join(",", entry.Value));
-=======
-                    configuration.AppendFormat("<Mutant id='{0}' tests='{1}'/>", entry.Item1,  entry.Item2 == null ? "" : string.Join(",", entry.Item2));
->>>>>>> 0c41c5c2
+                    configuration.AppendFormat("<Mutant id='{0}' tests='{1}'/>", entry.Item1, entry.Item2 == null ? "" : string.Join(",", entry.Item2));
                 }
             }
 
@@ -251,13 +244,7 @@
 
         public IList<int>[] RetrieveCoverData()
         {
-<<<<<<< HEAD
-            var covered = (IList<int>[])_getCoverageData.Invoke(null, new object[] { });
-            var coverData = string.Join(",", covered[0]) + ";" + string.Join(",", covered[1]);
-            return coverData;
-=======
             return (IList<int>[]) _getCoverageData.Invoke(null, new object[]{});
->>>>>>> 0c41c5c2
         }
 
         public void TestSessionEnd(TestSessionEndArgs testSessionEndArgs)
