using System;
using System.Collections.Generic;
using System.Linq;
using System.Reflection;
using System.Text;
using System.Threading;
using System.Xml;
using Microsoft.VisualStudio.TestPlatform.ObjectModel.DataCollection;
using Microsoft.VisualStudio.TestPlatform.ObjectModel.DataCollector.InProcDataCollector;
using Microsoft.VisualStudio.TestPlatform.ObjectModel.InProcDataCollector;

namespace Stryker.DataCollector
{
    [DataCollectorFriendlyName("StrykerCoverage")]
    [DataCollectorTypeUri("https://stryker-mutator.io/")]
    public class CoverageCollector : InProcDataCollection
    {
        private IDataCollectionSink _dataSink;
        private bool _coverageOn;
        private int _activeMutation = -1;
        private Action<string> _logger;
        private readonly IDictionary<string, int> _mutantTestedBy = new Dictionary<string, int>();

        private string _controlClassName;
        private Type _controller;
        private FieldInfo _activeMutantField;

        private MethodInfo _getCoverageData;
        private IList<int> _mutationCoveredOutsideTests;

        private const string AnyId = "*";
        private const string TemplateForConfiguration =
            @"<InProcDataCollectionRunSettings><InProcDataCollectors><InProcDataCollector {0}>
<Configuration>{1}</Configuration></InProcDataCollector></InProcDataCollectors></InProcDataCollectionRunSettings>";

        public const string PropertyName = "Stryker.Coverage";
        public const string OutOfTestsPropertyName = "Stryker.Coverage.OutOfTests";

        public string MutantList => string.Join(",", _mutantTestedBy.Values.Distinct());

<<<<<<< HEAD
        public static string GetVsTestSettings(bool needCoverage, IEnumerable<(int, IEnumerable<Guid>)> mutantTestsMap,
            string helpNameSpace)
=======
        public static string GetVsTestSettings(bool needCoverage,
            IEnumerable<(int mutant, IEnumerable<Guid> coveringTests)> mutantTestsMap,
            string helperNameSpace)
>>>>>>> 40c70c27
        {
            var codeBase = typeof(CoverageCollector).GetTypeInfo().Assembly.Location;
            var qualifiedName = typeof(CoverageCollector).AssemblyQualifiedName;
            var friendlyName = typeof(CoverageCollector).ExtractAttribute<DataCollectorFriendlyNameAttribute>()
                .FriendlyName;
            // ReSharper disable once PossibleNullReferenceException
            var uri = (typeof(CoverageCollector).GetTypeInfo()
                    .GetCustomAttributes(typeof(DataCollectorTypeUriAttribute), false).First() as
                DataCollectorTypeUriAttribute).TypeUri;
            var line =
                $"friendlyName=\"{friendlyName}\" uri=\"{uri}\" codebase=\"{codeBase}\" assemblyQualifiedName=\"{qualifiedName}\"";
            var configuration = new StringBuilder();
            configuration.Append("<Parameters>");

            if (needCoverage)
            {
                configuration.Append("<Coverage/>");
            }

            if (mutantTestsMap != null)
            {
                foreach (var (mutant, coveringTests) in mutantTestsMap)
                {
<<<<<<< HEAD
                    configuration.AppendFormat("<Mutant id='{0}' tests='{1}'/>", entry.Item1,
                        entry.Item2 == null ? "" : string.Join(",", entry.Item2));
=======
                    configuration.AppendFormat("<Mutant id='{0}' tests='{1}'/>", mutant,
                        coveringTests == null ? "" : string.Join(",", coveringTests));
>>>>>>> 40c70c27
                }
            }

            configuration.Append($"<MutantControl name='{helperNameSpace}.MutantControl'/>");
            configuration.Append("</Parameters>");

            return string.Format(TemplateForConfiguration, line, configuration);
        }

<<<<<<< HEAD
        public void Initialize(IDataCollectionSink dataCollectionSink) => _dataSink = dataCollectionSink;
=======
        public void Initialize(IDataCollectionSink dataCollectionSink)
        {
            _dataSink = dataCollectionSink;
            SetLogger(Console.WriteLine);
        }
>>>>>>> 40c70c27

        public void SetLogger(Action<string> logger) => _logger = logger;

        public void Log(string message) => _logger?.Invoke(message);

        // called before any test is run
        public void TestSessionStart(TestSessionStartArgs testSessionStartArgs)
        {
            var configuration = testSessionStartArgs.Configuration;
            ReadConfiguration(configuration);
            // scan loaded assembly, just in case the test assembly is already loaded
            var assemblies = AppDomain.CurrentDomain.GetAssemblies().Where(assembly => !assembly.IsDynamic);

            foreach (var assembly in assemblies)
            {
                FindControlType(assembly);
            }

            AppDomain.CurrentDomain.AssemblyLoad += OnAssemblyLoaded;
<<<<<<< HEAD
            if (_singleMutant.HasValue)
            {
                SetActiveMutation(_singleMutant.Value);
            }

=======
>>>>>>> 40c70c27
            Log($"Test Session start with conf {configuration}.");
        }

        private void OnAssemblyLoaded(object sender, AssemblyLoadEventArgs args)
        {
            var assembly = args.LoadedAssembly;
            FindControlType(assembly);
        }

        private void FindControlType(Assembly assembly)
        {
            if (_controller != null)
            {
                return;
            }

            _controller = assembly.ExportedTypes.FirstOrDefault(t => t.FullName == _controlClassName);
            if (_controller == null)
            {
                return;
            }

            _activeMutantField = _controller.GetField("ActiveMutant");
            var coverageControlField = _controller.GetField("CaptureCoverage");
            _getCoverageData = _controller.GetMethod("GetCoverageData");

            if (_coverageOn)
            {
                coverageControlField.SetValue(null, true);
            }

            _activeMutantField.SetValue(null, _activeMutation);
        }

        private void SetActiveMutation(string id)
        {
            _activeMutation = GetActiveMutantForThisTest(id);
            if (_activeMutantField != null)
            {
                _activeMutantField.SetValue(null, _activeMutation);
            }
        }

        private void ReadConfiguration(string configuration)
        {
            var node = new XmlDocument();
            node.LoadXml(configuration);

            var testMapping = node.SelectNodes("//Parameters/Mutant");
            if (testMapping != null)
            {
<<<<<<< HEAD
                var mutations = new HashSet<int>();
                for (var i = 0; i < testMapping.Count; i++)
                {
                    var current = testMapping[i];
                    var id = int.Parse(current.Attributes["id"].Value);
                    var tests = current.Attributes["tests"].Value;
                    mutations.Add(id);
                    if (string.IsNullOrEmpty(tests))
                    {
                        _singleMutant = id;
                    }
                    else
                    {
                        foreach (var test in tests.Split(','))
                        {
                            _mutantTestedBy[test] = id;
                        }
                    }
                }

                if (mutations.Count == 1)
                {
                    _singleMutant = mutations.First();
                }
=======
                ParseTestMapping(testMapping);
>>>>>>> 40c70c27
            }

            var nameSpaceNode = node.SelectSingleNode("//Parameters/MutantControl");
            if (nameSpaceNode?.Attributes != null)
            {
                _controlClassName = nameSpaceNode.Attributes["name"].Value;
            }
            var coverage = node.SelectSingleNode("//Parameters/Coverage");
            if (coverage != null)
            {
                _coverageOn = true;
            }

            SetActiveMutation(AnyId);
        }

        private int GetActiveMutantForThisTest(string testId)
        {
            if (_mutantTestedBy.ContainsKey(testId))
            {
                return _mutantTestedBy[testId];
            }

            return _mutantTestedBy.ContainsKey(AnyId) ? _mutantTestedBy[AnyId] : -1;
        }

        private void ParseTestMapping(XmlNodeList testMapping)
        {
            var mutations = new HashSet<int>();
            for (var i = 0; i < testMapping.Count; i++)
            {
                var current = testMapping[i];
                var id = int.Parse(current.Attributes["id"].Value);
                var tests = current.Attributes["tests"].Value;
                mutations.Add(id);
                if (string.IsNullOrEmpty(tests))
                {
<<<<<<< HEAD
                    _mutationCoveredOutsideTests =
                        covered[1] != null ? covered[0].Union(covered[1]).ToList() : covered[0].ToList();
=======
                    _mutantTestedBy[AnyId] = id;
>>>>>>> 40c70c27
                }
                else
                {
                    foreach (var test in tests.Split(','))
                    {
                        _mutantTestedBy[test] = id;
                    }
                }
<<<<<<< HEAD
=======
            }

            // special case if we test only one mutant
            if (mutations.Count == 1)
            {
                _mutantTestedBy[AnyId] = mutations.First();
            }
        }

        public void TestCaseStart(TestCaseStartArgs testCaseStartArgs)
        {
            if (_coverageOn)
            {
                // see if any mutation was executed outside a test
                // except for first (assumed to be covered by the first test)
                CaptureCoverageOutsideTests();
>>>>>>> 40c70c27

                return;
            }

            // we need to set the proper mutant
            var testCase = testCaseStartArgs.TestCase;
            SetActiveMutation(testCase.Id.ToString());

            Log($"Test {testCase.FullyQualifiedName} starts against mutant {_activeMutation} (var).");
        }

        public void TestCaseEnd(TestCaseEndArgs testCaseEndArgs)
        {
            Log($"Test {testCaseEndArgs.DataCollectionContext.TestCase.FullyQualifiedName} ends.");
            if (!_coverageOn)
            {
                return;
            }
            PublishCoverageData(testCaseEndArgs.DataCollectionContext);
        }

        private void PublishCoverageData(DataCollectionContext dataCollectionContext)
        {
            var covered = RetrieveCoverData();
            var testCoverageInfo = new TestCoverageInfo(
                covered[0],
                covered[1],
                _mutationCoveredOutsideTests);

            var coverData = testCoverageInfo.GetCoverageAsString();

<<<<<<< HEAD
            _dataSink.SendData(testCaseEndArgs.DataCollectionContext, PropertyName, coverData);
            if (_mutationCoveredOutsideTests.Count <= 0) { return; }

            // report any mutations covered before this test executed
            _dataSink.SendData(testCaseEndArgs.DataCollectionContext, OutOfTestsPropertyName,
                string.Join(",", _mutationCoveredOutsideTests));
=======
            _dataSink.SendData(dataCollectionContext, PropertyName, coverData);
            if (!testCoverageInfo.HasLeakedMutations) { return; }

            // report any mutations covered before this test was executed
            _dataSink.SendData(dataCollectionContext, OutOfTestsPropertyName,
                testCoverageInfo.GetLeakedMutationsAsString());
>>>>>>> 40c70c27
            _mutationCoveredOutsideTests.Clear();
        }

        public IList<int>[] RetrieveCoverData()
            => (IList<int>[])_getCoverageData?.Invoke(null, new object[] { });

        private void CaptureCoverageOutsideTests()
        {
            var covered = RetrieveCoverData();
            if (covered?[0] != null)
            {
                _mutationCoveredOutsideTests =
                    covered[1] != null ? covered[0].Union(covered[1]).ToList() : covered[0].ToList();
            }
            else if (covered?[1] != null)
            {
                _mutationCoveredOutsideTests = covered[1].ToList();
            }
        }

        public void TestSessionEnd(TestSessionEndArgs testSessionEndArgs) => Log($"TestSession ends.");

        private readonly struct TestCoverageInfo
        {
            private readonly IList<int> _coveredMutations;
            private readonly IList<int> _coveredStaticMutations;
            private readonly IList<int> _leakedMutationsFromPreviousTest;

            public TestCoverageInfo(IList<int> coveredMutations,
                IList<int> coveredStaticMutations, IList<int> leakedMutationsFromPreviousTest)
            {
                _coveredMutations = coveredMutations;
                _coveredStaticMutations = coveredStaticMutations;
                _leakedMutationsFromPreviousTest = leakedMutationsFromPreviousTest;
            }

            public string GetCoverageAsString() => string.Join(",", _coveredMutations) + ";" + string.Join(",", _coveredStaticMutations);

            public bool HasLeakedMutations => (_leakedMutationsFromPreviousTest?.Count ?? 0) > 0;

            public string GetLeakedMutationsAsString() =>
                HasLeakedMutations ? string.Join(",", _leakedMutationsFromPreviousTest) : string.Empty;
        }
    }
}<|MERGE_RESOLUTION|>--- conflicted
+++ resolved
@@ -38,14 +38,9 @@
 
         public string MutantList => string.Join(",", _mutantTestedBy.Values.Distinct());
 
-<<<<<<< HEAD
-        public static string GetVsTestSettings(bool needCoverage, IEnumerable<(int, IEnumerable<Guid>)> mutantTestsMap,
-            string helpNameSpace)
-=======
         public static string GetVsTestSettings(bool needCoverage,
             IEnumerable<(int mutant, IEnumerable<Guid> coveringTests)> mutantTestsMap,
             string helperNameSpace)
->>>>>>> 40c70c27
         {
             var codeBase = typeof(CoverageCollector).GetTypeInfo().Assembly.Location;
             var qualifiedName = typeof(CoverageCollector).AssemblyQualifiedName;
@@ -69,13 +64,8 @@
             {
                 foreach (var (mutant, coveringTests) in mutantTestsMap)
                 {
-<<<<<<< HEAD
-                    configuration.AppendFormat("<Mutant id='{0}' tests='{1}'/>", entry.Item1,
-                        entry.Item2 == null ? "" : string.Join(",", entry.Item2));
-=======
                     configuration.AppendFormat("<Mutant id='{0}' tests='{1}'/>", mutant,
                         coveringTests == null ? "" : string.Join(",", coveringTests));
->>>>>>> 40c70c27
                 }
             }
 
@@ -85,15 +75,11 @@
             return string.Format(TemplateForConfiguration, line, configuration);
         }
 
-<<<<<<< HEAD
-        public void Initialize(IDataCollectionSink dataCollectionSink) => _dataSink = dataCollectionSink;
-=======
         public void Initialize(IDataCollectionSink dataCollectionSink)
         {
             _dataSink = dataCollectionSink;
             SetLogger(Console.WriteLine);
         }
->>>>>>> 40c70c27
 
         public void SetLogger(Action<string> logger) => _logger = logger;
 
@@ -113,14 +99,7 @@
             }
 
             AppDomain.CurrentDomain.AssemblyLoad += OnAssemblyLoaded;
-<<<<<<< HEAD
-            if (_singleMutant.HasValue)
-            {
-                SetActiveMutation(_singleMutant.Value);
-            }
-
-=======
->>>>>>> 40c70c27
+
             Log($"Test Session start with conf {configuration}.");
         }
 
@@ -172,34 +151,7 @@
             var testMapping = node.SelectNodes("//Parameters/Mutant");
             if (testMapping != null)
             {
-<<<<<<< HEAD
-                var mutations = new HashSet<int>();
-                for (var i = 0; i < testMapping.Count; i++)
-                {
-                    var current = testMapping[i];
-                    var id = int.Parse(current.Attributes["id"].Value);
-                    var tests = current.Attributes["tests"].Value;
-                    mutations.Add(id);
-                    if (string.IsNullOrEmpty(tests))
-                    {
-                        _singleMutant = id;
-                    }
-                    else
-                    {
-                        foreach (var test in tests.Split(','))
-                        {
-                            _mutantTestedBy[test] = id;
-                        }
-                    }
-                }
-
-                if (mutations.Count == 1)
-                {
-                    _singleMutant = mutations.First();
-                }
-=======
                 ParseTestMapping(testMapping);
->>>>>>> 40c70c27
             }
 
             var nameSpaceNode = node.SelectSingleNode("//Parameters/MutantControl");
@@ -237,12 +189,7 @@
                 mutations.Add(id);
                 if (string.IsNullOrEmpty(tests))
                 {
-<<<<<<< HEAD
-                    _mutationCoveredOutsideTests =
-                        covered[1] != null ? covered[0].Union(covered[1]).ToList() : covered[0].ToList();
-=======
                     _mutantTestedBy[AnyId] = id;
->>>>>>> 40c70c27
                 }
                 else
                 {
@@ -251,9 +198,8 @@
                         _mutantTestedBy[test] = id;
                     }
                 }
-<<<<<<< HEAD
-=======
-            }
+            }
+
 
             // special case if we test only one mutant
             if (mutations.Count == 1)
@@ -269,8 +215,6 @@
                 // see if any mutation was executed outside a test
                 // except for first (assumed to be covered by the first test)
                 CaptureCoverageOutsideTests();
->>>>>>> 40c70c27
-
                 return;
             }
 
@@ -301,21 +245,12 @@
 
             var coverData = testCoverageInfo.GetCoverageAsString();
 
-<<<<<<< HEAD
-            _dataSink.SendData(testCaseEndArgs.DataCollectionContext, PropertyName, coverData);
-            if (_mutationCoveredOutsideTests.Count <= 0) { return; }
-
-            // report any mutations covered before this test executed
-            _dataSink.SendData(testCaseEndArgs.DataCollectionContext, OutOfTestsPropertyName,
-                string.Join(",", _mutationCoveredOutsideTests));
-=======
             _dataSink.SendData(dataCollectionContext, PropertyName, coverData);
             if (!testCoverageInfo.HasLeakedMutations) { return; }
 
             // report any mutations covered before this test was executed
             _dataSink.SendData(dataCollectionContext, OutOfTestsPropertyName,
                 testCoverageInfo.GetLeakedMutationsAsString());
->>>>>>> 40c70c27
             _mutationCoveredOutsideTests.Clear();
         }
 
