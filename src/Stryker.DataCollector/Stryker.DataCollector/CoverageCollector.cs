using System;
using System.Collections.Generic;
using System.Linq;
using System.Reflection;
using System.Text;
using System.Xml;
using Microsoft.VisualStudio.TestPlatform.ObjectModel.DataCollection;
using Microsoft.VisualStudio.TestPlatform.ObjectModel.DataCollector.InProcDataCollector;
using Microsoft.VisualStudio.TestPlatform.ObjectModel.InProcDataCollector;

namespace Stryker.DataCollector
{
    [DataCollectorFriendlyName("StrykerCoverage")]
    [DataCollectorTypeUri("https://stryker-mutator.io/")]
    public class CoverageCollector : InProcDataCollection
    {
        private IDataCollectionSink _dataSink;
        private bool _coverageOn;
        private int _activeMutation = -1;
        private Action<string> _logger;
        private readonly IDictionary<string, int> _mutantTestedBy = new Dictionary<string, int>();
        private int? _singleMutant;

        private string _controlClassName;
        private Type _controller;
        private FieldInfo _activeMutantField;

        private MethodInfo _getCoverageData;
        private IList<int> _mutationCoveredOutsideTests;

        private const string TemplateForConfiguration =
            @"<InProcDataCollectionRunSettings><InProcDataCollectors><InProcDataCollector {0}>
<Configuration>{1}</Configuration></InProcDataCollector></InProcDataCollectors></InProcDataCollectionRunSettings>";

        public const string PropertyName = "Stryker.Coverage";
        public const string OutOfTestsPropertyName = "Stryker.Covrage.OutOfTests";

        public string MutantList => _singleMutant?.ToString() ?? string.Join(",", _mutantTestedBy.Values.Distinct());

        public static string GetVsTestSettings(bool needCoverage, IEnumerable<(int, IEnumerable<Guid>)> mutantTestsMap, string helpNameSpace)
        {
            var codeBase = typeof(CoverageCollector).GetTypeInfo().Assembly.Location;
            var qualifiedName = typeof(CoverageCollector).AssemblyQualifiedName;
            var friendlyName = typeof(CoverageCollector).ExtractAttribute<DataCollectorFriendlyNameAttribute>().FriendlyName;
            // ReSharper disable once PossibleNullReferenceException
            var uri = (typeof(CoverageCollector).GetTypeInfo().GetCustomAttributes(typeof(DataCollectorTypeUriAttribute), false).First() as
                DataCollectorTypeUriAttribute).TypeUri;
            var line = $"friendlyName=\"{friendlyName}\" uri=\"{uri}\" codebase=\"{codeBase}\" assemblyQualifiedName=\"{qualifiedName}\"";
            var configuration = new StringBuilder();
            configuration.Append("<Parameters>");
            if (needCoverage)
            {
                configuration.Append("<Coverage/>");
            }
            if (mutantTestsMap != null)
            {
                foreach (var entry in mutantTestsMap)
                {
                    configuration.AppendFormat("<Mutant id='{0}' tests='{1}'/>", entry.Item1, entry.Item2 == null ? "" : string.Join(",", entry.Item2));
                }
            }

            configuration.Append($"<MutantControl  name='{helpNameSpace}.MutantControl'/>");
            configuration.Append("</Parameters>");

            return string.Format(TemplateForConfiguration, line, configuration);
        }

        public void Initialize(IDataCollectionSink dataCollectionSink) => this._dataSink = dataCollectionSink;

        public void SetLogger(Action<string> logger) => _logger = logger;

        public void Log(string message) => _logger?.Invoke(message);

        // called before any test is run
        public void TestSessionStart(TestSessionStartArgs testSessionStartArgs)
        {
            var configuration = testSessionStartArgs.Configuration;
            ReadConfiguration(configuration);
            // scan loaded assembly, just in case the test assembly is already loaded
            var assemblies = AppDomain.CurrentDomain.GetAssemblies().Where(assembly => !assembly.IsDynamic);
            foreach (var assembly in assemblies)
            {
                FindControlType(assembly);
            }
            AppDomain.CurrentDomain.AssemblyLoad += OnAssemblyLoaded;
            if (_singleMutant.HasValue)
            {
                SetActiveMutation(_singleMutant.Value);
            }
            Log($"Test Session start with conf {configuration}.");
        }

        private void OnAssemblyLoaded(object sender, AssemblyLoadEventArgs args)
        {
            var assembly = args.LoadedAssembly;
            FindControlType(assembly);
        }

        private void FindControlType(Assembly assembly)
        {
            if (_controller != null)
            {
                return;
            }

            _controller = assembly.ExportedTypes.FirstOrDefault(t => t.FullName == _controlClassName);
            if (_controller == null)
            {
                return;
            }

            _activeMutantField = _controller.GetField("ActiveMutant");
            var coverageControlField = _controller.GetField("CaptureCoverage");
            _getCoverageData = _controller.GetMethod("GetCoverageData");

            if (_coverageOn)
            {
                coverageControlField.SetValue(null, true);
            }
            _activeMutantField.SetValue(null, _activeMutation);
        }

        private void SetActiveMutation(int id)
        {
            _activeMutation = id;
            if (_activeMutantField != null)
            {
                _activeMutantField.SetValue(null, _activeMutation);
            }
        }

        private void ReadConfiguration(string configuration)
        {
            var node = new XmlDocument();
            node.LoadXml(configuration);

            var testMapping = node.SelectNodes("//Parameters/Mutant");
            if (testMapping != null)
            {
                var mutations = new HashSet<int>();
                for (var i = 0; i < testMapping.Count; i++)
                {
                    var current = testMapping[i];
                    var id = int.Parse(current.Attributes["id"].Value);
                    var tests = current.Attributes["tests"].Value;
                    mutations.Add(id);
                    if (string.IsNullOrEmpty(tests))
                    {
                        _singleMutant = id;
                    }
                    else
                    {
                        foreach (var test in tests.Split(','))
                        {
                            _mutantTestedBy[test] = id;
                        }
                    }
                }
                if (mutations.Count == 1)
                {
                    _singleMutant = mutations.First();
                }
            }

            var nameSpaceNode = node.SelectSingleNode("//Parameters/MutantControl");
            if (nameSpaceNode?.Attributes != null)
            {
                _controlClassName = nameSpaceNode.Attributes["name"].Value;
            }

            var coverage = node.SelectSingleNode("//Parameters/Coverage");
            if (coverage != null)
            {
                _coverageOn = true;
            }
        }

        public void TestCaseStart(TestCaseStartArgs testCaseStartArgs)
        {
            if (_coverageOn)
            {
                // see if any mutation was executed outside a test
                var covered = RetrieveCoverData();
                if (covered[0] != null)
                {
                    _mutationCoveredOutsideTests = covered[1] != null ? covered[0].Union(covered[1]).ToList() : covered[0].ToList();
                }
                else if (covered[1] != null)
                {
                    _mutationCoveredOutsideTests = covered[1].ToList();
                }
                return;
            }

            // we need to set the proper mutant
            var mutantId = _singleMutant ?? _mutantTestedBy[testCaseStartArgs.TestCase.Id.ToString()];

            SetActiveMutation(mutantId);

            Log($"Test {testCaseStartArgs.TestCase.FullyQualifiedName} starts against mutant {mutantId} (var).");
        }

        public void TestCaseEnd(TestCaseEndArgs testCaseEndArgs)
        {
            Log($"Test {testCaseEndArgs.DataCollectionContext.TestCase.FullyQualifiedName} ends.");
            if (!_coverageOn)
            {
                return;
            }

            PublishCoverageData(testCaseEndArgs);
            SetActiveMutation(_singleMutant ?? -2);
        }

        private void PublishCoverageData(TestCaseEndArgs testCaseEndArgs)
        {
            var covered = RetrieveCoverData();
            var coverData = string.Join(",", covered[0]) + ";" + string.Join(",", covered[1]);
            if (coverData == string.Empty)
            {
                // test covers no mutant, but empty string is not a valid value
                coverData = " ";
            }

            _dataSink.SendData(testCaseEndArgs.DataCollectionContext, PropertyName, coverData);
<<<<<<< HEAD
            if (_mutationCoveredOutsideTests.Count <= 0) return;
=======
            if (_mutationCoveredOutsideTests.Count <= 0) { return; }
>>>>>>> 04502116
            // report any mutations covered before this test executed
            _dataSink.SendData(testCaseEndArgs.DataCollectionContext, OutOfTestsPropertyName, string.Join(",", _mutationCoveredOutsideTests));
            _mutationCoveredOutsideTests.Clear();
        }

        public IList<int>[] RetrieveCoverData()
            => (IList<int>[])_getCoverageData.Invoke(null, new object[] { });

        public void TestSessionEnd(TestSessionEndArgs testSessionEndArgs)
            => Log($"TestSession ends.");
    }
}<|MERGE_RESOLUTION|>--- conflicted
+++ resolved
@@ -224,11 +224,7 @@
             }
 
             _dataSink.SendData(testCaseEndArgs.DataCollectionContext, PropertyName, coverData);
-<<<<<<< HEAD
-            if (_mutationCoveredOutsideTests.Count <= 0) return;
-=======
             if (_mutationCoveredOutsideTests.Count <= 0) { return; }
->>>>>>> 04502116
             // report any mutations covered before this test executed
             _dataSink.SendData(testCaseEndArgs.DataCollectionContext, OutOfTestsPropertyName, string.Join(",", _mutationCoveredOutsideTests));
             _mutationCoveredOutsideTests.Clear();
