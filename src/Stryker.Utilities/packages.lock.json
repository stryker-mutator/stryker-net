{
  "version": 2,
  "dependencies": {
    "net8.0": {
      "Buildalyzer": {
        "type": "Direct",
        "requested": "[7.1.0, )",
        "resolved": "7.1.0",
        "contentHash": "U6e7mHdQC672lfvqNVp70jQGb8g3aPnLafnFnnrzUwFfPX+4tK5uk3Ah+1R3svyG5kc3Qu9ZjBrhcvml/IwXrw==",
        "dependencies": {
          "Buildalyzer.Logger": "7.1.0",
          "MSBuild.StructuredLogger": "2.2.158",
          "Microsoft.Build": "17.10.4",
          "Microsoft.Build.Tasks.Core": "17.10.4",
          "Microsoft.CodeAnalysis.CSharp": "4.0.0",
          "Microsoft.CodeAnalysis.VisualBasic": "4.0.0",
          "Microsoft.Extensions.Logging": "6.0.0",
          "MsBuildPipeLogger.Server": "1.1.6",
          "NuGet.Frameworks": "6.9.1"
        }
      },
      "DotNet.ReproducibleBuilds": {
        "type": "Direct",
        "requested": "[1.2.39, )",
        "resolved": "1.2.39",
        "contentHash": "fcFN01tDTIQqDuTwr1jUQK/geofiwjG5DycJQOnC72i1SsLAk1ELe+apBOuZ11UMQG8YKFZG1FgvjZPbqHyatg=="
      },
      "Microsoft.CodeAnalysis.Common": {
        "type": "Direct",
        "requested": "[5.0.0, )",
        "resolved": "5.0.0",
        "contentHash": "ZXRAdvH6GiDeHRyd3q/km8Z44RoM6FBWHd+gen/la81mVnAdHTEsEkO5J0TCNXBymAcx5UYKt5TvgKBhaLJEow==",
        "dependencies": {
          "Microsoft.CodeAnalysis.Analyzers": "3.11.0",
          "System.Collections.Immutable": "9.0.0",
          "System.Reflection.Metadata": "9.0.0"
        }
      },
      "Microsoft.CodeAnalysis.CSharp": {
        "type": "Direct",
        "requested": "[5.0.0, )",
        "resolved": "5.0.0",
        "contentHash": "5DSyJ9bk+ATuDy7fp2Zt0mJStDVKbBoiz1DyfAwSa+k4H4IwykAUcV3URelw5b8/iVbfSaOwkwmPUZH6opZKCw==",
        "dependencies": {
          "Microsoft.CodeAnalysis.Analyzers": "3.11.0",
          "Microsoft.CodeAnalysis.Common": "[5.0.0]",
          "System.Collections.Immutable": "9.0.0",
          "System.Reflection.Metadata": "9.0.0"
        }
      },
      "Microsoft.Extensions.Logging.Abstractions": {
        "type": "Direct",
        "requested": "[10.0.0, )",
        "resolved": "10.0.0",
        "contentHash": "FU/IfjDfwaMuKr414SSQNTIti/69bHEMb+QKrskRb26oVqpx3lNFXMjs/RC9ZUuhBhcwDM2BwOgoMw+PZ+beqQ==",
        "dependencies": {
          "Microsoft.Extensions.DependencyInjection.Abstractions": "10.0.0",
          "System.Diagnostics.DiagnosticSource": "10.0.0"
        }
      },
      "Mono.Cecil": {
        "type": "Direct",
        "requested": "[0.11.6, )",
        "resolved": "0.11.6",
        "contentHash": "f33RkDtZO8VlGXCtmQIviOtxgnUdym9xx/b1p9h91CRGOsJFxCFOFK1FDbVt1OCf1aWwYejUFa2MOQyFWTFjbA=="
      },
      "ResXResourceReader.NetStandard": {
        "type": "Direct",
        "requested": "[1.3.0, )",
        "resolved": "1.3.0",
        "contentHash": "voW0VHwFGIvbJ4Pp/wfHKFGn9kxZD97H/mnD6LziBJCi4FJZtetYQpQQnpYp0IkL2+PQ6VOzkMvhK1+s7+NJnA=="
      },
      "Buildalyzer.Logger": {
        "type": "Transitive",
        "resolved": "7.1.0",
        "contentHash": "a0T+Se+HSCxOvP2s7kUbgHBVeeJghliN9CO3pSl8JfqPhKD9JaE7ZxS3iTEgKglDsRibcqbdIxhYvvvIdLOvuQ=="
      },
      "Microsoft.Build": {
        "type": "Transitive",
        "resolved": "17.10.4",
        "contentHash": "ZmGA8vhVXFzC4oo48ybQKlEybVKd0Ntfdr+Enqrn5ES1R6e/krIK9hLk0W33xuT0/G6QYd3YdhJZh+Xle717Ag==",
        "dependencies": {
          "Microsoft.Build.Framework": "17.10.4",
          "Microsoft.NET.StringTools": "17.10.4",
          "System.Collections.Immutable": "8.0.0",
          "System.Configuration.ConfigurationManager": "8.0.0",
          "System.Reflection.Metadata": "8.0.0",
          "System.Reflection.MetadataLoadContext": "8.0.0",
          "System.Security.Principal.Windows": "5.0.0",
          "System.Threading.Tasks.Dataflow": "8.0.0"
        }
      },
      "Microsoft.Build.Framework": {
        "type": "Transitive",
        "resolved": "17.10.4",
        "contentHash": "4qXCwNOXBR1dyCzuks9SwTwFJQO/xmf2wcMislotDWJu7MN/r3xDNoU8Ae5QmKIHPaLG1xmfDkYS7qBVzxmeKw=="
      },
      "Microsoft.Build.Tasks.Core": {
        "type": "Transitive",
        "resolved": "17.10.4",
        "contentHash": "k1sefpk2VvJNwcexMjisH+TdzhspCVRtYvh4fAez5qRM20VvsNxcOIjfDe3h3StZRIGI2aiFKGxBZYkwM+WV+A==",
        "dependencies": {
          "Microsoft.Build.Framework": "17.10.4",
          "Microsoft.Build.Utilities.Core": "17.10.4",
          "Microsoft.NET.StringTools": "17.10.4",
          "System.CodeDom": "8.0.0",
          "System.Collections.Immutable": "8.0.0",
          "System.Configuration.ConfigurationManager": "8.0.0",
          "System.Resources.Extensions": "8.0.0",
          "System.Security.Cryptography.Pkcs": "8.0.0",
          "System.Security.Cryptography.Xml": "8.0.0"
        }
      },
      "Microsoft.Build.Utilities.Core": {
        "type": "Transitive",
        "resolved": "17.10.4",
        "contentHash": "eEB/tcXkSV+nQgvoa/l53UPtn+KVtKZ8zBceDZsXVTrfE4fA+4+/olrx9W8n2tq4XiESsL9UuGJgCKzqBwQCoQ==",
        "dependencies": {
          "Microsoft.Build.Framework": "17.10.4",
          "Microsoft.NET.StringTools": "17.10.4",
          "System.Collections.Immutable": "8.0.0",
          "System.Configuration.ConfigurationManager": "8.0.0"
        }
      },
      "Microsoft.Extensions.DependencyInjection.Abstractions": {
        "type": "Transitive",
        "resolved": "10.0.0",
        "contentHash": "L3AdmZ1WOK4XXT5YFPEwyt0ep6l8lGIPs7F5OOBZc77Zqeo01Of7XXICy47628sdVl0v/owxYJTe86DTgFwKCA=="
      },
      "Microsoft.Extensions.Options": {
        "type": "Transitive",
        "resolved": "6.0.0",
        "contentHash": "dzXN0+V1AyjOe2xcJ86Qbo233KHuLEY0njf/P2Kw8SfJU+d45HNS2ctJdnEnrWbM9Ye2eFgaC5Mj9otRMU6IsQ==",
        "dependencies": {
          "Microsoft.Extensions.DependencyInjection.Abstractions": "6.0.0",
          "Microsoft.Extensions.Primitives": "6.0.0"
        }
      },
      "Microsoft.Extensions.Primitives": {
        "type": "Transitive",
        "resolved": "6.0.0",
        "contentHash": "9+PnzmQFfEFNR9J2aDTfJGGupShHjOuGw4VUv+JB044biSHrnmCIMD+mJHmb2H7YryrfBEXDurxQ47gJZdCKNQ==",
        "dependencies": {
          "System.Runtime.CompilerServices.Unsafe": "6.0.0"
        }
      },
      "Microsoft.NET.StringTools": {
        "type": "Transitive",
        "resolved": "17.10.4",
        "contentHash": "wyABaqY+IHCMMSTQmcc3Ca6vbmg5BaEPgicnEgpll+4xyWZWlkQqUwafweUd9VAhBb4jqplMl6voUHQ6yfdUcg=="
      },
      "MSBuild.StructuredLogger": {
        "type": "Transitive",
        "resolved": "2.2.158",
        "contentHash": "A7hI65/MrDKdPpu4rsnqimDdAs42B05gpfOIyzWPJ+pqw6Q3p4r1I/AjWVe3joKGHIQSpL+0AX2tzLVVCaR0ug==",
        "dependencies": {
          "Microsoft.Build.Framework": "17.5.0",
          "Microsoft.Build.Utilities.Core": "17.5.0"
        }
      },
      "MsBuildPipeLogger.Server": {
        "type": "Transitive",
        "resolved": "1.1.6",
        "contentHash": "rls0hb7plSfVFCqScDxTqtGpIlMfoQEchqjmK/YtXDML11GU5jI+oCi9YsikGulJVUv/vLSY6Ktah0uXwv25EA==",
        "dependencies": {
          "Microsoft.Build": "15.3.409"
        }
      },
      "System.CodeDom": {
        "type": "Transitive",
        "resolved": "8.0.0",
        "contentHash": "WTlRjL6KWIMr/pAaq3rYqh0TJlzpouaQ/W1eelssHgtlwHAH25jXTkUphTYx9HaIIf7XA6qs/0+YhtLEQRkJ+Q=="
      },
      "System.Collections.Immutable": {
        "type": "Transitive",
        "resolved": "9.0.0",
        "contentHash": "QhkXUl2gNrQtvPmtBTQHb0YsUrDiDQ2QS09YbtTTiSjGcf7NBqtYbrG/BE06zcBPCKEwQGzIv13IVdXNOSub2w=="
      },
      "System.Configuration.ConfigurationManager": {
        "type": "Transitive",
        "resolved": "8.0.0",
        "contentHash": "JlYi9XVvIREURRUlGMr1F6vOFLk7YSY4p1vHo4kX3tQ0AGrjqlRWHDi66ImHhy6qwXBG3BJ6Y1QlYQ+Qz6Xgww==",
        "dependencies": {
          "System.Diagnostics.EventLog": "8.0.0",
          "System.Security.Cryptography.ProtectedData": "8.0.0"
        }
      },
      "System.Diagnostics.DiagnosticSource": {
        "type": "Transitive",
        "resolved": "10.0.0",
        "contentHash": "0KdBK+h7G13PuOSC2R/DalAoFMvdYMznvGRuICtkdcUMXgl/gYXsG6z4yUvTxHSMACorWgHCU1Faq0KUHU6yAQ=="
      },
      "System.Diagnostics.EventLog": {
        "type": "Transitive",
        "resolved": "8.0.0",
        "contentHash": "fdYxcRjQqTTacKId/2IECojlDSFvp7LP5N78+0z/xH7v/Tuw5ZAxu23Y6PTCRinqyu2ePx+Gn1098NC6jM6d+A=="
      },
      "System.Formats.Asn1": {
        "type": "Transitive",
        "resolved": "8.0.0",
        "contentHash": "AJukBuLoe3QeAF+mfaRKQb2dgyrvt340iMBHYv+VdBzCUM06IxGlvl0o/uPOS7lHnXPN6u8fFRHSHudx5aTi8w=="
      },
      "System.Reflection.Metadata": {
        "type": "Transitive",
        "resolved": "9.0.0",
        "contentHash": "ANiqLu3DxW9kol/hMmTWbt3414t9ftdIuiIU7j80okq2YzAueo120M442xk1kDJWtmZTqWQn7wHDvMRipVOEOQ==",
        "dependencies": {
          "System.Collections.Immutable": "9.0.0"
        }
      },
      "System.Reflection.MetadataLoadContext": {
        "type": "Transitive",
        "resolved": "8.0.0",
        "contentHash": "SZxrQ4sQYnIcdwiO3G/lHZopbPYQ2lW0ioT4JezgccWUrKaKbHLJbAGZaDfkYjWcta1pWssAo3MOXLsR0ie4tQ==",
        "dependencies": {
          "System.Collections.Immutable": "8.0.0",
          "System.Reflection.Metadata": "8.0.0"
        }
      },
      "System.Resources.Extensions": {
        "type": "Transitive",
        "resolved": "8.0.0",
        "contentHash": "psnQ6GRQOvt+evda5C4nD5EuV49mz2Tv0DD2JDVDEbE/TKoMukxSkGJcsBJ0pajpPuFRr67syFYlkJ4Wj6A5Zw=="
      },
      "System.Runtime.CompilerServices.Unsafe": {
        "type": "Transitive",
        "resolved": "6.0.0",
        "contentHash": "/iUeP3tq1S0XdNNoMz5C9twLSrM/TH+qElHkXWaPvuNOt+99G75NrV0OS2EqHx5wMN7popYjpc8oTjC1y16DLg=="
      },
      "System.Security.Cryptography.Pkcs": {
        "type": "Transitive",
        "resolved": "8.0.0",
        "contentHash": "ULmp3xoOwNYjOYp4JZ2NK/6NdTgiN1GQXzVVN1njQ7LOZ0d0B9vyMnhyqbIi9Qw4JXj1JgCsitkTShboHRx7Eg==",
        "dependencies": {
          "System.Formats.Asn1": "8.0.0"
        }
      },
      "System.Security.Cryptography.ProtectedData": {
        "type": "Transitive",
        "resolved": "8.0.0",
        "contentHash": "+TUFINV2q2ifyXauQXRwy4CiBhqvDEDZeVJU7qfxya4aRYOKzVBpN+4acx25VcPB9ywUN6C0n8drWl110PhZEg=="
      },
      "System.Security.Cryptography.Xml": {
        "type": "Transitive",
        "resolved": "8.0.0",
        "contentHash": "HQSFbakswZ1OXFz2Bt3AJlC6ENDqWeVpgqhf213xqQUMDifzydOHIKVb1RV4prayobvR3ETIScMaQdDF2hwGZA==",
        "dependencies": {
          "System.Security.Cryptography.Pkcs": "8.0.0"
        }
      },
      "System.Security.Principal.Windows": {
        "type": "Transitive",
        "resolved": "5.0.0",
        "contentHash": "t0MGLukB5WAVU9bO3MGzvlGnyJPgUlcwerXn1kzBRjwLKixT96XV0Uza41W49gVd8zEMFu9vQEFlv0IOrytICA=="
      },
      "System.Threading.Tasks.Dataflow": {
        "type": "Transitive",
        "resolved": "8.0.0",
        "contentHash": "7V0I8tPa9V7UxMx/+7DIwkhls5ouaEMQx6l/GwGm1Y8kJQ61On9B/PxCXFLbgu5/C47g0BP2CUYs+nMv1+Oaqw=="
      },
      "Testably.Abstractions.FileSystem.Interface": {
        "type": "Transitive",
        "resolved": "10.0.0",
        "contentHash": "tZOXFLGjkh8TxgMgKeEcM2HAlz9DwndGl6TFLo6ISHcszFX3FkuPMrtVbmqVjhooWNXrgJ/a9cH9ym5MZL1LAg=="
      },
      "stryker.abstractions": {
        "type": "Project",
        "dependencies": {
          "Buildalyzer": "[7.1.0, )",
          "DotNet.Glob": "[3.1.3, )",
<<<<<<< HEAD
          "Microsoft.CodeAnalysis.CSharp": "[5.0.0, )",
          "Microsoft.CodeAnalysis.Common": "[5.0.0, )",
          "Microsoft.TestPlatform.ObjectModel": "[17.14.1, )",
=======
          "Microsoft.CodeAnalysis.CSharp": "[4.14.0, )",
          "Microsoft.CodeAnalysis.Common": "[4.14.0, )",
          "Microsoft.TestPlatform.ObjectModel": "[18.0.1, )",
>>>>>>> 347110c7
          "Serilog": "[4.3.0, )",
          "TestableIO.System.IO.Abstractions.Wrappers": "[22.1.0, )"
        }
      },
      "DotNet.Glob": {
        "type": "CentralTransitive",
        "requested": "[3.1.3, )",
        "resolved": "3.1.3",
        "contentHash": "hOfHw7MLJw/tbXaFwR1oiDb+dIXDp8URTxp5Pco42OOhiw77wrUNx6v6syNygHZbWwYdXQocL2Mo1l5FnfDVjg=="
      },
      "Microsoft.CodeAnalysis.Analyzers": {
        "type": "CentralTransitive",
        "requested": "[4.14.0, )",
        "resolved": "3.11.0",
        "contentHash": "v/EW3UE8/lbEYHoC2Qq7AR/DnmvpgdtAMndfQNmpuIMx/Mto8L5JnuCfdBYtgvalQOtfNCnxFejxuRrryvUTsg=="
      },
      "Microsoft.CodeAnalysis.VisualBasic": {
        "type": "CentralTransitive",
        "requested": "[5.0.0, )",
        "resolved": "4.0.0",
        "contentHash": "FK+OGUMUh9O6/GCwyIy4c/sOrarF36/yEY07BbXVYMql1qCqHGWfyWXyCQKQ6m/KqReCqW6aO4cK7kK/AYBpyA==",
        "dependencies": {
          "Microsoft.CodeAnalysis.Common": "[4.0.0]"
        }
      },
      "Microsoft.Extensions.DependencyInjection": {
        "type": "CentralTransitive",
        "requested": "[10.0.0, )",
        "resolved": "6.0.0",
        "contentHash": "k6PWQMuoBDGGHOQTtyois2u4AwyVcIwL2LaSLlTZQm2CYcJ1pxbt6jfAnpWmzENA/wfrYRI/X9DTLoUkE4AsLw==",
        "dependencies": {
          "Microsoft.Extensions.DependencyInjection.Abstractions": "6.0.0",
          "System.Runtime.CompilerServices.Unsafe": "6.0.0"
        }
      },
      "Microsoft.Extensions.Logging": {
        "type": "CentralTransitive",
        "requested": "[10.0.0, )",
        "resolved": "6.0.0",
        "contentHash": "eIbyj40QDg1NDz0HBW0S5f3wrLVnKWnDJ/JtZ+yJDFnDj90VoPuoPmFkeaXrtu+0cKm5GRAwoDf+dBWXK0TUdg==",
        "dependencies": {
          "Microsoft.Extensions.DependencyInjection": "6.0.0",
          "Microsoft.Extensions.DependencyInjection.Abstractions": "6.0.0",
          "Microsoft.Extensions.Logging.Abstractions": "6.0.0",
          "Microsoft.Extensions.Options": "6.0.0",
          "System.Diagnostics.DiagnosticSource": "6.0.0"
        }
      },
      "Microsoft.TestPlatform.ObjectModel": {
        "type": "CentralTransitive",
        "requested": "[18.0.1, )",
        "resolved": "18.0.1",
        "contentHash": "qT/mwMcLF9BieRkzOBPL2qCopl8hQu6A1P7JWAoj/FMu5i9vds/7cjbJ/LLtaiwWevWLAeD5v5wjQJ/l6jvhWQ==",
        "dependencies": {
          "System.Reflection.Metadata": "8.0.0"
        }
      },
      "NuGet.Frameworks": {
        "type": "CentralTransitive",
        "requested": "[7.0.1, )",
        "resolved": "6.9.1",
        "contentHash": "DaKh3lenPUvzGccPkbI97BIvA27z+/UsL3ankfoZlX/4vBVDK5N1sheFTQ+GuJf+IgSzsJz/A21SPUpQLHwUtA=="
      },
      "Serilog": {
        "type": "CentralTransitive",
        "requested": "[4.3.0, )",
        "resolved": "4.3.0",
        "contentHash": "+cDryFR0GRhsGOnZSKwaDzRRl4MupvJ42FhCE4zhQRVanX0Jpg6WuCBk59OVhVDPmab1bB+nRykAnykYELA9qQ=="
      },
      "TestableIO.System.IO.Abstractions.Wrappers": {
        "type": "CentralTransitive",
        "requested": "[22.1.0, )",
        "resolved": "22.1.0",
        "contentHash": "IsW3jQqIiTN4GwdWFx+dzgRL5XR75UDTFVGuuIackPf2d7eH0KKyrx4wuIoASa1XnS9zhgLP39FKwJq6nbbx1w==",
        "dependencies": {
          "Testably.Abstractions.FileSystem.Interface": "10.0.0"
        }
      }
    }
  }
}<|MERGE_RESOLUTION|>--- conflicted
+++ resolved
@@ -268,15 +268,9 @@
         "dependencies": {
           "Buildalyzer": "[7.1.0, )",
           "DotNet.Glob": "[3.1.3, )",
-<<<<<<< HEAD
           "Microsoft.CodeAnalysis.CSharp": "[5.0.0, )",
           "Microsoft.CodeAnalysis.Common": "[5.0.0, )",
-          "Microsoft.TestPlatform.ObjectModel": "[17.14.1, )",
-=======
-          "Microsoft.CodeAnalysis.CSharp": "[4.14.0, )",
-          "Microsoft.CodeAnalysis.Common": "[4.14.0, )",
           "Microsoft.TestPlatform.ObjectModel": "[18.0.1, )",
->>>>>>> 347110c7
           "Serilog": "[4.3.0, )",
           "TestableIO.System.IO.Abstractions.Wrappers": "[22.1.0, )"
         }
