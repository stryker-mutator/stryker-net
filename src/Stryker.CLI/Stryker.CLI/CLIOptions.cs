﻿using Stryker.Core.Options;
using Stryker.Core.Reporters;
using Stryker.Core.TestRunners;
using System;
using System.Collections.Generic;
using System.Linq;

namespace Stryker.CLI
{
    public static class CLIOptions
    {
        private static StrykerOptions _defaultOptions = new StrykerOptions();

        public static readonly CLIOption<string> ConfigFilePath = new CLIOption<string>
        {
            ArgumentName = "--config-file-path",
            ArgumentShortName = "-cp <path>",
            ArgumentDescription = "Sets the config-file-path relative to current workingDirectory | stryker-config.json (default)",
            DefaultValue = "stryker-config.json"
        };

        public static readonly CLIOption<string[]> Reporters = new CLIOption<string[]>
        {
            ArgumentName = "--reporters",
            ArgumentShortName = "-r <reporters>",
            ArgumentDescription = $@"Sets the reporter | { FormatOptionsString(_defaultOptions.Reporters.First(), (IEnumerable<Reporter>)Enum.GetValues(_defaultOptions.Reporters.First().GetType())) }]
                                                This argument takes a json array as a value. Example: ['{ Reporter.ConsoleProgressDots }', '{ Reporter.Json }']",
            DefaultValue = _defaultOptions.Reporters.Select(r => r.ToString()).ToArray(),
            JsonKey = "reporters"
        };

        public static readonly CLIOption<string> LogLevel = new CLIOption<string>
        {
            ArgumentName = "--log-console",
            ArgumentShortName = "-l <logLevel>",
            ArgumentDescription = "Sets the logging level | Options [error, warning, info (default), debug, trace]",
            DefaultValue = "info",
            JsonKey = "log-level"
        };

        public static readonly CLIOption<bool> LogToFile = new CLIOption<bool>
        {
            ArgumentName = "--log-file",
            ArgumentShortName = "-f",
            ArgumentDescription = "Makes the logger write to a file",
            DefaultValue = _defaultOptions.LogOptions.LogToFile,
            ValueType = Microsoft.Extensions.CommandLineUtils.CommandOptionType.NoValue,
            JsonKey = "log-file"
        };

        public static readonly CLIOption<bool> DevMode = new CLIOption<bool>
        {
            ArgumentName = "--dev-mode",
            ArgumentShortName = "-dm",
            ArgumentDescription = @"Stryker automatically removes all mutations from a method if a failed mutation could not be rolled back
                                                Setting this flag makes stryker not remove the mutations but rather break on failed rollbacks",
            DefaultValue = _defaultOptions.DevMode,
            ValueType = Microsoft.Extensions.CommandLineUtils.CommandOptionType.NoValue,
            JsonKey = "dev-mode"
        };

        public static readonly CLIOption<int> AdditionalTimeoutMS = new CLIOption<int>
        {
            ArgumentName = "--timeout-ms",
            ArgumentShortName = "-t <ms>",
            ArgumentDescription = $"Stryker calculates a timeout based on the time the testrun takes before the mutations| Options {_defaultOptions.AdditionalTimeoutMS}",
            DefaultValue = _defaultOptions.AdditionalTimeoutMS,
            JsonKey = "timeout-ms"
        };

        public static readonly CLIOption<string[]> ExcludedMutations = new CLIOption<string[]>
        {
            ArgumentName = "--excluded-mutations",
            ArgumentShortName = "-em <mutators>",
            ArgumentDescription = @"The given mutators will be excluded for this mutation testrun.
                                                This argument takes a json array as value. Example: ['string', 'logical']",
            JsonKey = "excluded-mutations"
        };

        public static readonly CLIOption<string> ProjectFileName = new CLIOption<string>
        {
            ArgumentName = "--project-file",
            ArgumentShortName = "-p <projectFileName>",
            ArgumentDescription = @"Used for matching the project references when finding the project to mutate. Example: ""ExampleProject.csproj""",
            JsonKey = "project-file"
        };

        public static readonly CLIOption<int> MaxConcurrentTestRunners = new CLIOption<int>
        {
            ArgumentName = "--max-concurrent-test-runners",
            ArgumentShortName = "-m <integer>",
            ArgumentDescription = @"Mutation testing is time consuming. 
                                                By default Stryker tries to make the most of your CPU, by spawning as many test runners as you have CPU cores.
                                                This setting allows you to override this default behavior.

                                                Reasons you might want to lower this setting:
                                                                 
                                                    - Your test runner starts a browser (another CPU-intensive process)
                                                    - You're running on a shared server
                                                    - You are running stryker in the background while doing other work
                                ",
            DefaultValue = _defaultOptions.ConcurrentTestrunners,
            JsonKey = "max-concurrent-test-runners"
        };

        public static readonly CLIOption<int> ThresholdBreak = new CLIOption<int>
        {
            ArgumentName = "--threshold-break",
            ArgumentShortName = "-tb <thresholdBreak>",
            ArgumentDescription = $"Set the minimum mutation score threshold. Anything below this score will return a non-zero exit code. | {_defaultOptions.ThresholdOptions.ThresholdBreak} (default)",
            DefaultValue = _defaultOptions.ThresholdOptions.ThresholdBreak,
            JsonKey = "threshold-break"
        };

        public static readonly CLIOption<int> ThresholdLow = new CLIOption<int>
        {
            ArgumentName = "--threshold-low",
            ArgumentShortName = "-tl <thresholdLow>",
            ArgumentDescription = $"Set the lower bound of the mutation score threshold. It will not fail the test. | {_defaultOptions.ThresholdOptions.ThresholdLow} (default)",
            DefaultValue = _defaultOptions.ThresholdOptions.ThresholdLow,
            JsonKey = "threshold-low"
        };

        public static readonly CLIOption<int> ThresholdHigh = new CLIOption<int>
        {
            ArgumentName = "--threshold-high",
            ArgumentShortName = "-th <thresholdHigh>",
            ArgumentDescription = $"Set the prefered mutation score threshold. | {_defaultOptions.ThresholdOptions.ThresholdHigh} (default)",
            DefaultValue = _defaultOptions.ThresholdOptions.ThresholdHigh,
            JsonKey = "threshold-high"
        };

        public static readonly CLIOption<string[]> FilesToExclude = new CLIOption<string[]>
        {
            ArgumentName = "--files-to-exclude",
            ArgumentShortName = "-fte <files-to-exclude>",
            ArgumentDescription = "Set files to exclude for mutation. Example: ['C:\\ExampleProject\\Example.cs','C:\\ExampleProject\\Example2.cs']",
            DefaultValue = null,
            JsonKey = "files-to-exclude"
        };

<<<<<<< HEAD
        public static readonly CLIOption<string> SolutionPath = new CLIOption<string>
        {
            ArgumentName = "--solution-path",
            ArgumentShortName = "-s <path>",
            ArgumentDescription = "Path to the solution file. The file is used to build the project and resolve dependencies. Path can be relative from test project or full path.",
            DefaultValue = null,
            JsonKey = "solution-path"
        };
=======
        public static readonly CLIOption<string> TestRunner = new CLIOption<string>
        {
            ArgumentName = "--test-runner",
            ArgumentShortName = "-tr",
            ArgumentDescription = $"Choose which testrunner should be used to run your tests. | { FormatOptionsString(_defaultOptions.TestRunner, (IEnumerable<TestRunner>)Enum.GetValues(_defaultOptions.TestRunner.GetType())) }",
            DefaultValue = _defaultOptions.TestRunner.ToString(),
            JsonKey = "test-runner"
        };

        private static string FormatOptionsString<T>(T @default, IEnumerable<T> options)
        {
            return $"Options[{@default.ToString()} (default), {string.Join(",", options.Where(o => o.ToString() != @default.ToString()))}]";
        }
>>>>>>> 6b7ebcb8
    }
}<|MERGE_RESOLUTION|>--- conflicted
+++ resolved
@@ -139,7 +139,6 @@
             JsonKey = "files-to-exclude"
         };
 
-<<<<<<< HEAD
         public static readonly CLIOption<string> SolutionPath = new CLIOption<string>
         {
             ArgumentName = "--solution-path",
@@ -148,7 +147,7 @@
             DefaultValue = null,
             JsonKey = "solution-path"
         };
-=======
+
         public static readonly CLIOption<string> TestRunner = new CLIOption<string>
         {
             ArgumentName = "--test-runner",
@@ -162,6 +161,5 @@
         {
             return $"Options[{@default.ToString()} (default), {string.Join(",", options.Where(o => o.ToString() != @default.ToString()))}]";
         }
->>>>>>> 6b7ebcb8
     }
 }