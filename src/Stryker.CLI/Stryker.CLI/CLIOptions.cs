﻿using McMaster.Extensions.CommandLineUtils;
using Microsoft.CodeAnalysis.CSharp;
using Stryker.Core.Baseline;
using Stryker.Core.Options;
using Stryker.Core.Reporters;
using Stryker.Core.TestRunners;
using System;
using System.Collections.Generic;
using System.Linq;
using System.Text;

namespace Stryker.CLI
{
    public static class CLIOptions
    {
        private static readonly StrykerOptions _defaultOptions = new StrykerOptions();

        public static readonly CLIOption<string> ConfigFilePath = new CLIOption<string>
        {
            ArgumentName = "--config-file-path",
            ArgumentShortName = "-cp <path>",
            ArgumentDescription = "Sets the config-file-path relative to current workingDirectory | stryker-config.json (default)",
            DefaultValue = "stryker-config.json"
        };

        public static readonly CLIOption<string[]> Reporters = new CLIOption<string[]>
        {
            ArgumentName = "--reporters",
            ArgumentShortName = "-r <reporters>",
            ArgumentDescription = $@"Sets the reporter | { FormatOptionsString(_defaultOptions.Reporters, (IEnumerable<Reporter>)Enum.GetValues(_defaultOptions.Reporters.First().GetType()), new List<Reporter> { Reporter.ConsoleProgressBar, Reporter.ConsoleProgressDots, Reporter.ConsoleReport }) }]
    This argument takes a json array as a value. Example: ['{ Reporter.Progress }', '{ Reporter.Html }']",
            DefaultValue = _defaultOptions.Reporters.Select(r => r.ToString()).ToArray(),
            JsonKey = "reporters"
        };

        public static readonly CLIOption<string> LogLevel = new CLIOption<string>
        {
            ArgumentName = "--log-level",
            ArgumentShortName = "-l <logLevel>",
            ArgumentDescription = "Sets the console output logging level | Options [error, warning, info (default), debug, trace]",
            DefaultValue = "info",
            JsonKey = "log-level"
        };

        public static readonly CLIOption<bool> LogToFile = new CLIOption<bool>
        {
            ArgumentName = "--log-file",
            ArgumentShortName = "-f",
            ArgumentDescription = "Makes the logger write to a file (Logging to file always uses loglevel trace)",
            DefaultValue = _defaultOptions.LogOptions.LogToFile,
            ValueType = CommandOptionType.NoValue,
            JsonKey = "log-file"
        };

        public static readonly CLIOption<bool> DevMode = new CLIOption<bool>
        {
            ArgumentName = "--dev-mode",
            ArgumentShortName = "-dev",
            ArgumentDescription = @"Stryker automatically removes all mutations from a method if a failed mutation could not be rolled back
    Setting this flag makes stryker not remove the mutations but rather break on failed rollbacks",
            DefaultValue = _defaultOptions.DevMode,
            ValueType = CommandOptionType.NoValue,
            JsonKey = "dev-mode"
        };

        public static readonly CLIOption<int> AdditionalTimeoutMS = new CLIOption<int>
        {
            ArgumentName = "--timeout-ms",
            ArgumentShortName = "-t <ms>",
            ArgumentDescription = $"Stryker calculates a timeout based on the time the testrun takes before the mutations| Options {_defaultOptions.AdditionalTimeoutMS}",
            DefaultValue = _defaultOptions.AdditionalTimeoutMS,
            JsonKey = "timeout-ms"
        };

        public static readonly CLIOption<string[]> ExcludedMutations = new CLIOption<string[]>
        {
            ArgumentName = "--excluded-mutations",
            ArgumentShortName = "-em <mutators>",
            ArgumentDescription = @"The given mutators will be excluded for this mutation testrun.
    This argument takes a json array as value. Example: ['string', 'logical']",
            JsonKey = "excluded-mutations"
        };

        public static readonly CLIOption<string[]> IgnoreMethods = new CLIOption<string[]>
        {
            ArgumentName = "--ignore-methods",
            ArgumentShortName = "-im <methodNames>",
            ArgumentDescription = @"Mutations that would affect parameters that are directly passed into methods with given names are ignored. Example: ['ConfigureAwait', 'ToString']",
            JsonKey = "ignore-methods"
        };

        public static readonly CLIOption<string> ProjectFileName = new CLIOption<string>
        {
            ArgumentName = "--project-file",
            ArgumentShortName = "-p <projectFileName>",
            ArgumentDescription = @"Used for matching the project references when finding the project to mutate. Example: ""ExampleProject.csproj""",
            JsonKey = "project-file"
        };

        public static readonly CLIOption<bool> Diff = new CLIOption<bool>
        {
            ArgumentName = "--diff",
            ArgumentShortName = "-diff",
            ArgumentDescription = @"Enables the diff feature. It makes sure to only mutate changed files. Gets the diff from git by default.",
            ValueType = CommandOptionType.NoValue,
            JsonKey = "diff"
        };

        public static readonly CLIOption<bool> DashboardCompare = new CLIOption<bool>
        {
            ArgumentName = "--dashboard-compare",
            ArgumentShortName = "-compare",
            ArgumentDescription = $@"EXPERIMENTAL: Enables comparing to results stored in Stryker Dashboard. This feature is only available in combination with {Diff.ArgumentName}",
            ValueType = CommandOptionType.NoValue,
            JsonKey = "dashboard-compare"

        };


        public static readonly CLIOption<string> BaselineStorageLocation = new CLIOption<string>
        {
            ArgumentName = "--baseline-storage-location",
            ArgumentShortName = "-bsl <storageLocation>",
            ArgumentDescription = $@"Allows to choose a storage location | Options[{FormatOptionsString(_defaultOptions.BaselineProvider, (IEnumerable<BaselineProvider>)Enum.GetValues(_defaultOptions.BaselineProvider.GetType())) }]
                                     When using the azure file storage, make sure to configure the -sas and -storage-url options.",
            ValueType = CommandOptionType.SingleValue,
            DefaultValue = _defaultOptions.BaselineProvider.ToString(),
            JsonKey = "baseline-storage-location"
        };

        public static readonly CLIOption<string> GitSource = new CLIOption<string>
        {
            ArgumentName = "--git-source",
            ArgumentShortName = "-gs <branchName>",
            ArgumentDescription = @"Sets the source branch to compare with the current codebase, used for calculating the difference when --diff is enabled.",
            DefaultValue = _defaultOptions.GitSource,
            JsonKey = "git-source"
        };

        public static readonly CLIOption<string> CoverageAnalysis = new CLIOption<string>
        {
            ArgumentName = "--coverage-analysis",
            ArgumentShortName = "-ca <mode>",
            DefaultValue = _defaultOptions.OptimizationMode,
            ArgumentDescription = @"Use coverage info to speed up execution. Possible values are: off, all, perTest, perIsolatedTest.
    - off: coverage data is not captured.
    - perTest (Default): capture the list of mutations covered by each test. For every mutation that has tests, only the tests that cover this mutation are tested. Fastest option.
    - all: capture the list of mutations covered by each test. Test only these mutations. Fast option.
    - perTestInIsolation: like 'perTest', but running each test in an isolated run. Slowest fast option.",
            JsonKey = "coverage-analysis"
        };

        public static readonly CLIOption<bool> AbortTestOnFail = new CLIOption<bool>
        {
            ArgumentName = "--abort-test-on-fail",
            ArgumentShortName = "-atof",
            DefaultValue = _defaultOptions.Optimizations.HasFlag(OptimizationFlags.AbortTestOnKill),
            ArgumentDescription = @"Abort unit testrun as soon as any one unit test fails. This can reduce the overall running time.",
            ValueType = CommandOptionType.NoValue,
            JsonKey = "abort-test-on-fail"
        };

        public static readonly CLIOption<bool> DisableTestingMix = new CLIOption<bool>
        {
            ArgumentName = "--disable-testing-mix-mutations",
            ArgumentShortName = "-tmm",
            DefaultValue = _defaultOptions.Optimizations.HasFlag(OptimizationFlags.DisableTestMix),
            ArgumentDescription = @"Test each mutation in an isolated test run.",
            ValueType = CommandOptionType.NoValue,
            JsonKey = "disable-testing-mix-mutations"
        };

        public static readonly CLIOption<int> MaxConcurrentTestRunners = new CLIOption<int>
        {
            ArgumentName = "--max-concurrent-test-runners",
            ArgumentShortName = "-c <integer>",
            ArgumentDescription = @"Mutation testing is time consuming. 
    By default Stryker tries to make the most of your CPU, by spawning as many test runners as you have CPU cores.
    This setting allows you to override this default behavior.

    Reasons you might want to lower this setting:
                                                                 
        - Your test runner starts a browser (another CPU-intensive process)
        - You're running on a shared server
        - You are running stryker in the background while doing other work",
            DefaultValue = _defaultOptions.ConcurrentTestrunners,
            JsonKey = "max-concurrent-test-runners"
        };

        public static readonly CLIOption<int> ThresholdBreak = new CLIOption<int>
        {
            ArgumentName = "--threshold-break",
            ArgumentShortName = "-tb <thresholdBreak>",
            ArgumentDescription = $"Set the minimum mutation score threshold. Anything below this score will return a non-zero exit code. | {_defaultOptions.Thresholds.Break} (default)",
            DefaultValue = _defaultOptions.Thresholds.Break,
            JsonKey = "threshold-break"
        };

        public static readonly CLIOption<int> ThresholdLow = new CLIOption<int>
        {
            ArgumentName = "--threshold-low",
            ArgumentShortName = "-tl <thresholdLow>",
            ArgumentDescription = $"Set the lower bound of the mutation score threshold. It will not fail the test. | {_defaultOptions.Thresholds.Low} (default)",
            DefaultValue = _defaultOptions.Thresholds.Low,
            JsonKey = "threshold-low"
        };

        public static readonly CLIOption<int> ThresholdHigh = new CLIOption<int>
        {
            ArgumentName = "--threshold-high",
            ArgumentShortName = "-th <thresholdHigh>",
            ArgumentDescription = $"Set the preferred mutation score threshold. | {_defaultOptions.Thresholds.High} (default)",
            DefaultValue = _defaultOptions.Thresholds.High,
            JsonKey = "threshold-high"
        };

        public static readonly CLIOption<string[]> FilesToExclude = new CLIOption<string[]>
        {
            ArgumentName = "--files-to-exclude",
            ArgumentShortName = "-fte <files-to-exclude>",
            ArgumentDescription = "Set files to exclude for mutation. Example: ['C:/ExampleProject/Example.cs','C:/ExampleProject/Example2.cs']",
            DefaultValue = null,
            JsonKey = "files-to-exclude",
            IsDeprecated = true,
            DeprecatedMessage = "Use '--mutate' instead."
        };

        public static readonly CLIOption<string[]> Mutate = new CLIOption<string[]>
        {
            ArgumentName = "--mutate",
            ArgumentShortName = "-m <file-patterns>",
            ArgumentDescription = @"Allows to specify file that should in- or excluded for the mutations.
    Use glob syntax for wildcards: https://en.wikipedia.org/wiki/Glob_(programming)
    Use '!' at the start of a pattern to exclude all matched files.
    Use '{<start>..<end>}' at the end of a pattern to specify spans of text in files to in- or exclude.
    Example: ['**/*Service.cs','!**/MySpecialService.cs', '**/MyOtherService.cs{1..10}{32..45}']",
            DefaultValue = null,
            JsonKey = "mutate",
        };

        public static readonly CLIOption<string> SolutionPath = new CLIOption<string>
        {
            ArgumentName = "--solution-path",
            ArgumentShortName = "-s <path>",
            ArgumentDescription = @"Full path to your solution file. The solution file is needed to build the project and resolve dependencies for
    .net framework but can optionally be used for .net core. Path can be relative from test project or full path.",
            DefaultValue = null,
            JsonKey = "solution-path"
        };

        public static readonly CLIOption<string> TestRunner = new CLIOption<string>
        {
            ArgumentName = "--test-runner",
            ArgumentShortName = "-tr <testRunner>",
            ArgumentDescription = $"Choose which testrunner should be used to run your tests. | { FormatOptionsString(_defaultOptions.TestRunner, (IEnumerable<TestRunner>)Enum.GetValues(_defaultOptions.TestRunner.GetType())) }",
            DefaultValue = _defaultOptions.TestRunner.ToString(),
            JsonKey = "test-runner"
        };

        public static readonly CLIOption<string> LanguageVersionOption = new CLIOption<string>
        {
            ArgumentName = "--language-version",
            ArgumentShortName = "-lv <csharp-version-name>",
            ArgumentDescription = $"Set the c# version used to compile. | { FormatOptionsString(_defaultOptions.LanguageVersion, ((IEnumerable<LanguageVersion>)Enum.GetValues(_defaultOptions.LanguageVersion.GetType())).Where(l => l != LanguageVersion.CSharp1)) }",
            DefaultValue = _defaultOptions.LanguageVersion.ToString(),
            JsonKey = "language-version"
        };

        public static readonly CLIOption<string> DashboardApiKeyOption = new CLIOption<string>
        {
            ArgumentName = "--dashboard-api-key",
            ArgumentShortName = "-dk <api-key>",
            ArgumentDescription = $"Api key for dashboard reporter. You can get your key here: {_defaultOptions.DashboardUrl}",
            DefaultValue = null,
            JsonKey = "dashboard-api-key"
        };

        public static readonly CLIOption<string> DashboardProjectNameOption = new CLIOption<string>
        {
            ArgumentName = "--dashboard-project",
            ArgumentShortName = "-project <name>",
            ArgumentDescription = @"The organizational name for your project. Required when dashboard reporter is turned on.
For example: Your project might be called 'consumer-loans' and it might contains sub-modules 'consumer-loans-frontend' and 'consumer-loans-backend'.",
            DefaultValue = null,
            JsonKey = "dashboard-project"
        };

        public static readonly CLIOption<string> DashboardModuleNameOption = new CLIOption<string>
        {
            ArgumentName = "--dashboard-module",
            ArgumentShortName = "-module <name>",
            ArgumentDescription = $"Module name used in reporters when project consists of multiple modules. See project-name for examples.",
            DefaultValue = null,
            JsonKey = "dashboard-module"
        };

        public static readonly CLIOption<string> DashboardProjectVersionOption = new CLIOption<string>
        {
            ArgumentName = "--dashboard-version",
            ArgumentShortName = "-version <version>",
            ArgumentDescription = $"Project version used in reporters. Can be semver, git commit hash, branch name or anything else to indicate what version of your software you're testing.",
            DefaultValue = null,
            JsonKey = "dashboard-version"
        };

        public static readonly CLIOption<string> DashboardFallbackVersionOption = new CLIOption<string>
        {
            ArgumentName = "--dashboard-fallback-version",
            ArgumentShortName = "-fallback-version <version>",
            ArgumentDescription = $"Project version used as a fallback when no report could be found based on Git information for the Compare feature in reporters. Can be semver, git commit hash, branch name or anything else to indicate what version of your software you're testing. When you don't specify a fallback version, --git-source will be used as fallback version. Example: If the current branch is based on the master branch, set 'master' as the fallback version",
            DefaultValue = null,
            JsonKey = "dashboard-fallback-version"
        };

        public static readonly CLIOption<string> DashboardUrlOption = new CLIOption<string>
        {
            ArgumentName = "--dashboard-url",
            ArgumentShortName = "-url <dashboard-url>",
            ArgumentDescription = $"Provide an alternative root url for Stryker Dashboard.",
            DefaultValue = _defaultOptions.DashboardUrl,
            JsonKey = "dashboard-url"
        };

        public static readonly CLIOption<IEnumerable<string>> TestProjects = new CLIOption<IEnumerable<string>>
        {
            ArgumentName = "--test-projects",
            ArgumentShortName = "-tp",
            ArgumentDescription = $"Specify what test projects should run on the project under test.",
            DefaultValue = _defaultOptions.TestProjects,
            JsonKey = "test-projects"
        };

<<<<<<< HEAD
        public static readonly CLIOption<string> MutationLevel = new CLIOption<string>
        {
            ArgumentName = "--mutation-level",
            ArgumentShortName = "-ml",
            ArgumentDescription = $"Specifies what mutations will be placed in your project. | { FormatOptionsString(_defaultOptions.MutationLevel, (IEnumerable<LanguageVersion>)Enum.GetValues(_defaultOptions.MutationLevel.GetType())) }",
            DefaultValue = _defaultOptions.MutationLevel.ToString(),
            JsonKey = "mutation-level"
=======
        public static readonly CLIOption<string> AzureSAS = new CLIOption<string>
        {
            ArgumentName = "--azure-storage-sas",
            ArgumentShortName = "-sas <azure-sas-key>",
            ArgumentDescription = $"The Shared Access Signature for Azure File Storage, only needed when the azure baseline provider is selected. For more information: https://docs.microsoft.com/en-us/azure/storage/common/storage-sas-overview",
            DefaultValue = null,
            JsonKey = "azure-storage-sas"
        };

        public static readonly CLIOption<string> AzureFileStorageUrl = new CLIOption<string>
        {
            ArgumentName = "--azure-storage-url",
            ArgumentShortName = "-storage-url <url>",
            ArgumentDescription = @"The url for the Azure File Storage, only needed when the azure baseline provider is selected. 
                                    The url should look something like this: 

                                    https://STORAGE_NAME.file.core.windows.net/FILE_SHARE_NAME 

                                    Note, the url might be different depending of where your file storage is hosted.",
            DefaultValue = null,
            JsonKey = "azure-storage-url"
>>>>>>> b67ddd7b
        };

        private static string FormatOptionsString<T, Y>(T @default, IEnumerable<Y> options)
        {
            return FormatOptionsString(new List<T> { @default }, options, new List<Y>());
        }

        private static string FormatOptionsString<T, Y>(IEnumerable<T> @default, IEnumerable<Y> options, IEnumerable<Y> deprecated)
        {
            StringBuilder optionsString = new StringBuilder();

            optionsString.Append($"Options[ (default)[ {string.Join(", ", @default)} ], ");
            string nonDefaultOptions = string.Join(
            ", ",
            options
            .Where(o => !@default.Any(d => d.ToString() == o.ToString()))
            .Where(o => !deprecated.Any(d => d.ToString() == o.ToString())));

            string deprecatedOptions = "";
            if (deprecated.Any())
            {
                deprecatedOptions = "(deprecated) " + string.Join(", (deprecated) ", options.Where(o => deprecated.Any(d => d.ToString() == o.ToString())));
            }

            optionsString.Append(string.Join(", ", nonDefaultOptions, deprecatedOptions));
            optionsString.Append(" ]");

            return optionsString.ToString();
        }
    }
}<|MERGE_RESOLUTION|>--- conflicted
+++ resolved
@@ -330,7 +330,29 @@
             JsonKey = "test-projects"
         };
 
-<<<<<<< HEAD
+        public static readonly CLIOption<string> AzureSAS = new CLIOption<string>
+        {
+            ArgumentName = "--azure-storage-sas",
+            ArgumentShortName = "-sas <azure-sas-key>",
+            ArgumentDescription = $"The Shared Access Signature for Azure File Storage, only needed when the azure baseline provider is selected. For more information: https://docs.microsoft.com/en-us/azure/storage/common/storage-sas-overview",
+            DefaultValue = null,
+            JsonKey = "azure-storage-sas"
+        };
+
+        public static readonly CLIOption<string> AzureFileStorageUrl = new CLIOption<string>
+        {
+            ArgumentName = "--azure-storage-url",
+            ArgumentShortName = "-storage-url <url>",
+            ArgumentDescription = @"The url for the Azure File Storage, only needed when the azure baseline provider is selected. 
+                                    The url should look something like this: 
+
+                                    https://STORAGE_NAME.file.core.windows.net/FILE_SHARE_NAME 
+
+                                    Note, the url might be different depending of where your file storage is hosted.",
+            DefaultValue = null,
+            JsonKey = "azure-storage-url"
+        };
+
         public static readonly CLIOption<string> MutationLevel = new CLIOption<string>
         {
             ArgumentName = "--mutation-level",
@@ -338,29 +360,6 @@
             ArgumentDescription = $"Specifies what mutations will be placed in your project. | { FormatOptionsString(_defaultOptions.MutationLevel, (IEnumerable<LanguageVersion>)Enum.GetValues(_defaultOptions.MutationLevel.GetType())) }",
             DefaultValue = _defaultOptions.MutationLevel.ToString(),
             JsonKey = "mutation-level"
-=======
-        public static readonly CLIOption<string> AzureSAS = new CLIOption<string>
-        {
-            ArgumentName = "--azure-storage-sas",
-            ArgumentShortName = "-sas <azure-sas-key>",
-            ArgumentDescription = $"The Shared Access Signature for Azure File Storage, only needed when the azure baseline provider is selected. For more information: https://docs.microsoft.com/en-us/azure/storage/common/storage-sas-overview",
-            DefaultValue = null,
-            JsonKey = "azure-storage-sas"
-        };
-
-        public static readonly CLIOption<string> AzureFileStorageUrl = new CLIOption<string>
-        {
-            ArgumentName = "--azure-storage-url",
-            ArgumentShortName = "-storage-url <url>",
-            ArgumentDescription = @"The url for the Azure File Storage, only needed when the azure baseline provider is selected. 
-                                    The url should look something like this: 
-
-                                    https://STORAGE_NAME.file.core.windows.net/FILE_SHARE_NAME 
-
-                                    Note, the url might be different depending of where your file storage is hosted.",
-            DefaultValue = null,
-            JsonKey = "azure-storage-url"
->>>>>>> b67ddd7b
         };
 
         private static string FormatOptionsString<T, Y>(T @default, IEnumerable<Y> options)
