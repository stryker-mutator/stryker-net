﻿namespace Stryker.CLI
{
    public static class CLIOptions
    {
        public static readonly CLIOption<string> ConfigFilePath = new CLIOption<string>
        {
            ArgumentName = "--config-file-path",
            ArgumentShortName = "-cp <path>",
            ArgumentDescription = "Sets the config-file-path relative to current workingDirectory | stryker-config.json (default)",
            DefaultValue = "stryker-config.json"
        };

        public static readonly CLIOption<string> Reporter = new CLIOption<string>
        {
            ArgumentName = "--reporter",
            ArgumentShortName = "-r <reporter>",
            ArgumentDescription = "Sets the reporter | Options [Console (default), ReportOnly]",
            DefaultValue = "Console",
            JsonKey = "reporter"
        };

        public static readonly CLIOption<string> LogLevel = new CLIOption<string>
        {
            ArgumentName = "--log-console",
            ArgumentShortName = "-l <logLevel>",
            ArgumentDescription = "Sets the logging level | Options [error, warning (default), info, debug, trace]",
            DefaultValue = "warning",
            JsonKey = "log-level"
        };

        public static readonly CLIOption<bool> UseLogFile = new CLIOption<bool>
        {
            ArgumentName = "--log-file",
            ArgumentShortName = "-f <useLogFile>",
            ArgumentDescription = "Use log-file | Options [false (Default), true]",
            DefaultValue = false,
            JsonKey = "log-file"
        };

        public static readonly CLIOption<int> AdditionalTimeoutMS = new CLIOption<int>
        {
            ArgumentName = "--timeout-ms",
            ArgumentShortName = "-t <ms>",
            ArgumentDescription = "When passed, a logfile will be created for this mutationtest run on trace level",
            DefaultValue = 30000,
            JsonKey = "timeout-ms"
        };

        public static readonly CLIOption<string> ProjectFileName = new CLIOption<string>
        {
            ArgumentName = "--project-file",
            ArgumentShortName = "-p <projectFileName>",
            ArgumentDescription = @"Used for matching the project references when finding the project to mutate. Example: ""ExampleProject.csproj""",
<<<<<<< HEAD
            JsonKey = "project-file"
        };        
=======
            JsonKey = "project-name"
        };

        public static readonly CLIOption<int> MaxConcurrentTestRunners = new CLIOption<int>
        {
            ArgumentName = "--max-concurrent-test-runners",
            ArgumentShortName = "-m <maxConcurrentTestRunners>",
            ArgumentDescription = @"Mutation testing is time consuming. By default Stryker tries to make the most of your CPU, by spawning as many test runners as you have CPU cores.
                                                                 This setting allows you to override this default behavior.

                                                                 Reasons you might want to lower this setting:
                                                                 
                                                                 -Your test runner starts a browser (another CPU-intensive process)
                                                                 -You're running on a shared server and/or
                                                                 -Your hard disk cannot handle the I/O of all test runners",
            DefaultValue = int.MaxValue,
            JsonKey = "max-concurrent-test-runners"
        };
>>>>>>> f5395ae6
    }
}<|MERGE_RESOLUTION|>--- conflicted
+++ resolved
@@ -51,11 +51,7 @@
             ArgumentName = "--project-file",
             ArgumentShortName = "-p <projectFileName>",
             ArgumentDescription = @"Used for matching the project references when finding the project to mutate. Example: ""ExampleProject.csproj""",
-<<<<<<< HEAD
             JsonKey = "project-file"
-        };        
-=======
-            JsonKey = "project-name"
         };
 
         public static readonly CLIOption<int> MaxConcurrentTestRunners = new CLIOption<int>
@@ -73,6 +69,5 @@
             DefaultValue = int.MaxValue,
             JsonKey = "max-concurrent-test-runners"
         };
->>>>>>> f5395ae6
     }
 }