﻿namespace Stryker.CLI
{
    public static class CLIOptions
    {
        public static readonly CLIOption<string> ConfigFilePath = new CLIOption<string>
        {
            ArgumentName = "--config-file-path",
            ArgumentShortName = "-cp <path>",
            ArgumentDescription = "Sets the config-file-path relative to current workingDirectory | stryker-config.json (default)",
            DefaultValue = "stryker-config.json"
        };

        public static readonly CLIOption<string> Reporter = new CLIOption<string>
        {
            ArgumentName = "--reporter",
            ArgumentShortName = "-r <reporter>",
            ArgumentDescription = "Sets the reporter | Options [Console (default), ReportOnly]",
            DefaultValue = "Console",
            JsonKey = "reporter"
        };

        public static readonly CLIOption<string> LogLevel = new CLIOption<string>
        {
            ArgumentName = "--log-console",
            ArgumentShortName = "-l <logLevel>",
            ArgumentDescription = "Sets the logging level | Options [error, warning (default), info, debug, trace]",
            DefaultValue = "warning",
            JsonKey = "log-level"
        };

        public static readonly CLIOption<bool> UseLogLevelFile = new CLIOption<bool>
        {
<<<<<<< HEAD
            ArgumentName = "--log-file",
            ArgumentShortName = "-f <useLogFile>",
            ArgumentDescription = "Use logfile | Options [false (Default), true]",
=======
            ArgumentName = "--log-level-file",
            ArgumentShortName = "-f <useLogLevelFile>",
            ArgumentDescription = "Use logLevelFile | Options [false (Default), true]",
>>>>>>> 9f5233a8
            DefaultValue = false,
            JsonKey = "log-level-file"
        };

        public static readonly CLIOption<int> AdditionalTimeoutMS = new CLIOption<int>
        {
            ArgumentName = "--timeout-ms",
            ArgumentShortName = "-t <ms>",
            ArgumentDescription = "When passed, a logfile will be created for this mutation test run on trace level",
            DefaultValue = 30000,
            JsonKey = "timeout-ms"
        };

        public static readonly CLIOption<string> ProjectFileName = new CLIOption<string>
        {
            ArgumentName = "--project-file",
            ArgumentShortName = "-p <projectFileName>",
            ArgumentDescription = @"Used for matching the project references when finding the project to mutate. Example: ""ExampleProject.csproj""",
            JsonKey = "project-file"
        };

        public static readonly CLIOption<int> MaxConcurrentTestRunners = new CLIOption<int>
        {
            ArgumentName = "--max-concurrent-test-runners",
            ArgumentShortName = "-m <maxConcurrentTestRunners>",
            ArgumentDescription = @"Mutation testing is time consuming. By default Stryker tries to make the most of your CPU, by spawning as many test runners as you have CPU cores.
                                                                 This setting allows you to override this default behavior.

                                                                 Reasons you might want to lower this setting:
                                                                 
                                                                 -Your test runner starts a browser (another CPU-intensive process)
                                                                 -You're running on a shared server and/or
                                                                 -Your hard disk cannot handle the I/O of all test runners",
            DefaultValue = int.MaxValue,
            JsonKey = "max-concurrent-test-runners"
        };

        public static readonly CLIOption<int> ThresholdBreak = new CLIOption<int>
        {
            ArgumentName = "--threshold-break",
            ArgumentShortName = "-tb <thresholdBreak>",
            ArgumentDescription = "Set the minimum mutation score threshold. Anything below this score will return a non-zero exit code. | 60 (default)",
            DefaultValue = 0,
            JsonKey = "threshold-break"
        };      

        public static readonly CLIOption<int> ThresholdLow = new CLIOption<int>
        {
            ArgumentName = "--threshold-low",
            ArgumentShortName = "-tl <thresholdLow>",
            ArgumentDescription = "Set the lower bound of the mutation score threshold. It will not fail the test. | 70 (default)",
            DefaultValue = 60,
            JsonKey = "threshold-low"
        };    
        
        public static readonly CLIOption<int> ThresholdHigh = new CLIOption<int>
        {
            ArgumentName = "--threshold-high",
            ArgumentShortName = "-th <thresholdHigh>",
            ArgumentDescription = "Set the prefered mutation score threshold. | 80 (default)",
            DefaultValue = 80,
            JsonKey = "threshold-high"
        };                    
    }
}<|MERGE_RESOLUTION|>--- conflicted
+++ resolved
@@ -30,15 +30,9 @@
 
         public static readonly CLIOption<bool> UseLogLevelFile = new CLIOption<bool>
         {
-<<<<<<< HEAD
-            ArgumentName = "--log-file",
-            ArgumentShortName = "-f <useLogFile>",
-            ArgumentDescription = "Use logfile | Options [false (Default), true]",
-=======
             ArgumentName = "--log-level-file",
             ArgumentShortName = "-f <useLogLevelFile>",
             ArgumentDescription = "Use logLevelFile | Options [false (Default), true]",
->>>>>>> 9f5233a8
             DefaultValue = false,
             JsonKey = "log-level-file"
         };
