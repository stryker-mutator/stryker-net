﻿using Microsoft.CodeAnalysis.CSharp;
using Microsoft.Extensions.CommandLineUtils;
using Stryker.Core.Options;
using Stryker.Core.Reporters;
using Stryker.Core.TestRunners;
using System;
using System.Collections.Generic;
using System.Linq;
using System.Text;

namespace Stryker.CLI
{
    public static class CLIOptions
    {
        private static readonly StrykerOptions _defaultOptions = new StrykerOptions();

        public static readonly CLIOption<string> ConfigFilePath = new CLIOption<string>
        {
            ArgumentName = "--config-file-path",
            ArgumentShortName = "-cp <path>",
            ArgumentDescription = "Sets the config-file-path relative to current workingDirectory | stryker-config.json (default)",
            DefaultValue = "stryker-config.json"
        };

        public static readonly CLIOption<string[]> Reporters = new CLIOption<string[]>
        {
            ArgumentName = "--reporters",
            ArgumentShortName = "-r <reporters>",
            ArgumentDescription = $@"Sets the reporter | { FormatOptionsString(_defaultOptions.Reporters, (IEnumerable<Reporter>)Enum.GetValues(_defaultOptions.Reporters.First().GetType()), new List<Reporter> { Reporter.ConsoleProgressBar, Reporter.ConsoleProgressDots, Reporter.ConsoleReport }) }]
    This argument takes a json array as a value. Example: ['{ Reporter.Progress }', '{ Reporter.Html }']",
            DefaultValue = _defaultOptions.Reporters.Select(r => r.ToString()).ToArray(),
            JsonKey = "reporters"
        };

        public static readonly CLIOption<string> LogLevel = new CLIOption<string>
        {
            ArgumentName = "--log-level",
            ArgumentShortName = "-l <logLevel>",
            ArgumentDescription = "Sets the console output logging level | Options [error, warning, info (default), debug, trace]",
            DefaultValue = "info",
            JsonKey = "log-level"
        };

        public static readonly CLIOption<bool> LogToFile = new CLIOption<bool>
        {
            ArgumentName = "--log-file",
            ArgumentShortName = "-f",
            ArgumentDescription = "Makes the logger write to a file (Logging to file always uses loglevel trace)",
            DefaultValue = _defaultOptions.LogOptions.LogToFile,
            ValueType = CommandOptionType.NoValue,
            JsonKey = "log-file"
        };

        public static readonly CLIOption<bool> DevMode = new CLIOption<bool>
        {
            ArgumentName = "--dev-mode",
            ArgumentShortName = "-dev",
            ArgumentDescription = @"Stryker automatically removes all mutations from a method if a failed mutation could not be rolled back
    Setting this flag makes stryker not remove the mutations but rather break on failed rollbacks",
            DefaultValue = _defaultOptions.DevMode,
            ValueType = CommandOptionType.NoValue,
            JsonKey = "dev-mode"
        };

        public static readonly CLIOption<int> AdditionalTimeoutMS = new CLIOption<int>
        {
            ArgumentName = "--timeout-ms",
            ArgumentShortName = "-t <ms>",
            ArgumentDescription = $"Stryker calculates a timeout based on the time the testrun takes before the mutations| Options {_defaultOptions.AdditionalTimeoutMS}",
            DefaultValue = _defaultOptions.AdditionalTimeoutMS,
            JsonKey = "timeout-ms"
        };

        public static readonly CLIOption<string[]> ExcludedMutations = new CLIOption<string[]>
        {
            ArgumentName = "--excluded-mutations",
            ArgumentShortName = "-em <mutators>",
            ArgumentDescription = @"The given mutators will be excluded for this mutation testrun.
    This argument takes a json array as value. Example: ['string', 'logical']",
            JsonKey = "excluded-mutations"
        };

        public static readonly CLIOption<string> ProjectFileName = new CLIOption<string>
        {
            ArgumentName = "--project-file",
            ArgumentShortName = "-p <projectFileName>",
            ArgumentDescription = @"Used for matching the project references when finding the project to mutate. Example: ""ExampleProject.csproj""",
            JsonKey = "project-file"
        };

        public static readonly CLIOption<string> CoverageAnalysis = new CLIOption<string>
        {
            ArgumentName = "--coverage-analysis",
            ArgumentShortName = "-ca <mode>",
            DefaultValue = "off",
            ArgumentDescription = @"Use coverage info to speed up execution. Possible values are: off, all, perTest, perIsolatedTest.
    - off: coverage data is not captured (default mode).
    - perTest: capture the list of mutants covered by each test. For every mutant that has tests, only the tests that cover a the mutant are tested. Fastest option.
    - all: capture the list of mutants covered by each test. Test only these mutants. Non covered mutants are assumed as survivors. Fast option.
    - perTestInIsolation: like 'perTest', but running each test in an isolated run. Slowest fast option.",
            JsonKey = "coverage-analysis"
        };

        public static readonly CLIOption<bool> AbortOnFailTest = new CLIOption<bool>
        {
            ArgumentName = "--abort-test-on-fail",
            ArgumentShortName = "-atof",
            DefaultValue = false,
            ArgumentDescription = @"Abort unit testrun as soon as any one unit test fails. This can reduce the overall running time.",
            JsonKey = "abort-test-on-fail"
        };

        public static readonly CLIOption<int> MaxConcurrentTestRunners = new CLIOption<int>
        {
            ArgumentName = "--max-concurrent-test-runners",
            ArgumentShortName = "-c <integer>",
            ArgumentDescription = @"Mutation testing is time consuming. 
    By default Stryker tries to make the most of your CPU, by spawning as many test runners as you have CPU cores.
    This setting allows you to override this default behavior.

    Reasons you might want to lower this setting:
                                                                 
        - Your test runner starts a browser (another CPU-intensive process)
        - You're running on a shared server
        - You are running stryker in the background while doing other work",
            DefaultValue = _defaultOptions.ConcurrentTestrunners,
            JsonKey = "max-concurrent-test-runners"
        };

        public static readonly CLIOption<int> ThresholdBreak = new CLIOption<int>
        {
            ArgumentName = "--threshold-break",
            ArgumentShortName = "-tb <thresholdBreak>",
            ArgumentDescription = $"Set the minimum mutation score threshold. Anything below this score will return a non-zero exit code. | {_defaultOptions.Thresholds.Break} (default)",
            DefaultValue = _defaultOptions.Thresholds.Break,
            JsonKey = "threshold-break"
        };

        public static readonly CLIOption<int> ThresholdLow = new CLIOption<int>
        {
            ArgumentName = "--threshold-low",
            ArgumentShortName = "-tl <thresholdLow>",
            ArgumentDescription = $"Set the lower bound of the mutation score threshold. It will not fail the test. | {_defaultOptions.Thresholds.Low} (default)",
            DefaultValue = _defaultOptions.Thresholds.Low,
            JsonKey = "threshold-low"
        };

        public static readonly CLIOption<int> ThresholdHigh = new CLIOption<int>
        {
            ArgumentName = "--threshold-high",
            ArgumentShortName = "-th <thresholdHigh>",
            ArgumentDescription = $"Set the preferred mutation score threshold. | {_defaultOptions.Thresholds.High} (default)",
            DefaultValue = _defaultOptions.Thresholds.High,
            JsonKey = "threshold-high"
        };

        public static readonly CLIOption<string[]> FilesToExclude = new CLIOption<string[]>
        {
            ArgumentName = "--files-to-exclude",
            ArgumentShortName = "-fte <files-to-exclude>",
            ArgumentDescription = "Set files to exclude for mutation. Example: ['C:\\ExampleProject\\Example.cs','C:\\ExampleProject\\Example2.cs']",
            DefaultValue = null,
            JsonKey = "files-to-exclude"
        };

        public static readonly CLIOption<string> SolutionPath = new CLIOption<string>
        {
            ArgumentName = "--solution-path",
            ArgumentShortName = "-s <path>",
            ArgumentDescription = @"Full path to your solution file. The solution file is needed to build the project and resolve dependencies for
    .net framework but can optionally be used for .net core. Path can be relative from test project or full path.",
            DefaultValue = null,
            JsonKey = "solution-path"
        };

        public static readonly CLIOption<string> TestRunner = new CLIOption<string>
        {
            ArgumentName = "--test-runner",
            ArgumentShortName = "-tr",
            ArgumentDescription = $"Choose which testrunner should be used to run your tests. | { FormatOptionsString(_defaultOptions.TestRunner, (IEnumerable<TestRunner>)Enum.GetValues(_defaultOptions.TestRunner.GetType())) }",
            DefaultValue = _defaultOptions.TestRunner.ToString(),
            JsonKey = "test-runner"
        };

        public static readonly CLIOption<string> LanguageVersionOption = new CLIOption<string>
        {
            ArgumentName = "--language-version",
            ArgumentShortName = "-lv",
            ArgumentDescription = $"Set the c# version used to compile. | { FormatOptionsString(_defaultOptions.LanguageVersion, ((IEnumerable<LanguageVersion>)Enum.GetValues(_defaultOptions.LanguageVersion.GetType())).Where(l => l != LanguageVersion.CSharp1)) }",
            DefaultValue = _defaultOptions.LanguageVersion.ToString(),
            JsonKey = "language-version"
        };

        private static string FormatOptionsString<T, Y>(T @default, IEnumerable<Y> options)
        {
            return FormatOptionsString(new List<T> { @default }, options, new List<Y>());
        }

        private static string FormatOptionsString<T, Y>(IEnumerable<T> @default, IEnumerable<Y> options, IEnumerable<Y> deprecated)
        {
            StringBuilder optionsString = new StringBuilder();

            optionsString.Append($"Options[ (default)[ {string.Join(", ", @default)} ], ");
            string nonDefaultOptions = string.Join(
            ", ",
            options
            .Where(o => @default.All(d => d.ToString() != o.ToString()))
            .Where(o => deprecated.All(d => d.ToString() != o.ToString())));

<<<<<<< HEAD
            string deprecatedOptions = "";
=======
>>>>>>> c1c90d07
            if (deprecated.Any())
            {
                deprecatedOptions = "(deprecated) " + string.Join(", (deprecated) ", options.Where(o => deprecated.Any(d => d.ToString() == o.ToString())));
            }

<<<<<<< HEAD
            optionsString.Append(string.Join(", ", nonDefaultOptions, deprecatedOptions));
            optionsString.Append(" ]");
=======
            optionsString.Append("]");
>>>>>>> c1c90d07

            return optionsString.ToString();
        }
    }
}<|MERGE_RESOLUTION|>--- conflicted
+++ resolved
@@ -204,24 +204,17 @@
             string nonDefaultOptions = string.Join(
             ", ",
             options
-            .Where(o => @default.All(d => d.ToString() != o.ToString()))
-            .Where(o => deprecated.All(d => d.ToString() != o.ToString())));
-
-<<<<<<< HEAD
+            .Where(o => !@default.Any(d => d.ToString() == o.ToString()))
+            .Where(o => !deprecated.Any(d => d.ToString() == o.ToString())));
+
             string deprecatedOptions = "";
-=======
->>>>>>> c1c90d07
             if (deprecated.Any())
             {
                 deprecatedOptions = "(deprecated) " + string.Join(", (deprecated) ", options.Where(o => deprecated.Any(d => d.ToString() == o.ToString())));
             }
 
-<<<<<<< HEAD
             optionsString.Append(string.Join(", ", nonDefaultOptions, deprecatedOptions));
             optionsString.Append(" ]");
-=======
-            optionsString.Append("]");
->>>>>>> c1c90d07
 
             return optionsString.ToString();
         }
