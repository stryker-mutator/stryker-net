--- conflicted
+++ resolved
@@ -104,17 +104,14 @@
             DefaultValue = 80,
             JsonKey = "threshold-high"
         };
-<<<<<<< HEAD
 
-        public static readonly CLIOption<string> FilesToExclude = new CLIOption<string>
+        public static readonly CLIOption<string[]> FilesToExclude = new CLIOption<string[]>
         {
             ArgumentName = "--files-to-exclude",
             ArgumentShortName = "-fte <files-to-exclude>",
             ArgumentDescription = "Set files to exclude for mutation. Example: ['C:\\ExampleProject\\Example.cs','C:\\ExampleProject\\Example2.cs']",
-            DefaultValue = "[]",
+            DefaultValue = null,
             JsonKey = "files-to-exclude"
         };
-=======
->>>>>>> 3ed02067
     }
 }