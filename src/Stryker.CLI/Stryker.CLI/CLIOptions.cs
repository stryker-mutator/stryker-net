﻿namespace Stryker.CLI
{
    public static class CLIOptions
    {
        public static readonly CLIOption<string> ConfigFilePath = new CLIOption<string>
        {
            ArgumentName = "--config-file-path",
            ArgumentShortName = "-cp <path>",
            ArgumentDescription = "Sets the config-file-path relative to current workingDirectory | stryker-config.json (default)",
            DefaultValue = "stryker-config.json"
        };

        public static readonly CLIOption<string> Reporter = new CLIOption<string>
        {
            ArgumentName = "--reporter",
            ArgumentShortName = "-r <reporter>",
            ArgumentDescription = "Sets the reporter | Options [Console (default), ReportOnly]",
            DefaultValue = "Console",
            JsonKey = "reporter"
        };

        public static readonly CLIOption<string> LogLevel = new CLIOption<string>
        {
            ArgumentName = "--log-console",
            ArgumentShortName = "-l <logLevel>",
            ArgumentDescription = "Sets the logging level | Options [error, warning (default), info, debug, trace]",
            DefaultValue = "warning",
            JsonKey = "log-level"
        };

        public static readonly CLIOption<bool> UseLogFile = new CLIOption<bool>
        {
            ArgumentName = "--log-file",
            ArgumentShortName = "-f <useLogFile>",
            ArgumentDescription = "Use log-file | Options [false (Default), true]",
            DefaultValue = false,
            JsonKey = "log-file"
        };

        public static readonly CLIOption<int> AdditionalTimeoutMS = new CLIOption<int>
        {
            ArgumentName = "--timeout-ms",
            ArgumentShortName = "-t <ms>",
            ArgumentDescription = "When passed, a logfile will be created for this mutationtest run on trace level",
            DefaultValue = 30000,
            JsonKey = "timeout-ms"
        };

        public static readonly CLIOption<string> ProjectName = new CLIOption<string>
        {
            ArgumentName = "--project",
            ArgumentShortName = "-p <projectName>",
            ArgumentDescription = @"Used for matching the project references when finding the project to mutate. Example: ""ExampleProject.csproj""",
<<<<<<< HEAD
            JsonKey = "projectName"
        };

        public static readonly CLIOption<int> MaxConcurrentTestRunners = new CLIOption<int>
        {
            ArgumentName = "--max-concurrent-test-runners",
            ArgumentShortName = "-m <maxConcurrentTestRunners>",
            ArgumentDescription = @"Mutation testing is time consuming. By default Stryker tries to make the most of your CPU, by spawning as many test runners as you have CPU cores.
                                                                 This setting allows you to override this default behavior.

                                                                 Reasons you might want to lower this setting:
                                                                 
                                                                 -Your test runner starts a browser (another CPU-intensive process)
                                                                 -You're running on a shared server and/or
                                                                 -Your hard disk cannot handle the I/O of all test runners",
            DefaultValue = int.MaxValue,
            JsonKey = "maxConcurrentTestRunners"
        };
=======
            JsonKey = "project-name"
        };        
>>>>>>> 7c2d476a
    }
}<|MERGE_RESOLUTION|>--- conflicted
+++ resolved
@@ -51,8 +51,7 @@
             ArgumentName = "--project",
             ArgumentShortName = "-p <projectName>",
             ArgumentDescription = @"Used for matching the project references when finding the project to mutate. Example: ""ExampleProject.csproj""",
-<<<<<<< HEAD
-            JsonKey = "projectName"
+            JsonKey = "project-name"
         };
 
         public static readonly CLIOption<int> MaxConcurrentTestRunners = new CLIOption<int>
@@ -70,9 +69,5 @@
             DefaultValue = int.MaxValue,
             JsonKey = "maxConcurrentTestRunners"
         };
-=======
-            JsonKey = "project-name"
-        };        
->>>>>>> 7c2d476a
     }
 }