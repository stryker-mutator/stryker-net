--- conflicted
+++ resolved
@@ -75,11 +75,8 @@
             var baselineStorageLocation = CreateOption(app, CLIOptions.BaselineStorageLocation);
             var azureSAS = CreateOption(app, CLIOptions.AzureSAS);
             var azureFileStorageUrl = CreateOption(app, CLIOptions.AzureFileStorageUrl);
-<<<<<<< HEAD
+            var mutationLevelParam = CreateOption(app, CLIOptions.MutationLevel);
             var dashboardCompareFileExcludePatterns = CreateOption(app, CLIOptions.DiffIgnoreFiles);
-=======
-            var mutationLevelParam = CreateOption(app, CLIOptions.MutationLevel);
->>>>>>> 0b9659fa
 
             app.HelpOption("--help | -h | -?");
 
@@ -122,11 +119,8 @@
                     baselineStorageLocation: baselineStorageLocation,
                     azureFileStorageUrl: azureFileStorageUrl,
                     azureSAS: azureSAS,
-<<<<<<< HEAD
+                    mutationLevel: mutationLevelParam,
                     dashboardCompareFileExcludePatterns: dashboardCompareFileExcludePatterns);
-=======
-                    mutationLevel: mutationLevelParam);
->>>>>>> 0b9659fa
 
                 RunStryker(options);
                 return ExitCode;
