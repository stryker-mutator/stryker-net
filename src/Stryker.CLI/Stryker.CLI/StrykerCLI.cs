--- conflicted
+++ resolved
@@ -48,13 +48,9 @@
             var thresholdHighParam = CreateOption(app, CLIOptions.ThresholdHigh);
             var thresholdLowParam = CreateOption(app, CLIOptions.ThresholdLow);
             var thresholdBreakParam = CreateOption(app, CLIOptions.ThresholdBreak);
-<<<<<<< HEAD
-            var filesToExcludeParam = CreateOption(app, CLIOptions.FilesToExclude);
-            var solutionPathParam = CreateOption(app, CLIOptions.SolutionPath);
-=======
             var filesToExclude = CreateOption(app, CLIOptions.FilesToExclude);
             var testRunner = CreateOption(app, CLIOptions.TestRunner);
->>>>>>> 6b7ebcb8
+            var solutionPathParam = CreateOption(app, CLIOptions.SolutionPath);
 
             app.HelpOption("--help | -h | -?");
 
@@ -75,14 +71,10 @@
                     thresholdHighParam,
                     thresholdLowParam,
                     thresholdBreakParam,
-<<<<<<< HEAD
-                    filesToExcludeParam,
+                    filesToExclude,
+                    testRunner,
                     solutionPathParam);
-=======
-                    filesToExclude,
-                    testRunner);
 
->>>>>>> 6b7ebcb8
                 RunStryker(options);
                 return ExitCode;
             });
