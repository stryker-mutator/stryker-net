--- conflicted
+++ resolved
@@ -123,15 +123,9 @@
                 {
                     Console.Error.WriteLine();
                     Console.Error.WriteLine("Did you mean this?");
-<<<<<<< HEAD
                     foreach (var nearMatch in uex.NearestMatches)
                     {
                         Console.Error.WriteLine("    " + nearMatch);
-=======
-                    foreach(var match in uex.NearestMatches)
-                    {
-                        Console.Error.WriteLine("    " + match);
->>>>>>> 1ab3f293
                     }
                 }
 
