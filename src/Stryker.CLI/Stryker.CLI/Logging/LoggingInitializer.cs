--- conflicted
+++ resolved
@@ -1,11 +1,8 @@
 using System;
 using System.IO;
 using System.IO.Abstractions;
-<<<<<<< HEAD
 using Spectre.Console;
-=======
 using DotNet.Globbing.Token;
->>>>>>> 701611f1
 using Stryker.Core;
 using Stryker.Core.Options;
 
@@ -57,13 +54,8 @@
                 }
                 catch (IOException e)
                 {
-<<<<<<< HEAD
                     AnsiConsole.WriteLine($"Could't create gitignore file because of error {e.Message}. \n" +
                         "If you use any diff compare features this may mean that stryker logs show up as changes.");
-=======
-                    Console.WriteLine($"Couldn't create gitignore file because of error {e.Message}. \n" +
-                                      "If you use any diff compare features this may mean that stryker logs show up as changes.");
->>>>>>> 701611f1
                 }
             }
 
