--- conflicted
+++ resolved
@@ -1,7 +1,4 @@
-<<<<<<< HEAD
 using System;
-=======
->>>>>>> b02a0bb3
 using Crayon;
 using Stryker.Core;
 using Stryker.Core.Exceptions;
@@ -24,13 +21,6 @@
                 Console.WriteLine(strEx.ToString());
                 return 1;
             }
-<<<<<<< HEAD
-            catch (Exception e)
-            {
-                throw new StrykerInputException("Something unexpected went wrong.", e.ToString());
-            }
-=======
->>>>>>> b02a0bb3
         }
     }
 }