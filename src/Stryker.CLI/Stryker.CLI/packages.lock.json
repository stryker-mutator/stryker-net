{
  "version": 1,
  "dependencies": {
    ".NETCoreApp,Version=v5.0": {
      "McMaster.Extensions.CommandLineUtils": {
        "type": "Direct",
        "requested": "[3.1.0, )",
        "resolved": "3.1.0",
        "contentHash": "DNtyIXVFKpdoHIkd9+vqaIsari6ThQHGAvy4lwOIzAgSGHSJBWaG1K62MHGoyG4uyntpONlrBP9joKGRiJprkQ==",
        "dependencies": {
          "System.ComponentModel.Annotations": "5.0.0"
        }
      },
      "Microsoft.Extensions.Configuration.Binder": {
        "type": "Direct",
        "requested": "[5.0.0, )",
        "resolved": "5.0.0",
        "contentHash": "Of1Irt1+NzWO+yEYkuDh5TpT4On7LKl98Q9iLqCdOZps6XXEWDj3AKtmyvzJPVXZe4apmkJJIiDL7rR1yC+hjQ==",
        "dependencies": {
          "Microsoft.Extensions.Configuration.Abstractions": "5.0.0"
        }
      },
      "NuGet.Versioning": {
        "type": "Direct",
        "requested": "[5.10.0, )",
        "resolved": "5.10.0",
        "contentHash": "kXB4moY6JVjvv8InTlrDFpPEGZYLlK7e3bVrSn8NPbtrWhEdU3MlPagPjE2zsbjL7Oq80RNEnogNv6QkdUB+Rw=="
      },
      "Buildalyzer": {
        "type": "Transitive",
        "resolved": "3.2.2",
        "contentHash": "2gZCskSoSsHv2+LxemY6eF59p8rL1I1rhHhwIyhlN3UvgAiFpPy7h5rt6eYnSvIeCO9Q+DvtE+urTi7PLNpG3g==",
        "dependencies": {
          "Buildalyzer.Logger": "3.2.2",
          "MSBuild.StructuredLogger": "2.1.133",
          "Microsoft.Build": "16.5.0",
          "Microsoft.Build.Framework": "16.5.0",
          "Microsoft.Build.Tasks.Core": "16.5.0",
          "Microsoft.Build.Utilities.Core": "16.5.0",
          "Microsoft.Extensions.DependencyModel": "2.1.0",
          "Microsoft.Extensions.Logging": "2.1.1",
          "Microsoft.Extensions.Logging.Abstractions": "2.1.1",
          "MsBuildPipeLogger.Server": "1.1.3",
          "System.Reflection.TypeExtensions": "4.6.0"
        }
      },
      "Buildalyzer.Logger": {
        "type": "Transitive",
        "resolved": "3.2.2",
        "contentHash": "8OB6g34KeUCatRRgP/u3OyEC7i0qWAynCb1vdHcyHPrfX+rcgAOuLAzYbKEQxSCSZIvmVlmt6RXzRz6N5HWKpg==",
        "dependencies": {
          "NETStandard.Library": "1.6.1"
        }
      },
      "Crayon": {
        "type": "Transitive",
        "resolved": "2.0.62",
        "contentHash": "cOICpzQn826x1SxSmxkweztCXHP1HcHP/VZJ55izMEpLyiS9l6sMk2Hx7m666ndQcEZ5COVyuvVRgbMUEcdEnw=="
      },
      "DotNet.Glob": {
        "type": "Transitive",
        "resolved": "3.1.2",
        "contentHash": "U3iLJ1jRmnJ4n/LUkpX3iz1XD2us40v720qoaHVkn0souR5rspvPB7TTKUeGUz438vl6MkfynrGCnKMtAwmZnQ=="
      },
      "FSharp.Compiler.Service": {
        "type": "Transitive",
        "resolved": "38.0.0",
        "contentHash": "yS5FphrcFOIKcpa/R59U6iRmjkxHE4pVXOu5x/I/skbFe0MmzWPdYgo/4ysWBhxLVcj+G25LKfc5jWojXMZ3yg==",
        "dependencies": {
          "FSharp.Core": "[5.0.0]"
        }
      },
      "FSharp.Core": {
        "type": "Transitive",
        "resolved": "5.0.0",
        "contentHash": "iHoYXA0VaSQUONGENB1aVafjDDZDZpwu39MtaRCTrmwFW/cTcK0b2yKNVYneFHJMc3ChtsSoM9lNtJ1dYXkHfA=="
      },
      "LibGit2Sharp": {
        "type": "Transitive",
        "resolved": "0.27.0-preview-0102",
        "contentHash": "TNqHDQOqXgfogMiVqdKBIxxUPCxh03medG8wPN8gDl6N3m2zTk7etZeR1fCTNC5mMzQVNL/xadR65slENBi31Q==",
        "dependencies": {
          "LibGit2Sharp.NativeBinaries": "[2.0.312]"
        }
      },
      "LibGit2Sharp.NativeBinaries": {
        "type": "Transitive",
        "resolved": "2.0.312",
        "contentHash": "sL4OLOblkrLgDW+zE0OL4h9DYVCyZTlA4CppUCgqU8Ud/+Ah+Wxc3EtGpGjmH6xjDMRRpmHUFgAgzj+hzZTHZA=="
      },
      "Microsoft.Build": {
        "type": "Transitive",
        "resolved": "16.5.0",
        "contentHash": "617wsdkrRXuBGv0151zLF2ydeAlTIDUMiUFvkNbOfqIuQVvs16zvs/dXylOLUiHGeCCzQTbHhJW4p5I2sb2ZQw==",
        "dependencies": {
          "Microsoft.Build.Framework": "16.5.0",
          "Microsoft.Win32.Registry": "4.3.0",
          "System.Collections.Immutable": "1.5.0",
          "System.Diagnostics.TraceSource": "4.0.0",
          "System.Memory": "4.5.3",
          "System.Reflection.Metadata": "1.6.0",
          "System.Reflection.TypeExtensions": "4.1.0",
          "System.Runtime.Loader": "4.0.0",
          "System.Security.Principal.Windows": "4.3.0",
          "System.Text.Encoding.CodePages": "4.0.1",
          "System.Threading.Tasks.Dataflow": "4.9.0"
        }
      },
      "Microsoft.Build.Framework": {
        "type": "Transitive",
        "resolved": "16.5.0",
        "contentHash": "K0hfdWy+0p8DJXxzpNc4T5zHm4hf9QONAvyzvw3utKExmxRBShtV/+uHVYTblZWk+rIHNEHeglyXMmqfSshdFA==",
        "dependencies": {
          "System.Runtime.Serialization.Primitives": "4.1.1",
          "System.Threading.Thread": "4.0.0"
        }
      },
      "Microsoft.Build.Tasks.Core": {
        "type": "Transitive",
        "resolved": "16.5.0",
        "contentHash": "ZD+zrvBB+xYcFJZv4lOdLPoab/dtb9TkQxR3ZWN9NauiHZcxVsawKFqMNO+lZyt+4jS6fib3dkpB7T3beds81g==",
        "dependencies": {
          "Microsoft.Build.Framework": "16.5.0",
          "Microsoft.Build.Utilities.Core": "16.5.0",
          "Microsoft.Win32.Registry": "4.3.0",
          "System.CodeDom": "4.4.0",
          "System.Collections.Immutable": "1.5.0",
          "System.Linq.Parallel": "4.0.1",
          "System.Net.Http": "4.3.4",
          "System.Reflection.Metadata": "1.6.0",
          "System.Reflection.TypeExtensions": "4.1.0",
          "System.Resources.Extensions": "4.6.0",
          "System.Resources.Writer": "4.0.0",
          "System.Threading.Tasks.Dataflow": "4.9.0"
        }
      },
      "Microsoft.Build.Utilities.Core": {
        "type": "Transitive",
        "resolved": "16.5.0",
        "contentHash": "qNUZa97jvJQ2Y7bpljQslxszVEAm+8xZuni59oJPVMaZ1q3n8YnhJwoROnmYBGm1Qyhbq3d6BsO2+MyHpfCHUQ==",
        "dependencies": {
          "Microsoft.Build.Framework": "16.5.0",
          "Microsoft.Win32.Registry": "4.3.0",
          "System.Collections.Immutable": "1.5.0",
          "System.Text.Encoding.CodePages": "4.0.1"
        }
      },
      "Microsoft.CodeAnalysis.Analyzers": {
        "type": "Transitive",
        "resolved": "3.3.2",
        "contentHash": "7xt6zTlIEizUgEsYAIgm37EbdkiMmr6fP6J9pDoKEpiGM4pi32BCPGr/IczmSJI9Zzp0a6HOzpr9OvpMP+2veA=="
      },
      "Microsoft.CodeAnalysis.Common": {
        "type": "Transitive",
        "resolved": "3.11.0",
        "contentHash": "FDKSkRRXnaEWMa2ONkLMo0ZAt/uiV1XIXyodwKIgP1AMIKA7JJKXx/OwFVsvkkUT4BeobLwokoxFw70fICahNg==",
        "dependencies": {
          "Microsoft.CodeAnalysis.Analyzers": "3.3.2",
          "System.Collections.Immutable": "5.0.0",
          "System.Memory": "4.5.4",
          "System.Reflection.Metadata": "5.0.0",
          "System.Runtime.CompilerServices.Unsafe": "5.0.0",
          "System.Text.Encoding.CodePages": "4.5.1",
          "System.Threading.Tasks.Extensions": "4.5.4"
        }
      },
      "Microsoft.CodeAnalysis.CSharp": {
        "type": "Transitive",
        "resolved": "3.11.0",
        "contentHash": "aDRRb7y/sXoJyDqFEQ3Il9jZxyUMHkShzZeCRjQf3SS84n2J0cTEi3TbwVZE9XJvAeMJhGfVVxwOdjYBg6ljmw==",
        "dependencies": {
          "Microsoft.CodeAnalysis.Common": "[3.11.0]"
        }
      },
      "Microsoft.DotNet.PlatformAbstractions": {
        "type": "Transitive",
        "resolved": "2.1.0",
        "contentHash": "9KPDwvb/hLEVXYruVHVZ8BkebC8j17DmPb56LnqRF74HqSPLjCkrlFUjOtFpQPA2DeADBRTI/e69aCfRBfrhxw==",
        "dependencies": {
          "System.AppContext": "4.1.0",
          "System.Collections": "4.0.11",
          "System.IO": "4.1.0",
          "System.IO.FileSystem": "4.0.1",
          "System.Reflection.TypeExtensions": "4.1.0",
          "System.Runtime.Extensions": "4.1.0",
          "System.Runtime.InteropServices": "4.1.0",
          "System.Runtime.InteropServices.RuntimeInformation": "4.0.0"
        }
      },
      "Microsoft.Extensions.Configuration": {
        "type": "Transitive",
        "resolved": "5.0.0",
        "contentHash": "LN322qEKHjuVEhhXueTUe7RNePooZmS8aGid5aK2woX3NPjSnONFyKUc6+JknOS6ce6h2tCLfKPTBXE3mN/6Ag==",
        "dependencies": {
          "Microsoft.Extensions.Configuration.Abstractions": "5.0.0",
          "Microsoft.Extensions.Primitives": "5.0.0"
        }
      },
      "Microsoft.Extensions.Configuration.Abstractions": {
        "type": "Transitive",
        "resolved": "5.0.0",
        "contentHash": "ETjSBHMp3OAZ4HxGQYpwyGsD8Sw5FegQXphi0rpoGMT74S4+I2mm7XJEswwn59XAaKOzC15oDSOWEE8SzDCd6Q==",
        "dependencies": {
          "Microsoft.Extensions.Primitives": "5.0.0"
        }
      },
      "Microsoft.Extensions.Configuration.FileExtensions": {
        "type": "Transitive",
        "resolved": "5.0.0",
        "contentHash": "rRdspYKA18ViPOISwAihhCMbusHsARCOtDMwa23f+BGEdIjpKPlhs3LLjmKlxfhpGXBjIsS0JpXcChjRUN+PAw==",
        "dependencies": {
          "Microsoft.Extensions.Configuration": "5.0.0",
          "Microsoft.Extensions.Configuration.Abstractions": "5.0.0",
          "Microsoft.Extensions.FileProviders.Abstractions": "5.0.0",
          "Microsoft.Extensions.FileProviders.Physical": "5.0.0",
          "Microsoft.Extensions.Primitives": "5.0.0"
        }
      },
      "Microsoft.Extensions.Configuration.Json": {
        "type": "Transitive",
        "resolved": "5.0.0",
        "contentHash": "Pak8ymSUfdzPfBTLHxeOwcR32YDbuVfhnH2hkfOLnJNQd19ItlBdpMjIDY9C5O/nS2Sn9bzDMai0ZrvF7KyY/Q==",
        "dependencies": {
          "Microsoft.Extensions.Configuration": "5.0.0",
          "Microsoft.Extensions.Configuration.Abstractions": "5.0.0",
          "Microsoft.Extensions.Configuration.FileExtensions": "5.0.0",
          "Microsoft.Extensions.FileProviders.Abstractions": "5.0.0"
        }
      },
      "Microsoft.Extensions.DependencyInjection": {
        "type": "Transitive",
        "resolved": "5.0.0",
        "contentHash": "Rc2kb/p3Ze6cP6rhFC3PJRdWGbLvSHZc0ev7YlyeU6FmHciDMLrhoVoTUEzKPhN5ZjFgKF1Cf5fOz8mCMIkvpA==",
        "dependencies": {
          "Microsoft.Extensions.DependencyInjection.Abstractions": "5.0.0"
        }
      },
      "Microsoft.Extensions.DependencyInjection.Abstractions": {
        "type": "Transitive",
        "resolved": "5.0.0",
        "contentHash": "ORj7Zh81gC69TyvmcUm9tSzytcy8AVousi+IVRAI8nLieQjOFryRusSFh7+aLk16FN9pQNqJAiMd7BTKINK0kA=="
      },
      "Microsoft.Extensions.DependencyModel": {
        "type": "Transitive",
        "resolved": "2.1.0",
        "contentHash": "nS2XKqi+1A1umnYNLX2Fbm/XnzCxs5i+zXVJ3VC6r9t2z0NZr9FLnJN4VQpKigdcWH/iFTbMuX6M6WQJcTjVIg==",
        "dependencies": {
          "Microsoft.DotNet.PlatformAbstractions": "2.1.0",
          "Newtonsoft.Json": "9.0.1",
          "System.Diagnostics.Debug": "4.0.11",
          "System.Dynamic.Runtime": "4.0.11",
          "System.Linq": "4.1.0"
        }
      },
      "Microsoft.Extensions.FileProviders.Abstractions": {
        "type": "Transitive",
        "resolved": "5.0.0",
        "contentHash": "iuZIiZ3mteEb+nsUqpGXKx2cGF+cv6gWPd5jqQI4hzqdiJ6I94ddLjKhQOuRW1lueHwocIw30xbSHGhQj0zjdQ==",
        "dependencies": {
          "Microsoft.Extensions.Primitives": "5.0.0"
        }
      },
      "Microsoft.Extensions.FileProviders.Physical": {
        "type": "Transitive",
        "resolved": "5.0.0",
        "contentHash": "1rkd8UO2qf21biwO7X0hL9uHP7vtfmdv/NLvKgCRHkdz1XnW8zVQJXyEYiN68WYpExgtVWn55QF0qBzgfh1mGg==",
        "dependencies": {
          "Microsoft.Extensions.FileProviders.Abstractions": "5.0.0",
          "Microsoft.Extensions.FileSystemGlobbing": "5.0.0",
          "Microsoft.Extensions.Primitives": "5.0.0"
        }
      },
      "Microsoft.Extensions.FileSystemGlobbing": {
        "type": "Transitive",
        "resolved": "5.0.0",
        "contentHash": "ArliS8lGk8sWRtrWpqI8yUVYJpRruPjCDT+EIjrgkA/AAPRctlAkRISVZ334chAKktTLzD1+PK8F5IZpGedSqA=="
      },
      "Microsoft.Extensions.Logging": {
        "type": "Transitive",
        "resolved": "5.0.0",
        "contentHash": "MgOwK6tPzB6YNH21wssJcw/2MKwee8b2gI7SllYfn6rvTpIrVvVS5HAjSU2vqSku1fwqRvWP0MdIi14qjd93Aw==",
        "dependencies": {
          "Microsoft.Extensions.DependencyInjection": "5.0.0",
          "Microsoft.Extensions.DependencyInjection.Abstractions": "5.0.0",
          "Microsoft.Extensions.Logging.Abstractions": "5.0.0",
          "Microsoft.Extensions.Options": "5.0.0"
        }
      },
      "Microsoft.Extensions.Logging.Abstractions": {
        "type": "Transitive",
        "resolved": "5.0.0",
        "contentHash": "NxP6ahFcBnnSfwNBi2KH2Oz8Xl5Sm2krjId/jRR3I7teFphwiUoUeZPwTNA21EX+5PtjqmyAvKaOeBXcJjcH/w=="
      },
      "Microsoft.Extensions.Options": {
        "type": "Transitive",
        "resolved": "5.0.0",
        "contentHash": "CBvR92TCJ5uBIdd9/HzDSrxYak+0W/3+yxrNg8Qm6Bmrkh5L+nu6m3WeazQehcZ5q1/6dDA7J5YdQjim0165zg==",
        "dependencies": {
          "Microsoft.Extensions.DependencyInjection.Abstractions": "5.0.0",
          "Microsoft.Extensions.Primitives": "5.0.0"
        }
      },
      "Microsoft.Extensions.Primitives": {
        "type": "Transitive",
        "resolved": "5.0.0",
        "contentHash": "cI/VWn9G1fghXrNDagX9nYaaB/nokkZn0HYAawGaELQrl8InSezfe9OnfPZLcJq3esXxygh3hkq2c3qoV3SDyQ=="
      },
      "Microsoft.NETCore.Platforms": {
        "type": "Transitive",
        "resolved": "5.0.0",
        "contentHash": "VyPlqzH2wavqquTcYpkIIAQ6WdenuKoFN0BdYBbCWsclXacSOHNQn66Gt4z5NBqEYW0FAPm5rlvki9ZiCij5xQ=="
      },
      "Microsoft.NETCore.Targets": {
        "type": "Transitive",
        "resolved": "1.1.0",
        "contentHash": "aOZA3BWfz9RXjpzt0sRJJMjAscAUm3Hoa4UWAfceV9UTYxgwZ1lZt5nO2myFf+/jetYQo4uTP7zS8sJY67BBxg=="
      },
      "Microsoft.TestPlatform": {
        "type": "Transitive",
        "resolved": "16.10.0",
        "contentHash": "JWIMJ91HtS4RUWzOduDzD1tRWzo6uh+mdjnjxyoYet2D4fIdzQdATEYsajwLKJ7LZ3KnSEHw+XkTGRnOdksexg=="
      },
      "Microsoft.TestPlatform.ObjectModel": {
        "type": "Transitive",
        "resolved": "16.10.0",
        "contentHash": "DYp9eKg3zffZuePhgdUrh5tHkt1YOaSraVH87r4WXDOjag1/n08aFl1vRhWP8y2RoBLTHdcZRTDOhQyYMxAYNg==",
        "dependencies": {
          "NuGet.Frameworks": "5.0.0",
          "System.Reflection.Metadata": "1.6.0"
        }
      },
      "Microsoft.TestPlatform.Portable": {
        "type": "Transitive",
        "resolved": "16.10.0",
        "contentHash": "bO8mQmr9KimT5wh1pzaeYE41eBK3SdXrlT6tE6pa3Yv+TnUk1YZ4l/Yy1t+SFhFX9etOuZEjdxDJBvTXzSUbKw=="
      },
      "Microsoft.TestPlatform.TranslationLayer": {
        "type": "Transitive",
        "resolved": "16.10.0",
        "contentHash": "v0nJO8/12IXWjkXRkjqTOgM0BGJsX39c+ULgJnAEMBQ6bjI+zNkK/h/BGhNUByE49gkfD9AF31iOPij/x3SnQw==",
        "dependencies": {
          "NETStandard.Library": "2.0.0"
        }
      },
      "Microsoft.Web.LibraryManager.Build": {
        "type": "Transitive",
        "resolved": "2.1.113",
        "contentHash": "sPbpMMMqcdvVL8dyugOY5o4APB2bY1I9ueBlrDTfMRMRHP+olcDoqCGnaCSluxoCnzRpz9H7TbT7G/mdWwKplw==",
        "dependencies": {
          "System.Runtime.Loader": "4.3.0"
        }
      },
      "Microsoft.Win32.Registry": {
        "type": "Transitive",
        "resolved": "4.3.0",
        "contentHash": "Lw1/VwLH1yxz6SfFEjVRCN0pnflLEsWgnV4qsdJ512/HhTwnKXUG+zDQ4yTO3K/EJQemGoNaBHX5InISNKTzUQ==",
        "dependencies": {
          "Microsoft.NETCore.Platforms": "1.1.0",
          "System.Collections": "4.3.0",
          "System.Globalization": "4.3.0",
          "System.Resources.ResourceManager": "4.3.0",
          "System.Runtime": "4.3.0",
          "System.Runtime.Extensions": "4.3.0",
          "System.Runtime.Handles": "4.3.0",
          "System.Runtime.InteropServices": "4.3.0"
        }
      },
      "Mono.Cecil": {
        "type": "Transitive",
        "resolved": "0.11.4",
        "contentHash": "IC1h5g0NeJGHIUgzM1P82ld57knhP0IcQfrYITDPXlNpMYGUrsG5TxuaWTjaeqDNQMBDNZkB8L0rBnwsY6JHuQ=="
      },
      "MSBuild.StructuredLogger": {
        "type": "Transitive",
        "resolved": "2.1.133",
        "contentHash": "QVD52JKjcpYZN9yEEivswGK3aqn0ZnxX8kT0wB5V4Grq88ucgBBVe3GOsrHY4vwyPl9cit4RKoKaq42DIgobtw==",
        "dependencies": {
          "Microsoft.Build": "16.4.0",
          "Microsoft.Build.Framework": "16.4.0",
          "Microsoft.Build.Tasks.Core": "16.4.0",
          "Microsoft.Build.Utilities.Core": "16.4.0",
          "System.IO.Compression": "4.3.0"
        }
      },
      "MsBuildPipeLogger.Server": {
        "type": "Transitive",
        "resolved": "1.1.3",
        "contentHash": "kASNZDxdZNJi4UARMMh49F1DczgivmEyuYIpTbnO4h/wnMJQrtFe7N55cp6fqkYjDJFvYCjai6WwR/U7qSaEXw==",
        "dependencies": {
          "Microsoft.Build": "15.3.409",
          "NETStandard.Library": "1.6.1"
        }
      },
      "NETStandard.Library": {
        "type": "Transitive",
        "resolved": "2.0.0",
        "contentHash": "7jnbRU+L08FXKMxqUflxEXtVymWvNOrS8yHgu9s6EM8Anr6T/wIX4nZ08j/u3Asz+tCufp3YVwFSEvFTPYmBPA==",
        "dependencies": {
          "Microsoft.NETCore.Platforms": "1.1.0"
        }
      },
      "Newtonsoft.Json": {
        "type": "Transitive",
        "resolved": "13.0.1",
        "contentHash": "ppPFpBcvxdsfUonNcvITKqLl3bqxWbDCZIzDWHzjpdAHRFfZe0Dw9HmA0+za13IdyrgJwpkDTDA9fHaxOrt20A=="
      },
      "NuGet.Frameworks": {
        "type": "Transitive",
        "resolved": "5.0.0",
        "contentHash": "c5JVjuVAm4f7E9Vj+v09Z9s2ZsqFDjBpcsyS3M9xRo0bEdm/LVZSzLxxNvfvAwRiiE8nwe1h2G4OwiwlzFKXlA=="
      },
      "RegexParser": {
        "type": "Transitive",
        "resolved": "0.5.1",
        "contentHash": "cFqI0vxy4E7C83ijq1uFIkIOEnG3kezH+xBkBaQX9FvJKikrt+riQRDC4J4NQ5QXh/p6R3DC8qBVGXloC58zEQ=="
      },
      "runtime.debian.8-x64.runtime.native.System.Security.Cryptography.OpenSsl": {
        "type": "Transitive",
        "resolved": "4.3.2",
        "contentHash": "7VSGO0URRKoMEAq0Sc9cRz8mb6zbyx/BZDEWhgPdzzpmFhkam3fJ1DAGWFXBI4nGlma+uPKpfuMQP5LXRnOH5g=="
      },
      "runtime.fedora.23-x64.runtime.native.System.Security.Cryptography.OpenSsl": {
        "type": "Transitive",
        "resolved": "4.3.2",
        "contentHash": "0oAaTAm6e2oVH+/Zttt0cuhGaePQYKII1dY8iaqP7CvOpVKgLybKRFvQjXR2LtxXOXTVPNv14j0ot8uV+HrUmw=="
      },
      "runtime.fedora.24-x64.runtime.native.System.Security.Cryptography.OpenSsl": {
        "type": "Transitive",
        "resolved": "4.3.2",
        "contentHash": "G24ibsCNi5Kbz0oXWynBoRgtGvsw5ZSVEWjv13/KiCAM8C6wz9zzcCniMeQFIkJ2tasjo2kXlvlBZhplL51kGg=="
      },
      "runtime.native.System": {
        "type": "Transitive",
        "resolved": "4.3.0",
        "contentHash": "c/qWt2LieNZIj1jGnVNsE2Kl23Ya2aSTBuXMD6V7k9KWr6l16Tqdwq+hJScEpWER9753NWC8h96PaVNY5Ld7Jw==",
        "dependencies": {
          "Microsoft.NETCore.Platforms": "1.1.0",
          "Microsoft.NETCore.Targets": "1.1.0"
        }
      },
      "runtime.native.System.IO.Compression": {
        "type": "Transitive",
        "resolved": "4.3.0",
        "contentHash": "INBPonS5QPEgn7naufQFXJEp3zX6L4bwHgJ/ZH78aBTpeNfQMtf7C6VrAFhlq2xxWBveIOWyFzQjJ8XzHMhdOQ==",
        "dependencies": {
          "Microsoft.NETCore.Platforms": "1.1.0",
          "Microsoft.NETCore.Targets": "1.1.0"
        }
      },
      "runtime.native.System.Net.Http": {
        "type": "Transitive",
        "resolved": "4.3.0",
        "contentHash": "ZVuZJqnnegJhd2k/PtAbbIcZ3aZeITq3sj06oKfMBSfphW3HDmk/t4ObvbOk/JA/swGR0LNqMksAh/f7gpTROg==",
        "dependencies": {
          "Microsoft.NETCore.Platforms": "1.1.0",
          "Microsoft.NETCore.Targets": "1.1.0"
        }
      },
      "runtime.native.System.Security.Cryptography.Apple": {
        "type": "Transitive",
        "resolved": "4.3.0",
        "contentHash": "DloMk88juo0OuOWr56QG7MNchmafTLYWvABy36izkrLI5VledI0rq28KGs1i9wbpeT9NPQrx/wTf8U2vazqQ3Q==",
        "dependencies": {
          "runtime.osx.10.10-x64.runtime.native.System.Security.Cryptography.Apple": "4.3.0"
        }
      },
      "runtime.native.System.Security.Cryptography.OpenSsl": {
        "type": "Transitive",
        "resolved": "4.3.2",
        "contentHash": "QR1OwtwehHxSeQvZKXe+iSd+d3XZNkEcuWMFYa2i0aG1l+lR739HPicKMlTbJst3spmeekDVBUS7SeS26s4U/g==",
        "dependencies": {
          "runtime.debian.8-x64.runtime.native.System.Security.Cryptography.OpenSsl": "4.3.2",
          "runtime.fedora.23-x64.runtime.native.System.Security.Cryptography.OpenSsl": "4.3.2",
          "runtime.fedora.24-x64.runtime.native.System.Security.Cryptography.OpenSsl": "4.3.2",
          "runtime.opensuse.13.2-x64.runtime.native.System.Security.Cryptography.OpenSsl": "4.3.2",
          "runtime.opensuse.42.1-x64.runtime.native.System.Security.Cryptography.OpenSsl": "4.3.2",
          "runtime.osx.10.10-x64.runtime.native.System.Security.Cryptography.OpenSsl": "4.3.2",
          "runtime.rhel.7-x64.runtime.native.System.Security.Cryptography.OpenSsl": "4.3.2",
          "runtime.ubuntu.14.04-x64.runtime.native.System.Security.Cryptography.OpenSsl": "4.3.2",
          "runtime.ubuntu.16.04-x64.runtime.native.System.Security.Cryptography.OpenSsl": "4.3.2",
          "runtime.ubuntu.16.10-x64.runtime.native.System.Security.Cryptography.OpenSsl": "4.3.2"
        }
      },
      "runtime.opensuse.13.2-x64.runtime.native.System.Security.Cryptography.OpenSsl": {
        "type": "Transitive",
        "resolved": "4.3.2",
        "contentHash": "I+GNKGg2xCHueRd1m9PzeEW7WLbNNLznmTuEi8/vZX71HudUbx1UTwlGkiwMri7JLl8hGaIAWnA/GONhu+LOyQ=="
      },
      "runtime.opensuse.42.1-x64.runtime.native.System.Security.Cryptography.OpenSsl": {
        "type": "Transitive",
        "resolved": "4.3.2",
        "contentHash": "1Z3TAq1ytS1IBRtPXJvEUZdVsfWfeNEhBkbiOCGEl9wwAfsjP2lz3ZFDx5tq8p60/EqbS0HItG5piHuB71RjoA=="
      },
      "runtime.osx.10.10-x64.runtime.native.System.Security.Cryptography.Apple": {
        "type": "Transitive",
        "resolved": "4.3.0",
        "contentHash": "kVXCuMTrTlxq4XOOMAysuNwsXWpYeboGddNGpIgNSZmv1b6r/s/DPk0fYMB7Q5Qo4bY68o48jt4T4y5BVecbCQ=="
      },
      "runtime.osx.10.10-x64.runtime.native.System.Security.Cryptography.OpenSsl": {
        "type": "Transitive",
        "resolved": "4.3.2",
        "contentHash": "6mU/cVmmHtQiDXhnzUImxIcDL48GbTk+TsptXyJA+MIOG9LRjPoAQC/qBFB7X+UNyK86bmvGwC8t+M66wsYC8w=="
      },
      "runtime.rhel.7-x64.runtime.native.System.Security.Cryptography.OpenSsl": {
        "type": "Transitive",
        "resolved": "4.3.2",
        "contentHash": "vjwG0GGcTW/PPg6KVud8F9GLWYuAV1rrw1BKAqY0oh4jcUqg15oYF1+qkGR2x2ZHM4DQnWKQ7cJgYbfncz/lYg=="
      },
      "runtime.ubuntu.14.04-x64.runtime.native.System.Security.Cryptography.OpenSsl": {
        "type": "Transitive",
        "resolved": "4.3.2",
        "contentHash": "7KMFpTkHC/zoExs+PwP8jDCWcrK9H6L7soowT80CUx3e+nxP/AFnq0AQAW5W76z2WYbLAYCRyPfwYFG6zkvQRw=="
      },
      "runtime.ubuntu.16.04-x64.runtime.native.System.Security.Cryptography.OpenSsl": {
        "type": "Transitive",
        "resolved": "4.3.2",
        "contentHash": "xrlmRCnKZJLHxyyLIqkZjNXqgxnKdZxfItrPkjI+6pkRo5lHX8YvSZlWrSI5AVwLMi4HbNWP7064hcAWeZKp5w=="
      },
      "runtime.ubuntu.16.10-x64.runtime.native.System.Security.Cryptography.OpenSsl": {
        "type": "Transitive",
        "resolved": "4.3.2",
        "contentHash": "leXiwfiIkW7Gmn7cgnNcdtNAU70SjmKW3jxGj1iKHOvdn0zRWsgv/l2OJUO5zdGdiv2VRFnAsxxhDgMzofPdWg=="
      },
      "Serilog": {
        "type": "Transitive",
        "resolved": "2.10.0",
        "contentHash": "+QX0hmf37a0/OZLxM3wL7V6/ADvC1XihXN4Kq/p6d8lCPfgkRdiuhbWlMaFjR9Av0dy5F0+MBeDmDdRZN/YwQA=="
      },
      "Serilog.Extensions.Logging": {
        "type": "Transitive",
        "resolved": "3.0.1",
        "contentHash": "U0xbGoZuxJRjE3C5vlCfrf9a4xHTmbrCXKmaA14cHAqiT1Qir0rkV7Xss9GpPJR3MRYH19DFUUqZ9hvWeJrzdQ==",
        "dependencies": {
          "Microsoft.Extensions.Logging": "2.0.0",
          "Serilog": "2.8.0"
        }
      },
      "Serilog.Extensions.Logging.File": {
        "type": "Transitive",
        "resolved": "2.0.0",
        "contentHash": "usO0qr4v9VCMBWiTJ1nQmAbPNCt40FrkDol6CpfCXbsxGZS/hH+YCueF7vvPQ32ATI0GWcMWiKRdjXEE7/HxTQ==",
        "dependencies": {
          "Microsoft.Extensions.Configuration.Abstractions": "2.0.0",
          "Microsoft.Extensions.Configuration.Binder": "2.0.0",
          "Serilog": "2.5.0",
          "Serilog.Extensions.Logging": "2.0.2",
          "Serilog.Formatting.Compact": "1.0.0",
          "Serilog.Sinks.Async": "1.1.0",
          "Serilog.Sinks.RollingFile": "3.3.0"
        }
      },
      "Serilog.Formatting.Compact": {
        "type": "Transitive",
        "resolved": "1.0.0",
        "contentHash": "r3QYz02y7+B7Ng30hyJM929OJhem7SsJ4XDUE0Zfptj2MRiQfpPUb5f58juAFjp/TnNeSX2QNzZEnHwLeoJfHQ==",
        "dependencies": {
          "Serilog": "2.0.0"
        }
      },
      "Serilog.Sinks.Async": {
        "type": "Transitive",
        "resolved": "1.1.0",
        "contentHash": "xll0Kanz2BkCxuv+F3p1WXr47jdsVM0GU1n1LZvK+18QiRZ/WGFNxSNw9EMKFV5ED5gr7MUpAe6PCMNL1HGUMA==",
        "dependencies": {
          "Serilog": "2.1.0",
          "System.Collections.Concurrent": "4.0.12"
        }
      },
      "Serilog.Sinks.Console": {
        "type": "Transitive",
        "resolved": "4.0.0",
        "contentHash": "yJQit9sTJ4xGLKgCujqDJsaGqBNJwGB/H898z+xYlMG06twy4//6LLnSrsmpduZxcHIG4im7cv+JmXLzXz2EkQ==",
        "dependencies": {
          "Serilog": "2.10.0"
        }
      },
      "Serilog.Sinks.File": {
        "type": "Transitive",
        "resolved": "3.2.0",
        "contentHash": "VHbo68pMg5hwSWrzLEdZv5b/rYmIgHIRhd4d5rl8GnC5/a8Fr+RShT5kWyeJOXax1el6mNJ+dmHDOVgnNUQxaw==",
        "dependencies": {
          "Serilog": "2.3.0",
          "System.IO": "4.1.0",
          "System.IO.FileSystem": "4.0.1",
          "System.IO.FileSystem.Primitives": "4.0.1",
          "System.Text.Encoding.Extensions": "4.0.11",
          "System.Threading": "4.0.11",
          "System.Threading.Timer": "4.0.1"
        }
      },
      "Serilog.Sinks.RollingFile": {
        "type": "Transitive",
        "resolved": "3.3.0",
        "contentHash": "2lT5X1r3GH4P0bRWJfhA7etGl8Q2Ipw9AACvtAHWRUSpYZ42NGVyHoVs2ALBZ/cAkkS+tA4jl80Zie144eLQPg==",
        "dependencies": {
          "Serilog.Sinks.File": "3.2.0",
          "System.IO": "4.1.0",
          "System.IO.FileSystem.Primitives": "4.0.1",
          "System.Runtime.InteropServices": "4.1.0",
          "System.Text.Encoding.Extensions": "4.0.11"
        }
      },
      "ShellProgressBar": {
        "type": "Transitive",
        "resolved": "5.1.0",
        "contentHash": "361fhmZBA2rn/Z8Tp9wDpB97H9GSRTLI5vXBky4I8fkd7H6UVYgvVSW6uv6Wd1+lUbq8JLgYo+4bhJvWF/SJCw==",
        "dependencies": {
          "System.Runtime.InteropServices.RuntimeInformation": "4.3.0",
          "System.Text.Encoding.CodePages": "4.0.1"
        }
      },
      "System.AppContext": {
        "type": "Transitive",
        "resolved": "4.1.0",
        "contentHash": "3QjO4jNV7PdKkmQAVp9atA+usVnKRwI3Kx1nMwJ93T0LcQfx7pKAYk0nKz5wn1oP5iqlhZuy6RXOFdhr7rDwow==",
        "dependencies": {
          "System.Runtime": "4.1.0"
        }
      },
      "System.Buffers": {
        "type": "Transitive",
        "resolved": "4.3.0",
        "contentHash": "ratu44uTIHgeBeI0dE8DWvmXVBSo4u7ozRZZHOMmK/JPpYyo0dAfgSiHlpiObMQ5lEtEyIXA40sKRYg5J6A8uQ==",
        "dependencies": {
          "System.Diagnostics.Debug": "4.3.0",
          "System.Diagnostics.Tracing": "4.3.0",
          "System.Resources.ResourceManager": "4.3.0",
          "System.Runtime": "4.3.0",
          "System.Threading": "4.3.0"
        }
      },
      "System.CodeDom": {
        "type": "Transitive",
        "resolved": "4.4.0",
        "contentHash": "2sCCb7doXEwtYAbqzbF/8UAeDRMNmPaQbU2q50Psg1J9KzumyVVCgKQY8s53WIPTufNT0DpSe9QRvVjOzfDWBA=="
      },
      "System.Collections": {
        "type": "Transitive",
        "resolved": "4.3.0",
        "contentHash": "3Dcj85/TBdVpL5Zr+gEEBUuFe2icOnLalmEh9hfck1PTYbbyWuZgh4fmm2ysCLTrqLQw6t3TgTyJ+VLp+Qb+Lw==",
        "dependencies": {
          "Microsoft.NETCore.Platforms": "1.1.0",
          "Microsoft.NETCore.Targets": "1.1.0",
          "System.Runtime": "4.3.0"
        }
      },
      "System.Collections.Concurrent": {
        "type": "Transitive",
        "resolved": "4.3.0",
        "contentHash": "ztl69Xp0Y/UXCL+3v3tEU+lIy+bvjKNUmopn1wep/a291pVPK7dxBd6T7WnlQqRog+d1a/hSsgRsmFnIBKTPLQ==",
        "dependencies": {
          "System.Collections": "4.3.0",
          "System.Diagnostics.Debug": "4.3.0",
          "System.Diagnostics.Tracing": "4.3.0",
          "System.Globalization": "4.3.0",
          "System.Reflection": "4.3.0",
          "System.Resources.ResourceManager": "4.3.0",
          "System.Runtime": "4.3.0",
          "System.Runtime.Extensions": "4.3.0",
          "System.Threading": "4.3.0",
          "System.Threading.Tasks": "4.3.0"
        }
      },
      "System.Collections.Immutable": {
        "type": "Transitive",
        "resolved": "5.0.0",
        "contentHash": "FXkLXiK0sVVewcso0imKQoOxjoPAj42R8HtjjbSjVPAzwDfzoyoznWxgA3c38LDbN9SJux1xXoXYAhz98j7r2g=="
      },
      "System.ComponentModel.Annotations": {
        "type": "Transitive",
        "resolved": "5.0.0",
        "contentHash": "dMkqfy2el8A8/I76n2Hi1oBFEbG1SfxD2l5nhwXV3XjlnOmwxJlQbYpJH4W51odnU9sARCSAgv7S3CyAFMkpYg=="
      },
      "System.Diagnostics.Debug": {
        "type": "Transitive",
        "resolved": "4.3.0",
        "contentHash": "ZUhUOdqmaG5Jk3Xdb8xi5kIyQYAA4PnTNlHx1mu9ZY3qv4ELIdKbnL/akbGaKi2RnNUWaZsAs31rvzFdewTj2g==",
        "dependencies": {
          "Microsoft.NETCore.Platforms": "1.1.0",
          "Microsoft.NETCore.Targets": "1.1.0",
          "System.Runtime": "4.3.0"
        }
      },
      "System.Diagnostics.DiagnosticSource": {
        "type": "Transitive",
        "resolved": "4.3.0",
        "contentHash": "tD6kosZnTAGdrEa0tZSuFyunMbt/5KYDnHdndJYGqZoNy00XVXyACd5d6KnE1YgYv3ne2CjtAfNXo/fwEhnKUA==",
        "dependencies": {
          "System.Collections": "4.3.0",
          "System.Diagnostics.Tracing": "4.3.0",
          "System.Reflection": "4.3.0",
          "System.Runtime": "4.3.0",
          "System.Threading": "4.3.0"
        }
      },
      "System.Diagnostics.TraceSource": {
        "type": "Transitive",
        "resolved": "4.0.0",
        "contentHash": "6WVCczFZKXwpWpzd/iJkYnsmWTSFFiU24Xx/YdHXBcu+nFI/ehTgeqdJQFbtRPzbrO3KtRNjvkhtj4t5/WwWsA==",
        "dependencies": {
          "Microsoft.NETCore.Platforms": "1.0.1",
          "System.Collections": "4.0.11",
          "System.Diagnostics.Debug": "4.0.11",
          "System.Globalization": "4.0.11",
          "System.Resources.ResourceManager": "4.0.1",
          "System.Runtime": "4.1.0",
          "System.Runtime.Extensions": "4.1.0",
          "System.Threading": "4.0.11",
          "runtime.native.System": "4.0.0"
        }
      },
      "System.Diagnostics.Tracing": {
        "type": "Transitive",
        "resolved": "4.3.0",
        "contentHash": "rswfv0f/Cqkh78rA5S8eN8Neocz234+emGCtTF3lxPY96F+mmmUen6tbn0glN6PMvlKQb9bPAY5e9u7fgPTkKw==",
        "dependencies": {
          "Microsoft.NETCore.Platforms": "1.1.0",
          "Microsoft.NETCore.Targets": "1.1.0",
          "System.Runtime": "4.3.0"
        }
      },
      "System.Dynamic.Runtime": {
        "type": "Transitive",
        "resolved": "4.0.11",
        "contentHash": "db34f6LHYM0U0JpE+sOmjar27BnqTVkbLJhgfwMpTdgTigG/Hna3m2MYVwnFzGGKnEJk2UXFuoVTr8WUbU91/A==",
        "dependencies": {
          "System.Collections": "4.0.11",
          "System.Diagnostics.Debug": "4.0.11",
          "System.Globalization": "4.0.11",
          "System.Linq": "4.1.0",
          "System.Linq.Expressions": "4.1.0",
          "System.ObjectModel": "4.0.12",
          "System.Reflection": "4.1.0",
          "System.Reflection.Emit": "4.0.1",
          "System.Reflection.Emit.ILGeneration": "4.0.1",
          "System.Reflection.Primitives": "4.0.1",
          "System.Reflection.TypeExtensions": "4.1.0",
          "System.Resources.ResourceManager": "4.0.1",
          "System.Runtime": "4.1.0",
          "System.Runtime.Extensions": "4.1.0",
          "System.Threading": "4.0.11"
        }
      },
      "System.Globalization": {
        "type": "Transitive",
        "resolved": "4.3.0",
        "contentHash": "kYdVd2f2PAdFGblzFswE4hkNANJBKRmsfa2X5LG2AcWE1c7/4t0pYae1L8vfZ5xvE2nK/R9JprtToA61OSHWIg==",
        "dependencies": {
          "Microsoft.NETCore.Platforms": "1.1.0",
          "Microsoft.NETCore.Targets": "1.1.0",
          "System.Runtime": "4.3.0"
        }
      },
      "System.Globalization.Calendars": {
        "type": "Transitive",
        "resolved": "4.3.0",
        "contentHash": "GUlBtdOWT4LTV3I+9/PJW+56AnnChTaOqqTLFtdmype/L500M2LIyXgmtd9X2P2VOkmJd5c67H5SaC2QcL1bFA==",
        "dependencies": {
          "Microsoft.NETCore.Platforms": "1.1.0",
          "Microsoft.NETCore.Targets": "1.1.0",
          "System.Globalization": "4.3.0",
          "System.Runtime": "4.3.0"
        }
      },
      "System.Globalization.Extensions": {
        "type": "Transitive",
        "resolved": "4.3.0",
        "contentHash": "FhKmdR6MPG+pxow6wGtNAWdZh7noIOpdD5TwQ3CprzgIE1bBBoim0vbR1+AWsWjQmU7zXHgQo4TWSP6lCeiWcQ==",
        "dependencies": {
          "Microsoft.NETCore.Platforms": "1.1.0",
          "System.Globalization": "4.3.0",
          "System.Resources.ResourceManager": "4.3.0",
          "System.Runtime": "4.3.0",
          "System.Runtime.Extensions": "4.3.0",
          "System.Runtime.InteropServices": "4.3.0"
        }
      },
      "System.IO": {
        "type": "Transitive",
        "resolved": "4.3.0",
        "contentHash": "3qjaHvxQPDpSOYICjUoTsmoq5u6QJAFRUITgeT/4gqkF1bajbSmb1kwSxEA8AHlofqgcKJcM8udgieRNhaJ5Cg==",
        "dependencies": {
          "Microsoft.NETCore.Platforms": "1.1.0",
          "Microsoft.NETCore.Targets": "1.1.0",
          "System.Runtime": "4.3.0",
          "System.Text.Encoding": "4.3.0",
          "System.Threading.Tasks": "4.3.0"
        }
      },
      "System.IO.Abstractions": {
        "type": "Transitive",
        "resolved": "13.2.43",
        "contentHash": "zLg00Lon8k0ao7BmkkELKoXnNDhf/c+PKtz2QM2zBwzvqt4IVKe6/DIjZGav77O9/aBpmEkp9yWdCWbkq4yhFg==",
        "dependencies": {
          "System.IO.FileSystem.AccessControl": "5.0.0"
        }
      },
      "System.IO.Compression": {
        "type": "Transitive",
        "resolved": "4.3.0",
        "contentHash": "YHndyoiV90iu4iKG115ibkhrG+S3jBm8Ap9OwoUAzO5oPDAWcr0SFwQFm0HjM8WkEZWo0zvLTyLmbvTkW1bXgg==",
        "dependencies": {
          "Microsoft.NETCore.Platforms": "1.1.0",
          "System.Buffers": "4.3.0",
          "System.Collections": "4.3.0",
          "System.Diagnostics.Debug": "4.3.0",
          "System.IO": "4.3.0",
          "System.Resources.ResourceManager": "4.3.0",
          "System.Runtime": "4.3.0",
          "System.Runtime.Extensions": "4.3.0",
          "System.Runtime.Handles": "4.3.0",
          "System.Runtime.InteropServices": "4.3.0",
          "System.Text.Encoding": "4.3.0",
          "System.Threading": "4.3.0",
          "System.Threading.Tasks": "4.3.0",
          "runtime.native.System": "4.3.0",
          "runtime.native.System.IO.Compression": "4.3.0"
        }
      },
      "System.IO.FileSystem": {
        "type": "Transitive",
        "resolved": "4.3.0",
        "contentHash": "3wEMARTnuio+ulnvi+hkRNROYwa1kylvYahhcLk4HSoVdl+xxTFVeVlYOfLwrDPImGls0mDqbMhrza8qnWPTdA==",
        "dependencies": {
          "Microsoft.NETCore.Platforms": "1.1.0",
          "Microsoft.NETCore.Targets": "1.1.0",
          "System.IO": "4.3.0",
          "System.IO.FileSystem.Primitives": "4.3.0",
          "System.Runtime": "4.3.0",
          "System.Runtime.Handles": "4.3.0",
          "System.Text.Encoding": "4.3.0",
          "System.Threading.Tasks": "4.3.0"
        }
      },
      "System.IO.FileSystem.AccessControl": {
        "type": "Transitive",
        "resolved": "5.0.0",
        "contentHash": "SxHB3nuNrpptVk+vZ/F+7OHEpoHUIKKMl02bUmYHQr1r+glbZQxs7pRtsf4ENO29TVm2TH3AEeep2fJcy92oYw==",
        "dependencies": {
          "System.Security.AccessControl": "5.0.0",
          "System.Security.Principal.Windows": "5.0.0"
        }
      },
      "System.IO.FileSystem.Primitives": {
        "type": "Transitive",
        "resolved": "4.3.0",
        "contentHash": "6QOb2XFLch7bEc4lIcJH49nJN2HV+OC3fHDgsLVsBVBk3Y4hFAnOBGzJ2lUu7CyDDFo9IBWkSsnbkT6IBwwiMw==",
        "dependencies": {
          "System.Runtime": "4.3.0"
        }
      },
      "System.Linq": {
        "type": "Transitive",
        "resolved": "4.3.0",
        "contentHash": "5DbqIUpsDp0dFftytzuMmc0oeMdQwjcP/EWxsksIz/w1TcFRkZ3yKKz0PqiYFMmEwPSWw+qNVqD7PJ889JzHbw==",
        "dependencies": {
          "System.Collections": "4.3.0",
          "System.Diagnostics.Debug": "4.3.0",
          "System.Resources.ResourceManager": "4.3.0",
          "System.Runtime": "4.3.0",
          "System.Runtime.Extensions": "4.3.0"
        }
      },
      "System.Linq.Expressions": {
        "type": "Transitive",
        "resolved": "4.1.0",
        "contentHash": "I+y02iqkgmCAyfbqOmSDOgqdZQ5tTj80Akm5BPSS8EeB0VGWdy6X1KCoYe8Pk6pwDoAKZUOdLVxnTJcExiv5zw==",
        "dependencies": {
          "System.Collections": "4.0.11",
          "System.Diagnostics.Debug": "4.0.11",
          "System.Globalization": "4.0.11",
          "System.IO": "4.1.0",
          "System.Linq": "4.1.0",
          "System.ObjectModel": "4.0.12",
          "System.Reflection": "4.1.0",
          "System.Reflection.Emit": "4.0.1",
          "System.Reflection.Emit.ILGeneration": "4.0.1",
          "System.Reflection.Emit.Lightweight": "4.0.1",
          "System.Reflection.Extensions": "4.0.1",
          "System.Reflection.Primitives": "4.0.1",
          "System.Reflection.TypeExtensions": "4.1.0",
          "System.Resources.ResourceManager": "4.0.1",
          "System.Runtime": "4.1.0",
          "System.Runtime.Extensions": "4.1.0",
          "System.Threading": "4.0.11"
        }
      },
      "System.Linq.Parallel": {
        "type": "Transitive",
        "resolved": "4.0.1",
        "contentHash": "J7XCa7n2cFn32uLbtceXfBFhgCk5M++50lylHKNbqTiJkw5y4Tglpi6amuJNPCvj9bLzNSI7rs1fi4joLMNRgg==",
        "dependencies": {
          "System.Collections": "4.0.11",
          "System.Collections.Concurrent": "4.0.12",
          "System.Diagnostics.Debug": "4.0.11",
          "System.Diagnostics.Tracing": "4.1.0",
          "System.Linq": "4.1.0",
          "System.Resources.ResourceManager": "4.0.1",
          "System.Runtime": "4.1.0",
          "System.Runtime.Extensions": "4.1.0",
          "System.Threading": "4.0.11",
          "System.Threading.Tasks": "4.0.11"
        }
      },
      "System.Memory": {
        "type": "Transitive",
        "resolved": "4.5.4",
        "contentHash": "1MbJTHS1lZ4bS4FmsJjnuGJOu88ZzTT2rLvrhW7Ygic+pC0NWA+3hgAen0HRdsocuQXCkUTdFn9yHJJhsijDXw=="
      },
      "System.Net.Http": {
        "type": "Transitive",
        "resolved": "4.3.4",
        "contentHash": "aOa2d51SEbmM+H+Csw7yJOuNZoHkrP2XnAurye5HWYgGVVU54YZDvsLUYRv6h18X3sPnjNCANmN7ZhIPiqMcjA==",
        "dependencies": {
          "Microsoft.NETCore.Platforms": "1.1.1",
          "System.Collections": "4.3.0",
          "System.Diagnostics.Debug": "4.3.0",
          "System.Diagnostics.DiagnosticSource": "4.3.0",
          "System.Diagnostics.Tracing": "4.3.0",
          "System.Globalization": "4.3.0",
          "System.Globalization.Extensions": "4.3.0",
          "System.IO": "4.3.0",
          "System.IO.FileSystem": "4.3.0",
          "System.Net.Primitives": "4.3.0",
          "System.Resources.ResourceManager": "4.3.0",
          "System.Runtime": "4.3.0",
          "System.Runtime.Extensions": "4.3.0",
          "System.Runtime.Handles": "4.3.0",
          "System.Runtime.InteropServices": "4.3.0",
          "System.Security.Cryptography.Algorithms": "4.3.0",
          "System.Security.Cryptography.Encoding": "4.3.0",
          "System.Security.Cryptography.OpenSsl": "4.3.0",
          "System.Security.Cryptography.Primitives": "4.3.0",
          "System.Security.Cryptography.X509Certificates": "4.3.0",
          "System.Text.Encoding": "4.3.0",
          "System.Threading": "4.3.0",
          "System.Threading.Tasks": "4.3.0",
          "runtime.native.System": "4.3.0",
          "runtime.native.System.Net.Http": "4.3.0",
          "runtime.native.System.Security.Cryptography.OpenSsl": "4.3.2"
        }
      },
      "System.Net.Primitives": {
        "type": "Transitive",
        "resolved": "4.3.0",
        "contentHash": "qOu+hDwFwoZPbzPvwut2qATe3ygjeQBDQj91xlsaqGFQUI5i4ZnZb8yyQuLGpDGivEPIt8EJkd1BVzVoP31FXA==",
        "dependencies": {
          "Microsoft.NETCore.Platforms": "1.1.0",
          "Microsoft.NETCore.Targets": "1.1.0",
          "System.Runtime": "4.3.0",
          "System.Runtime.Handles": "4.3.0"
        }
      },
      "System.ObjectModel": {
        "type": "Transitive",
        "resolved": "4.0.12",
        "contentHash": "tAgJM1xt3ytyMoW4qn4wIqgJYm7L7TShRZG4+Q4Qsi2PCcj96pXN7nRywS9KkB3p/xDUjc2HSwP9SROyPYDYKQ==",
        "dependencies": {
          "System.Collections": "4.0.11",
          "System.Diagnostics.Debug": "4.0.11",
          "System.Resources.ResourceManager": "4.0.1",
          "System.Runtime": "4.1.0",
          "System.Threading": "4.0.11"
        }
      },
      "System.Reflection": {
        "type": "Transitive",
        "resolved": "4.3.0",
        "contentHash": "KMiAFoW7MfJGa9nDFNcfu+FpEdiHpWgTcS2HdMpDvt9saK3y/G4GwprPyzqjFH9NTaGPQeWNHU+iDlDILj96aQ==",
        "dependencies": {
          "Microsoft.NETCore.Platforms": "1.1.0",
          "Microsoft.NETCore.Targets": "1.1.0",
          "System.IO": "4.3.0",
          "System.Reflection.Primitives": "4.3.0",
          "System.Runtime": "4.3.0"
        }
      },
      "System.Reflection.Emit": {
        "type": "Transitive",
        "resolved": "4.0.1",
        "contentHash": "P2wqAj72fFjpP6wb9nSfDqNBMab+2ovzSDzUZK7MVIm54tBJEPr9jWfSjjoTpPwj1LeKcmX3vr0ttyjSSFM47g==",
        "dependencies": {
          "System.IO": "4.1.0",
          "System.Reflection": "4.1.0",
          "System.Reflection.Emit.ILGeneration": "4.0.1",
          "System.Reflection.Primitives": "4.0.1",
          "System.Runtime": "4.1.0"
        }
      },
      "System.Reflection.Emit.ILGeneration": {
        "type": "Transitive",
        "resolved": "4.0.1",
        "contentHash": "Ov6dU8Bu15Bc7zuqttgHF12J5lwSWyTf1S+FJouUXVMSqImLZzYaQ+vRr1rQ0OZ0HqsrwWl4dsKHELckQkVpgA==",
        "dependencies": {
          "System.Reflection": "4.1.0",
          "System.Reflection.Primitives": "4.0.1",
          "System.Runtime": "4.1.0"
        }
      },
      "System.Reflection.Emit.Lightweight": {
        "type": "Transitive",
        "resolved": "4.0.1",
        "contentHash": "sSzHHXueZ5Uh0OLpUQprhr+ZYJrLPA2Cmr4gn0wj9+FftNKXx8RIMKvO9qnjk2ebPYUjZ+F2ulGdPOsvj+MEjA==",
        "dependencies": {
          "System.Reflection": "4.1.0",
          "System.Reflection.Emit.ILGeneration": "4.0.1",
          "System.Reflection.Primitives": "4.0.1",
          "System.Runtime": "4.1.0"
        }
      },
      "System.Reflection.Extensions": {
        "type": "Transitive",
        "resolved": "4.3.0",
        "contentHash": "rJkrJD3kBI5B712aRu4DpSIiHRtr6QlfZSQsb0hYHrDCZORXCFjQfoipo2LaMUHoT9i1B7j7MnfaEKWDFmFQNQ==",
        "dependencies": {
          "Microsoft.NETCore.Platforms": "1.1.0",
          "Microsoft.NETCore.Targets": "1.1.0",
          "System.Reflection": "4.3.0",
          "System.Runtime": "4.3.0"
        }
      },
      "System.Reflection.Metadata": {
        "type": "Transitive",
        "resolved": "5.0.0",
        "contentHash": "5NecZgXktdGg34rh1OenY1rFNDCI8xSjFr+Z4OU4cU06AQHUdRnIIEeWENu3Wl4YowbzkymAIMvi3WyK9U53pQ=="
      },
      "System.Reflection.Primitives": {
        "type": "Transitive",
        "resolved": "4.3.0",
        "contentHash": "5RXItQz5As4xN2/YUDxdpsEkMhvw3e6aNveFXUn4Hl/udNTCNhnKp8lT9fnc3MhvGKh1baak5CovpuQUXHAlIA==",
        "dependencies": {
          "Microsoft.NETCore.Platforms": "1.1.0",
          "Microsoft.NETCore.Targets": "1.1.0",
          "System.Runtime": "4.3.0"
        }
      },
      "System.Reflection.TypeExtensions": {
        "type": "Transitive",
        "resolved": "4.6.0",
        "contentHash": "QdTazwZFwrbACRQz1nV2PBqQCDAG+Wfat3dNBiuDp3JjIZo+SsKGLkSK0hc3+pdprRNKZl59HP3LM4DwDdt0LA=="
      },
      "System.Resources.Extensions": {
        "type": "Transitive",
        "resolved": "4.6.0",
        "contentHash": "6aVCk8oTFZNT3Tx1jjiPi6+aipiJ3qMZYttAREKTRJidP50YvNeOn4PXrqzfA5qC23fLReq2JYp+nJwzj62HGw=="
      },
      "System.Resources.ResourceManager": {
        "type": "Transitive",
        "resolved": "4.3.0",
        "contentHash": "/zrcPkkWdZmI4F92gL/TPumP98AVDu/Wxr3CSJGQQ+XN6wbRZcyfSKVoPo17ilb3iOr0cCRqJInGwNMolqhS8A==",
        "dependencies": {
          "Microsoft.NETCore.Platforms": "1.1.0",
          "Microsoft.NETCore.Targets": "1.1.0",
          "System.Globalization": "4.3.0",
          "System.Reflection": "4.3.0",
          "System.Runtime": "4.3.0"
        }
      },
      "System.Resources.Writer": {
        "type": "Transitive",
        "resolved": "4.0.0",
        "contentHash": "Hz+ZS81dVSNy93YyJhhL3GwzmMhfcQ8FbUooAt9MO4joIe0vPM4gclv0C82ko1tuN/Kw6CvZFLYkgk6n9xvEkg==",
        "dependencies": {
          "System.Collections": "4.0.11",
          "System.IO": "4.1.0",
          "System.Resources.ResourceManager": "4.0.1",
          "System.Runtime": "4.1.0",
          "System.Runtime.Extensions": "4.1.0",
          "System.Text.Encoding": "4.0.11"
        }
      },
      "System.Runtime": {
        "type": "Transitive",
        "resolved": "4.3.0",
        "contentHash": "JufQi0vPQ0xGnAczR13AUFglDyVYt4Kqnz1AZaiKZ5+GICq0/1MH/mO/eAJHt/mHW1zjKBJd7kV26SrxddAhiw==",
        "dependencies": {
          "Microsoft.NETCore.Platforms": "1.1.0",
          "Microsoft.NETCore.Targets": "1.1.0"
        }
      },
      "System.Runtime.CompilerServices.Unsafe": {
        "type": "Transitive",
        "resolved": "5.0.0",
        "contentHash": "ZD9TMpsmYJLrxbbmdvhwt9YEgG5WntEnZ/d1eH8JBX9LBp+Ju8BSBhUGbZMNVHHomWo2KVImJhTDl2hIgw/6MA=="
      },
      "System.Runtime.Extensions": {
        "type": "Transitive",
        "resolved": "4.3.0",
        "contentHash": "guW0uK0fn5fcJJ1tJVXYd7/1h5F+pea1r7FLSOz/f8vPEqbR2ZAknuRDvTQ8PzAilDveOxNjSfr0CHfIQfFk8g==",
        "dependencies": {
          "Microsoft.NETCore.Platforms": "1.1.0",
          "Microsoft.NETCore.Targets": "1.1.0",
          "System.Runtime": "4.3.0"
        }
      },
      "System.Runtime.Handles": {
        "type": "Transitive",
        "resolved": "4.3.0",
        "contentHash": "OKiSUN7DmTWeYb3l51A7EYaeNMnvxwE249YtZz7yooT4gOZhmTjIn48KgSsw2k2lYdLgTKNJw/ZIfSElwDRVgg==",
        "dependencies": {
          "Microsoft.NETCore.Platforms": "1.1.0",
          "Microsoft.NETCore.Targets": "1.1.0",
          "System.Runtime": "4.3.0"
        }
      },
      "System.Runtime.InteropServices": {
        "type": "Transitive",
        "resolved": "4.3.0",
        "contentHash": "uv1ynXqiMK8mp1GM3jDqPCFN66eJ5w5XNomaK2XD+TuCroNTLFGeZ+WCmBMcBDyTFKou3P6cR6J/QsaqDp7fGQ==",
        "dependencies": {
          "Microsoft.NETCore.Platforms": "1.1.0",
          "Microsoft.NETCore.Targets": "1.1.0",
          "System.Reflection": "4.3.0",
          "System.Reflection.Primitives": "4.3.0",
          "System.Runtime": "4.3.0",
          "System.Runtime.Handles": "4.3.0"
        }
      },
      "System.Runtime.InteropServices.RuntimeInformation": {
        "type": "Transitive",
        "resolved": "4.3.0",
        "contentHash": "cbz4YJMqRDR7oLeMRbdYv7mYzc++17lNhScCX0goO2XpGWdvAt60CGN+FHdePUEHCe/Jy9jUlvNAiNdM+7jsOw==",
        "dependencies": {
          "System.Reflection": "4.3.0",
          "System.Reflection.Extensions": "4.3.0",
          "System.Resources.ResourceManager": "4.3.0",
          "System.Runtime": "4.3.0",
          "System.Runtime.InteropServices": "4.3.0",
          "System.Threading": "4.3.0",
          "runtime.native.System": "4.3.0"
        }
      },
      "System.Runtime.Loader": {
        "type": "Transitive",
        "resolved": "4.3.0",
        "contentHash": "DHMaRn8D8YCK2GG2pw+UzNxn/OHVfaWx7OTLBD/hPegHZZgcZh3H6seWegrC4BYwsfuGrywIuT+MQs+rPqRLTQ==",
        "dependencies": {
          "System.IO": "4.3.0",
          "System.Reflection": "4.3.0",
          "System.Runtime": "4.3.0"
        }
      },
      "System.Runtime.Numerics": {
        "type": "Transitive",
        "resolved": "4.3.0",
        "contentHash": "yMH+MfdzHjy17l2KESnPiF2dwq7T+xLnSJar7slyimAkUh/gTrS9/UQOtv7xarskJ2/XDSNvfLGOBQPjL7PaHQ==",
        "dependencies": {
          "System.Globalization": "4.3.0",
          "System.Resources.ResourceManager": "4.3.0",
          "System.Runtime": "4.3.0",
          "System.Runtime.Extensions": "4.3.0"
        }
      },
      "System.Runtime.Serialization.Primitives": {
        "type": "Transitive",
        "resolved": "4.1.1",
        "contentHash": "HZ6Du5QrTG8MNJbf4e4qMO3JRAkIboGT5Fk804uZtg3Gq516S7hAqTm2UZKUHa7/6HUGdVy3AqMQKbns06G/cg==",
        "dependencies": {
          "System.Resources.ResourceManager": "4.0.1",
          "System.Runtime": "4.1.0"
        }
      },
      "System.Security.AccessControl": {
        "type": "Transitive",
        "resolved": "5.0.0",
        "contentHash": "dagJ1mHZO3Ani8GH0PHpPEe/oYO+rVdbQjvjJkBRNQkX4t0r1iaeGn8+/ybkSLEan3/slM0t59SVdHzuHf2jmw==",
        "dependencies": {
          "Microsoft.NETCore.Platforms": "5.0.0",
          "System.Security.Principal.Windows": "5.0.0"
        }
      },
      "System.Security.Cryptography.Algorithms": {
        "type": "Transitive",
        "resolved": "4.3.0",
        "contentHash": "W1kd2Y8mYSCgc3ULTAZ0hOP2dSdG5YauTb1089T0/kRcN2MpSAW1izOFROrJgxSlMn3ArsgHXagigyi+ibhevg==",
        "dependencies": {
          "Microsoft.NETCore.Platforms": "1.1.0",
          "System.Collections": "4.3.0",
          "System.IO": "4.3.0",
          "System.Resources.ResourceManager": "4.3.0",
          "System.Runtime": "4.3.0",
          "System.Runtime.Extensions": "4.3.0",
          "System.Runtime.Handles": "4.3.0",
          "System.Runtime.InteropServices": "4.3.0",
          "System.Runtime.Numerics": "4.3.0",
          "System.Security.Cryptography.Encoding": "4.3.0",
          "System.Security.Cryptography.Primitives": "4.3.0",
          "System.Text.Encoding": "4.3.0",
          "runtime.native.System.Security.Cryptography.Apple": "4.3.0",
          "runtime.native.System.Security.Cryptography.OpenSsl": "4.3.0"
        }
      },
      "System.Security.Cryptography.Cng": {
        "type": "Transitive",
        "resolved": "4.3.0",
        "contentHash": "03idZOqFlsKRL4W+LuCpJ6dBYDUWReug6lZjBa3uJWnk5sPCUXckocevTaUA8iT/MFSrY/2HXkOt753xQ/cf8g==",
        "dependencies": {
          "Microsoft.NETCore.Platforms": "1.1.0",
          "System.IO": "4.3.0",
          "System.Resources.ResourceManager": "4.3.0",
          "System.Runtime": "4.3.0",
          "System.Runtime.Extensions": "4.3.0",
          "System.Runtime.Handles": "4.3.0",
          "System.Runtime.InteropServices": "4.3.0",
          "System.Security.Cryptography.Algorithms": "4.3.0",
          "System.Security.Cryptography.Encoding": "4.3.0",
          "System.Security.Cryptography.Primitives": "4.3.0",
          "System.Text.Encoding": "4.3.0"
        }
      },
      "System.Security.Cryptography.Csp": {
        "type": "Transitive",
        "resolved": "4.3.0",
        "contentHash": "X4s/FCkEUnRGnwR3aSfVIkldBmtURMhmexALNTwpjklzxWU7yjMk7GHLKOZTNkgnWnE0q7+BCf9N2LVRWxewaA==",
        "dependencies": {
          "Microsoft.NETCore.Platforms": "1.1.0",
          "System.IO": "4.3.0",
          "System.Reflection": "4.3.0",
          "System.Resources.ResourceManager": "4.3.0",
          "System.Runtime": "4.3.0",
          "System.Runtime.Extensions": "4.3.0",
          "System.Runtime.Handles": "4.3.0",
          "System.Runtime.InteropServices": "4.3.0",
          "System.Security.Cryptography.Algorithms": "4.3.0",
          "System.Security.Cryptography.Encoding": "4.3.0",
          "System.Security.Cryptography.Primitives": "4.3.0",
          "System.Text.Encoding": "4.3.0",
          "System.Threading": "4.3.0"
        }
      },
      "System.Security.Cryptography.Encoding": {
        "type": "Transitive",
        "resolved": "4.3.0",
        "contentHash": "1DEWjZZly9ae9C79vFwqaO5kaOlI5q+3/55ohmq/7dpDyDfc8lYe7YVxJUZ5MF/NtbkRjwFRo14yM4OEo9EmDw==",
        "dependencies": {
          "Microsoft.NETCore.Platforms": "1.1.0",
          "System.Collections": "4.3.0",
          "System.Collections.Concurrent": "4.3.0",
          "System.Linq": "4.3.0",
          "System.Resources.ResourceManager": "4.3.0",
          "System.Runtime": "4.3.0",
          "System.Runtime.Extensions": "4.3.0",
          "System.Runtime.Handles": "4.3.0",
          "System.Runtime.InteropServices": "4.3.0",
          "System.Security.Cryptography.Primitives": "4.3.0",
          "System.Text.Encoding": "4.3.0",
          "runtime.native.System.Security.Cryptography.OpenSsl": "4.3.0"
        }
      },
      "System.Security.Cryptography.OpenSsl": {
        "type": "Transitive",
        "resolved": "4.3.0",
        "contentHash": "h4CEgOgv5PKVF/HwaHzJRiVboL2THYCou97zpmhjghx5frc7fIvlkY1jL+lnIQyChrJDMNEXS6r7byGif8Cy4w==",
        "dependencies": {
          "System.Collections": "4.3.0",
          "System.IO": "4.3.0",
          "System.Resources.ResourceManager": "4.3.0",
          "System.Runtime": "4.3.0",
          "System.Runtime.Extensions": "4.3.0",
          "System.Runtime.Handles": "4.3.0",
          "System.Runtime.InteropServices": "4.3.0",
          "System.Runtime.Numerics": "4.3.0",
          "System.Security.Cryptography.Algorithms": "4.3.0",
          "System.Security.Cryptography.Encoding": "4.3.0",
          "System.Security.Cryptography.Primitives": "4.3.0",
          "System.Text.Encoding": "4.3.0",
          "runtime.native.System.Security.Cryptography.OpenSsl": "4.3.0"
        }
      },
      "System.Security.Cryptography.Primitives": {
        "type": "Transitive",
        "resolved": "4.3.0",
        "contentHash": "7bDIyVFNL/xKeFHjhobUAQqSpJq9YTOpbEs6mR233Et01STBMXNAc/V+BM6dwYGc95gVh/Zf+iVXWzj3mE8DWg==",
        "dependencies": {
          "System.Diagnostics.Debug": "4.3.0",
          "System.Globalization": "4.3.0",
          "System.IO": "4.3.0",
          "System.Resources.ResourceManager": "4.3.0",
          "System.Runtime": "4.3.0",
          "System.Threading": "4.3.0",
          "System.Threading.Tasks": "4.3.0"
        }
      },
      "System.Security.Cryptography.X509Certificates": {
        "type": "Transitive",
        "resolved": "4.3.0",
        "contentHash": "t2Tmu6Y2NtJ2um0RtcuhP7ZdNNxXEgUm2JeoA/0NvlMjAhKCnM1NX07TDl3244mVp3QU6LPEhT3HTtH1uF7IYw==",
        "dependencies": {
          "Microsoft.NETCore.Platforms": "1.1.0",
          "System.Collections": "4.3.0",
          "System.Diagnostics.Debug": "4.3.0",
          "System.Globalization": "4.3.0",
          "System.Globalization.Calendars": "4.3.0",
          "System.IO": "4.3.0",
          "System.IO.FileSystem": "4.3.0",
          "System.IO.FileSystem.Primitives": "4.3.0",
          "System.Resources.ResourceManager": "4.3.0",
          "System.Runtime": "4.3.0",
          "System.Runtime.Extensions": "4.3.0",
          "System.Runtime.Handles": "4.3.0",
          "System.Runtime.InteropServices": "4.3.0",
          "System.Runtime.Numerics": "4.3.0",
          "System.Security.Cryptography.Algorithms": "4.3.0",
          "System.Security.Cryptography.Cng": "4.3.0",
          "System.Security.Cryptography.Csp": "4.3.0",
          "System.Security.Cryptography.Encoding": "4.3.0",
          "System.Security.Cryptography.OpenSsl": "4.3.0",
          "System.Security.Cryptography.Primitives": "4.3.0",
          "System.Text.Encoding": "4.3.0",
          "System.Threading": "4.3.0",
          "runtime.native.System": "4.3.0",
          "runtime.native.System.Net.Http": "4.3.0",
          "runtime.native.System.Security.Cryptography.OpenSsl": "4.3.0"
        }
      },
      "System.Security.Principal.Windows": {
        "type": "Transitive",
        "resolved": "5.0.0",
        "contentHash": "t0MGLukB5WAVU9bO3MGzvlGnyJPgUlcwerXn1kzBRjwLKixT96XV0Uza41W49gVd8zEMFu9vQEFlv0IOrytICA=="
      },
      "System.Text.Encoding": {
        "type": "Transitive",
        "resolved": "4.3.0",
        "contentHash": "BiIg+KWaSDOITze6jGQynxg64naAPtqGHBwDrLaCtixsa5bKiR8dpPOHA7ge3C0JJQizJE+sfkz1wV+BAKAYZw==",
        "dependencies": {
          "Microsoft.NETCore.Platforms": "1.1.0",
          "Microsoft.NETCore.Targets": "1.1.0",
          "System.Runtime": "4.3.0"
        }
      },
      "System.Text.Encoding.CodePages": {
        "type": "Transitive",
        "resolved": "4.5.1",
        "contentHash": "4J2JQXbftjPMppIHJ7IC+VXQ9XfEagN92vZZNoG12i+zReYlim5dMoXFC1Zzg7tsnKDM7JPo5bYfFK4Jheq44w==",
        "dependencies": {
          "Microsoft.NETCore.Platforms": "2.1.2",
          "System.Runtime.CompilerServices.Unsafe": "4.5.2"
        }
      },
      "System.Text.Encoding.Extensions": {
        "type": "Transitive",
        "resolved": "4.0.11",
        "contentHash": "jtbiTDtvfLYgXn8PTfWI+SiBs51rrmO4AAckx4KR6vFK9Wzf6tI8kcRdsYQNwriUeQ1+CtQbM1W4cMbLXnj/OQ==",
        "dependencies": {
          "Microsoft.NETCore.Platforms": "1.0.1",
          "Microsoft.NETCore.Targets": "1.0.1",
          "System.Runtime": "4.1.0",
          "System.Text.Encoding": "4.0.11"
        }
      },
      "System.Threading": {
        "type": "Transitive",
        "resolved": "4.3.0",
        "contentHash": "VkUS0kOBcUf3Wwm0TSbrevDDZ6BlM+b/HRiapRFWjM5O0NS0LviG0glKmFK+hhPDd1XFeSdU1GmlLhb2CoVpIw==",
        "dependencies": {
          "System.Runtime": "4.3.0",
          "System.Threading.Tasks": "4.3.0"
        }
      },
      "System.Threading.Tasks": {
        "type": "Transitive",
        "resolved": "4.3.0",
        "contentHash": "LbSxKEdOUhVe8BezB/9uOGGppt+nZf6e1VFyw6v3DN6lqitm0OSn2uXMOdtP0M3W4iMcqcivm2J6UgqiwwnXiA==",
        "dependencies": {
          "Microsoft.NETCore.Platforms": "1.1.0",
          "Microsoft.NETCore.Targets": "1.1.0",
          "System.Runtime": "4.3.0"
        }
      },
      "System.Threading.Tasks.Dataflow": {
        "type": "Transitive",
        "resolved": "4.9.0",
        "contentHash": "dTS+3D/GtG2/Pvc3E5YzVvAa7aQJgLDlZDIzukMOJjYudVOQOUXEU68y6Zi3Nn/jqIeB5kOCwrGbQFAKHVzXEQ=="
      },
      "System.Threading.Tasks.Extensions": {
        "type": "Transitive",
        "resolved": "4.5.4",
        "contentHash": "zteT+G8xuGu6mS+mzDzYXbzS7rd3K6Fjb9RiZlYlJPam2/hU7JCBZBVEcywNuR+oZ1ncTvc/cq0faRr3P01OVg=="
      },
      "System.Threading.Thread": {
        "type": "Transitive",
        "resolved": "4.0.0",
        "contentHash": "gIdJqDXlOr5W9zeqFErLw3dsOsiShSCYtF9SEHitACycmvNvY8odf9kiKvp6V7aibc8C4HzzNBkWXjyfn7plbQ==",
        "dependencies": {
          "System.Runtime": "4.1.0"
        }
      },
      "System.Threading.Timer": {
        "type": "Transitive",
        "resolved": "4.0.1",
        "contentHash": "saGfUV8uqVW6LeURiqxcGhZ24PzuRNaUBtbhVeuUAvky1naH395A/1nY0P2bWvrw/BreRtIB/EzTDkGBpqCwEw==",
        "dependencies": {
          "Microsoft.NETCore.Platforms": "1.0.1",
          "Microsoft.NETCore.Targets": "1.0.1",
          "System.Runtime": "4.1.0"
        }
      },
      "stryker": {
        "type": "Project",
        "dependencies": {
          "Buildalyzer": "3.2.2",
          "Crayon": "2.0.62",
          "DotNet.Glob": "3.1.2",
          "FSharp.Compiler.Service": "38.0.0",
          "LibGit2Sharp": "0.27.0-preview-0102",
          "Microsoft.CodeAnalysis.CSharp": "3.11.0",
          "Microsoft.Extensions.Configuration": "5.0.0",
          "Microsoft.Extensions.Configuration.Json": "5.0.0",
          "Microsoft.Extensions.Logging": "5.0.0",
          "Microsoft.TestPlatform": "16.10.0",
          "Microsoft.TestPlatform.ObjectModel": "16.10.0",
          "Microsoft.TestPlatform.Portable": "16.10.0",
          "Microsoft.TestPlatform.TranslationLayer": "16.10.0",
          "Microsoft.Web.LibraryManager.Build": "2.1.113",
          "Mono.Cecil": "0.11.4",
          "Newtonsoft.Json": "13.0.1",
          "Serilog": "2.10.0",
          "Serilog.Extensions.Logging": "3.0.1",
          "Serilog.Extensions.Logging.File": "2.0.0",
          "Serilog.Sinks.Console": "4.0.0",
          "ShellProgressBar": "5.1.0",
<<<<<<< HEAD
          "Stryker.DataCollector": "0.16.1",
          "Stryker.RegexMutators": "1.0.0",
=======
          "Stryker.DataCollector": "0.22.9",
          "Stryker.RegexMutators": "0.22.9",
>>>>>>> 1cba0774
          "System.IO.Abstractions": "13.2.43"
        }
      },
      "stryker.datacollector": {
        "type": "Project",
        "dependencies": {
          "Microsoft.TestPlatform.ObjectModel": "16.10.0"
        }
      },
      "stryker.regexmutators": {
        "type": "Project",
        "dependencies": {
          "RegexParser": "0.5.1"
        }
      }
    }
  }
}<|MERGE_RESOLUTION|>--- conflicted
+++ resolved
@@ -1419,13 +1419,8 @@
           "Serilog.Extensions.Logging.File": "2.0.0",
           "Serilog.Sinks.Console": "4.0.0",
           "ShellProgressBar": "5.1.0",
-<<<<<<< HEAD
           "Stryker.DataCollector": "0.16.1",
           "Stryker.RegexMutators": "1.0.0",
-=======
-          "Stryker.DataCollector": "0.22.9",
-          "Stryker.RegexMutators": "0.22.9",
->>>>>>> 1cba0774
           "System.IO.Abstractions": "13.2.43"
         }
       },
