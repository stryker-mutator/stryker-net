{
  "version": 1,
  "dependencies": {
    "net6.0": {
      "DotNet.ReproducibleBuilds": {
        "type": "Direct",
        "requested": "[1.1.1, )",
        "resolved": "1.1.1",
        "contentHash": "+H2t/t34h6mhEoUvHi8yGXyuZ2GjSovcGYehJrS2MDm2XgmPfZL2Sdxg+uL2lKgZ4M6tTwKHIlxOob2bgh0NRQ==",
        "dependencies": {
          "Microsoft.SourceLink.AzureRepos.Git": "1.1.1",
          "Microsoft.SourceLink.Bitbucket.Git": "1.1.1",
          "Microsoft.SourceLink.GitHub": "1.1.1",
          "Microsoft.SourceLink.GitLab": "1.1.1"
        }
      },
      "McMaster.Extensions.CommandLineUtils": {
        "type": "Direct",
        "requested": "[4.0.1, )",
        "resolved": "4.0.1",
        "contentHash": "nqKyjpNB37t3xYYTkst8r5dU5Cxj3HWirR1H6U5iiSRrUJLBeJQHogHk/HsnDqVnq0+jrzSxYw8lJ02GsTRcrw==",
        "dependencies": {
          "System.ComponentModel.Annotations": "5.0.0"
        }
      },
      "Microsoft.Extensions.Configuration.Binder": {
        "type": "Direct",
        "requested": "[6.0.0, )",
        "resolved": "6.0.0",
        "contentHash": "b3ErKzND8LIC7o08QAVlKfaEIYEvLJbtmVbFZVBRXeu9YkKfSSzLZfR1SUfQPBIy9mKLhEtJgGYImkcMNaKE0A==",
        "dependencies": {
          "Microsoft.Extensions.Configuration.Abstractions": "6.0.0"
        }
      },
      "NuGet.Protocol": {
        "type": "Direct",
        "requested": "[6.2.0, )",
        "resolved": "6.2.0",
        "contentHash": "MLgttNmO3uyEAJF4y/8KoJiKSP/dvBjkbVMqT6Aqp0n6soS7Ya80PuC2AAURIuOLtk93/swJsaNGKDl7v1rdfg==",
        "dependencies": {
          "NuGet.Packaging": "6.2.0"
        }
      },
      "Buildalyzer": {
        "type": "Transitive",
        "resolved": "4.1.4",
        "contentHash": "O6KGKPeCAe+Ujhd2sl66nu7rrEAM2hBUbi3n79BVBOj9YxuUlbxviOfy3Cq22iIp9rUDPOqOL8E2AYiQwxpUHQ==",
        "dependencies": {
          "Buildalyzer.Logger": "4.1.4",
          "MSBuild.StructuredLogger": "2.1.507",
          "Microsoft.Build": "16.9.0",
          "Microsoft.Build.Framework": "16.9.0",
          "Microsoft.Build.Tasks.Core": "16.9.0",
          "Microsoft.Build.Utilities.Core": "16.9.0",
          "Microsoft.Extensions.DependencyModel": "2.1.0",
          "Microsoft.Extensions.Logging": "2.1.1",
          "Microsoft.Extensions.Logging.Abstractions": "2.1.1",
          "MsBuildPipeLogger.Server": "1.1.6",
          "NuGet.Frameworks": "6.0.0",
          "System.Reflection.TypeExtensions": "4.7.0"
        }
      },
      "Buildalyzer.Logger": {
        "type": "Transitive",
        "resolved": "4.1.4",
        "contentHash": "2C2FR877slFBYM/usMkGnmOZlLKejV0uag0IzmARkKkBD75jNPM6q2WLaFAW/yRLPyyArpunYzQ+4AaDyEImHQ=="
      },
      "DotNet.Glob": {
        "type": "Transitive",
        "resolved": "3.1.3",
        "contentHash": "hOfHw7MLJw/tbXaFwR1oiDb+dIXDp8URTxp5Pco42OOhiw77wrUNx6v6syNygHZbWwYdXQocL2Mo1l5FnfDVjg=="
      },
      "FSharp.Compiler.Service": {
        "type": "Transitive",
        "resolved": "38.0.0",
        "contentHash": "yS5FphrcFOIKcpa/R59U6iRmjkxHE4pVXOu5x/I/skbFe0MmzWPdYgo/4ysWBhxLVcj+G25LKfc5jWojXMZ3yg==",
        "dependencies": {
          "FSharp.Core": "[5.0.0]"
        }
      },
      "FSharp.Core": {
        "type": "Transitive",
        "resolved": "5.0.0",
        "contentHash": "iHoYXA0VaSQUONGENB1aVafjDDZDZpwu39MtaRCTrmwFW/cTcK0b2yKNVYneFHJMc3ChtsSoM9lNtJ1dYXkHfA=="
      },
      "LibGit2Sharp": {
        "type": "Transitive",
        "resolved": "0.27.0-preview-0182",
        "contentHash": "YgSFGX7q+KwzkjiD04sZ6Zr8GVrG4o7dHUwM9eDsliT350HxX83smtJc8kyMBiBLyjX4X3qB7aIs2KJL3Uh1og==",
        "dependencies": {
          "LibGit2Sharp.NativeBinaries": "[2.0.315-alpha.0.9]"
        }
      },
      "LibGit2Sharp.NativeBinaries": {
        "type": "Transitive",
        "resolved": "2.0.315-alpha.0.9",
        "contentHash": "Cl9E9ZRZm2ma5k/gD/9+f5WAh/9ayhENos/jLkSmPmzkuKl8qkTaLHA9j70qEZ1RSRceDlIwbfSYzVD5JaxHzg=="
      },
      "Microsoft.Build": {
        "type": "Transitive",
        "resolved": "16.9.0",
        "contentHash": "lTwFuDn2qnb7RJcjnxSBlwR+XDtr0/Tcx2WW8jr3ThP95XCilxWCiKXIWP8EeQ7qK/OEbAc6b+yfg3lzmCpvRA==",
        "dependencies": {
          "Microsoft.Build.Framework": "16.9.0",
          "Microsoft.Win32.Registry": "4.3.0",
          "System.Collections.Immutable": "5.0.0",
          "System.Memory": "4.5.4",
          "System.Reflection.Metadata": "1.6.0",
          "System.Security.Principal.Windows": "4.7.0",
          "System.Text.Encoding.CodePages": "4.0.1",
          "System.Text.Json": "4.7.0",
          "System.Threading.Tasks.Dataflow": "4.9.0"
        }
      },
      "Microsoft.Build.Framework": {
        "type": "Transitive",
        "resolved": "16.9.0",
        "contentHash": "vY9ftq43is1TlHgUz0RBnTwF36QerDJ87/GXUd6G02h6QpfrB+jWD9vEFs7B7ZsyJ4vIFwGy+g3RcgYQrQWxpA==",
        "dependencies": {
          "System.Security.Permissions": "4.7.0"
        }
      },
      "Microsoft.Build.Tasks.Core": {
        "type": "Transitive",
        "resolved": "16.9.0",
        "contentHash": "OZbWzY3CDJf9J7NSPxUUCwqbF7GI4DFkr8dprNTWuUBmifcDlyLcP1XxO7uGmIGBYmtdXgo1g4vTAi+nyDPnKw==",
        "dependencies": {
          "Microsoft.Build.Framework": "16.9.0",
          "Microsoft.Build.Utilities.Core": "16.9.0",
          "Microsoft.Win32.Registry": "4.3.0",
          "System.CodeDom": "4.4.0",
          "System.Collections.Immutable": "5.0.0",
          "System.Reflection.Metadata": "1.6.0",
          "System.Reflection.TypeExtensions": "4.1.0",
          "System.Resources.Extensions": "4.6.0",
          "System.Runtime.InteropServices": "4.3.0",
          "System.Security.Cryptography.Pkcs": "4.7.0",
          "System.Security.Cryptography.Xml": "4.7.0",
          "System.Security.Permissions": "4.7.0",
          "System.Threading.Tasks.Dataflow": "4.9.0"
        }
      },
      "Microsoft.Build.Tasks.Git": {
        "type": "Transitive",
        "resolved": "1.1.1",
        "contentHash": "AT3HlgTjsqHnWpBHSNeR0KxbLZD7bztlZVj7I8vgeYG9SYqbeFGh0TM/KVtC6fg53nrWHl3VfZFvb5BiQFcY6Q=="
      },
      "Microsoft.Build.Utilities.Core": {
        "type": "Transitive",
        "resolved": "16.9.0",
        "contentHash": "rpxfQlBo2hkFODFJZKPYxMsl5QGIqQ6GlSYnQGKhl+Fu65cvJDk4jRi/R9i+X5/+lSeHhRlQbo+UUhg6cqMkRw==",
        "dependencies": {
          "Microsoft.Build.Framework": "16.9.0",
          "Microsoft.Win32.Registry": "4.3.0",
          "System.Collections.Immutable": "5.0.0",
          "System.Security.Permissions": "4.7.0",
          "System.Text.Encoding.CodePages": "4.0.1"
        }
      },
      "Microsoft.CodeAnalysis.Analyzers": {
        "type": "Transitive",
        "resolved": "3.3.3",
        "contentHash": "j/rOZtLMVJjrfLRlAMckJLPW/1rze9MT1yfWqSIbUPGRu1m1P0fuo9PmqapwsmePfGB5PJrudQLvmUOAMF0DqQ=="
      },
      "Microsoft.CodeAnalysis.Common": {
        "type": "Transitive",
        "resolved": "4.1.0",
        "contentHash": "bNzTyxP3iD5FPFHfVDl15Y6/wSoI7e3MeV0lOaj9igbIKTjgrmuw6LoVJ06jUNFA7+KaDC/OIsStWl/FQJz6sQ==",
        "dependencies": {
          "Microsoft.CodeAnalysis.Analyzers": "3.3.3",
          "System.Collections.Immutable": "5.0.0",
          "System.Memory": "4.5.4",
          "System.Reflection.Metadata": "5.0.0",
          "System.Runtime.CompilerServices.Unsafe": "5.0.0",
          "System.Text.Encoding.CodePages": "4.5.1",
          "System.Threading.Tasks.Extensions": "4.5.4"
        }
      },
      "Microsoft.CodeAnalysis.CSharp": {
        "type": "Transitive",
        "resolved": "4.1.0",
        "contentHash": "sbu6kDGzo9bfQxuqWpeEE7I9P30bSuZEnpDz9/qz20OU6pm79Z63+/BsAzO2e/R/Q97kBrpj647wokZnEVr97w==",
        "dependencies": {
          "Microsoft.CodeAnalysis.Common": "[4.1.0]"
        }
      },
      "Microsoft.DotNet.PlatformAbstractions": {
        "type": "Transitive",
        "resolved": "2.1.0",
        "contentHash": "9KPDwvb/hLEVXYruVHVZ8BkebC8j17DmPb56LnqRF74HqSPLjCkrlFUjOtFpQPA2DeADBRTI/e69aCfRBfrhxw==",
        "dependencies": {
          "System.AppContext": "4.1.0",
          "System.Collections": "4.0.11",
          "System.IO": "4.1.0",
          "System.IO.FileSystem": "4.0.1",
          "System.Reflection.TypeExtensions": "4.1.0",
          "System.Runtime.Extensions": "4.1.0",
          "System.Runtime.InteropServices": "4.1.0",
          "System.Runtime.InteropServices.RuntimeInformation": "4.0.0"
        }
      },
      "Microsoft.Extensions.Configuration": {
        "type": "Transitive",
        "resolved": "6.0.0",
        "contentHash": "tq2wXyh3fL17EMF2bXgRhU7JrbO3on93MRKYxzz4JzzvuGSA1l0W3GI9/tl8EO89TH+KWEymP7bcFway6z9fXg==",
        "dependencies": {
          "Microsoft.Extensions.Configuration.Abstractions": "6.0.0",
          "Microsoft.Extensions.Primitives": "6.0.0"
        }
      },
      "Microsoft.Extensions.Configuration.Abstractions": {
        "type": "Transitive",
        "resolved": "6.0.0",
        "contentHash": "qWzV9o+ZRWq+pGm+1dF+R7qTgTYoXvbyowRoBxQJGfqTpqDun2eteerjRQhq5PQ/14S+lqto3Ft4gYaRyl4rdQ==",
        "dependencies": {
          "Microsoft.Extensions.Primitives": "6.0.0"
        }
      },
      "Microsoft.Extensions.Configuration.FileExtensions": {
        "type": "Transitive",
        "resolved": "6.0.0",
        "contentHash": "V4Dth2cYMZpw3HhGw9XUDIijpI6gN+22LDt0AhufIgOppCUfpWX4483OmN+dFXRJkJLc8Tv0Q8QK+1ingT2+KQ==",
        "dependencies": {
          "Microsoft.Extensions.Configuration": "6.0.0",
          "Microsoft.Extensions.Configuration.Abstractions": "6.0.0",
          "Microsoft.Extensions.FileProviders.Abstractions": "6.0.0",
          "Microsoft.Extensions.FileProviders.Physical": "6.0.0",
          "Microsoft.Extensions.Primitives": "6.0.0"
        }
      },
      "Microsoft.Extensions.Configuration.Json": {
        "type": "Transitive",
        "resolved": "6.0.0",
        "contentHash": "GJGery6QytCzS/BxJ96klgG9in3uH26KcUBbiVG/coNDXCRq6LGVVlUT4vXq34KPuM+R2av+LeYdX9h4IZOCUg==",
        "dependencies": {
          "Microsoft.Extensions.Configuration": "6.0.0",
          "Microsoft.Extensions.Configuration.Abstractions": "6.0.0",
          "Microsoft.Extensions.Configuration.FileExtensions": "6.0.0",
          "Microsoft.Extensions.FileProviders.Abstractions": "6.0.0",
          "System.Text.Json": "6.0.0"
        }
      },
      "Microsoft.Extensions.DependencyInjection": {
        "type": "Transitive",
        "resolved": "6.0.0",
        "contentHash": "k6PWQMuoBDGGHOQTtyois2u4AwyVcIwL2LaSLlTZQm2CYcJ1pxbt6jfAnpWmzENA/wfrYRI/X9DTLoUkE4AsLw==",
        "dependencies": {
          "Microsoft.Extensions.DependencyInjection.Abstractions": "6.0.0",
          "System.Runtime.CompilerServices.Unsafe": "6.0.0"
        }
      },
      "Microsoft.Extensions.DependencyInjection.Abstractions": {
        "type": "Transitive",
        "resolved": "6.0.0",
        "contentHash": "xlzi2IYREJH3/m6+lUrQlujzX8wDitm4QGnUu6kUXTQAWPuZY8i+ticFJbzfqaetLA6KR/rO6Ew/HuYD+bxifg=="
      },
      "Microsoft.Extensions.DependencyModel": {
        "type": "Transitive",
        "resolved": "2.1.0",
        "contentHash": "nS2XKqi+1A1umnYNLX2Fbm/XnzCxs5i+zXVJ3VC6r9t2z0NZr9FLnJN4VQpKigdcWH/iFTbMuX6M6WQJcTjVIg==",
        "dependencies": {
          "Microsoft.DotNet.PlatformAbstractions": "2.1.0",
          "Newtonsoft.Json": "9.0.1",
          "System.Diagnostics.Debug": "4.0.11",
          "System.Dynamic.Runtime": "4.0.11",
          "System.Linq": "4.1.0"
        }
      },
      "Microsoft.Extensions.FileProviders.Abstractions": {
        "type": "Transitive",
        "resolved": "6.0.0",
        "contentHash": "0pd4/fho0gC12rQswaGQxbU34jOS1TPS8lZPpkFCH68ppQjHNHYle9iRuHeev1LhrJ94YPvzcRd8UmIuFk23Qw==",
        "dependencies": {
          "Microsoft.Extensions.Primitives": "6.0.0"
        }
      },
      "Microsoft.Extensions.FileProviders.Physical": {
        "type": "Transitive",
        "resolved": "6.0.0",
        "contentHash": "QvkL7l0nM8udt3gfyu0Vw8bbCXblxaKOl7c2oBfgGy4LCURRaL9XWZX1FWJrQc43oMokVneVxH38iz+bY1sbhg==",
        "dependencies": {
          "Microsoft.Extensions.FileProviders.Abstractions": "6.0.0",
          "Microsoft.Extensions.FileSystemGlobbing": "6.0.0",
          "Microsoft.Extensions.Primitives": "6.0.0"
        }
      },
      "Microsoft.Extensions.FileSystemGlobbing": {
        "type": "Transitive",
        "resolved": "6.0.0",
        "contentHash": "ip8jnL1aPiaPeKINCqaTEbvBFDmVx9dXQEBZ2HOBRXPD1eabGNqP/bKlsIcp7U2lGxiXd5xIhoFcmY8nM4Hdiw=="
      },
      "Microsoft.Extensions.Logging": {
        "type": "Transitive",
        "resolved": "6.0.0",
        "contentHash": "eIbyj40QDg1NDz0HBW0S5f3wrLVnKWnDJ/JtZ+yJDFnDj90VoPuoPmFkeaXrtu+0cKm5GRAwoDf+dBWXK0TUdg==",
        "dependencies": {
          "Microsoft.Extensions.DependencyInjection": "6.0.0",
          "Microsoft.Extensions.DependencyInjection.Abstractions": "6.0.0",
          "Microsoft.Extensions.Logging.Abstractions": "6.0.0",
          "Microsoft.Extensions.Options": "6.0.0",
          "System.Diagnostics.DiagnosticSource": "6.0.0"
        }
      },
      "Microsoft.Extensions.Logging.Abstractions": {
        "type": "Transitive",
        "resolved": "6.0.0",
        "contentHash": "/HggWBbTwy8TgebGSX5DBZ24ndhzi93sHUBDvP1IxbZD7FDokYzdAr6+vbWGjw2XAfR2EJ1sfKUotpjHnFWPxA=="
      },
      "Microsoft.Extensions.Options": {
        "type": "Transitive",
        "resolved": "6.0.0",
        "contentHash": "dzXN0+V1AyjOe2xcJ86Qbo233KHuLEY0njf/P2Kw8SfJU+d45HNS2ctJdnEnrWbM9Ye2eFgaC5Mj9otRMU6IsQ==",
        "dependencies": {
          "Microsoft.Extensions.DependencyInjection.Abstractions": "6.0.0",
          "Microsoft.Extensions.Primitives": "6.0.0"
        }
      },
      "Microsoft.Extensions.Primitives": {
        "type": "Transitive",
        "resolved": "6.0.0",
        "contentHash": "9+PnzmQFfEFNR9J2aDTfJGGupShHjOuGw4VUv+JB044biSHrnmCIMD+mJHmb2H7YryrfBEXDurxQ47gJZdCKNQ==",
        "dependencies": {
          "System.Runtime.CompilerServices.Unsafe": "6.0.0"
        }
      },
      "Microsoft.NETCore.Platforms": {
        "type": "Transitive",
        "resolved": "3.1.0",
        "contentHash": "z7aeg8oHln2CuNulfhiLYxCVMPEwBl3rzicjvIX+4sUuCwvXw5oXQEtbiU2c0z4qYL5L3Kmx0mMA/+t/SbY67w=="
      },
      "Microsoft.NETCore.Targets": {
        "type": "Transitive",
        "resolved": "1.1.0",
        "contentHash": "aOZA3BWfz9RXjpzt0sRJJMjAscAUm3Hoa4UWAfceV9UTYxgwZ1lZt5nO2myFf+/jetYQo4uTP7zS8sJY67BBxg=="
      },
      "Microsoft.SourceLink.AzureRepos.Git": {
        "type": "Transitive",
        "resolved": "1.1.1",
        "contentHash": "qB5urvw9LO2bG3eVAkuL+2ughxz2rR7aYgm2iyrB8Rlk9cp2ndvGRCvehk3rNIhRuNtQaeKwctOl1KvWiklv5w==",
        "dependencies": {
          "Microsoft.Build.Tasks.Git": "1.1.1",
          "Microsoft.SourceLink.Common": "1.1.1"
        }
      },
      "Microsoft.SourceLink.Bitbucket.Git": {
        "type": "Transitive",
        "resolved": "1.1.1",
        "contentHash": "cDzxXwlyWpLWaH0em4Idj0H3AmVo3L/6xRXKssYemx+7W52iNskj/SQ4FOmfCb8YQt39otTDNMveCZzYtMoucQ==",
        "dependencies": {
          "Microsoft.Build.Tasks.Git": "1.1.1",
          "Microsoft.SourceLink.Common": "1.1.1"
        }
      },
      "Microsoft.SourceLink.Common": {
        "type": "Transitive",
        "resolved": "1.1.1",
        "contentHash": "WMcGpWKrmJmzrNeuaEb23bEMnbtR/vLmvZtkAP5qWu7vQsY59GqfRJd65sFpBszbd2k/bQ8cs8eWawQKAabkVg=="
      },
      "Microsoft.SourceLink.GitHub": {
        "type": "Transitive",
        "resolved": "1.1.1",
        "contentHash": "IaJGnOv/M7UQjRJks7B6p7pbPnOwisYGOIzqCz5ilGFTApZ3ktOR+6zJ12ZRPInulBmdAf1SrGdDG2MU8g6XTw==",
        "dependencies": {
          "Microsoft.Build.Tasks.Git": "1.1.1",
          "Microsoft.SourceLink.Common": "1.1.1"
        }
      },
      "Microsoft.SourceLink.GitLab": {
        "type": "Transitive",
        "resolved": "1.1.1",
        "contentHash": "tvsg47DDLqqedlPeYVE2lmiTpND8F0hkrealQ5hYltSmvruy/Gr5nHAKSsjyw5L3NeM/HLMI5ORv7on/M4qyZw==",
        "dependencies": {
          "Microsoft.Build.Tasks.Git": "1.1.1",
          "Microsoft.SourceLink.Common": "1.1.1"
        }
      },
      "Microsoft.TestPlatform": {
        "type": "Transitive",
        "resolved": "17.2.0",
        "contentHash": "07JXcVilkJdhSk4moz11UinymHjER7NWw63BooO4UVhqSf/rq9bjCXZxU/EEK/zRubbdJGyQgj+8QdqgWn/WzQ=="
      },
      "Microsoft.TestPlatform.ObjectModel": {
        "type": "Transitive",
        "resolved": "17.2.0",
        "contentHash": "7j1KYDHLhU98XnCEbECMncXLydI9fNiFLcFsiBsP3lV6EkHOaj5kTPAWHYkKnPGRC9TbZUboSQq8rWI4dTQsxg==",
        "dependencies": {
          "NuGet.Frameworks": "5.11.0",
          "System.Reflection.Metadata": "1.6.0"
        }
      },
      "Microsoft.TestPlatform.Portable": {
        "type": "Transitive",
        "resolved": "17.2.0",
        "contentHash": "ocTh0BzMX01TLrk9jhMv2TY5Irx4ZZTk3Z8UtUT595G1IRt1G2L2yfTQ1WXIv6rnqOsj+ZYOLjExmVAZgFHi4w=="
      },
      "Microsoft.TestPlatform.TranslationLayer": {
        "type": "Transitive",
        "resolved": "17.2.0",
        "contentHash": "dLud1eTmH8aADD3YPTn90lNdEYCZ8iHZS3aVXhsVejTvUTXJc5ISw+OvaI/aa0bi6u03y+TisNKUswAbhHTucQ==",
        "dependencies": {
          "NETStandard.Library": "2.0.0"
        }
      },
      "Microsoft.Web.LibraryManager.Build": {
        "type": "Transitive",
        "resolved": "2.1.161",
        "contentHash": "NXhxbf6CY3rfBKTrio23JdBJXMzLb9uiLhPJfXXB7gxTk+Jc6k9IXyno5YJNbeLGBWHbf7C2QVBCIxMMVjBF7A==",
        "dependencies": {
          "System.Runtime.Loader": "4.3.0"
        }
      },
      "Microsoft.Win32.Registry": {
        "type": "Transitive",
        "resolved": "4.3.0",
        "contentHash": "Lw1/VwLH1yxz6SfFEjVRCN0pnflLEsWgnV4qsdJ512/HhTwnKXUG+zDQ4yTO3K/EJQemGoNaBHX5InISNKTzUQ==",
        "dependencies": {
          "Microsoft.NETCore.Platforms": "1.1.0",
          "System.Collections": "4.3.0",
          "System.Globalization": "4.3.0",
          "System.Resources.ResourceManager": "4.3.0",
          "System.Runtime": "4.3.0",
          "System.Runtime.Extensions": "4.3.0",
          "System.Runtime.Handles": "4.3.0",
          "System.Runtime.InteropServices": "4.3.0"
        }
      },
      "Microsoft.Win32.SystemEvents": {
        "type": "Transitive",
        "resolved": "4.7.0",
        "contentHash": "mtVirZr++rq+XCDITMUdnETD59XoeMxSpLRIII7JRI6Yj0LEDiO1pPn0ktlnIj12Ix8bfvQqQDMMIF9wC98oCA==",
        "dependencies": {
          "Microsoft.NETCore.Platforms": "3.1.0"
        }
      },
      "Mono.Cecil": {
        "type": "Transitive",
        "resolved": "0.11.4",
        "contentHash": "IC1h5g0NeJGHIUgzM1P82ld57knhP0IcQfrYITDPXlNpMYGUrsG5TxuaWTjaeqDNQMBDNZkB8L0rBnwsY6JHuQ=="
      },
      "MSBuild.StructuredLogger": {
        "type": "Transitive",
        "resolved": "2.1.507",
        "contentHash": "/Tp6qc8MiBr91jaoHlgIWWOQXzOJs0CpQdeXmn8krpDrvbjQzcGu8iDDzIwGElkooGzUTxtGoKN1QJ9VNBrBDg==",
        "dependencies": {
          "Microsoft.Build": "16.4.0",
          "Microsoft.Build.Framework": "16.4.0",
          "Microsoft.Build.Tasks.Core": "16.4.0",
          "Microsoft.Build.Utilities.Core": "16.4.0"
        }
      },
      "MsBuildPipeLogger.Server": {
        "type": "Transitive",
        "resolved": "1.1.6",
        "contentHash": "rls0hb7plSfVFCqScDxTqtGpIlMfoQEchqjmK/YtXDML11GU5jI+oCi9YsikGulJVUv/vLSY6Ktah0uXwv25EA==",
        "dependencies": {
          "Microsoft.Build": "15.3.409"
        }
      },
      "NETStandard.Library": {
        "type": "Transitive",
        "resolved": "2.0.0",
        "contentHash": "7jnbRU+L08FXKMxqUflxEXtVymWvNOrS8yHgu9s6EM8Anr6T/wIX4nZ08j/u3Asz+tCufp3YVwFSEvFTPYmBPA==",
        "dependencies": {
          "Microsoft.NETCore.Platforms": "1.1.0"
        }
      },
      "Newtonsoft.Json": {
        "type": "Transitive",
        "resolved": "13.0.1",
        "contentHash": "ppPFpBcvxdsfUonNcvITKqLl3bqxWbDCZIzDWHzjpdAHRFfZe0Dw9HmA0+za13IdyrgJwpkDTDA9fHaxOrt20A=="
      },
      "NuGet.Common": {
        "type": "Transitive",
        "resolved": "6.2.0",
        "contentHash": "zr+d71sxvPFBlswbSKUmnixlAY3muvBmbtTzZ6b6xiyxHtIkvSskTG3LzL/sOquTZjcsQh6XhS3iiZQPj222PA==",
        "dependencies": {
          "NuGet.Frameworks": "6.2.0"
        }
      },
      "NuGet.Configuration": {
        "type": "Transitive",
        "resolved": "6.2.0",
        "contentHash": "8T64rHLh/Lld2Lr5qAFmVGdbOpdMtgdDNbm0rEuT5zNJqp+So8p3Dw3sdNE1ThK/DjGuc8c+C2lMTb7JiCcD1Q==",
        "dependencies": {
          "NuGet.Common": "6.2.0",
          "System.Security.Cryptography.ProtectedData": "4.4.0"
        }
      },
      "NuGet.Frameworks": {
        "type": "Transitive",
        "resolved": "6.2.0",
        "contentHash": "vf2Iq2/z3QTZo90uHyjGpiBbI4BwJamO4dawC7UvRws9qpBjJcWDADiCEmo0pZSvwUgkb4SQUOuqccCa3JmjxQ=="
      },
      "NuGet.Packaging": {
        "type": "Transitive",
        "resolved": "6.2.0",
        "contentHash": "YcTOCjEMZ4HAYC98FCZFyIcrvKFzMz0toMYvJzfKS3WvhaaahtTXjtKgTLu4qrxvTrOW7ZlzGVWv7bscK/lZBA==",
        "dependencies": {
          "Newtonsoft.Json": "13.0.1",
          "NuGet.Configuration": "6.2.0",
          "NuGet.Versioning": "6.2.0",
          "System.Security.Cryptography.Cng": "5.0.0",
          "System.Security.Cryptography.Pkcs": "5.0.0"
        }
      },
      "NuGet.Versioning": {
        "type": "Transitive",
        "resolved": "6.2.0",
        "contentHash": "OfVyJe7GkvNLLGyRXw8UQT5cGK9A0a97wcG6xDfoOqeeefWOYKqz7rtMTFwi0XBwADYhe36JRDr5HkbdFmEkLg=="
      },
      "RegexParser": {
        "type": "Transitive",
        "resolved": "0.5.1",
        "contentHash": "cFqI0vxy4E7C83ijq1uFIkIOEnG3kezH+xBkBaQX9FvJKikrt+riQRDC4J4NQ5QXh/p6R3DC8qBVGXloC58zEQ=="
      },
      "runtime.native.System": {
        "type": "Transitive",
        "resolved": "4.3.0",
        "contentHash": "c/qWt2LieNZIj1jGnVNsE2Kl23Ya2aSTBuXMD6V7k9KWr6l16Tqdwq+hJScEpWER9753NWC8h96PaVNY5Ld7Jw==",
        "dependencies": {
          "Microsoft.NETCore.Platforms": "1.1.0",
          "Microsoft.NETCore.Targets": "1.1.0"
        }
      },
      "Serilog": {
        "type": "Transitive",
        "resolved": "2.11.0",
        "contentHash": "ysv+hBzTul6Dp+Hvm10FlhJO3yMQcFKSAleus+LpiIzvNstpeV4Z7gGuIZ1OPNfIMulSHOjmLuGAEDKzpnV8ZQ=="
      },
      "Serilog.Extensions.Logging": {
        "type": "Transitive",
        "resolved": "3.1.0",
        "contentHash": "IWfem7wfrFbB3iw1OikqPFNPEzfayvDuN4WP7Ue1AVFskalMByeWk3QbtUXQR34SBkv1EbZ3AySHda/ErDgpcg==",
        "dependencies": {
          "Microsoft.Extensions.Logging": "2.0.0",
          "Serilog": "2.9.0"
        }
      },
      "Serilog.Extensions.Logging.File": {
        "type": "Transitive",
        "resolved": "2.0.0",
        "contentHash": "usO0qr4v9VCMBWiTJ1nQmAbPNCt40FrkDol6CpfCXbsxGZS/hH+YCueF7vvPQ32ATI0GWcMWiKRdjXEE7/HxTQ==",
        "dependencies": {
          "Microsoft.Extensions.Configuration.Abstractions": "2.0.0",
          "Microsoft.Extensions.Configuration.Binder": "2.0.0",
          "Serilog": "2.5.0",
          "Serilog.Extensions.Logging": "2.0.2",
          "Serilog.Formatting.Compact": "1.0.0",
          "Serilog.Sinks.Async": "1.1.0",
          "Serilog.Sinks.RollingFile": "3.3.0"
        }
      },
      "Serilog.Formatting.Compact": {
        "type": "Transitive",
        "resolved": "1.0.0",
        "contentHash": "r3QYz02y7+B7Ng30hyJM929OJhem7SsJ4XDUE0Zfptj2MRiQfpPUb5f58juAFjp/TnNeSX2QNzZEnHwLeoJfHQ==",
        "dependencies": {
          "Serilog": "2.0.0"
        }
      },
      "Serilog.Sinks.Async": {
        "type": "Transitive",
        "resolved": "1.1.0",
        "contentHash": "xll0Kanz2BkCxuv+F3p1WXr47jdsVM0GU1n1LZvK+18QiRZ/WGFNxSNw9EMKFV5ED5gr7MUpAe6PCMNL1HGUMA==",
        "dependencies": {
          "Serilog": "2.1.0",
          "System.Collections.Concurrent": "4.0.12"
        }
      },
      "Serilog.Sinks.Console": {
        "type": "Transitive",
        "resolved": "4.0.1",
        "contentHash": "apLOvSJQLlIbKlbx+Y2UDHSP05kJsV7mou+fvJoRGs/iR+jC22r8cuFVMjjfVxz/AD4B2UCltFhE1naRLXwKNw==",
        "dependencies": {
          "Serilog": "2.10.0"
        }
      },
      "Serilog.Sinks.File": {
        "type": "Transitive",
        "resolved": "3.2.0",
        "contentHash": "VHbo68pMg5hwSWrzLEdZv5b/rYmIgHIRhd4d5rl8GnC5/a8Fr+RShT5kWyeJOXax1el6mNJ+dmHDOVgnNUQxaw==",
        "dependencies": {
          "Serilog": "2.3.0",
          "System.IO": "4.1.0",
          "System.IO.FileSystem": "4.0.1",
          "System.IO.FileSystem.Primitives": "4.0.1",
          "System.Text.Encoding.Extensions": "4.0.11",
          "System.Threading": "4.0.11",
          "System.Threading.Timer": "4.0.1"
        }
      },
      "Serilog.Sinks.RollingFile": {
        "type": "Transitive",
        "resolved": "3.3.0",
        "contentHash": "2lT5X1r3GH4P0bRWJfhA7etGl8Q2Ipw9AACvtAHWRUSpYZ42NGVyHoVs2ALBZ/cAkkS+tA4jl80Zie144eLQPg==",
        "dependencies": {
          "Serilog.Sinks.File": "3.2.0",
          "System.IO": "4.1.0",
          "System.IO.FileSystem.Primitives": "4.0.1",
          "System.Runtime.InteropServices": "4.1.0",
          "System.Text.Encoding.Extensions": "4.0.11"
        }
      },
      "ShellProgressBar": {
        "type": "Transitive",
        "resolved": "5.1.0",
        "contentHash": "361fhmZBA2rn/Z8Tp9wDpB97H9GSRTLI5vXBky4I8fkd7H6UVYgvVSW6uv6Wd1+lUbq8JLgYo+4bhJvWF/SJCw==",
        "dependencies": {
          "System.Runtime.InteropServices.RuntimeInformation": "4.3.0",
          "System.Text.Encoding.CodePages": "4.0.1"
        }
      },
      "Spectre.Console": {
        "type": "Transitive",
        "resolved": "0.44.0",
        "contentHash": "QMpKtn5QV1j2nklqDwuRE/XwbDn5jxww+Mt5J6Jn3EeQIzaLcuLyUhCLh/mS8giN6uXbqOV1ep5HlUGxrV1ujQ=="
      },
      "Spectre.Console.Analyzer": {
        "type": "Transitive",
        "resolved": "0.44.0",
        "contentHash": "WhbzH1izhY9JMcN1VOyJc9AEKODJHZ9jfYTyo6AKFKzRJPmko6faSA2/siRhHxjVF6X3WgXBbuQ0FlWu+baGQw=="
      },
      "System.AppContext": {
        "type": "Transitive",
        "resolved": "4.1.0",
        "contentHash": "3QjO4jNV7PdKkmQAVp9atA+usVnKRwI3Kx1nMwJ93T0LcQfx7pKAYk0nKz5wn1oP5iqlhZuy6RXOFdhr7rDwow==",
        "dependencies": {
          "System.Runtime": "4.1.0"
        }
      },
      "System.CodeDom": {
        "type": "Transitive",
        "resolved": "4.4.0",
        "contentHash": "2sCCb7doXEwtYAbqzbF/8UAeDRMNmPaQbU2q50Psg1J9KzumyVVCgKQY8s53WIPTufNT0DpSe9QRvVjOzfDWBA=="
      },
      "System.Collections": {
        "type": "Transitive",
        "resolved": "4.3.0",
        "contentHash": "3Dcj85/TBdVpL5Zr+gEEBUuFe2icOnLalmEh9hfck1PTYbbyWuZgh4fmm2ysCLTrqLQw6t3TgTyJ+VLp+Qb+Lw==",
        "dependencies": {
          "Microsoft.NETCore.Platforms": "1.1.0",
          "Microsoft.NETCore.Targets": "1.1.0",
          "System.Runtime": "4.3.0"
        }
      },
      "System.Collections.Concurrent": {
        "type": "Transitive",
        "resolved": "4.0.12",
        "contentHash": "2gBcbb3drMLgxlI0fBfxMA31ec6AEyYCHygGse4vxceJan8mRIWeKJ24BFzN7+bi/NFTgdIgufzb94LWO5EERQ==",
        "dependencies": {
          "System.Collections": "4.0.11",
          "System.Diagnostics.Debug": "4.0.11",
          "System.Diagnostics.Tracing": "4.1.0",
          "System.Globalization": "4.0.11",
          "System.Reflection": "4.1.0",
          "System.Resources.ResourceManager": "4.0.1",
          "System.Runtime": "4.1.0",
          "System.Runtime.Extensions": "4.1.0",
          "System.Threading": "4.0.11",
          "System.Threading.Tasks": "4.0.11"
        }
      },
      "System.Collections.Immutable": {
        "type": "Transitive",
        "resolved": "5.0.0",
        "contentHash": "FXkLXiK0sVVewcso0imKQoOxjoPAj42R8HtjjbSjVPAzwDfzoyoznWxgA3c38LDbN9SJux1xXoXYAhz98j7r2g=="
      },
      "System.ComponentModel.Annotations": {
        "type": "Transitive",
        "resolved": "5.0.0",
        "contentHash": "dMkqfy2el8A8/I76n2Hi1oBFEbG1SfxD2l5nhwXV3XjlnOmwxJlQbYpJH4W51odnU9sARCSAgv7S3CyAFMkpYg=="
      },
      "System.Diagnostics.Debug": {
        "type": "Transitive",
        "resolved": "4.0.11",
        "contentHash": "w5U95fVKHY4G8ASs/K5iK3J5LY+/dLFd4vKejsnI/ZhBsWS9hQakfx3Zr7lRWKg4tAw9r4iktyvsTagWkqYCiw==",
        "dependencies": {
          "Microsoft.NETCore.Platforms": "1.0.1",
          "Microsoft.NETCore.Targets": "1.0.1",
          "System.Runtime": "4.1.0"
        }
      },
      "System.Diagnostics.DiagnosticSource": {
        "type": "Transitive",
        "resolved": "6.0.0",
        "contentHash": "frQDfv0rl209cKm1lnwTgFPzNigy2EKk1BS3uAvHvlBVKe5cymGyHO+Sj+NLv5VF/AhHsqPIUUwya5oV4CHMUw==",
        "dependencies": {
          "System.Runtime.CompilerServices.Unsafe": "6.0.0"
        }
      },
      "System.Diagnostics.Tracing": {
        "type": "Transitive",
        "resolved": "4.1.0",
        "contentHash": "vDN1PoMZCkkdNjvZLql592oYJZgS7URcJzJ7bxeBgGtx5UtR5leNm49VmfHGqIffX4FKacHbI3H6UyNSHQknBg==",
        "dependencies": {
          "Microsoft.NETCore.Platforms": "1.0.1",
          "Microsoft.NETCore.Targets": "1.0.1",
          "System.Runtime": "4.1.0"
        }
      },
      "System.Drawing.Common": {
        "type": "Transitive",
        "resolved": "4.7.0",
        "contentHash": "v+XbyYHaZjDfn0ENmJEV1VYLgGgCTx1gnfOBcppowbpOAriglYgGCvFCPr2EEZyBvXlpxbEsTwkOlInl107ahA==",
        "dependencies": {
          "Microsoft.NETCore.Platforms": "3.1.0",
          "Microsoft.Win32.SystemEvents": "4.7.0"
        }
      },
      "System.Dynamic.Runtime": {
        "type": "Transitive",
        "resolved": "4.0.11",
        "contentHash": "db34f6LHYM0U0JpE+sOmjar27BnqTVkbLJhgfwMpTdgTigG/Hna3m2MYVwnFzGGKnEJk2UXFuoVTr8WUbU91/A==",
        "dependencies": {
          "System.Collections": "4.0.11",
          "System.Diagnostics.Debug": "4.0.11",
          "System.Globalization": "4.0.11",
          "System.Linq": "4.1.0",
          "System.Linq.Expressions": "4.1.0",
          "System.ObjectModel": "4.0.12",
          "System.Reflection": "4.1.0",
          "System.Reflection.Emit": "4.0.1",
          "System.Reflection.Emit.ILGeneration": "4.0.1",
          "System.Reflection.Primitives": "4.0.1",
          "System.Reflection.TypeExtensions": "4.1.0",
          "System.Resources.ResourceManager": "4.0.1",
          "System.Runtime": "4.1.0",
          "System.Runtime.Extensions": "4.1.0",
          "System.Threading": "4.0.11"
        }
      },
      "System.Formats.Asn1": {
        "type": "Transitive",
        "resolved": "5.0.0",
        "contentHash": "MTvUIktmemNB+El0Fgw9egyqT9AYSIk6DTJeoDSpc3GIHxHCMo8COqkWT1mptX5tZ1SlQ6HJZ0OsSvMth1c12w=="
      },
      "System.Globalization": {
        "type": "Transitive",
        "resolved": "4.3.0",
        "contentHash": "kYdVd2f2PAdFGblzFswE4hkNANJBKRmsfa2X5LG2AcWE1c7/4t0pYae1L8vfZ5xvE2nK/R9JprtToA61OSHWIg==",
        "dependencies": {
          "Microsoft.NETCore.Platforms": "1.1.0",
          "Microsoft.NETCore.Targets": "1.1.0",
          "System.Runtime": "4.3.0"
        }
      },
      "System.IO": {
        "type": "Transitive",
        "resolved": "4.3.0",
        "contentHash": "3qjaHvxQPDpSOYICjUoTsmoq5u6QJAFRUITgeT/4gqkF1bajbSmb1kwSxEA8AHlofqgcKJcM8udgieRNhaJ5Cg==",
        "dependencies": {
          "Microsoft.NETCore.Platforms": "1.1.0",
          "Microsoft.NETCore.Targets": "1.1.0",
          "System.Runtime": "4.3.0",
          "System.Text.Encoding": "4.3.0",
          "System.Threading.Tasks": "4.3.0"
        }
      },
      "System.IO.Abstractions": {
        "type": "Transitive",
<<<<<<< HEAD
        "resolved": "17.0.3",
        "contentHash": "P1iDcQEvrVO359GJr7BSsb2XL+YlW9/oqVtlNwszVjj1Aj9qyORBYkftOicPxdBSHiR5Eu/Px2cMu5qiD5elnA=="
=======
        "resolved": "17.0.10",
        "contentHash": "pXhKp+rE17muzrBy1MfL2Y4gPskkmiHN0VHy67gcdH3xxa8dbbiVIQkpHGh6dbtcmh7C0FsnHjww4N+Y29yNJg==",
        "dependencies": {
          "System.IO.FileSystem.AccessControl": "5.0.0"
        }
>>>>>>> 64f19192
      },
      "System.IO.FileSystem": {
        "type": "Transitive",
        "resolved": "4.0.1",
        "contentHash": "IBErlVq5jOggAD69bg1t0pJcHaDbJbWNUZTPI96fkYWzwYbN6D9wRHMULLDd9dHsl7C2YsxXL31LMfPI1SWt8w==",
        "dependencies": {
          "Microsoft.NETCore.Platforms": "1.0.1",
          "Microsoft.NETCore.Targets": "1.0.1",
          "System.IO": "4.1.0",
          "System.IO.FileSystem.Primitives": "4.0.1",
          "System.Runtime": "4.1.0",
          "System.Runtime.Handles": "4.0.1",
          "System.Text.Encoding": "4.0.11",
          "System.Threading.Tasks": "4.0.11"
        }
      },
      "System.IO.FileSystem.Primitives": {
        "type": "Transitive",
        "resolved": "4.0.1",
        "contentHash": "kWkKD203JJKxJeE74p8aF8y4Qc9r9WQx4C0cHzHPrY3fv/L/IhWnyCHaFJ3H1QPOH6A93whlQ2vG5nHlBDvzWQ==",
        "dependencies": {
          "System.Runtime": "4.1.0"
        }
      },
      "System.Linq": {
        "type": "Transitive",
        "resolved": "4.1.0",
        "contentHash": "bQ0iYFOQI0nuTnt+NQADns6ucV4DUvMdwN6CbkB1yj8i7arTGiTN5eok1kQwdnnNWSDZfIUySQY+J3d5KjWn0g==",
        "dependencies": {
          "System.Collections": "4.0.11",
          "System.Diagnostics.Debug": "4.0.11",
          "System.Resources.ResourceManager": "4.0.1",
          "System.Runtime": "4.1.0",
          "System.Runtime.Extensions": "4.1.0"
        }
      },
      "System.Linq.Expressions": {
        "type": "Transitive",
        "resolved": "4.1.0",
        "contentHash": "I+y02iqkgmCAyfbqOmSDOgqdZQ5tTj80Akm5BPSS8EeB0VGWdy6X1KCoYe8Pk6pwDoAKZUOdLVxnTJcExiv5zw==",
        "dependencies": {
          "System.Collections": "4.0.11",
          "System.Diagnostics.Debug": "4.0.11",
          "System.Globalization": "4.0.11",
          "System.IO": "4.1.0",
          "System.Linq": "4.1.0",
          "System.ObjectModel": "4.0.12",
          "System.Reflection": "4.1.0",
          "System.Reflection.Emit": "4.0.1",
          "System.Reflection.Emit.ILGeneration": "4.0.1",
          "System.Reflection.Emit.Lightweight": "4.0.1",
          "System.Reflection.Extensions": "4.0.1",
          "System.Reflection.Primitives": "4.0.1",
          "System.Reflection.TypeExtensions": "4.1.0",
          "System.Resources.ResourceManager": "4.0.1",
          "System.Runtime": "4.1.0",
          "System.Runtime.Extensions": "4.1.0",
          "System.Threading": "4.0.11"
        }
      },
      "System.Memory": {
        "type": "Transitive",
        "resolved": "4.5.4",
        "contentHash": "1MbJTHS1lZ4bS4FmsJjnuGJOu88ZzTT2rLvrhW7Ygic+pC0NWA+3hgAen0HRdsocuQXCkUTdFn9yHJJhsijDXw=="
      },
      "System.Net.Http.Json": {
        "type": "Transitive",
        "resolved": "6.0.0",
        "contentHash": "GbIV4y344kGOKjshAKCIDCMUTTW/hyUC42wV0Y5SXEdIbaKBIHBUxZ2MOe4/ZiV2svUAGfQ0c8LGtUExpOI8tg==",
        "dependencies": {
          "System.Text.Json": "6.0.0"
        }
      },
      "System.ObjectModel": {
        "type": "Transitive",
        "resolved": "4.0.12",
        "contentHash": "tAgJM1xt3ytyMoW4qn4wIqgJYm7L7TShRZG4+Q4Qsi2PCcj96pXN7nRywS9KkB3p/xDUjc2HSwP9SROyPYDYKQ==",
        "dependencies": {
          "System.Collections": "4.0.11",
          "System.Diagnostics.Debug": "4.0.11",
          "System.Resources.ResourceManager": "4.0.1",
          "System.Runtime": "4.1.0",
          "System.Threading": "4.0.11"
        }
      },
      "System.Reflection": {
        "type": "Transitive",
        "resolved": "4.3.0",
        "contentHash": "KMiAFoW7MfJGa9nDFNcfu+FpEdiHpWgTcS2HdMpDvt9saK3y/G4GwprPyzqjFH9NTaGPQeWNHU+iDlDILj96aQ==",
        "dependencies": {
          "Microsoft.NETCore.Platforms": "1.1.0",
          "Microsoft.NETCore.Targets": "1.1.0",
          "System.IO": "4.3.0",
          "System.Reflection.Primitives": "4.3.0",
          "System.Runtime": "4.3.0"
        }
      },
      "System.Reflection.Emit": {
        "type": "Transitive",
        "resolved": "4.0.1",
        "contentHash": "P2wqAj72fFjpP6wb9nSfDqNBMab+2ovzSDzUZK7MVIm54tBJEPr9jWfSjjoTpPwj1LeKcmX3vr0ttyjSSFM47g==",
        "dependencies": {
          "System.IO": "4.1.0",
          "System.Reflection": "4.1.0",
          "System.Reflection.Emit.ILGeneration": "4.0.1",
          "System.Reflection.Primitives": "4.0.1",
          "System.Runtime": "4.1.0"
        }
      },
      "System.Reflection.Emit.ILGeneration": {
        "type": "Transitive",
        "resolved": "4.0.1",
        "contentHash": "Ov6dU8Bu15Bc7zuqttgHF12J5lwSWyTf1S+FJouUXVMSqImLZzYaQ+vRr1rQ0OZ0HqsrwWl4dsKHELckQkVpgA==",
        "dependencies": {
          "System.Reflection": "4.1.0",
          "System.Reflection.Primitives": "4.0.1",
          "System.Runtime": "4.1.0"
        }
      },
      "System.Reflection.Emit.Lightweight": {
        "type": "Transitive",
        "resolved": "4.0.1",
        "contentHash": "sSzHHXueZ5Uh0OLpUQprhr+ZYJrLPA2Cmr4gn0wj9+FftNKXx8RIMKvO9qnjk2ebPYUjZ+F2ulGdPOsvj+MEjA==",
        "dependencies": {
          "System.Reflection": "4.1.0",
          "System.Reflection.Emit.ILGeneration": "4.0.1",
          "System.Reflection.Primitives": "4.0.1",
          "System.Runtime": "4.1.0"
        }
      },
      "System.Reflection.Extensions": {
        "type": "Transitive",
        "resolved": "4.3.0",
        "contentHash": "rJkrJD3kBI5B712aRu4DpSIiHRtr6QlfZSQsb0hYHrDCZORXCFjQfoipo2LaMUHoT9i1B7j7MnfaEKWDFmFQNQ==",
        "dependencies": {
          "Microsoft.NETCore.Platforms": "1.1.0",
          "Microsoft.NETCore.Targets": "1.1.0",
          "System.Reflection": "4.3.0",
          "System.Runtime": "4.3.0"
        }
      },
      "System.Reflection.Metadata": {
        "type": "Transitive",
        "resolved": "5.0.0",
        "contentHash": "5NecZgXktdGg34rh1OenY1rFNDCI8xSjFr+Z4OU4cU06AQHUdRnIIEeWENu3Wl4YowbzkymAIMvi3WyK9U53pQ=="
      },
      "System.Reflection.Primitives": {
        "type": "Transitive",
        "resolved": "4.3.0",
        "contentHash": "5RXItQz5As4xN2/YUDxdpsEkMhvw3e6aNveFXUn4Hl/udNTCNhnKp8lT9fnc3MhvGKh1baak5CovpuQUXHAlIA==",
        "dependencies": {
          "Microsoft.NETCore.Platforms": "1.1.0",
          "Microsoft.NETCore.Targets": "1.1.0",
          "System.Runtime": "4.3.0"
        }
      },
      "System.Reflection.TypeExtensions": {
        "type": "Transitive",
        "resolved": "4.7.0",
        "contentHash": "VybpaOQQhqE6siHppMktjfGBw1GCwvCqiufqmP8F1nj7fTUNtW35LOEt3UZTEsECfo+ELAl/9o9nJx3U91i7vA=="
      },
      "System.Resources.Extensions": {
        "type": "Transitive",
        "resolved": "4.6.0",
        "contentHash": "6aVCk8oTFZNT3Tx1jjiPi6+aipiJ3qMZYttAREKTRJidP50YvNeOn4PXrqzfA5qC23fLReq2JYp+nJwzj62HGw=="
      },
      "System.Resources.ResourceManager": {
        "type": "Transitive",
        "resolved": "4.3.0",
        "contentHash": "/zrcPkkWdZmI4F92gL/TPumP98AVDu/Wxr3CSJGQQ+XN6wbRZcyfSKVoPo17ilb3iOr0cCRqJInGwNMolqhS8A==",
        "dependencies": {
          "Microsoft.NETCore.Platforms": "1.1.0",
          "Microsoft.NETCore.Targets": "1.1.0",
          "System.Globalization": "4.3.0",
          "System.Reflection": "4.3.0",
          "System.Runtime": "4.3.0"
        }
      },
      "System.Runtime": {
        "type": "Transitive",
        "resolved": "4.3.0",
        "contentHash": "JufQi0vPQ0xGnAczR13AUFglDyVYt4Kqnz1AZaiKZ5+GICq0/1MH/mO/eAJHt/mHW1zjKBJd7kV26SrxddAhiw==",
        "dependencies": {
          "Microsoft.NETCore.Platforms": "1.1.0",
          "Microsoft.NETCore.Targets": "1.1.0"
        }
      },
      "System.Runtime.CompilerServices.Unsafe": {
        "type": "Transitive",
        "resolved": "6.0.0",
        "contentHash": "/iUeP3tq1S0XdNNoMz5C9twLSrM/TH+qElHkXWaPvuNOt+99G75NrV0OS2EqHx5wMN7popYjpc8oTjC1y16DLg=="
      },
      "System.Runtime.Extensions": {
        "type": "Transitive",
        "resolved": "4.3.0",
        "contentHash": "guW0uK0fn5fcJJ1tJVXYd7/1h5F+pea1r7FLSOz/f8vPEqbR2ZAknuRDvTQ8PzAilDveOxNjSfr0CHfIQfFk8g==",
        "dependencies": {
          "Microsoft.NETCore.Platforms": "1.1.0",
          "Microsoft.NETCore.Targets": "1.1.0",
          "System.Runtime": "4.3.0"
        }
      },
      "System.Runtime.Handles": {
        "type": "Transitive",
        "resolved": "4.3.0",
        "contentHash": "OKiSUN7DmTWeYb3l51A7EYaeNMnvxwE249YtZz7yooT4gOZhmTjIn48KgSsw2k2lYdLgTKNJw/ZIfSElwDRVgg==",
        "dependencies": {
          "Microsoft.NETCore.Platforms": "1.1.0",
          "Microsoft.NETCore.Targets": "1.1.0",
          "System.Runtime": "4.3.0"
        }
      },
      "System.Runtime.InteropServices": {
        "type": "Transitive",
        "resolved": "4.3.0",
        "contentHash": "uv1ynXqiMK8mp1GM3jDqPCFN66eJ5w5XNomaK2XD+TuCroNTLFGeZ+WCmBMcBDyTFKou3P6cR6J/QsaqDp7fGQ==",
        "dependencies": {
          "Microsoft.NETCore.Platforms": "1.1.0",
          "Microsoft.NETCore.Targets": "1.1.0",
          "System.Reflection": "4.3.0",
          "System.Reflection.Primitives": "4.3.0",
          "System.Runtime": "4.3.0",
          "System.Runtime.Handles": "4.3.0"
        }
      },
      "System.Runtime.InteropServices.RuntimeInformation": {
        "type": "Transitive",
        "resolved": "4.3.0",
        "contentHash": "cbz4YJMqRDR7oLeMRbdYv7mYzc++17lNhScCX0goO2XpGWdvAt60CGN+FHdePUEHCe/Jy9jUlvNAiNdM+7jsOw==",
        "dependencies": {
          "System.Reflection": "4.3.0",
          "System.Reflection.Extensions": "4.3.0",
          "System.Resources.ResourceManager": "4.3.0",
          "System.Runtime": "4.3.0",
          "System.Runtime.InteropServices": "4.3.0",
          "System.Threading": "4.3.0",
          "runtime.native.System": "4.3.0"
        }
      },
      "System.Runtime.Loader": {
        "type": "Transitive",
        "resolved": "4.3.0",
        "contentHash": "DHMaRn8D8YCK2GG2pw+UzNxn/OHVfaWx7OTLBD/hPegHZZgcZh3H6seWegrC4BYwsfuGrywIuT+MQs+rPqRLTQ==",
        "dependencies": {
          "System.IO": "4.3.0",
          "System.Reflection": "4.3.0",
          "System.Runtime": "4.3.0"
        }
      },
      "System.Security.AccessControl": {
        "type": "Transitive",
        "resolved": "4.7.0",
        "contentHash": "JECvTt5aFF3WT3gHpfofL2MNNP6v84sxtXxpqhLBCcDRzqsPBmHhQ6shv4DwwN2tRlzsUxtb3G9M3763rbXKDg==",
        "dependencies": {
          "Microsoft.NETCore.Platforms": "3.1.0",
          "System.Security.Principal.Windows": "4.7.0"
        }
      },
      "System.Security.Cryptography.Cng": {
        "type": "Transitive",
        "resolved": "5.0.0",
        "contentHash": "jIMXsKn94T9JY7PvPq/tMfqa6GAaHpElRDpmG+SuL+D3+sTw2M8VhnibKnN8Tq+4JqbPJ/f+BwtLeDMEnzAvRg==",
        "dependencies": {
          "System.Formats.Asn1": "5.0.0"
        }
      },
      "System.Security.Cryptography.Pkcs": {
        "type": "Transitive",
        "resolved": "5.0.0",
        "contentHash": "9TPLGjBCGKmNvG8pjwPeuYy0SMVmGZRwlTZvyPHDbYv/DRkoeumJdfumaaDNQzVGMEmbWtg07zUpSW9q70IlDQ==",
        "dependencies": {
          "System.Formats.Asn1": "5.0.0",
          "System.Security.Cryptography.Cng": "5.0.0"
        }
      },
      "System.Security.Cryptography.ProtectedData": {
        "type": "Transitive",
        "resolved": "4.4.0",
        "contentHash": "cJV7ScGW7EhatRsjehfvvYVBvtiSMKgN8bOVI0bQhnF5bU7vnHVIsH49Kva7i7GWaWYvmEzkYVk1TC+gZYBEog=="
      },
      "System.Security.Cryptography.Xml": {
        "type": "Transitive",
        "resolved": "4.7.0",
        "contentHash": "B6pAyxMvXGbZemb+ER877KSr6OKis+qAdxhhKKK36I6sgj2js8mbcEVviZEHYV8XRTWjbKsAq8Z/zoaegA30dA==",
        "dependencies": {
          "System.Security.Cryptography.Pkcs": "4.7.0",
          "System.Security.Permissions": "4.7.0"
        }
      },
      "System.Security.Permissions": {
        "type": "Transitive",
        "resolved": "4.7.0",
        "contentHash": "dkOV6YYVBnYRa15/yv004eCGRBVADXw8qRbbNiCn/XpdJSUXkkUeIvdvFHkvnko4CdKMqG8yRHC4ox83LSlMsQ==",
        "dependencies": {
          "System.Security.AccessControl": "4.7.0",
          "System.Windows.Extensions": "4.7.0"
        }
      },
      "System.Security.Principal.Windows": {
        "type": "Transitive",
        "resolved": "4.7.0",
        "contentHash": "ojD0PX0XhneCsUbAZVKdb7h/70vyYMDYs85lwEI+LngEONe/17A0cFaRFqZU+sOEidcVswYWikYOQ9PPfjlbtQ=="
      },
      "System.Text.Encoding": {
        "type": "Transitive",
        "resolved": "4.3.0",
        "contentHash": "BiIg+KWaSDOITze6jGQynxg64naAPtqGHBwDrLaCtixsa5bKiR8dpPOHA7ge3C0JJQizJE+sfkz1wV+BAKAYZw==",
        "dependencies": {
          "Microsoft.NETCore.Platforms": "1.1.0",
          "Microsoft.NETCore.Targets": "1.1.0",
          "System.Runtime": "4.3.0"
        }
      },
      "System.Text.Encoding.CodePages": {
        "type": "Transitive",
        "resolved": "4.5.1",
        "contentHash": "4J2JQXbftjPMppIHJ7IC+VXQ9XfEagN92vZZNoG12i+zReYlim5dMoXFC1Zzg7tsnKDM7JPo5bYfFK4Jheq44w==",
        "dependencies": {
          "Microsoft.NETCore.Platforms": "2.1.2",
          "System.Runtime.CompilerServices.Unsafe": "4.5.2"
        }
      },
      "System.Text.Encoding.Extensions": {
        "type": "Transitive",
        "resolved": "4.0.11",
        "contentHash": "jtbiTDtvfLYgXn8PTfWI+SiBs51rrmO4AAckx4KR6vFK9Wzf6tI8kcRdsYQNwriUeQ1+CtQbM1W4cMbLXnj/OQ==",
        "dependencies": {
          "Microsoft.NETCore.Platforms": "1.0.1",
          "Microsoft.NETCore.Targets": "1.0.1",
          "System.Runtime": "4.1.0",
          "System.Text.Encoding": "4.0.11"
        }
      },
      "System.Text.Encodings.Web": {
        "type": "Transitive",
        "resolved": "6.0.0",
        "contentHash": "Vg8eB5Tawm1IFqj4TVK1czJX89rhFxJo9ELqc/Eiq0eXy13RK00eubyU6TJE6y+GQXjyV5gSfiewDUZjQgSE0w==",
        "dependencies": {
          "System.Runtime.CompilerServices.Unsafe": "6.0.0"
        }
      },
      "System.Text.Json": {
        "type": "Transitive",
        "resolved": "6.0.0",
        "contentHash": "zaJsHfESQvJ11vbXnNlkrR46IaMULk/gHxYsJphzSF+07kTjPHv+Oc14w6QEOfo3Q4hqLJgStUaYB9DBl0TmWg==",
        "dependencies": {
          "System.Runtime.CompilerServices.Unsafe": "6.0.0",
          "System.Text.Encodings.Web": "6.0.0"
        }
      },
      "System.Threading": {
        "type": "Transitive",
        "resolved": "4.3.0",
        "contentHash": "VkUS0kOBcUf3Wwm0TSbrevDDZ6BlM+b/HRiapRFWjM5O0NS0LviG0glKmFK+hhPDd1XFeSdU1GmlLhb2CoVpIw==",
        "dependencies": {
          "System.Runtime": "4.3.0",
          "System.Threading.Tasks": "4.3.0"
        }
      },
      "System.Threading.Tasks": {
        "type": "Transitive",
        "resolved": "4.3.0",
        "contentHash": "LbSxKEdOUhVe8BezB/9uOGGppt+nZf6e1VFyw6v3DN6lqitm0OSn2uXMOdtP0M3W4iMcqcivm2J6UgqiwwnXiA==",
        "dependencies": {
          "Microsoft.NETCore.Platforms": "1.1.0",
          "Microsoft.NETCore.Targets": "1.1.0",
          "System.Runtime": "4.3.0"
        }
      },
      "System.Threading.Tasks.Dataflow": {
        "type": "Transitive",
        "resolved": "4.9.0",
        "contentHash": "dTS+3D/GtG2/Pvc3E5YzVvAa7aQJgLDlZDIzukMOJjYudVOQOUXEU68y6Zi3Nn/jqIeB5kOCwrGbQFAKHVzXEQ=="
      },
      "System.Threading.Tasks.Extensions": {
        "type": "Transitive",
        "resolved": "4.5.4",
        "contentHash": "zteT+G8xuGu6mS+mzDzYXbzS7rd3K6Fjb9RiZlYlJPam2/hU7JCBZBVEcywNuR+oZ1ncTvc/cq0faRr3P01OVg=="
      },
      "System.Threading.Timer": {
        "type": "Transitive",
        "resolved": "4.0.1",
        "contentHash": "saGfUV8uqVW6LeURiqxcGhZ24PzuRNaUBtbhVeuUAvky1naH395A/1nY0P2bWvrw/BreRtIB/EzTDkGBpqCwEw==",
        "dependencies": {
          "Microsoft.NETCore.Platforms": "1.0.1",
          "Microsoft.NETCore.Targets": "1.0.1",
          "System.Runtime": "4.1.0"
        }
      },
      "System.Windows.Extensions": {
        "type": "Transitive",
        "resolved": "4.7.0",
        "contentHash": "CeWTdRNfRaSh0pm2gDTJFwVaXfTq6Xwv/sA887iwPTneW7oMtMlpvDIO+U60+3GWTB7Aom6oQwv5VZVUhQRdPQ==",
        "dependencies": {
          "System.Drawing.Common": "4.7.0"
        }
      },
      "stryker": {
        "type": "Project",
        "dependencies": {
          "Buildalyzer": "4.1.4",
          "DotNet.Glob": "3.1.3",
          "FSharp.Compiler.Service": "38.0.0",
          "LibGit2Sharp": "0.27.0-preview-0182",
          "Microsoft.CodeAnalysis.CSharp": "4.1.0",
          "Microsoft.Extensions.Configuration": "6.0.0",
          "Microsoft.Extensions.Configuration.Json": "6.0.0",
          "Microsoft.Extensions.Logging": "6.0.0",
          "Microsoft.TestPlatform": "17.2.0",
          "Microsoft.TestPlatform.ObjectModel": "17.2.0",
          "Microsoft.TestPlatform.Portable": "17.2.0",
          "Microsoft.TestPlatform.TranslationLayer": "17.2.0",
          "Microsoft.Web.LibraryManager.Build": "2.1.161",
          "Mono.Cecil": "0.11.4",
          "NuGet.Frameworks": "6.2.0",
          "Serilog": "2.11.0",
          "Serilog.Extensions.Logging": "3.1.0",
          "Serilog.Extensions.Logging.File": "2.0.0",
          "Serilog.Sinks.Console": "4.0.1",
          "ShellProgressBar": "5.1.0",
          "Spectre.Console": "0.44.0",
          "Spectre.Console.Analyzer": "0.44.0",
<<<<<<< HEAD
          "Stryker.DataCollector": "1.0.0",
          "Stryker.RegexMutators": "1.0.0",
          "System.IO.Abstractions": "17.0.3",
=======
          "Stryker.DataCollector": "1.5.3",
          "Stryker.RegexMutators": "1.5.3",
          "System.IO.Abstractions": "17.0.10",
>>>>>>> 64f19192
          "System.Net.Http.Json": "6.0.0"
        }
      },
      "stryker.datacollector": {
        "type": "Project",
        "dependencies": {
          "Microsoft.TestPlatform.ObjectModel": "17.2.0"
        }
      },
      "stryker.regexmutators": {
        "type": "Project",
        "dependencies": {
          "RegexParser": "0.5.1"
        }
      }
    }
  }
}<|MERGE_RESOLUTION|>--- conflicted
+++ resolved
@@ -758,16 +758,8 @@
       },
       "System.IO.Abstractions": {
         "type": "Transitive",
-<<<<<<< HEAD
-        "resolved": "17.0.3",
-        "contentHash": "P1iDcQEvrVO359GJr7BSsb2XL+YlW9/oqVtlNwszVjj1Aj9qyORBYkftOicPxdBSHiR5Eu/Px2cMu5qiD5elnA=="
-=======
         "resolved": "17.0.10",
-        "contentHash": "pXhKp+rE17muzrBy1MfL2Y4gPskkmiHN0VHy67gcdH3xxa8dbbiVIQkpHGh6dbtcmh7C0FsnHjww4N+Y29yNJg==",
-        "dependencies": {
-          "System.IO.FileSystem.AccessControl": "5.0.0"
-        }
->>>>>>> 64f19192
+        "contentHash": "pXhKp+rE17muzrBy1MfL2Y4gPskkmiHN0VHy67gcdH3xxa8dbbiVIQkpHGh6dbtcmh7C0FsnHjww4N+Y29yNJg=="
       },
       "System.IO.FileSystem": {
         "type": "Transitive",
@@ -1190,15 +1182,9 @@
           "ShellProgressBar": "5.1.0",
           "Spectre.Console": "0.44.0",
           "Spectre.Console.Analyzer": "0.44.0",
-<<<<<<< HEAD
           "Stryker.DataCollector": "1.0.0",
           "Stryker.RegexMutators": "1.0.0",
-          "System.IO.Abstractions": "17.0.3",
-=======
-          "Stryker.DataCollector": "1.5.3",
-          "Stryker.RegexMutators": "1.5.3",
           "System.IO.Abstractions": "17.0.10",
->>>>>>> 64f19192
           "System.Net.Http.Json": "6.0.0"
         }
       },
