--- conflicted
+++ resolved
@@ -1414,13 +1414,8 @@
           "Serilog.Extensions.Logging": "3.0.1",
           "Serilog.Extensions.Logging.File": "2.0.0",
           "Serilog.Sinks.Console": "3.1.1",
-<<<<<<< HEAD
-          "Stryker.DataCollector": "0.16.1",
-          "Stryker.RegexMutators": "1.0.0",
-=======
           "Stryker.DataCollector": "0.20.0",
           "Stryker.RegexMutators": "0.20.0",
->>>>>>> 91ae9599
           "System.IO.Abstractions": "13.2.8"
         }
       },
