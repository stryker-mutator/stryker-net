--- conflicted
+++ resolved
@@ -665,16 +665,10 @@
           "Stryker.Configuration": "[4.8.1, )",
           "Stryker.DataCollector": "[4.8.1, )",
           "Stryker.Regex.Parser": "[1.0.0, )",
-<<<<<<< HEAD
           "Stryker.RegexMutators": "[1.0.0, )",
           "Stryker.Solutions": "[1.0.0, )",
           "Stryker.TestRunner.VsTest": "[1.0.0, )",
           "Stryker.Utilities": "[1.0.0, )",
-=======
-          "Stryker.RegexMutators": "[4.8.1, )",
-          "Stryker.TestRunner.VsTest": "[4.8.1, )",
-          "Stryker.Utilities": "[4.8.1, )",
->>>>>>> e38ff742
           "TestableIO.System.IO.Abstractions.Wrappers": "[22.1.0, )"
         }
       },
