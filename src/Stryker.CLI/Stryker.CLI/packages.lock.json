{
  "version": 1,
  "dependencies": {
    ".NETCoreApp,Version=v3.1": {
      "McMaster.Extensions.CommandLineUtils": {
        "type": "Direct",
        "requested": "[3.0.0, )",
        "resolved": "3.0.0",
        "contentHash": "Km485A+AaBUWjOr2D2k6EAK9vKgLuIGS3ov+a8Px6svaNuRfr3qPYYItMYZEsG/xrjgRs/6KE+Zx3lHONUHCbQ==",
        "dependencies": {
          "System.ComponentModel.Annotations": "4.7.0"
        }
      },
      "Microsoft.Extensions.Configuration.Binder": {
        "type": "Direct",
        "requested": "[3.1.3, )",
        "resolved": "3.1.3",
        "contentHash": "GouLlU6JOffNNudJpC+eGtGMe9o5ds2oH9dsJUEH1QS13eLl60eNX9rHicaE40c252e7Aixn3sS7yregDfpQ8g==",
        "dependencies": {
          "Microsoft.Extensions.Configuration": "3.1.3"
        }
      },
      "NuGet.Versioning": {
        "type": "Direct",
        "requested": "[5.5.0, )",
        "resolved": "5.5.0",
        "contentHash": "jH8Q+XRO9REVelfvAUlRnLqrQCNi3NRVLM+MIWY4XW2CMxCD+R/X7cJWVAW7A6rG1FpgO8MbGM8DLwloMgYm0w=="
      },
      "Buildalyzer": {
        "type": "Transitive",
        "resolved": "2.6.0",
        "contentHash": "adFkVGRlaoJe+ClaZzeS3yufcmsZb8+xEHXRWv2BTjJtD6ZvddmfsuvMOA+maqIlVuZZmea0KlFvkGyGkI+AGA==",
        "dependencies": {
          "Buildalyzer.Logger": "2.6.0",
          "MSBuild.StructuredLogger": "2.0.11",
          "Microsoft.Build": "15.8.166",
          "Microsoft.Build.Framework": "15.8.166",
          "Microsoft.Build.Tasks.Core": "15.8.166",
          "Microsoft.Build.Utilities.Core": "15.8.166",
          "Microsoft.Extensions.DependencyModel": "2.1.0",
          "Microsoft.Extensions.Logging": "2.1.1",
          "Microsoft.Extensions.Logging.Abstractions": "2.1.1",
          "MsBuildPipeLogger.Server": "1.1.2",
          "System.Reflection.TypeExtensions": "4.6.0"
        }
      },
      "Buildalyzer.Logger": {
        "type": "Transitive",
        "resolved": "2.6.0",
        "contentHash": "rxqJibzYqOpTnqPFRaJBgekfSyYUN3WQZ0xsnpkaPOAtZbW4nuMh3JSB5olsCzymjnBXkRY1bwAzARbJIIRZ1A==",
        "dependencies": {
          "NETStandard.Library": "1.6.1"
        }
      },
      "DotNet.Glob": {
        "type": "Transitive",
        "resolved": "3.0.9",
        "contentHash": "tfISNzB/4pmCCWFwaloMUaKddzLa0UJ6RxWSfVhY4a69smqhth3DlyM72/fFI2wsbHPbWQUFYan1F3YiOugkoA=="
      },
      "LibGit2Sharp": {
        "type": "Transitive",
        "resolved": "0.26.2",
        "contentHash": "qHLhuI8VEtMf7jiurT/Ypquh37S6ngllCx+aq9uqOY2evok7Fb2AzhJgvNctsXOzHaJwveBs+30sPQJFn/pISg==",
        "dependencies": {
          "LibGit2Sharp.NativeBinaries": "[2.0.306]"
        }
      },
      "LibGit2Sharp.NativeBinaries": {
        "type": "Transitive",
        "resolved": "2.0.306",
        "contentHash": "LY9nyPE2X/eLl69ttuDPFFlKR8b5KXlqYej1YR1YmqmhF8Izo+vPX90q5ouOO5YGCf5d4lDUOC0x2yMWw00P7Q=="
      },
      "Microsoft.Build": {
        "type": "Transitive",
        "resolved": "15.8.166",
        "contentHash": "h9dzE7bLEFVeY1fVOdbh3dQOtbWqe3jKzvV6JE9JnpmfLptP3gwp/rOLfWmpFJfcNEqetMYMfbcAwipyp/3DfQ==",
        "dependencies": {
          "Microsoft.Build.Framework": "15.8.166",
          "Microsoft.Win32.Registry": "4.3.0",
          "System.Collections.Immutable": "1.5.0",
          "System.Diagnostics.TraceSource": "4.0.0",
          "System.IO.Compression": "4.3.0",
          "System.Reflection.Metadata": "1.6.0",
          "System.Reflection.TypeExtensions": "4.1.0",
          "System.Runtime.InteropServices.RuntimeInformation": "4.3.0",
          "System.Runtime.Loader": "4.0.0",
          "System.Security.Principal.Windows": "4.3.0",
          "System.Text.Encoding.CodePages": "4.0.1",
          "System.Threading.Tasks.Dataflow": "4.6.0"
        }
      },
      "Microsoft.Build.Framework": {
        "type": "Transitive",
        "resolved": "15.8.166",
        "contentHash": "UxQvO36HtZTHJCRCbglZNU5D2M+x2Fs27O0ZvIOrZZo6m83S6ZynCzLW5BjQ9RxAlH/pH2iHiEU+w03OOmAw6Q==",
        "dependencies": {
          "System.Runtime.Serialization.Primitives": "4.1.1",
          "System.Threading.Thread": "4.0.0"
        }
      },
      "Microsoft.Build.Tasks.Core": {
        "type": "Transitive",
        "resolved": "15.8.166",
        "contentHash": "EOCh8vvBJvxI9egq70lySDZAdeteKmaVl3cUQCCmhBmHfIVuDVf7vnfwe0pDGZp95yo0Rf5WtSguiyX7R+xJ5w==",
        "dependencies": {
          "Microsoft.Build.Framework": "15.8.166",
          "Microsoft.Build.Utilities.Core": "15.8.166",
          "Microsoft.Win32.Registry": "4.3.0",
          "System.CodeDom": "4.4.0",
          "System.Collections.Immutable": "1.5.0",
          "System.Linq.Parallel": "4.0.1",
          "System.Net.Http": "4.3.0",
          "System.Reflection.Metadata": "1.6.0",
          "System.Reflection.TypeExtensions": "4.1.0",
          "System.Resources.Writer": "4.0.0",
          "System.Threading.Tasks.Dataflow": "4.6.0"
        }
      },
      "Microsoft.Build.Utilities.Core": {
        "type": "Transitive",
        "resolved": "15.8.166",
        "contentHash": "xtTrXMOlrH5GXObxN5G3ZVNhC1F9Cagje4ks9qC3btMokNoe/ryl5ncJaS5WshBtB76UPho5MZ8wN1meij2BKA==",
        "dependencies": {
          "Microsoft.Build.Framework": "15.8.166",
          "Microsoft.Win32.Registry": "4.3.0",
          "System.Collections.Immutable": "1.5.0",
          "System.Runtime.InteropServices.RuntimeInformation": "4.3.0",
          "System.Text.Encoding.CodePages": "4.4.0"
        }
      },
      "Microsoft.CodeAnalysis.Analyzers": {
        "type": "Transitive",
        "resolved": "3.0.0-beta2.20059.3",
        "contentHash": "Ve2kXanMNVZp1cIoKbflh3RcQgOYLC4UZ23YIMkOnkA6hQjpXsg9NnXbziR2m4i6+WGSz9Wbxp+Tj7XdNRiITw=="
      },
      "Microsoft.CodeAnalysis.Common": {
        "type": "Transitive",
        "resolved": "3.5.0",
        "contentHash": "1CjUHyDxhlwDfUSTOwqbNMZ4rk/Pqs33BupWmun8S/DUOou9mDe+MjapK06WjvuhIEyEr3fzyk0bOIwu0n1RYg==",
        "dependencies": {
          "Microsoft.CodeAnalysis.Analyzers": "3.0.0-beta2.20059.3",
          "System.Collections.Immutable": "1.5.0",
          "System.Memory": "4.5.3",
          "System.Reflection.Metadata": "1.6.0",
          "System.Runtime.CompilerServices.Unsafe": "4.6.0",
          "System.Text.Encoding.CodePages": "4.5.1",
          "System.Threading.Tasks.Extensions": "4.5.3"
        }
      },
      "Microsoft.CodeAnalysis.CSharp": {
        "type": "Transitive",
        "resolved": "3.5.0",
        "contentHash": "WSMCz5tAtnmEzgmE20J1tjX7chU9HYDfz8AHmWn4Ek+6PPvPZSoo0GDo4Pbnu1FAf4MnNDN6lMd4nqNPuI9V2A==",
        "dependencies": {
          "Microsoft.CodeAnalysis.Common": "[3.5.0]"
        }
      },
      "Microsoft.DotNet.PlatformAbstractions": {
        "type": "Transitive",
        "resolved": "2.1.0",
        "contentHash": "9KPDwvb/hLEVXYruVHVZ8BkebC8j17DmPb56LnqRF74HqSPLjCkrlFUjOtFpQPA2DeADBRTI/e69aCfRBfrhxw==",
        "dependencies": {
          "System.AppContext": "4.1.0",
          "System.Collections": "4.0.11",
          "System.IO": "4.1.0",
          "System.IO.FileSystem": "4.0.1",
          "System.Reflection.TypeExtensions": "4.1.0",
          "System.Runtime.Extensions": "4.1.0",
          "System.Runtime.InteropServices": "4.1.0",
          "System.Runtime.InteropServices.RuntimeInformation": "4.0.0"
        }
      },
      "Microsoft.Extensions.Configuration": {
        "type": "Transitive",
        "resolved": "3.1.3",
        "contentHash": "nTr4JgTSJScDBD3lahIh1jUBH8A43oG1cqID1qLoHSZhtegslpIyTYxmnehtUKi6xdY5j9R0oWeeGEP+JTcmAg==",
        "dependencies": {
          "Microsoft.Extensions.Configuration.Abstractions": "3.1.3"
        }
      },
      "Microsoft.Extensions.Configuration.Abstractions": {
        "type": "Transitive",
        "resolved": "3.1.3",
        "contentHash": "d3vpIJdw+hRtkW1WoNTXhCczakVVId30Tj58li5GbJxz6MVGi8gy4+7JdLBb/wuHFd4+25cZe+Z0WPi207rBbQ==",
        "dependencies": {
          "Microsoft.Extensions.Primitives": "3.1.3"
        }
      },
      "Microsoft.Extensions.Configuration.FileExtensions": {
        "type": "Transitive",
        "resolved": "3.1.3",
        "contentHash": "elAAhku4duLMFnoambYY3VUp6AWHkMYu1j9ctWQkSfsCPwx9FlQ8luk4LS5oMQmOT0eY8E0zWG8jZM60GXIyNA==",
        "dependencies": {
          "Microsoft.Extensions.Configuration": "3.1.3",
          "Microsoft.Extensions.FileProviders.Physical": "3.1.3"
        }
      },
      "Microsoft.Extensions.Configuration.Json": {
        "type": "Transitive",
        "resolved": "3.1.3",
        "contentHash": "E26XwzU3Y+J4etuXwX0ScOxNwuBdifU/BGM0nI/GwY7SjvVkkBQDgYphUcujaiAZWJ7h7yh1KL9tBAMPgGthqg==",
        "dependencies": {
          "Microsoft.Extensions.Configuration": "3.1.3",
          "Microsoft.Extensions.Configuration.FileExtensions": "3.1.3"
        }
      },
      "Microsoft.Extensions.DependencyInjection": {
        "type": "Transitive",
        "resolved": "3.1.3",
        "contentHash": "H/d/jt4Pdp2iYx28shLkxfgQpk9S7cCCTEjtS/61PbZcFAT/mc4cemmOlBdED7+CqmEAIDg8X4Fo0KtADaNizg==",
        "dependencies": {
          "Microsoft.Extensions.DependencyInjection.Abstractions": "3.1.3"
        }
      },
      "Microsoft.Extensions.DependencyInjection.Abstractions": {
        "type": "Transitive",
        "resolved": "3.1.3",
        "contentHash": "woeS5XeBChU76EmtFCwGHKgBfsYIn76u3myDq4zNY2ZrcwzBMNEViK2FRgXDgF11PBNbGdKCXsWFFZDtqPW0nQ=="
      },
      "Microsoft.Extensions.DependencyModel": {
        "type": "Transitive",
        "resolved": "2.1.0",
        "contentHash": "nS2XKqi+1A1umnYNLX2Fbm/XnzCxs5i+zXVJ3VC6r9t2z0NZr9FLnJN4VQpKigdcWH/iFTbMuX6M6WQJcTjVIg==",
        "dependencies": {
          "Microsoft.DotNet.PlatformAbstractions": "2.1.0",
          "Newtonsoft.Json": "9.0.1",
          "System.Diagnostics.Debug": "4.0.11",
          "System.Dynamic.Runtime": "4.0.11",
          "System.Linq": "4.1.0"
        }
      },
      "Microsoft.Extensions.FileProviders.Abstractions": {
        "type": "Transitive",
        "resolved": "3.1.3",
        "contentHash": "vr1V6dj8NONgaTA/EdlwtJOaNXRBf6f/din15pkWM/RfTbdoqrr0mKcTRx4MD/AGwxgM0+G2rUT2pDQGa2tNtA==",
        "dependencies": {
          "Microsoft.Extensions.Primitives": "3.1.3"
        }
      },
      "Microsoft.Extensions.FileProviders.Physical": {
        "type": "Transitive",
        "resolved": "3.1.3",
        "contentHash": "CvCLmVfb90Wkm99Ho6izWoZ9WaY/SQbou0LSEvBQxKk0IPAWKfUw29QLqlszIkXp81VR1BwdprlGKFdFfZpZFA==",
        "dependencies": {
          "Microsoft.Extensions.FileProviders.Abstractions": "3.1.3",
          "Microsoft.Extensions.FileSystemGlobbing": "3.1.3"
        }
      },
      "Microsoft.Extensions.FileSystemGlobbing": {
        "type": "Transitive",
        "resolved": "3.1.3",
        "contentHash": "bAmmKRNZM7n7cEhmdywgfvd53MF8pUL9u6orliWvJmI3tQCuDaJalNr4z9FfMu/e6Baw5NTSV+ZsWdWIiOi1Rw=="
      },
      "Microsoft.Extensions.Logging": {
        "type": "Transitive",
        "resolved": "3.1.3",
        "contentHash": "mAuOMhgB73dgVYeJzrksGU6BUBr7vIruFJyxssYK1nmDS+ude0kShILrXPq2iGHOvYNacczW4VSa6zcssUh4iQ==",
        "dependencies": {
          "Microsoft.Extensions.Configuration.Binder": "3.1.3",
          "Microsoft.Extensions.DependencyInjection": "3.1.3",
          "Microsoft.Extensions.Logging.Abstractions": "3.1.3",
          "Microsoft.Extensions.Options": "3.1.3"
        }
      },
      "Microsoft.Extensions.Logging.Abstractions": {
        "type": "Transitive",
        "resolved": "3.1.3",
        "contentHash": "j6r0E+OVinD4s13CIZASYJLLLApStb1yh5Vig7moB2FE1UsMRj4TYJ/xioDjreVA0dyOFpbWny1/n2iSJMbmNg=="
      },
      "Microsoft.Extensions.Options": {
        "type": "Transitive",
        "resolved": "3.1.3",
        "contentHash": "RyOSOg/kHW3AXojWGSdOs3BXJJnE9Sc6RVvP4LhnY5oaC2Da4k8CWfIw7I+QThxV8HTCPjzmON9c+QO+JZggNg==",
        "dependencies": {
          "Microsoft.Extensions.DependencyInjection.Abstractions": "3.1.3",
          "Microsoft.Extensions.Primitives": "3.1.3"
        }
      },
      "Microsoft.Extensions.Primitives": {
        "type": "Transitive",
        "resolved": "3.1.3",
        "contentHash": "5gK6qeq9CBCHBfB3Tim3jCJTLafT9FXFBAZZq39rC8adz8mxcjVAuQSw3jGgHqoRk0jwtXKFhXJUVur8vfeuFg=="
      },
      "Microsoft.NETCore.Platforms": {
        "type": "Transitive",
        "resolved": "3.1.0",
        "contentHash": "z7aeg8oHln2CuNulfhiLYxCVMPEwBl3rzicjvIX+4sUuCwvXw5oXQEtbiU2c0z4qYL5L3Kmx0mMA/+t/SbY67w=="
      },
      "Microsoft.NETCore.Targets": {
        "type": "Transitive",
        "resolved": "1.1.0",
        "contentHash": "aOZA3BWfz9RXjpzt0sRJJMjAscAUm3Hoa4UWAfceV9UTYxgwZ1lZt5nO2myFf+/jetYQo4uTP7zS8sJY67BBxg=="
      },
      "Microsoft.TestPlatform": {
        "type": "Transitive",
        "resolved": "16.6.0",
        "contentHash": "MkfdLmKJdAItvmL/qZDrWuUfPPdibjI37CSsfOjRFyMkG4UShTTsOecja+InY6/55OCpjmNhwVQZ2oXRTCokaw=="
      },
      "Microsoft.TestPlatform.ObjectModel": {
        "type": "Transitive",
        "resolved": "16.6.0",
        "contentHash": "NRp3QGR9VmMiDG5kotgLfnzRHKJAYDHh99m9/khoMhoh1zSiOJHn14pKdbgnYCe/GUHTy/oBVFe3Vo/aQhIR4w==",
        "dependencies": {
          "NuGet.Frameworks": "5.0.0"
        }
      },
      "Microsoft.TestPlatform.Portable": {
        "type": "Transitive",
        "resolved": "16.6.0",
        "contentHash": "xNwD8+hYzhWBCJH2tG5yb5XaS+3ubam4g/YkCW0AnkykjtM722O1ZKF89MLc2k1N0Xo9VuoktOq0dC/PYlA19A=="
      },
      "Microsoft.TestPlatform.TranslationLayer": {
        "type": "Transitive",
        "resolved": "16.6.0",
        "contentHash": "ZThdMYjehTCvgHv+6OQZX4WQ3x1+yzaH5AWO1LxGIP7LeuPmSp+SQXD1wTKbXk/M9A+0Ro0/ay6vj7Rwzb24gQ==",
        "dependencies": {
          "NETStandard.Library": "2.0.0"
        }
      },
      "Microsoft.Web.LibraryManager.Build": {
        "type": "Transitive",
        "resolved": "2.1.76",
        "contentHash": "hrC3MLBsT2i4798p43Ng6Oq9SGaawxofz6WvbPI9vxtdGSSoHQ12PWem5kMyyvB7a12a1UImdgLGhq+0+vkiKw==",
        "dependencies": {
          "System.Runtime.Loader": "4.3.0"
        }
      },
      "Microsoft.Win32.Registry": {
        "type": "Transitive",
        "resolved": "4.3.0",
        "contentHash": "Lw1/VwLH1yxz6SfFEjVRCN0pnflLEsWgnV4qsdJ512/HhTwnKXUG+zDQ4yTO3K/EJQemGoNaBHX5InISNKTzUQ==",
        "dependencies": {
          "Microsoft.NETCore.Platforms": "1.1.0",
          "System.Collections": "4.3.0",
          "System.Globalization": "4.3.0",
          "System.Resources.ResourceManager": "4.3.0",
          "System.Runtime": "4.3.0",
          "System.Runtime.Extensions": "4.3.0",
          "System.Runtime.Handles": "4.3.0",
          "System.Runtime.InteropServices": "4.3.0"
        }
      },
      "Mono.Cecil": {
        "type": "Transitive",
        "resolved": "0.11.2",
        "contentHash": "hZNAnXKQsOs/SZMFtT/e82/nA/iLgkeDy+sHD8xix4f0m9/3G0RNZplE1QHB+0n8QXq54jLqR/IPgVOkLapkyg=="
      },
      "MSBuild.StructuredLogger": {
        "type": "Transitive",
        "resolved": "2.0.11",
        "contentHash": "youJH/f03XEYwre6DWT+a8Fjb6Vs/UfioczhKYohHK24ljUSLBCRaopXX2+VzeA/7aQjmRmr4HYpzD9cCCJM9w==",
        "dependencies": {
          "Microsoft.Build": "15.8.166",
          "Microsoft.Build.Framework": "15.8.166",
          "Microsoft.Build.Tasks.Core": "15.8.166",
          "Microsoft.Build.Utilities.Core": "15.8.166"
        }
      },
      "MsBuildPipeLogger.Server": {
        "type": "Transitive",
        "resolved": "1.1.2",
        "contentHash": "3kIOap0qKW+/+Cd9o6tUM420ibgzCVuhTvLXVRv7M6EOmkH1iEiUsUTkFeQ+SqH5JuLHZfXmEZieDiWvRFtq1Q==",
        "dependencies": {
          "Microsoft.Build": "15.3.409",
          "NETStandard.Library": "1.6.1"
        }
      },
      "NETStandard.Library": {
        "type": "Transitive",
        "resolved": "2.0.0",
        "contentHash": "7jnbRU+L08FXKMxqUflxEXtVymWvNOrS8yHgu9s6EM8Anr6T/wIX4nZ08j/u3Asz+tCufp3YVwFSEvFTPYmBPA==",
        "dependencies": {
          "Microsoft.NETCore.Platforms": "1.1.0"
        }
      },
      "Newtonsoft.Json": {
        "type": "Transitive",
        "resolved": "12.0.3",
        "contentHash": "6mgjfnRB4jKMlzHSl+VD+oUc1IebOZabkbyWj2RiTgWwYPPuaK1H97G1sHqGwPlS5npiF5Q0OrxN1wni2n5QWg=="
      },
      "NuGet.Frameworks": {
        "type": "Transitive",
        "resolved": "5.0.0",
        "contentHash": "c5JVjuVAm4f7E9Vj+v09Z9s2ZsqFDjBpcsyS3M9xRo0bEdm/LVZSzLxxNvfvAwRiiE8nwe1h2G4OwiwlzFKXlA=="
      },
      "runtime.debian.8-x64.runtime.native.System.Security.Cryptography.OpenSsl": {
        "type": "Transitive",
        "resolved": "4.3.0",
        "contentHash": "HdSSp5MnJSsg08KMfZThpuLPJpPwE5hBXvHwoKWosyHHfe8Mh5WKT0ylEOf6yNzX6Ngjxe4Whkafh5q7Ymac4Q=="
      },
      "runtime.fedora.23-x64.runtime.native.System.Security.Cryptography.OpenSsl": {
        "type": "Transitive",
        "resolved": "4.3.0",
        "contentHash": "+yH1a49wJMy8Zt4yx5RhJrxO/DBDByAiCzNwiETI+1S4mPdCu0OY4djdciC7Vssk0l22wQaDLrXxXkp+3+7bVA=="
      },
      "runtime.fedora.24-x64.runtime.native.System.Security.Cryptography.OpenSsl": {
        "type": "Transitive",
        "resolved": "4.3.0",
        "contentHash": "c3YNH1GQJbfIPJeCnr4avseugSqPrxwIqzthYyZDN6EuOyNOzq+y2KSUfRcXauya1sF4foESTgwM5e1A8arAKw=="
      },
      "runtime.native.System": {
        "type": "Transitive",
        "resolved": "4.3.0",
        "contentHash": "c/qWt2LieNZIj1jGnVNsE2Kl23Ya2aSTBuXMD6V7k9KWr6l16Tqdwq+hJScEpWER9753NWC8h96PaVNY5Ld7Jw==",
        "dependencies": {
          "Microsoft.NETCore.Platforms": "1.1.0",
          "Microsoft.NETCore.Targets": "1.1.0"
        }
      },
      "runtime.native.System.IO.Compression": {
        "type": "Transitive",
        "resolved": "4.3.0",
        "contentHash": "INBPonS5QPEgn7naufQFXJEp3zX6L4bwHgJ/ZH78aBTpeNfQMtf7C6VrAFhlq2xxWBveIOWyFzQjJ8XzHMhdOQ==",
        "dependencies": {
          "Microsoft.NETCore.Platforms": "1.1.0",
          "Microsoft.NETCore.Targets": "1.1.0"
        }
      },
      "runtime.native.System.Net.Http": {
        "type": "Transitive",
        "resolved": "4.3.0",
        "contentHash": "ZVuZJqnnegJhd2k/PtAbbIcZ3aZeITq3sj06oKfMBSfphW3HDmk/t4ObvbOk/JA/swGR0LNqMksAh/f7gpTROg==",
        "dependencies": {
          "Microsoft.NETCore.Platforms": "1.1.0",
          "Microsoft.NETCore.Targets": "1.1.0"
        }
      },
      "runtime.native.System.Security.Cryptography.Apple": {
        "type": "Transitive",
        "resolved": "4.3.0",
        "contentHash": "DloMk88juo0OuOWr56QG7MNchmafTLYWvABy36izkrLI5VledI0rq28KGs1i9wbpeT9NPQrx/wTf8U2vazqQ3Q==",
        "dependencies": {
          "runtime.osx.10.10-x64.runtime.native.System.Security.Cryptography.Apple": "4.3.0"
        }
      },
      "runtime.native.System.Security.Cryptography.OpenSsl": {
        "type": "Transitive",
        "resolved": "4.3.0",
        "contentHash": "NS1U+700m4KFRHR5o4vo9DSlTmlCKu/u7dtE5sUHVIPB+xpXxYQvgBgA6wEIeCz6Yfn0Z52/72WYsToCEPJnrw==",
        "dependencies": {
          "runtime.debian.8-x64.runtime.native.System.Security.Cryptography.OpenSsl": "4.3.0",
          "runtime.fedora.23-x64.runtime.native.System.Security.Cryptography.OpenSsl": "4.3.0",
          "runtime.fedora.24-x64.runtime.native.System.Security.Cryptography.OpenSsl": "4.3.0",
          "runtime.opensuse.13.2-x64.runtime.native.System.Security.Cryptography.OpenSsl": "4.3.0",
          "runtime.opensuse.42.1-x64.runtime.native.System.Security.Cryptography.OpenSsl": "4.3.0",
          "runtime.osx.10.10-x64.runtime.native.System.Security.Cryptography.OpenSsl": "4.3.0",
          "runtime.rhel.7-x64.runtime.native.System.Security.Cryptography.OpenSsl": "4.3.0",
          "runtime.ubuntu.14.04-x64.runtime.native.System.Security.Cryptography.OpenSsl": "4.3.0",
          "runtime.ubuntu.16.04-x64.runtime.native.System.Security.Cryptography.OpenSsl": "4.3.0",
          "runtime.ubuntu.16.10-x64.runtime.native.System.Security.Cryptography.OpenSsl": "4.3.0"
        }
      },
      "runtime.opensuse.13.2-x64.runtime.native.System.Security.Cryptography.OpenSsl": {
        "type": "Transitive",
        "resolved": "4.3.0",
        "contentHash": "b3pthNgxxFcD+Pc0WSEoC0+md3MyhRS6aCEeenvNE3Fdw1HyJ18ZhRFVJJzIeR/O/jpxPboB805Ho0T3Ul7w8A=="
      },
      "runtime.opensuse.42.1-x64.runtime.native.System.Security.Cryptography.OpenSsl": {
        "type": "Transitive",
        "resolved": "4.3.0",
        "contentHash": "KeLz4HClKf+nFS7p/6Fi/CqyLXh81FpiGzcmuS8DGi9lUqSnZ6Es23/gv2O+1XVGfrbNmviF7CckBpavkBoIFQ=="
      },
      "runtime.osx.10.10-x64.runtime.native.System.Security.Cryptography.Apple": {
        "type": "Transitive",
        "resolved": "4.3.0",
        "contentHash": "kVXCuMTrTlxq4XOOMAysuNwsXWpYeboGddNGpIgNSZmv1b6r/s/DPk0fYMB7Q5Qo4bY68o48jt4T4y5BVecbCQ=="
      },
      "runtime.osx.10.10-x64.runtime.native.System.Security.Cryptography.OpenSsl": {
        "type": "Transitive",
        "resolved": "4.3.0",
        "contentHash": "X7IdhILzr4ROXd8mI1BUCQMSHSQwelUlBjF1JyTKCjXaOGn2fB4EKBxQbCK2VjO3WaWIdlXZL3W6TiIVnrhX4g=="
      },
      "runtime.rhel.7-x64.runtime.native.System.Security.Cryptography.OpenSsl": {
        "type": "Transitive",
        "resolved": "4.3.0",
        "contentHash": "nyFNiCk/r+VOiIqreLix8yN+q3Wga9+SE8BCgkf+2BwEKiNx6DyvFjCgkfV743/grxv8jHJ8gUK4XEQw7yzRYg=="
      },
      "runtime.ubuntu.14.04-x64.runtime.native.System.Security.Cryptography.OpenSsl": {
        "type": "Transitive",
        "resolved": "4.3.0",
        "contentHash": "ytoewC6wGorL7KoCAvRfsgoJPJbNq+64k2SqW6JcOAebWsFUvCCYgfzQMrnpvPiEl4OrblUlhF2ji+Q1+SVLrQ=="
      },
      "runtime.ubuntu.16.04-x64.runtime.native.System.Security.Cryptography.OpenSsl": {
        "type": "Transitive",
        "resolved": "4.3.0",
        "contentHash": "I8bKw2I8k58Wx7fMKQJn2R8lamboCAiHfHeV/pS65ScKWMMI0+wJkLYlEKvgW1D/XvSl/221clBoR2q9QNNM7A=="
      },
      "runtime.ubuntu.16.10-x64.runtime.native.System.Security.Cryptography.OpenSsl": {
        "type": "Transitive",
        "resolved": "4.3.0",
        "contentHash": "VB5cn/7OzUfzdnC8tqAIMQciVLiq2epm2NrAm1E9OjNRyG4lVhfR61SMcLizejzQP8R8Uf/0l5qOIbUEi+RdEg=="
      },
      "Serilog": {
        "type": "Transitive",
        "resolved": "2.9.0",
        "contentHash": "QzcrD33A3+CsVvwi1I5CSei67ikQnkGrw7SscgL+vZTghaC2aNYg8fiUcedXHzKJFNjgje9rBjzwYGQTKEaXaA=="
      },
      "Serilog.Extensions.Logging": {
        "type": "Transitive",
        "resolved": "3.0.1",
        "contentHash": "U0xbGoZuxJRjE3C5vlCfrf9a4xHTmbrCXKmaA14cHAqiT1Qir0rkV7Xss9GpPJR3MRYH19DFUUqZ9hvWeJrzdQ==",
        "dependencies": {
          "Microsoft.Extensions.Logging": "2.0.0",
          "Serilog": "2.8.0"
        }
      },
      "Serilog.Extensions.Logging.File": {
        "type": "Transitive",
        "resolved": "2.0.0",
        "contentHash": "usO0qr4v9VCMBWiTJ1nQmAbPNCt40FrkDol6CpfCXbsxGZS/hH+YCueF7vvPQ32ATI0GWcMWiKRdjXEE7/HxTQ==",
        "dependencies": {
          "Microsoft.Extensions.Configuration.Abstractions": "2.0.0",
          "Microsoft.Extensions.Configuration.Binder": "2.0.0",
          "Serilog": "2.5.0",
          "Serilog.Extensions.Logging": "2.0.2",
          "Serilog.Formatting.Compact": "1.0.0",
          "Serilog.Sinks.Async": "1.1.0",
          "Serilog.Sinks.RollingFile": "3.3.0"
        }
      },
      "Serilog.Formatting.Compact": {
        "type": "Transitive",
        "resolved": "1.0.0",
        "contentHash": "r3QYz02y7+B7Ng30hyJM929OJhem7SsJ4XDUE0Zfptj2MRiQfpPUb5f58juAFjp/TnNeSX2QNzZEnHwLeoJfHQ==",
        "dependencies": {
          "Serilog": "2.0.0"
        }
      },
      "Serilog.Sinks.Async": {
        "type": "Transitive",
        "resolved": "1.1.0",
        "contentHash": "xll0Kanz2BkCxuv+F3p1WXr47jdsVM0GU1n1LZvK+18QiRZ/WGFNxSNw9EMKFV5ED5gr7MUpAe6PCMNL1HGUMA==",
        "dependencies": {
          "Serilog": "2.1.0",
          "System.Collections.Concurrent": "4.0.12"
        }
      },
      "Serilog.Sinks.Console": {
        "type": "Transitive",
        "resolved": "3.1.1",
        "contentHash": "56mI5AqvyF/i/c2451nvV71kq370XOCE4Uu5qiaJ295sOhMb9q3BWwG7mWLOVSnmpWiq0SBT3SXfgRXGNP6vzA==",
        "dependencies": {
          "Serilog": "2.5.0",
          "System.Console": "4.3.0",
          "System.Runtime.InteropServices": "4.3.0",
          "System.Runtime.InteropServices.RuntimeInformation": "4.3.0"
        }
      },
      "Serilog.Sinks.File": {
        "type": "Transitive",
        "resolved": "3.2.0",
        "contentHash": "VHbo68pMg5hwSWrzLEdZv5b/rYmIgHIRhd4d5rl8GnC5/a8Fr+RShT5kWyeJOXax1el6mNJ+dmHDOVgnNUQxaw==",
        "dependencies": {
          "Serilog": "2.3.0",
          "System.IO": "4.1.0",
          "System.IO.FileSystem": "4.0.1",
          "System.IO.FileSystem.Primitives": "4.0.1",
          "System.Text.Encoding.Extensions": "4.0.11",
          "System.Threading": "4.0.11",
          "System.Threading.Timer": "4.0.1"
        }
      },
      "Serilog.Sinks.RollingFile": {
        "type": "Transitive",
        "resolved": "3.3.0",
        "contentHash": "2lT5X1r3GH4P0bRWJfhA7etGl8Q2Ipw9AACvtAHWRUSpYZ42NGVyHoVs2ALBZ/cAkkS+tA4jl80Zie144eLQPg==",
        "dependencies": {
          "Serilog.Sinks.File": "3.2.0",
          "System.IO": "4.1.0",
          "System.IO.FileSystem.Primitives": "4.0.1",
          "System.Runtime.InteropServices": "4.1.0",
          "System.Text.Encoding.Extensions": "4.0.11"
        }
      },
      "System.AppContext": {
        "type": "Transitive",
        "resolved": "4.1.0",
        "contentHash": "3QjO4jNV7PdKkmQAVp9atA+usVnKRwI3Kx1nMwJ93T0LcQfx7pKAYk0nKz5wn1oP5iqlhZuy6RXOFdhr7rDwow==",
        "dependencies": {
          "System.Runtime": "4.1.0"
        }
      },
      "System.Buffers": {
        "type": "Transitive",
        "resolved": "4.3.0",
        "contentHash": "ratu44uTIHgeBeI0dE8DWvmXVBSo4u7ozRZZHOMmK/JPpYyo0dAfgSiHlpiObMQ5lEtEyIXA40sKRYg5J6A8uQ==",
        "dependencies": {
          "System.Diagnostics.Debug": "4.3.0",
          "System.Diagnostics.Tracing": "4.3.0",
          "System.Resources.ResourceManager": "4.3.0",
          "System.Runtime": "4.3.0",
          "System.Threading": "4.3.0"
        }
      },
      "System.CodeDom": {
        "type": "Transitive",
        "resolved": "4.4.0",
        "contentHash": "2sCCb7doXEwtYAbqzbF/8UAeDRMNmPaQbU2q50Psg1J9KzumyVVCgKQY8s53WIPTufNT0DpSe9QRvVjOzfDWBA=="
      },
      "System.Collections": {
        "type": "Transitive",
        "resolved": "4.3.0",
        "contentHash": "3Dcj85/TBdVpL5Zr+gEEBUuFe2icOnLalmEh9hfck1PTYbbyWuZgh4fmm2ysCLTrqLQw6t3TgTyJ+VLp+Qb+Lw==",
        "dependencies": {
          "Microsoft.NETCore.Platforms": "1.1.0",
          "Microsoft.NETCore.Targets": "1.1.0",
          "System.Runtime": "4.3.0"
        }
      },
      "System.Collections.Concurrent": {
        "type": "Transitive",
        "resolved": "4.3.0",
        "contentHash": "ztl69Xp0Y/UXCL+3v3tEU+lIy+bvjKNUmopn1wep/a291pVPK7dxBd6T7WnlQqRog+d1a/hSsgRsmFnIBKTPLQ==",
        "dependencies": {
          "System.Collections": "4.3.0",
          "System.Diagnostics.Debug": "4.3.0",
          "System.Diagnostics.Tracing": "4.3.0",
          "System.Globalization": "4.3.0",
          "System.Reflection": "4.3.0",
          "System.Resources.ResourceManager": "4.3.0",
          "System.Runtime": "4.3.0",
          "System.Runtime.Extensions": "4.3.0",
          "System.Threading": "4.3.0",
          "System.Threading.Tasks": "4.3.0"
        }
      },
      "System.Collections.Immutable": {
        "type": "Transitive",
        "resolved": "1.5.0",
        "contentHash": "EXKiDFsChZW0RjrZ4FYHu9aW6+P4MCgEDCklsVseRfhoO0F+dXeMSsMRAlVXIo06kGJ/zv+2w1a2uc2+kxxSaQ=="
      },
      "System.ComponentModel.Annotations": {
        "type": "Transitive",
        "resolved": "4.7.0",
        "contentHash": "0YFqjhp/mYkDGpU0Ye1GjE53HMp9UVfGN7seGpAMttAC0C40v5gw598jCgpbBLMmCo0E5YRLBv5Z2doypO49ZQ=="
      },
      "System.Console": {
        "type": "Transitive",
        "resolved": "4.3.0",
        "contentHash": "DHDrIxiqk1h03m6khKWV2X8p/uvN79rgSqpilL6uzpmSfxfU5ng8VcPtW4qsDsQDHiTv6IPV9TmD5M/vElPNLg==",
        "dependencies": {
          "Microsoft.NETCore.Platforms": "1.1.0",
          "Microsoft.NETCore.Targets": "1.1.0",
          "System.IO": "4.3.0",
          "System.Runtime": "4.3.0",
          "System.Text.Encoding": "4.3.0"
        }
      },
      "System.Diagnostics.Debug": {
        "type": "Transitive",
        "resolved": "4.3.0",
        "contentHash": "ZUhUOdqmaG5Jk3Xdb8xi5kIyQYAA4PnTNlHx1mu9ZY3qv4ELIdKbnL/akbGaKi2RnNUWaZsAs31rvzFdewTj2g==",
        "dependencies": {
          "Microsoft.NETCore.Platforms": "1.1.0",
          "Microsoft.NETCore.Targets": "1.1.0",
          "System.Runtime": "4.3.0"
        }
      },
      "System.Diagnostics.DiagnosticSource": {
        "type": "Transitive",
        "resolved": "4.3.0",
        "contentHash": "tD6kosZnTAGdrEa0tZSuFyunMbt/5KYDnHdndJYGqZoNy00XVXyACd5d6KnE1YgYv3ne2CjtAfNXo/fwEhnKUA==",
        "dependencies": {
          "System.Collections": "4.3.0",
          "System.Diagnostics.Tracing": "4.3.0",
          "System.Reflection": "4.3.0",
          "System.Runtime": "4.3.0",
          "System.Threading": "4.3.0"
        }
      },
      "System.Diagnostics.TraceSource": {
        "type": "Transitive",
        "resolved": "4.0.0",
        "contentHash": "6WVCczFZKXwpWpzd/iJkYnsmWTSFFiU24Xx/YdHXBcu+nFI/ehTgeqdJQFbtRPzbrO3KtRNjvkhtj4t5/WwWsA==",
        "dependencies": {
          "Microsoft.NETCore.Platforms": "1.0.1",
          "System.Collections": "4.0.11",
          "System.Diagnostics.Debug": "4.0.11",
          "System.Globalization": "4.0.11",
          "System.Resources.ResourceManager": "4.0.1",
          "System.Runtime": "4.1.0",
          "System.Runtime.Extensions": "4.1.0",
          "System.Threading": "4.0.11",
          "runtime.native.System": "4.0.0"
        }
      },
      "System.Diagnostics.Tracing": {
        "type": "Transitive",
        "resolved": "4.3.0",
        "contentHash": "rswfv0f/Cqkh78rA5S8eN8Neocz234+emGCtTF3lxPY96F+mmmUen6tbn0glN6PMvlKQb9bPAY5e9u7fgPTkKw==",
        "dependencies": {
          "Microsoft.NETCore.Platforms": "1.1.0",
          "Microsoft.NETCore.Targets": "1.1.0",
          "System.Runtime": "4.3.0"
        }
      },
      "System.Dynamic.Runtime": {
        "type": "Transitive",
        "resolved": "4.0.11",
        "contentHash": "db34f6LHYM0U0JpE+sOmjar27BnqTVkbLJhgfwMpTdgTigG/Hna3m2MYVwnFzGGKnEJk2UXFuoVTr8WUbU91/A==",
        "dependencies": {
          "System.Collections": "4.0.11",
          "System.Diagnostics.Debug": "4.0.11",
          "System.Globalization": "4.0.11",
          "System.Linq": "4.1.0",
          "System.Linq.Expressions": "4.1.0",
          "System.ObjectModel": "4.0.12",
          "System.Reflection": "4.1.0",
          "System.Reflection.Emit": "4.0.1",
          "System.Reflection.Emit.ILGeneration": "4.0.1",
          "System.Reflection.Primitives": "4.0.1",
          "System.Reflection.TypeExtensions": "4.1.0",
          "System.Resources.ResourceManager": "4.0.1",
          "System.Runtime": "4.1.0",
          "System.Runtime.Extensions": "4.1.0",
          "System.Threading": "4.0.11"
        }
      },
      "System.Globalization": {
        "type": "Transitive",
        "resolved": "4.3.0",
        "contentHash": "kYdVd2f2PAdFGblzFswE4hkNANJBKRmsfa2X5LG2AcWE1c7/4t0pYae1L8vfZ5xvE2nK/R9JprtToA61OSHWIg==",
        "dependencies": {
          "Microsoft.NETCore.Platforms": "1.1.0",
          "Microsoft.NETCore.Targets": "1.1.0",
          "System.Runtime": "4.3.0"
        }
      },
      "System.Globalization.Calendars": {
        "type": "Transitive",
        "resolved": "4.3.0",
        "contentHash": "GUlBtdOWT4LTV3I+9/PJW+56AnnChTaOqqTLFtdmype/L500M2LIyXgmtd9X2P2VOkmJd5c67H5SaC2QcL1bFA==",
        "dependencies": {
          "Microsoft.NETCore.Platforms": "1.1.0",
          "Microsoft.NETCore.Targets": "1.1.0",
          "System.Globalization": "4.3.0",
          "System.Runtime": "4.3.0"
        }
      },
      "System.Globalization.Extensions": {
        "type": "Transitive",
        "resolved": "4.3.0",
        "contentHash": "FhKmdR6MPG+pxow6wGtNAWdZh7noIOpdD5TwQ3CprzgIE1bBBoim0vbR1+AWsWjQmU7zXHgQo4TWSP6lCeiWcQ==",
        "dependencies": {
          "Microsoft.NETCore.Platforms": "1.1.0",
          "System.Globalization": "4.3.0",
          "System.Resources.ResourceManager": "4.3.0",
          "System.Runtime": "4.3.0",
          "System.Runtime.Extensions": "4.3.0",
          "System.Runtime.InteropServices": "4.3.0"
        }
      },
      "System.IO": {
        "type": "Transitive",
        "resolved": "4.3.0",
        "contentHash": "3qjaHvxQPDpSOYICjUoTsmoq5u6QJAFRUITgeT/4gqkF1bajbSmb1kwSxEA8AHlofqgcKJcM8udgieRNhaJ5Cg==",
        "dependencies": {
          "Microsoft.NETCore.Platforms": "1.1.0",
          "Microsoft.NETCore.Targets": "1.1.0",
          "System.Runtime": "4.3.0",
          "System.Text.Encoding": "4.3.0",
          "System.Threading.Tasks": "4.3.0"
        }
      },
      "System.IO.Abstractions": {
        "type": "Transitive",
        "resolved": "10.0.10",
        "contentHash": "nA/MCPBUc2JpnBHn+PDMiatCjsK6Q7gqnMuY00nHFJP3wj6lakiLfpqXjYJR7I9BnBPsQddC6vF7PvQQ27ljtA==",
        "dependencies": {
          "System.IO.FileSystem.AccessControl": "4.7.0"
        }
      },
      "System.IO.Compression": {
        "type": "Transitive",
        "resolved": "4.3.0",
        "contentHash": "YHndyoiV90iu4iKG115ibkhrG+S3jBm8Ap9OwoUAzO5oPDAWcr0SFwQFm0HjM8WkEZWo0zvLTyLmbvTkW1bXgg==",
        "dependencies": {
          "Microsoft.NETCore.Platforms": "1.1.0",
          "System.Buffers": "4.3.0",
          "System.Collections": "4.3.0",
          "System.Diagnostics.Debug": "4.3.0",
          "System.IO": "4.3.0",
          "System.Resources.ResourceManager": "4.3.0",
          "System.Runtime": "4.3.0",
          "System.Runtime.Extensions": "4.3.0",
          "System.Runtime.Handles": "4.3.0",
          "System.Runtime.InteropServices": "4.3.0",
          "System.Text.Encoding": "4.3.0",
          "System.Threading": "4.3.0",
          "System.Threading.Tasks": "4.3.0",
          "runtime.native.System": "4.3.0",
          "runtime.native.System.IO.Compression": "4.3.0"
        }
      },
      "System.IO.FileSystem": {
        "type": "Transitive",
        "resolved": "4.3.0",
        "contentHash": "3wEMARTnuio+ulnvi+hkRNROYwa1kylvYahhcLk4HSoVdl+xxTFVeVlYOfLwrDPImGls0mDqbMhrza8qnWPTdA==",
        "dependencies": {
          "Microsoft.NETCore.Platforms": "1.1.0",
          "Microsoft.NETCore.Targets": "1.1.0",
          "System.IO": "4.3.0",
          "System.IO.FileSystem.Primitives": "4.3.0",
          "System.Runtime": "4.3.0",
          "System.Runtime.Handles": "4.3.0",
          "System.Text.Encoding": "4.3.0",
          "System.Threading.Tasks": "4.3.0"
        }
      },
      "System.IO.FileSystem.AccessControl": {
        "type": "Transitive",
        "resolved": "4.7.0",
        "contentHash": "vMToiarpU81LR1/KZtnT7VDPvqAZfw9oOS5nY6pPP78nGYz3COLsQH3OfzbR+SjTgltd31R6KmKklz/zDpTmzw==",
        "dependencies": {
          "System.Security.AccessControl": "4.7.0",
          "System.Security.Principal.Windows": "4.7.0"
        }
      },
      "System.IO.FileSystem.Primitives": {
        "type": "Transitive",
        "resolved": "4.3.0",
        "contentHash": "6QOb2XFLch7bEc4lIcJH49nJN2HV+OC3fHDgsLVsBVBk3Y4hFAnOBGzJ2lUu7CyDDFo9IBWkSsnbkT6IBwwiMw==",
        "dependencies": {
          "System.Runtime": "4.3.0"
        }
      },
      "System.Linq": {
        "type": "Transitive",
        "resolved": "4.3.0",
        "contentHash": "5DbqIUpsDp0dFftytzuMmc0oeMdQwjcP/EWxsksIz/w1TcFRkZ3yKKz0PqiYFMmEwPSWw+qNVqD7PJ889JzHbw==",
        "dependencies": {
          "System.Collections": "4.3.0",
          "System.Diagnostics.Debug": "4.3.0",
          "System.Resources.ResourceManager": "4.3.0",
          "System.Runtime": "4.3.0",
          "System.Runtime.Extensions": "4.3.0"
        }
      },
      "System.Linq.Expressions": {
        "type": "Transitive",
        "resolved": "4.1.0",
        "contentHash": "I+y02iqkgmCAyfbqOmSDOgqdZQ5tTj80Akm5BPSS8EeB0VGWdy6X1KCoYe8Pk6pwDoAKZUOdLVxnTJcExiv5zw==",
        "dependencies": {
          "System.Collections": "4.0.11",
          "System.Diagnostics.Debug": "4.0.11",
          "System.Globalization": "4.0.11",
          "System.IO": "4.1.0",
          "System.Linq": "4.1.0",
          "System.ObjectModel": "4.0.12",
          "System.Reflection": "4.1.0",
          "System.Reflection.Emit": "4.0.1",
          "System.Reflection.Emit.ILGeneration": "4.0.1",
          "System.Reflection.Emit.Lightweight": "4.0.1",
          "System.Reflection.Extensions": "4.0.1",
          "System.Reflection.Primitives": "4.0.1",
          "System.Reflection.TypeExtensions": "4.1.0",
          "System.Resources.ResourceManager": "4.0.1",
          "System.Runtime": "4.1.0",
          "System.Runtime.Extensions": "4.1.0",
          "System.Threading": "4.0.11"
        }
      },
      "System.Linq.Parallel": {
        "type": "Transitive",
        "resolved": "4.0.1",
        "contentHash": "J7XCa7n2cFn32uLbtceXfBFhgCk5M++50lylHKNbqTiJkw5y4Tglpi6amuJNPCvj9bLzNSI7rs1fi4joLMNRgg==",
        "dependencies": {
          "System.Collections": "4.0.11",
          "System.Collections.Concurrent": "4.0.12",
          "System.Diagnostics.Debug": "4.0.11",
          "System.Diagnostics.Tracing": "4.1.0",
          "System.Linq": "4.1.0",
          "System.Resources.ResourceManager": "4.0.1",
          "System.Runtime": "4.1.0",
          "System.Runtime.Extensions": "4.1.0",
          "System.Threading": "4.0.11",
          "System.Threading.Tasks": "4.0.11"
        }
      },
      "System.Memory": {
        "type": "Transitive",
        "resolved": "4.5.3",
        "contentHash": "3oDzvc/zzetpTKWMShs1AADwZjQ/36HnsufHRPcOjyRAAMLDlu2iD33MBI2opxnezcVUtXyqDXXjoFMOU9c7SA=="
      },
      "System.Net.Http": {
        "type": "Transitive",
        "resolved": "4.3.0",
        "contentHash": "sYg+FtILtRQuYWSIAuNOELwVuVsxVyJGWQyOnlAzhV4xvhyFnON1bAzYYC+jjRW8JREM45R0R5Dgi8MTC5sEwA==",
        "dependencies": {
          "Microsoft.NETCore.Platforms": "1.1.0",
          "System.Collections": "4.3.0",
          "System.Diagnostics.Debug": "4.3.0",
          "System.Diagnostics.DiagnosticSource": "4.3.0",
          "System.Diagnostics.Tracing": "4.3.0",
          "System.Globalization": "4.3.0",
          "System.Globalization.Extensions": "4.3.0",
          "System.IO": "4.3.0",
          "System.IO.FileSystem": "4.3.0",
          "System.Net.Primitives": "4.3.0",
          "System.Resources.ResourceManager": "4.3.0",
          "System.Runtime": "4.3.0",
          "System.Runtime.Extensions": "4.3.0",
          "System.Runtime.Handles": "4.3.0",
          "System.Runtime.InteropServices": "4.3.0",
          "System.Security.Cryptography.Algorithms": "4.3.0",
          "System.Security.Cryptography.Encoding": "4.3.0",
          "System.Security.Cryptography.OpenSsl": "4.3.0",
          "System.Security.Cryptography.Primitives": "4.3.0",
          "System.Security.Cryptography.X509Certificates": "4.3.0",
          "System.Text.Encoding": "4.3.0",
          "System.Threading": "4.3.0",
          "System.Threading.Tasks": "4.3.0",
          "runtime.native.System": "4.3.0",
          "runtime.native.System.Net.Http": "4.3.0",
          "runtime.native.System.Security.Cryptography.OpenSsl": "4.3.0"
        }
      },
      "System.Net.Primitives": {
        "type": "Transitive",
        "resolved": "4.3.0",
        "contentHash": "qOu+hDwFwoZPbzPvwut2qATe3ygjeQBDQj91xlsaqGFQUI5i4ZnZb8yyQuLGpDGivEPIt8EJkd1BVzVoP31FXA==",
        "dependencies": {
          "Microsoft.NETCore.Platforms": "1.1.0",
          "Microsoft.NETCore.Targets": "1.1.0",
          "System.Runtime": "4.3.0",
          "System.Runtime.Handles": "4.3.0"
        }
      },
      "System.ObjectModel": {
        "type": "Transitive",
        "resolved": "4.0.12",
        "contentHash": "tAgJM1xt3ytyMoW4qn4wIqgJYm7L7TShRZG4+Q4Qsi2PCcj96pXN7nRywS9KkB3p/xDUjc2HSwP9SROyPYDYKQ==",
        "dependencies": {
          "System.Collections": "4.0.11",
          "System.Diagnostics.Debug": "4.0.11",
          "System.Resources.ResourceManager": "4.0.1",
          "System.Runtime": "4.1.0",
          "System.Threading": "4.0.11"
        }
      },
      "System.Reflection": {
        "type": "Transitive",
        "resolved": "4.3.0",
        "contentHash": "KMiAFoW7MfJGa9nDFNcfu+FpEdiHpWgTcS2HdMpDvt9saK3y/G4GwprPyzqjFH9NTaGPQeWNHU+iDlDILj96aQ==",
        "dependencies": {
          "Microsoft.NETCore.Platforms": "1.1.0",
          "Microsoft.NETCore.Targets": "1.1.0",
          "System.IO": "4.3.0",
          "System.Reflection.Primitives": "4.3.0",
          "System.Runtime": "4.3.0"
        }
      },
      "System.Reflection.Emit": {
        "type": "Transitive",
        "resolved": "4.0.1",
        "contentHash": "P2wqAj72fFjpP6wb9nSfDqNBMab+2ovzSDzUZK7MVIm54tBJEPr9jWfSjjoTpPwj1LeKcmX3vr0ttyjSSFM47g==",
        "dependencies": {
          "System.IO": "4.1.0",
          "System.Reflection": "4.1.0",
          "System.Reflection.Emit.ILGeneration": "4.0.1",
          "System.Reflection.Primitives": "4.0.1",
          "System.Runtime": "4.1.0"
        }
      },
      "System.Reflection.Emit.ILGeneration": {
        "type": "Transitive",
        "resolved": "4.0.1",
        "contentHash": "Ov6dU8Bu15Bc7zuqttgHF12J5lwSWyTf1S+FJouUXVMSqImLZzYaQ+vRr1rQ0OZ0HqsrwWl4dsKHELckQkVpgA==",
        "dependencies": {
          "System.Reflection": "4.1.0",
          "System.Reflection.Primitives": "4.0.1",
          "System.Runtime": "4.1.0"
        }
      },
      "System.Reflection.Emit.Lightweight": {
        "type": "Transitive",
        "resolved": "4.0.1",
        "contentHash": "sSzHHXueZ5Uh0OLpUQprhr+ZYJrLPA2Cmr4gn0wj9+FftNKXx8RIMKvO9qnjk2ebPYUjZ+F2ulGdPOsvj+MEjA==",
        "dependencies": {
          "System.Reflection": "4.1.0",
          "System.Reflection.Emit.ILGeneration": "4.0.1",
          "System.Reflection.Primitives": "4.0.1",
          "System.Runtime": "4.1.0"
        }
      },
      "System.Reflection.Extensions": {
        "type": "Transitive",
        "resolved": "4.3.0",
        "contentHash": "rJkrJD3kBI5B712aRu4DpSIiHRtr6QlfZSQsb0hYHrDCZORXCFjQfoipo2LaMUHoT9i1B7j7MnfaEKWDFmFQNQ==",
        "dependencies": {
          "Microsoft.NETCore.Platforms": "1.1.0",
          "Microsoft.NETCore.Targets": "1.1.0",
          "System.Reflection": "4.3.0",
          "System.Runtime": "4.3.0"
        }
      },
      "System.Reflection.Metadata": {
        "type": "Transitive",
        "resolved": "1.6.0",
        "contentHash": "COC1aiAJjCoA5GBF+QKL2uLqEBew4JsCkQmoHKbN3TlOZKa2fKLz5CpiRQKDz0RsAOEGsVKqOD5bomsXq/4STQ=="
      },
      "System.Reflection.Primitives": {
        "type": "Transitive",
        "resolved": "4.3.0",
        "contentHash": "5RXItQz5As4xN2/YUDxdpsEkMhvw3e6aNveFXUn4Hl/udNTCNhnKp8lT9fnc3MhvGKh1baak5CovpuQUXHAlIA==",
        "dependencies": {
          "Microsoft.NETCore.Platforms": "1.1.0",
          "Microsoft.NETCore.Targets": "1.1.0",
          "System.Runtime": "4.3.0"
        }
      },
      "System.Reflection.TypeExtensions": {
        "type": "Transitive",
        "resolved": "4.6.0",
        "contentHash": "QdTazwZFwrbACRQz1nV2PBqQCDAG+Wfat3dNBiuDp3JjIZo+SsKGLkSK0hc3+pdprRNKZl59HP3LM4DwDdt0LA=="
      },
      "System.Resources.ResourceManager": {
        "type": "Transitive",
        "resolved": "4.3.0",
        "contentHash": "/zrcPkkWdZmI4F92gL/TPumP98AVDu/Wxr3CSJGQQ+XN6wbRZcyfSKVoPo17ilb3iOr0cCRqJInGwNMolqhS8A==",
        "dependencies": {
          "Microsoft.NETCore.Platforms": "1.1.0",
          "Microsoft.NETCore.Targets": "1.1.0",
          "System.Globalization": "4.3.0",
          "System.Reflection": "4.3.0",
          "System.Runtime": "4.3.0"
        }
      },
      "System.Resources.Writer": {
        "type": "Transitive",
        "resolved": "4.0.0",
        "contentHash": "Hz+ZS81dVSNy93YyJhhL3GwzmMhfcQ8FbUooAt9MO4joIe0vPM4gclv0C82ko1tuN/Kw6CvZFLYkgk6n9xvEkg==",
        "dependencies": {
          "System.Collections": "4.0.11",
          "System.IO": "4.1.0",
          "System.Resources.ResourceManager": "4.0.1",
          "System.Runtime": "4.1.0",
          "System.Runtime.Extensions": "4.1.0",
          "System.Text.Encoding": "4.0.11"
        }
      },
      "System.Runtime": {
        "type": "Transitive",
        "resolved": "4.3.0",
        "contentHash": "JufQi0vPQ0xGnAczR13AUFglDyVYt4Kqnz1AZaiKZ5+GICq0/1MH/mO/eAJHt/mHW1zjKBJd7kV26SrxddAhiw==",
        "dependencies": {
          "Microsoft.NETCore.Platforms": "1.1.0",
          "Microsoft.NETCore.Targets": "1.1.0"
        }
      },
      "System.Runtime.CompilerServices.Unsafe": {
        "type": "Transitive",
        "resolved": "4.6.0",
        "contentHash": "HxozeSlipUK7dAroTYwIcGwKDeOVpQnJlpVaOkBz7CM4TsE5b/tKlQBZecTjh6FzcSbxndYaxxpsBMz+wMJeyw=="
      },
      "System.Runtime.Extensions": {
        "type": "Transitive",
        "resolved": "4.3.0",
        "contentHash": "guW0uK0fn5fcJJ1tJVXYd7/1h5F+pea1r7FLSOz/f8vPEqbR2ZAknuRDvTQ8PzAilDveOxNjSfr0CHfIQfFk8g==",
        "dependencies": {
          "Microsoft.NETCore.Platforms": "1.1.0",
          "Microsoft.NETCore.Targets": "1.1.0",
          "System.Runtime": "4.3.0"
        }
      },
      "System.Runtime.Handles": {
        "type": "Transitive",
        "resolved": "4.3.0",
        "contentHash": "OKiSUN7DmTWeYb3l51A7EYaeNMnvxwE249YtZz7yooT4gOZhmTjIn48KgSsw2k2lYdLgTKNJw/ZIfSElwDRVgg==",
        "dependencies": {
          "Microsoft.NETCore.Platforms": "1.1.0",
          "Microsoft.NETCore.Targets": "1.1.0",
          "System.Runtime": "4.3.0"
        }
      },
      "System.Runtime.InteropServices": {
        "type": "Transitive",
        "resolved": "4.3.0",
        "contentHash": "uv1ynXqiMK8mp1GM3jDqPCFN66eJ5w5XNomaK2XD+TuCroNTLFGeZ+WCmBMcBDyTFKou3P6cR6J/QsaqDp7fGQ==",
        "dependencies": {
          "Microsoft.NETCore.Platforms": "1.1.0",
          "Microsoft.NETCore.Targets": "1.1.0",
          "System.Reflection": "4.3.0",
          "System.Reflection.Primitives": "4.3.0",
          "System.Runtime": "4.3.0",
          "System.Runtime.Handles": "4.3.0"
        }
      },
      "System.Runtime.InteropServices.RuntimeInformation": {
        "type": "Transitive",
        "resolved": "4.3.0",
        "contentHash": "cbz4YJMqRDR7oLeMRbdYv7mYzc++17lNhScCX0goO2XpGWdvAt60CGN+FHdePUEHCe/Jy9jUlvNAiNdM+7jsOw==",
        "dependencies": {
          "System.Reflection": "4.3.0",
          "System.Reflection.Extensions": "4.3.0",
          "System.Resources.ResourceManager": "4.3.0",
          "System.Runtime": "4.3.0",
          "System.Runtime.InteropServices": "4.3.0",
          "System.Threading": "4.3.0",
          "runtime.native.System": "4.3.0"
        }
      },
      "System.Runtime.Loader": {
        "type": "Transitive",
        "resolved": "4.3.0",
        "contentHash": "DHMaRn8D8YCK2GG2pw+UzNxn/OHVfaWx7OTLBD/hPegHZZgcZh3H6seWegrC4BYwsfuGrywIuT+MQs+rPqRLTQ==",
        "dependencies": {
          "System.IO": "4.3.0",
          "System.Reflection": "4.3.0",
          "System.Runtime": "4.3.0"
        }
      },
      "System.Runtime.Numerics": {
        "type": "Transitive",
        "resolved": "4.3.0",
        "contentHash": "yMH+MfdzHjy17l2KESnPiF2dwq7T+xLnSJar7slyimAkUh/gTrS9/UQOtv7xarskJ2/XDSNvfLGOBQPjL7PaHQ==",
        "dependencies": {
          "System.Globalization": "4.3.0",
          "System.Resources.ResourceManager": "4.3.0",
          "System.Runtime": "4.3.0",
          "System.Runtime.Extensions": "4.3.0"
        }
      },
      "System.Runtime.Serialization.Primitives": {
        "type": "Transitive",
        "resolved": "4.1.1",
        "contentHash": "HZ6Du5QrTG8MNJbf4e4qMO3JRAkIboGT5Fk804uZtg3Gq516S7hAqTm2UZKUHa7/6HUGdVy3AqMQKbns06G/cg==",
        "dependencies": {
          "System.Resources.ResourceManager": "4.0.1",
          "System.Runtime": "4.1.0"
        }
      },
      "System.Security.AccessControl": {
        "type": "Transitive",
        "resolved": "4.7.0",
        "contentHash": "JECvTt5aFF3WT3gHpfofL2MNNP6v84sxtXxpqhLBCcDRzqsPBmHhQ6shv4DwwN2tRlzsUxtb3G9M3763rbXKDg==",
        "dependencies": {
          "Microsoft.NETCore.Platforms": "3.1.0",
          "System.Security.Principal.Windows": "4.7.0"
        }
      },
      "System.Security.Cryptography.Algorithms": {
        "type": "Transitive",
        "resolved": "4.3.0",
        "contentHash": "W1kd2Y8mYSCgc3ULTAZ0hOP2dSdG5YauTb1089T0/kRcN2MpSAW1izOFROrJgxSlMn3ArsgHXagigyi+ibhevg==",
        "dependencies": {
          "Microsoft.NETCore.Platforms": "1.1.0",
          "System.Collections": "4.3.0",
          "System.IO": "4.3.0",
          "System.Resources.ResourceManager": "4.3.0",
          "System.Runtime": "4.3.0",
          "System.Runtime.Extensions": "4.3.0",
          "System.Runtime.Handles": "4.3.0",
          "System.Runtime.InteropServices": "4.3.0",
          "System.Runtime.Numerics": "4.3.0",
          "System.Security.Cryptography.Encoding": "4.3.0",
          "System.Security.Cryptography.Primitives": "4.3.0",
          "System.Text.Encoding": "4.3.0",
          "runtime.native.System.Security.Cryptography.Apple": "4.3.0",
          "runtime.native.System.Security.Cryptography.OpenSsl": "4.3.0"
        }
      },
      "System.Security.Cryptography.Cng": {
        "type": "Transitive",
        "resolved": "4.3.0",
        "contentHash": "03idZOqFlsKRL4W+LuCpJ6dBYDUWReug6lZjBa3uJWnk5sPCUXckocevTaUA8iT/MFSrY/2HXkOt753xQ/cf8g==",
        "dependencies": {
          "Microsoft.NETCore.Platforms": "1.1.0",
          "System.IO": "4.3.0",
          "System.Resources.ResourceManager": "4.3.0",
          "System.Runtime": "4.3.0",
          "System.Runtime.Extensions": "4.3.0",
          "System.Runtime.Handles": "4.3.0",
          "System.Runtime.InteropServices": "4.3.0",
          "System.Security.Cryptography.Algorithms": "4.3.0",
          "System.Security.Cryptography.Encoding": "4.3.0",
          "System.Security.Cryptography.Primitives": "4.3.0",
          "System.Text.Encoding": "4.3.0"
        }
      },
      "System.Security.Cryptography.Csp": {
        "type": "Transitive",
        "resolved": "4.3.0",
        "contentHash": "X4s/FCkEUnRGnwR3aSfVIkldBmtURMhmexALNTwpjklzxWU7yjMk7GHLKOZTNkgnWnE0q7+BCf9N2LVRWxewaA==",
        "dependencies": {
          "Microsoft.NETCore.Platforms": "1.1.0",
          "System.IO": "4.3.0",
          "System.Reflection": "4.3.0",
          "System.Resources.ResourceManager": "4.3.0",
          "System.Runtime": "4.3.0",
          "System.Runtime.Extensions": "4.3.0",
          "System.Runtime.Handles": "4.3.0",
          "System.Runtime.InteropServices": "4.3.0",
          "System.Security.Cryptography.Algorithms": "4.3.0",
          "System.Security.Cryptography.Encoding": "4.3.0",
          "System.Security.Cryptography.Primitives": "4.3.0",
          "System.Text.Encoding": "4.3.0",
          "System.Threading": "4.3.0"
        }
      },
      "System.Security.Cryptography.Encoding": {
        "type": "Transitive",
        "resolved": "4.3.0",
        "contentHash": "1DEWjZZly9ae9C79vFwqaO5kaOlI5q+3/55ohmq/7dpDyDfc8lYe7YVxJUZ5MF/NtbkRjwFRo14yM4OEo9EmDw==",
        "dependencies": {
          "Microsoft.NETCore.Platforms": "1.1.0",
          "System.Collections": "4.3.0",
          "System.Collections.Concurrent": "4.3.0",
          "System.Linq": "4.3.0",
          "System.Resources.ResourceManager": "4.3.0",
          "System.Runtime": "4.3.0",
          "System.Runtime.Extensions": "4.3.0",
          "System.Runtime.Handles": "4.3.0",
          "System.Runtime.InteropServices": "4.3.0",
          "System.Security.Cryptography.Primitives": "4.3.0",
          "System.Text.Encoding": "4.3.0",
          "runtime.native.System.Security.Cryptography.OpenSsl": "4.3.0"
        }
      },
      "System.Security.Cryptography.OpenSsl": {
        "type": "Transitive",
        "resolved": "4.3.0",
        "contentHash": "h4CEgOgv5PKVF/HwaHzJRiVboL2THYCou97zpmhjghx5frc7fIvlkY1jL+lnIQyChrJDMNEXS6r7byGif8Cy4w==",
        "dependencies": {
          "System.Collections": "4.3.0",
          "System.IO": "4.3.0",
          "System.Resources.ResourceManager": "4.3.0",
          "System.Runtime": "4.3.0",
          "System.Runtime.Extensions": "4.3.0",
          "System.Runtime.Handles": "4.3.0",
          "System.Runtime.InteropServices": "4.3.0",
          "System.Runtime.Numerics": "4.3.0",
          "System.Security.Cryptography.Algorithms": "4.3.0",
          "System.Security.Cryptography.Encoding": "4.3.0",
          "System.Security.Cryptography.Primitives": "4.3.0",
          "System.Text.Encoding": "4.3.0",
          "runtime.native.System.Security.Cryptography.OpenSsl": "4.3.0"
        }
      },
      "System.Security.Cryptography.Primitives": {
        "type": "Transitive",
        "resolved": "4.3.0",
        "contentHash": "7bDIyVFNL/xKeFHjhobUAQqSpJq9YTOpbEs6mR233Et01STBMXNAc/V+BM6dwYGc95gVh/Zf+iVXWzj3mE8DWg==",
        "dependencies": {
          "System.Diagnostics.Debug": "4.3.0",
          "System.Globalization": "4.3.0",
          "System.IO": "4.3.0",
          "System.Resources.ResourceManager": "4.3.0",
          "System.Runtime": "4.3.0",
          "System.Threading": "4.3.0",
          "System.Threading.Tasks": "4.3.0"
        }
      },
      "System.Security.Cryptography.X509Certificates": {
        "type": "Transitive",
        "resolved": "4.3.0",
        "contentHash": "t2Tmu6Y2NtJ2um0RtcuhP7ZdNNxXEgUm2JeoA/0NvlMjAhKCnM1NX07TDl3244mVp3QU6LPEhT3HTtH1uF7IYw==",
        "dependencies": {
          "Microsoft.NETCore.Platforms": "1.1.0",
          "System.Collections": "4.3.0",
          "System.Diagnostics.Debug": "4.3.0",
          "System.Globalization": "4.3.0",
          "System.Globalization.Calendars": "4.3.0",
          "System.IO": "4.3.0",
          "System.IO.FileSystem": "4.3.0",
          "System.IO.FileSystem.Primitives": "4.3.0",
          "System.Resources.ResourceManager": "4.3.0",
          "System.Runtime": "4.3.0",
          "System.Runtime.Extensions": "4.3.0",
          "System.Runtime.Handles": "4.3.0",
          "System.Runtime.InteropServices": "4.3.0",
          "System.Runtime.Numerics": "4.3.0",
          "System.Security.Cryptography.Algorithms": "4.3.0",
          "System.Security.Cryptography.Cng": "4.3.0",
          "System.Security.Cryptography.Csp": "4.3.0",
          "System.Security.Cryptography.Encoding": "4.3.0",
          "System.Security.Cryptography.OpenSsl": "4.3.0",
          "System.Security.Cryptography.Primitives": "4.3.0",
          "System.Text.Encoding": "4.3.0",
          "System.Threading": "4.3.0",
          "runtime.native.System": "4.3.0",
          "runtime.native.System.Net.Http": "4.3.0",
          "runtime.native.System.Security.Cryptography.OpenSsl": "4.3.0"
        }
      },
      "System.Security.Principal.Windows": {
        "type": "Transitive",
        "resolved": "4.7.0",
        "contentHash": "ojD0PX0XhneCsUbAZVKdb7h/70vyYMDYs85lwEI+LngEONe/17A0cFaRFqZU+sOEidcVswYWikYOQ9PPfjlbtQ=="
      },
      "System.Text.Encoding": {
        "type": "Transitive",
        "resolved": "4.3.0",
        "contentHash": "BiIg+KWaSDOITze6jGQynxg64naAPtqGHBwDrLaCtixsa5bKiR8dpPOHA7ge3C0JJQizJE+sfkz1wV+BAKAYZw==",
        "dependencies": {
          "Microsoft.NETCore.Platforms": "1.1.0",
          "Microsoft.NETCore.Targets": "1.1.0",
          "System.Runtime": "4.3.0"
        }
      },
      "System.Text.Encoding.CodePages": {
        "type": "Transitive",
        "resolved": "4.5.1",
        "contentHash": "4J2JQXbftjPMppIHJ7IC+VXQ9XfEagN92vZZNoG12i+zReYlim5dMoXFC1Zzg7tsnKDM7JPo5bYfFK4Jheq44w==",
        "dependencies": {
          "Microsoft.NETCore.Platforms": "2.1.2",
          "System.Runtime.CompilerServices.Unsafe": "4.5.2"
        }
      },
      "System.Text.Encoding.Extensions": {
        "type": "Transitive",
        "resolved": "4.0.11",
        "contentHash": "jtbiTDtvfLYgXn8PTfWI+SiBs51rrmO4AAckx4KR6vFK9Wzf6tI8kcRdsYQNwriUeQ1+CtQbM1W4cMbLXnj/OQ==",
        "dependencies": {
          "Microsoft.NETCore.Platforms": "1.0.1",
          "Microsoft.NETCore.Targets": "1.0.1",
          "System.Runtime": "4.1.0",
          "System.Text.Encoding": "4.0.11"
        }
      },
      "System.Threading": {
        "type": "Transitive",
        "resolved": "4.3.0",
        "contentHash": "VkUS0kOBcUf3Wwm0TSbrevDDZ6BlM+b/HRiapRFWjM5O0NS0LviG0glKmFK+hhPDd1XFeSdU1GmlLhb2CoVpIw==",
        "dependencies": {
          "System.Runtime": "4.3.0",
          "System.Threading.Tasks": "4.3.0"
        }
      },
      "System.Threading.Tasks": {
        "type": "Transitive",
        "resolved": "4.3.0",
        "contentHash": "LbSxKEdOUhVe8BezB/9uOGGppt+nZf6e1VFyw6v3DN6lqitm0OSn2uXMOdtP0M3W4iMcqcivm2J6UgqiwwnXiA==",
        "dependencies": {
          "Microsoft.NETCore.Platforms": "1.1.0",
          "Microsoft.NETCore.Targets": "1.1.0",
          "System.Runtime": "4.3.0"
        }
      },
      "System.Threading.Tasks.Dataflow": {
        "type": "Transitive",
        "resolved": "4.6.0",
        "contentHash": "2hRjGu2r2jxRZ55wmcHO/WbdX+YAOz9x6FE8xqkHZgPaoFMKQZRe9dk8xTZIas8fRjxRmzawnTEWIrhlM+Un7w==",
        "dependencies": {
          "System.Collections": "4.0.11",
          "System.Collections.Concurrent": "4.0.12",
          "System.Diagnostics.Debug": "4.0.11",
          "System.Diagnostics.Tracing": "4.1.0",
          "System.Dynamic.Runtime": "4.0.11",
          "System.Linq": "4.1.0",
          "System.Resources.ResourceManager": "4.0.1",
          "System.Runtime": "4.1.0",
          "System.Runtime.Extensions": "4.1.0",
          "System.Threading": "4.0.11",
          "System.Threading.Tasks": "4.0.11"
        }
      },
      "System.Threading.Tasks.Extensions": {
        "type": "Transitive",
        "resolved": "4.5.3",
        "contentHash": "+MvhNtcvIbqmhANyKu91jQnvIRVSTiaOiFNfKWwXGHG48YAb4I/TyH8spsySiPYla7gKal5ZnF3teJqZAximyQ=="
      },
      "System.Threading.Thread": {
        "type": "Transitive",
        "resolved": "4.0.0",
        "contentHash": "gIdJqDXlOr5W9zeqFErLw3dsOsiShSCYtF9SEHitACycmvNvY8odf9kiKvp6V7aibc8C4HzzNBkWXjyfn7plbQ==",
        "dependencies": {
          "System.Runtime": "4.1.0"
        }
      },
      "System.Threading.Timer": {
        "type": "Transitive",
        "resolved": "4.0.1",
        "contentHash": "saGfUV8uqVW6LeURiqxcGhZ24PzuRNaUBtbhVeuUAvky1naH395A/1nY0P2bWvrw/BreRtIB/EzTDkGBpqCwEw==",
        "dependencies": {
          "Microsoft.NETCore.Platforms": "1.0.1",
          "Microsoft.NETCore.Targets": "1.0.1",
          "System.Runtime": "4.1.0"
        }
      },
      "stryker": {
        "type": "Project",
        "dependencies": {
          "Buildalyzer": "2.6.0",
          "DotNet.Glob": "3.0.9",
          "LibGit2Sharp": "0.26.2",
          "Microsoft.CodeAnalysis.CSharp": "3.5.0",
          "Microsoft.Extensions.Configuration": "3.1.3",
          "Microsoft.Extensions.Configuration.Json": "3.1.3",
          "Microsoft.Extensions.Logging": "3.1.3",
          "Microsoft.TestPlatform": "16.6.0",
          "Microsoft.TestPlatform.ObjectModel": "16.6.0",
          "Microsoft.TestPlatform.Portable": "16.6.0",
          "Microsoft.TestPlatform.TranslationLayer": "16.6.0",
          "Microsoft.Web.LibraryManager.Build": "2.1.76",
          "Mono.Cecil": "0.11.2",
          "Newtonsoft.Json": "12.0.3",
          "Serilog": "2.9.0",
          "Serilog.Extensions.Logging": "3.0.1",
          "Serilog.Extensions.Logging.File": "2.0.0",
          "Serilog.Sinks.Console": "3.1.1",
<<<<<<< HEAD
          "Stryker.DataCollector": "0.16.1",
          "System.IO.Abstractions": "10.0.8"
=======
          "Stryker.DataCollector": "0.17.1",
          "System.IO.Abstractions": "10.0.10"
>>>>>>> 863b56a0
        }
      },
      "stryker.datacollector": {
        "type": "Project",
        "dependencies": {
          "Microsoft.TestPlatform.ObjectModel": "16.6.0"
        }
      }
    }
  }
}<|MERGE_RESOLUTION|>--- conflicted
+++ resolved
@@ -1399,13 +1399,8 @@
           "Serilog.Extensions.Logging": "3.0.1",
           "Serilog.Extensions.Logging.File": "2.0.0",
           "Serilog.Sinks.Console": "3.1.1",
-<<<<<<< HEAD
           "Stryker.DataCollector": "0.16.1",
-          "System.IO.Abstractions": "10.0.8"
-=======
-          "Stryker.DataCollector": "0.17.1",
           "System.IO.Abstractions": "10.0.10"
->>>>>>> 863b56a0
         }
       },
       "stryker.datacollector": {
