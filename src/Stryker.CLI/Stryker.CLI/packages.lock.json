{
  "version": 1,
  "dependencies": {
    ".NETCoreApp,Version=v3.0": {
      "McMaster.Extensions.CommandLineUtils": {
        "type": "Direct",
        "requested": "[2.4.4, )",
        "resolved": "2.4.4",
        "contentHash": "FtkwdX/7gJ4/EiHF20HLOWbEPvcmjZFKvRP2Geg32trZORgzVNgY8Zh26jMpfPWVPMj9lycTxN0SMfH3x9N2UQ==",
        "dependencies": {
          "System.ComponentModel.Annotations": "4.4.1"
        }
      },
      "Microsoft.Extensions.Configuration.Binder": {
        "type": "Direct",
        "requested": "[3.1.0, )",
        "resolved": "3.1.0",
        "contentHash": "o9eELDBfNkR7sUtYysFZ1Q7BQ1mYt27DMkups/3vu7xgPyOpMD+iAfrBZFzUXT2iw0fmFb8s1gfNBZS+IgjKdQ==",
        "dependencies": {
          "Microsoft.Extensions.Configuration": "3.1.0"
        }
      },
      "Buildalyzer": {
        "type": "Transitive",
        "resolved": "2.4.0",
        "contentHash": "ThvNN9SYFj6tpVC/yk/UH1v78yhHbGhBxUuSpfCbR4Gqov8yJpf4VRzSnSatTxGUMFKU8aHG10ObLwBIBJxV6Q==",
        "dependencies": {
          "Buildalyzer.Logger": "2.4.0",
          "MSBuild.StructuredLogger": "2.0.11",
          "Microsoft.Build": "15.8.166",
          "Microsoft.Build.Framework": "15.8.166",
          "Microsoft.Build.Tasks.Core": "15.8.166",
          "Microsoft.Build.Utilities.Core": "15.8.166",
          "Microsoft.Extensions.DependencyModel": "2.1.0",
          "Microsoft.Extensions.Logging": "2.1.1",
          "Microsoft.Extensions.Logging.Abstractions": "2.1.1",
          "MsBuildPipeLogger.Server": "1.1.2",
          "System.Reflection.TypeExtensions": "4.6.0"
        }
      },
      "Buildalyzer.Logger": {
        "type": "Transitive",
        "resolved": "2.4.0",
        "contentHash": "tTRPRPvXoWF/pg+RKb8hzA13nc9WjobymET7U7UjzX+Dq22KKw3yjCnDrfj95vvrMKu3UJeUdrNCT1i5POwIxA==",
        "dependencies": {
          "NETStandard.Library": "1.6.1"
        }
      },
      "DotNet.Glob": {
        "type": "Transitive",
        "resolved": "3.0.5",
        "contentHash": "YyRz7scXLFgGv7KfYDeHvFcJIC+rHdDuB6z5hSf5JcUDD9Mgg/MhnpS4VMtXkYTR7OdAXChnojUFZ1Xef8xWGg=="
      },
<<<<<<< HEAD
=======
      "LibGit2Sharp": {
        "type": "Transitive",
        "resolved": "0.26.2",
        "contentHash": "qHLhuI8VEtMf7jiurT/Ypquh37S6ngllCx+aq9uqOY2evok7Fb2AzhJgvNctsXOzHaJwveBs+30sPQJFn/pISg==",
        "dependencies": {
          "LibGit2Sharp.NativeBinaries": "[2.0.306]"
        }
      },
      "LibGit2Sharp.NativeBinaries": {
        "type": "Transitive",
        "resolved": "2.0.306",
        "contentHash": "LY9nyPE2X/eLl69ttuDPFFlKR8b5KXlqYej1YR1YmqmhF8Izo+vPX90q5ouOO5YGCf5d4lDUOC0x2yMWw00P7Q=="
      },
      "Microsoft.Bcl.AsyncInterfaces": {
        "type": "Transitive",
        "resolved": "1.1.0",
        "contentHash": "1Am6l4Vpn3/K32daEqZI+FFr96OlZkgwK2LcT3pZ2zWubR5zTPW3/FkO1Rat9kb7oQOa4rxgl9LJHc5tspCWfg=="
      },
>>>>>>> e39f9232
      "Microsoft.Build": {
        "type": "Transitive",
        "resolved": "15.8.166",
        "contentHash": "h9dzE7bLEFVeY1fVOdbh3dQOtbWqe3jKzvV6JE9JnpmfLptP3gwp/rOLfWmpFJfcNEqetMYMfbcAwipyp/3DfQ==",
        "dependencies": {
          "Microsoft.Build.Framework": "15.8.166",
          "Microsoft.Win32.Registry": "4.3.0",
          "System.Collections.Immutable": "1.5.0",
          "System.Diagnostics.TraceSource": "4.0.0",
          "System.IO.Compression": "4.3.0",
          "System.Reflection.Metadata": "1.6.0",
          "System.Reflection.TypeExtensions": "4.1.0",
          "System.Runtime.InteropServices.RuntimeInformation": "4.3.0",
          "System.Runtime.Loader": "4.0.0",
          "System.Security.Principal.Windows": "4.3.0",
          "System.Text.Encoding.CodePages": "4.0.1",
          "System.Threading.Tasks.Dataflow": "4.6.0"
        }
      },
      "Microsoft.Build.Framework": {
        "type": "Transitive",
        "resolved": "15.8.166",
        "contentHash": "UxQvO36HtZTHJCRCbglZNU5D2M+x2Fs27O0ZvIOrZZo6m83S6ZynCzLW5BjQ9RxAlH/pH2iHiEU+w03OOmAw6Q==",
        "dependencies": {
          "System.Runtime.Serialization.Primitives": "4.1.1",
          "System.Threading.Thread": "4.0.0"
        }
      },
      "Microsoft.Build.Tasks.Core": {
        "type": "Transitive",
        "resolved": "15.8.166",
        "contentHash": "EOCh8vvBJvxI9egq70lySDZAdeteKmaVl3cUQCCmhBmHfIVuDVf7vnfwe0pDGZp95yo0Rf5WtSguiyX7R+xJ5w==",
        "dependencies": {
          "Microsoft.Build.Framework": "15.8.166",
          "Microsoft.Build.Utilities.Core": "15.8.166",
          "Microsoft.Win32.Registry": "4.3.0",
          "System.CodeDom": "4.4.0",
          "System.Collections.Immutable": "1.5.0",
          "System.Linq.Parallel": "4.0.1",
          "System.Net.Http": "4.3.0",
          "System.Reflection.Metadata": "1.6.0",
          "System.Reflection.TypeExtensions": "4.1.0",
          "System.Resources.Writer": "4.0.0",
          "System.Threading.Tasks.Dataflow": "4.6.0"
        }
      },
      "Microsoft.Build.Utilities.Core": {
        "type": "Transitive",
        "resolved": "15.8.166",
        "contentHash": "xtTrXMOlrH5GXObxN5G3ZVNhC1F9Cagje4ks9qC3btMokNoe/ryl5ncJaS5WshBtB76UPho5MZ8wN1meij2BKA==",
        "dependencies": {
          "Microsoft.Build.Framework": "15.8.166",
          "Microsoft.Win32.Registry": "4.3.0",
          "System.Collections.Immutable": "1.5.0",
          "System.Runtime.InteropServices.RuntimeInformation": "4.3.0",
          "System.Text.Encoding.CodePages": "4.4.0"
        }
      },
      "Microsoft.CodeAnalysis.Analyzers": {
        "type": "Transitive",
        "resolved": "2.9.6",
        "contentHash": "Kmms3TxGQMNb95Cu/3K+0bIcMnV4qf/phZBLAB0HUi65rBPxP4JO3aM2LoAcb+DFS600RQJMZ7ZLyYDTbLwJOQ=="
      },
      "Microsoft.CodeAnalysis.Common": {
        "type": "Transitive",
        "resolved": "3.4.0",
        "contentHash": "3ncA7cV+iXGA1VYwe2UEZXcvWyZSlbexWjM9AvocP7sik5UD93qt9Hq0fMRGk0jFRmvmE4T2g+bGfXiBVZEhLw==",
        "dependencies": {
          "Microsoft.CodeAnalysis.Analyzers": "2.9.6",
          "System.Collections.Immutable": "1.5.0",
          "System.Memory": "4.5.3",
          "System.Reflection.Metadata": "1.6.0",
          "System.Runtime.CompilerServices.Unsafe": "4.5.2",
          "System.Text.Encoding.CodePages": "4.5.1",
          "System.Threading.Tasks.Extensions": "4.5.3"
        }
      },
      "Microsoft.CodeAnalysis.CSharp": {
        "type": "Transitive",
        "resolved": "3.4.0",
        "contentHash": "/LsTtgcMN6Tu1oo7/WYbRAHL4/ubXC/miEakwTpcZKJKtFo7D0AK95Hw0dbGxul6C8WJu60v6NP2435TDYZM+Q==",
        "dependencies": {
          "Microsoft.CodeAnalysis.Common": "[3.4.0]"
        }
      },
      "Microsoft.DotNet.PlatformAbstractions": {
        "type": "Transitive",
        "resolved": "2.1.0",
        "contentHash": "9KPDwvb/hLEVXYruVHVZ8BkebC8j17DmPb56LnqRF74HqSPLjCkrlFUjOtFpQPA2DeADBRTI/e69aCfRBfrhxw==",
        "dependencies": {
          "System.AppContext": "4.1.0",
          "System.Collections": "4.0.11",
          "System.IO": "4.1.0",
          "System.IO.FileSystem": "4.0.1",
          "System.Reflection.TypeExtensions": "4.1.0",
          "System.Runtime.Extensions": "4.1.0",
          "System.Runtime.InteropServices": "4.1.0",
          "System.Runtime.InteropServices.RuntimeInformation": "4.0.0"
        }
      },
      "Microsoft.Extensions.Configuration": {
        "type": "Transitive",
        "resolved": "3.1.0",
        "contentHash": "Lu41BWNmwhKr6LgyQvcYBOge0pPvmiaK8R5UHXX4//wBhonJyWcT2OK1mqYfEM5G7pTf31fPrpIHOT6sN7EGOA==",
        "dependencies": {
          "Microsoft.Extensions.Configuration.Abstractions": "3.1.0"
        }
      },
      "Microsoft.Extensions.Configuration.Abstractions": {
        "type": "Transitive",
        "resolved": "3.1.0",
        "contentHash": "ESz6bVoDQX7sgWdKHF6G9Pq672T8k+19AFb/txDXwdz7MoqaNQj2/in3agm/3qae9V+WvQZH86LLTNVo0it8vQ==",
        "dependencies": {
          "Microsoft.Extensions.Primitives": "3.1.0"
        }
      },
      "Microsoft.Extensions.Configuration.FileExtensions": {
        "type": "Transitive",
        "resolved": "3.1.0",
        "contentHash": "OjRJIkVxUFiVkr9a39AqVThft9QHoef4But5pDCydJOXJ4D/SkmzuW1tm6J2IXynxj6qfeAz9QTnzQAvOcGvzg==",
        "dependencies": {
          "Microsoft.Extensions.Configuration": "3.1.0",
          "Microsoft.Extensions.FileProviders.Physical": "3.1.0"
        }
      },
      "Microsoft.Extensions.Configuration.Json": {
        "type": "Transitive",
        "resolved": "3.1.0",
        "contentHash": "gBpBE1GoaCf1PKYC7u0Bd4mVZ/eR2bnOvn7u8GBXEy3JGar6sC3UVpVfTB9w+biLPtzcukZynBG9uchSBbLTNQ==",
        "dependencies": {
<<<<<<< HEAD
          "Microsoft.Extensions.Configuration": "3.0.0",
          "Microsoft.Extensions.Configuration.FileExtensions": "3.0.0"
=======
          "Microsoft.Extensions.Configuration": "3.1.0",
          "Microsoft.Extensions.Configuration.FileExtensions": "3.1.0",
          "System.Text.Json": "4.7.0",
          "System.Threading.Tasks.Extensions": "4.5.2"
>>>>>>> e39f9232
        }
      },
      "Microsoft.Extensions.DependencyInjection": {
        "type": "Transitive",
        "resolved": "3.1.0",
        "contentHash": "KVkv3aF2MQpmGFRh4xRx2CNbc2sjDFk+lH4ySrjWSOS+XoY1Xc+sJphw3N0iYOpoeCCq8976ceVYDH8sdx2qIQ==",
        "dependencies": {
          "Microsoft.Bcl.AsyncInterfaces": "1.1.0",
          "Microsoft.Extensions.DependencyInjection.Abstractions": "3.1.0"
        }
      },
      "Microsoft.Extensions.DependencyInjection.Abstractions": {
        "type": "Transitive",
        "resolved": "3.1.0",
        "contentHash": "44rDtOf1JXXAFpNT2EXMExaDm/4OJ2RXOL9i9lE4bK427nzC7Exphv+beB6IgluyE2GIoo8zezTStMXI7MQ8WA=="
      },
      "Microsoft.Extensions.DependencyModel": {
        "type": "Transitive",
        "resolved": "2.1.0",
        "contentHash": "nS2XKqi+1A1umnYNLX2Fbm/XnzCxs5i+zXVJ3VC6r9t2z0NZr9FLnJN4VQpKigdcWH/iFTbMuX6M6WQJcTjVIg==",
        "dependencies": {
          "Microsoft.DotNet.PlatformAbstractions": "2.1.0",
          "Newtonsoft.Json": "9.0.1",
          "System.Diagnostics.Debug": "4.0.11",
          "System.Dynamic.Runtime": "4.0.11",
          "System.Linq": "4.1.0"
        }
      },
      "Microsoft.Extensions.FileProviders.Abstractions": {
        "type": "Transitive",
        "resolved": "3.1.0",
        "contentHash": "G3iBMOnn3tETEUvkE9J3a23wQpRkiXZp73zR0XNlicjLFhkeWW1FCaC2bTjrgHhPi2KO6x0BXnHvVuJPIlygBQ==",
        "dependencies": {
          "Microsoft.Extensions.Primitives": "3.1.0"
        }
      },
      "Microsoft.Extensions.FileProviders.Physical": {
        "type": "Transitive",
        "resolved": "3.1.0",
        "contentHash": "KsvgrYp2fhNXoD9gqSu8jPK9Sbvaa7SqNtsLqHugJkCwFmgRvdz76z6Jz2tlFlC7wyMTZxwwtRF8WAorRQWTEA==",
        "dependencies": {
          "Microsoft.Extensions.FileProviders.Abstractions": "3.1.0",
          "Microsoft.Extensions.FileSystemGlobbing": "3.1.0"
        }
      },
      "Microsoft.Extensions.FileSystemGlobbing": {
        "type": "Transitive",
        "resolved": "3.1.0",
        "contentHash": "tK5HZOmVv0kUYkonMjuSsxR0CBk+Rd/69QU3eOMv9FvODGZ2d0SR+7R+n8XIgBcCCoCHJBSsI4GPRaoN3Le4rA=="
      },
      "Microsoft.Extensions.Logging": {
        "type": "Transitive",
        "resolved": "3.1.0",
        "contentHash": "P+8sKQ8L4ooL79sxxqwFPxGGC3aBrUDLB/dZqhs4J0XjTyrkeeyJQ4D4nzJB6OnAhy78HIIgQ/RbD6upOXLynw==",
        "dependencies": {
          "Microsoft.Extensions.Configuration.Binder": "3.1.0",
          "Microsoft.Extensions.DependencyInjection": "3.1.0",
          "Microsoft.Extensions.Logging.Abstractions": "3.1.0",
          "Microsoft.Extensions.Options": "3.1.0"
        }
      },
      "Microsoft.Extensions.Logging.Abstractions": {
        "type": "Transitive",
        "resolved": "3.1.0",
        "contentHash": "jjo4YXRx6MIpv6DiRxJjSpl+sPP0+5VW0clMEdLyIAz44PPwrDTFrd5PZckIxIXl1kKZ2KK6IL2nkt0+ug2MQg=="
      },
      "Microsoft.Extensions.Options": {
        "type": "Transitive",
        "resolved": "3.1.0",
        "contentHash": "9b6JHY7TAXrSfZ6EEGf+j8XnqKIiMPErfmaNXhJYSCb+BUW2H4RtzkNJvwLJzwgzqBP0wtTjyA6Uw4BPPdmkMw==",
        "dependencies": {
<<<<<<< HEAD
          "Microsoft.Extensions.DependencyInjection.Abstractions": "3.0.0",
          "Microsoft.Extensions.Primitives": "3.0.0"
=======
          "Microsoft.Extensions.DependencyInjection.Abstractions": "3.1.0",
          "Microsoft.Extensions.Primitives": "3.1.0",
          "System.ComponentModel.Annotations": "4.7.0"
>>>>>>> e39f9232
        }
      },
      "Microsoft.Extensions.Primitives": {
        "type": "Transitive",
<<<<<<< HEAD
        "resolved": "3.0.0",
        "contentHash": "6gwewTbmOh+ZVBicVkL1XRp79sx4O7BVY6Yy+7OYZdwn3pyOKe9lOam+3gXJ3TZMjhJZdV0Ub8hxHt2vkrmN5Q=="
=======
        "resolved": "3.1.0",
        "contentHash": "LEKAnX7lhUhSoIc2XraCTK3M4IU/LdVUzCe464Sa4+7F4ZJuXHHRzZli2mDbiT4xzAZhgqXbvfnb5+CNDcQFfg==",
        "dependencies": {
          "System.Memory": "4.5.2",
          "System.Runtime.CompilerServices.Unsafe": "4.7.0"
        }
      },
      "Microsoft.NETCore.DotNetAppHost": {
        "type": "Transitive",
        "resolved": "2.1.0",
        "contentHash": "vMn8V3GOp/SPOG2oE8WxswzAWZ/GZmc8EPiB3vc2EZ6us14ehXhsvUFXndYopGNSjCa9OdqC6L6xStF1KyUZnw=="
      },
      "Microsoft.NETCore.DotNetHostPolicy": {
        "type": "Transitive",
        "resolved": "2.1.0",
        "contentHash": "vBUwNihtLUVS2HhO6WocYfAktRmfFihm6JB8/sJ53caVW+AelvbnYpfiGzaZDpkWjN6vA3xzOKPu9Vu8Zz3p8Q==",
        "dependencies": {
          "Microsoft.NETCore.DotNetHostResolver": "2.1.0"
        }
      },
      "Microsoft.NETCore.DotNetHostResolver": {
        "type": "Transitive",
        "resolved": "2.1.0",
        "contentHash": "o0PRql5qOHFEY3d1WvzE+T7cMFKtOsWLMg8L1oTeGNnI4u5AzOj8o6AdZT3y2GxFA1DAx7AQ9qZjpCO2/bgZRw==",
        "dependencies": {
          "Microsoft.NETCore.DotNetAppHost": "2.1.0"
        }
>>>>>>> e39f9232
      },
      "Microsoft.NETCore.Platforms": {
        "type": "Transitive",
        "resolved": "3.1.0",
        "contentHash": "z7aeg8oHln2CuNulfhiLYxCVMPEwBl3rzicjvIX+4sUuCwvXw5oXQEtbiU2c0z4qYL5L3Kmx0mMA/+t/SbY67w=="
      },
      "Microsoft.NETCore.Targets": {
        "type": "Transitive",
        "resolved": "1.1.0",
        "contentHash": "aOZA3BWfz9RXjpzt0sRJJMjAscAUm3Hoa4UWAfceV9UTYxgwZ1lZt5nO2myFf+/jetYQo4uTP7zS8sJY67BBxg=="
      },
      "Microsoft.TestPlatform": {
        "type": "Transitive",
        "resolved": "16.3.0",
        "contentHash": "1YDiy17mD8S/c/IqFX4hVLK8+KyqbWDTR3rVBciFC/QJCG7gBsYb3byGUDdTBSpKdBvUwGlt+lTK8Se++M65vQ=="
      },
      "Microsoft.TestPlatform.ObjectModel": {
        "type": "Transitive",
        "resolved": "16.3.0",
        "contentHash": "F4ZZ1c6J6VqeFhfPPBZNk+jr7VU5qYgxoClWK+VOJMRwGYc5edYY5q9CGtNgT93VcVGQ/ie6Gn8J9HDoST1fAg==",
        "dependencies": {
          "NuGet.Frameworks": "5.0.0"
        }
      },
      "Microsoft.TestPlatform.Portable": {
        "type": "Transitive",
        "resolved": "16.3.0",
        "contentHash": "qAei4/DXfibz2W9WhBOhlrneJZW5JJYR3T6D3gAyvexViY6uEY13kwtAd4gA803MbjlsdMMoJskganuOdTSDrQ=="
      },
      "Microsoft.TestPlatform.TranslationLayer": {
        "type": "Transitive",
        "resolved": "16.3.0",
        "contentHash": "H5XAo+MkgyRm38jjXLSTvORV6viDnyEcuO8BJNppq/wxR1oXRqxSFx2i+S5wMNSZTsztU3v4nBwR/2mnGwvOdQ==",
        "dependencies": {
          "NETStandard.Library": "2.0.0"
        }
      },
      "Microsoft.Web.LibraryManager.Build": {
        "type": "Transitive",
        "resolved": "2.0.96",
        "contentHash": "E6673JBzjfwoe3HlVAAxRchfUYloRsCwO/uWyjHswb0PZeFdRjYUJsLU3v4o3l2RQ596bGrLKv6rCWfbVDy0iQ==",
        "dependencies": {
          "System.Runtime.Loader": "4.3.0"
        }
      },
      "Microsoft.Win32.Registry": {
        "type": "Transitive",
        "resolved": "4.3.0",
        "contentHash": "Lw1/VwLH1yxz6SfFEjVRCN0pnflLEsWgnV4qsdJ512/HhTwnKXUG+zDQ4yTO3K/EJQemGoNaBHX5InISNKTzUQ==",
        "dependencies": {
          "Microsoft.NETCore.Platforms": "1.1.0",
          "System.Collections": "4.3.0",
          "System.Globalization": "4.3.0",
          "System.Resources.ResourceManager": "4.3.0",
          "System.Runtime": "4.3.0",
          "System.Runtime.Extensions": "4.3.0",
          "System.Runtime.Handles": "4.3.0",
          "System.Runtime.InteropServices": "4.3.0"
        }
      },
      "Mono.Cecil": {
        "type": "Transitive",
        "resolved": "0.11.1",
        "contentHash": "RWBcccuMn8gxAasJxBBAb848qkt3S2t/7bEaEXtxQU6ROv1v0p7kk3+Xga4G+k+bKbLBla1bsrUt+8pAccaDwQ=="
      },
      "MSBuild.StructuredLogger": {
        "type": "Transitive",
        "resolved": "2.0.11",
        "contentHash": "youJH/f03XEYwre6DWT+a8Fjb6Vs/UfioczhKYohHK24ljUSLBCRaopXX2+VzeA/7aQjmRmr4HYpzD9cCCJM9w==",
        "dependencies": {
          "Microsoft.Build": "15.8.166",
          "Microsoft.Build.Framework": "15.8.166",
          "Microsoft.Build.Tasks.Core": "15.8.166",
          "Microsoft.Build.Utilities.Core": "15.8.166"
        }
      },
      "MsBuildPipeLogger.Server": {
        "type": "Transitive",
        "resolved": "1.1.2",
        "contentHash": "3kIOap0qKW+/+Cd9o6tUM420ibgzCVuhTvLXVRv7M6EOmkH1iEiUsUTkFeQ+SqH5JuLHZfXmEZieDiWvRFtq1Q==",
        "dependencies": {
          "Microsoft.Build": "15.3.409",
          "NETStandard.Library": "1.6.1"
        }
      },
      "NETStandard.Library": {
        "type": "Transitive",
        "resolved": "2.0.0",
        "contentHash": "7jnbRU+L08FXKMxqUflxEXtVymWvNOrS8yHgu9s6EM8Anr6T/wIX4nZ08j/u3Asz+tCufp3YVwFSEvFTPYmBPA==",
        "dependencies": {
          "Microsoft.NETCore.Platforms": "1.1.0"
        }
      },
      "Newtonsoft.Json": {
        "type": "Transitive",
        "resolved": "12.0.3",
        "contentHash": "6mgjfnRB4jKMlzHSl+VD+oUc1IebOZabkbyWj2RiTgWwYPPuaK1H97G1sHqGwPlS5npiF5Q0OrxN1wni2n5QWg=="
      },
      "NuGet.Frameworks": {
        "type": "Transitive",
        "resolved": "5.0.0",
        "contentHash": "c5JVjuVAm4f7E9Vj+v09Z9s2ZsqFDjBpcsyS3M9xRo0bEdm/LVZSzLxxNvfvAwRiiE8nwe1h2G4OwiwlzFKXlA=="
      },
      "runtime.debian.8-x64.runtime.native.System.Security.Cryptography.OpenSsl": {
        "type": "Transitive",
        "resolved": "4.3.0",
        "contentHash": "HdSSp5MnJSsg08KMfZThpuLPJpPwE5hBXvHwoKWosyHHfe8Mh5WKT0ylEOf6yNzX6Ngjxe4Whkafh5q7Ymac4Q=="
      },
      "runtime.fedora.23-x64.runtime.native.System.Security.Cryptography.OpenSsl": {
        "type": "Transitive",
        "resolved": "4.3.0",
        "contentHash": "+yH1a49wJMy8Zt4yx5RhJrxO/DBDByAiCzNwiETI+1S4mPdCu0OY4djdciC7Vssk0l22wQaDLrXxXkp+3+7bVA=="
      },
      "runtime.fedora.24-x64.runtime.native.System.Security.Cryptography.OpenSsl": {
        "type": "Transitive",
        "resolved": "4.3.0",
        "contentHash": "c3YNH1GQJbfIPJeCnr4avseugSqPrxwIqzthYyZDN6EuOyNOzq+y2KSUfRcXauya1sF4foESTgwM5e1A8arAKw=="
      },
      "runtime.native.System": {
        "type": "Transitive",
        "resolved": "4.3.0",
        "contentHash": "c/qWt2LieNZIj1jGnVNsE2Kl23Ya2aSTBuXMD6V7k9KWr6l16Tqdwq+hJScEpWER9753NWC8h96PaVNY5Ld7Jw==",
        "dependencies": {
          "Microsoft.NETCore.Platforms": "1.1.0",
          "Microsoft.NETCore.Targets": "1.1.0"
        }
      },
      "runtime.native.System.IO.Compression": {
        "type": "Transitive",
        "resolved": "4.3.0",
        "contentHash": "INBPonS5QPEgn7naufQFXJEp3zX6L4bwHgJ/ZH78aBTpeNfQMtf7C6VrAFhlq2xxWBveIOWyFzQjJ8XzHMhdOQ==",
        "dependencies": {
          "Microsoft.NETCore.Platforms": "1.1.0",
          "Microsoft.NETCore.Targets": "1.1.0"
        }
      },
      "runtime.native.System.Net.Http": {
        "type": "Transitive",
        "resolved": "4.3.0",
        "contentHash": "ZVuZJqnnegJhd2k/PtAbbIcZ3aZeITq3sj06oKfMBSfphW3HDmk/t4ObvbOk/JA/swGR0LNqMksAh/f7gpTROg==",
        "dependencies": {
          "Microsoft.NETCore.Platforms": "1.1.0",
          "Microsoft.NETCore.Targets": "1.1.0"
        }
      },
      "runtime.native.System.Security.Cryptography.Apple": {
        "type": "Transitive",
        "resolved": "4.3.0",
        "contentHash": "DloMk88juo0OuOWr56QG7MNchmafTLYWvABy36izkrLI5VledI0rq28KGs1i9wbpeT9NPQrx/wTf8U2vazqQ3Q==",
        "dependencies": {
          "runtime.osx.10.10-x64.runtime.native.System.Security.Cryptography.Apple": "4.3.0"
        }
      },
      "runtime.native.System.Security.Cryptography.OpenSsl": {
        "type": "Transitive",
        "resolved": "4.3.0",
        "contentHash": "NS1U+700m4KFRHR5o4vo9DSlTmlCKu/u7dtE5sUHVIPB+xpXxYQvgBgA6wEIeCz6Yfn0Z52/72WYsToCEPJnrw==",
        "dependencies": {
          "runtime.debian.8-x64.runtime.native.System.Security.Cryptography.OpenSsl": "4.3.0",
          "runtime.fedora.23-x64.runtime.native.System.Security.Cryptography.OpenSsl": "4.3.0",
          "runtime.fedora.24-x64.runtime.native.System.Security.Cryptography.OpenSsl": "4.3.0",
          "runtime.opensuse.13.2-x64.runtime.native.System.Security.Cryptography.OpenSsl": "4.3.0",
          "runtime.opensuse.42.1-x64.runtime.native.System.Security.Cryptography.OpenSsl": "4.3.0",
          "runtime.osx.10.10-x64.runtime.native.System.Security.Cryptography.OpenSsl": "4.3.0",
          "runtime.rhel.7-x64.runtime.native.System.Security.Cryptography.OpenSsl": "4.3.0",
          "runtime.ubuntu.14.04-x64.runtime.native.System.Security.Cryptography.OpenSsl": "4.3.0",
          "runtime.ubuntu.16.04-x64.runtime.native.System.Security.Cryptography.OpenSsl": "4.3.0",
          "runtime.ubuntu.16.10-x64.runtime.native.System.Security.Cryptography.OpenSsl": "4.3.0"
        }
      },
      "runtime.opensuse.13.2-x64.runtime.native.System.Security.Cryptography.OpenSsl": {
        "type": "Transitive",
        "resolved": "4.3.0",
        "contentHash": "b3pthNgxxFcD+Pc0WSEoC0+md3MyhRS6aCEeenvNE3Fdw1HyJ18ZhRFVJJzIeR/O/jpxPboB805Ho0T3Ul7w8A=="
      },
      "runtime.opensuse.42.1-x64.runtime.native.System.Security.Cryptography.OpenSsl": {
        "type": "Transitive",
        "resolved": "4.3.0",
        "contentHash": "KeLz4HClKf+nFS7p/6Fi/CqyLXh81FpiGzcmuS8DGi9lUqSnZ6Es23/gv2O+1XVGfrbNmviF7CckBpavkBoIFQ=="
      },
      "runtime.osx.10.10-x64.runtime.native.System.Security.Cryptography.Apple": {
        "type": "Transitive",
        "resolved": "4.3.0",
        "contentHash": "kVXCuMTrTlxq4XOOMAysuNwsXWpYeboGddNGpIgNSZmv1b6r/s/DPk0fYMB7Q5Qo4bY68o48jt4T4y5BVecbCQ=="
      },
      "runtime.osx.10.10-x64.runtime.native.System.Security.Cryptography.OpenSsl": {
        "type": "Transitive",
        "resolved": "4.3.0",
        "contentHash": "X7IdhILzr4ROXd8mI1BUCQMSHSQwelUlBjF1JyTKCjXaOGn2fB4EKBxQbCK2VjO3WaWIdlXZL3W6TiIVnrhX4g=="
      },
      "runtime.rhel.7-x64.runtime.native.System.Security.Cryptography.OpenSsl": {
        "type": "Transitive",
        "resolved": "4.3.0",
        "contentHash": "nyFNiCk/r+VOiIqreLix8yN+q3Wga9+SE8BCgkf+2BwEKiNx6DyvFjCgkfV743/grxv8jHJ8gUK4XEQw7yzRYg=="
      },
      "runtime.ubuntu.14.04-x64.runtime.native.System.Security.Cryptography.OpenSsl": {
        "type": "Transitive",
        "resolved": "4.3.0",
        "contentHash": "ytoewC6wGorL7KoCAvRfsgoJPJbNq+64k2SqW6JcOAebWsFUvCCYgfzQMrnpvPiEl4OrblUlhF2ji+Q1+SVLrQ=="
      },
      "runtime.ubuntu.16.04-x64.runtime.native.System.Security.Cryptography.OpenSsl": {
        "type": "Transitive",
        "resolved": "4.3.0",
        "contentHash": "I8bKw2I8k58Wx7fMKQJn2R8lamboCAiHfHeV/pS65ScKWMMI0+wJkLYlEKvgW1D/XvSl/221clBoR2q9QNNM7A=="
      },
      "runtime.ubuntu.16.10-x64.runtime.native.System.Security.Cryptography.OpenSsl": {
        "type": "Transitive",
        "resolved": "4.3.0",
        "contentHash": "VB5cn/7OzUfzdnC8tqAIMQciVLiq2epm2NrAm1E9OjNRyG4lVhfR61SMcLizejzQP8R8Uf/0l5qOIbUEi+RdEg=="
      },
      "Serilog": {
        "type": "Transitive",
        "resolved": "2.9.0",
        "contentHash": "QzcrD33A3+CsVvwi1I5CSei67ikQnkGrw7SscgL+vZTghaC2aNYg8fiUcedXHzKJFNjgje9rBjzwYGQTKEaXaA=="
      },
      "Serilog.Extensions.Logging": {
        "type": "Transitive",
        "resolved": "3.0.1",
        "contentHash": "U0xbGoZuxJRjE3C5vlCfrf9a4xHTmbrCXKmaA14cHAqiT1Qir0rkV7Xss9GpPJR3MRYH19DFUUqZ9hvWeJrzdQ==",
        "dependencies": {
          "Microsoft.Extensions.Logging": "2.0.0",
          "Serilog": "2.8.0"
        }
      },
      "Serilog.Extensions.Logging.File": {
        "type": "Transitive",
        "resolved": "1.1.0",
        "contentHash": "Y6twiu+BC1z99v7EEisOVLOppG/GTr8PusAzRXNY0R/RzcledjSRfOfp7jRfXj/VJEyx0nlrQtY8QxBtiVFsCg==",
        "dependencies": {
          "Microsoft.Extensions.Configuration.Abstractions": "1.0.2",
          "NETStandard.Library": "1.6.1",
          "Serilog": "2.5.0",
          "Serilog.Extensions.Logging": "1.4.0",
          "Serilog.Formatting.Compact": "1.0.0",
          "Serilog.Sinks.Async": "1.1.0",
          "Serilog.Sinks.RollingFile": "3.3.0"
        }
      },
      "Serilog.Formatting.Compact": {
        "type": "Transitive",
        "resolved": "1.0.0",
        "contentHash": "r3QYz02y7+B7Ng30hyJM929OJhem7SsJ4XDUE0Zfptj2MRiQfpPUb5f58juAFjp/TnNeSX2QNzZEnHwLeoJfHQ==",
        "dependencies": {
          "Serilog": "2.0.0"
        }
      },
      "Serilog.Sinks.Async": {
        "type": "Transitive",
        "resolved": "1.1.0",
        "contentHash": "xll0Kanz2BkCxuv+F3p1WXr47jdsVM0GU1n1LZvK+18QiRZ/WGFNxSNw9EMKFV5ED5gr7MUpAe6PCMNL1HGUMA==",
        "dependencies": {
          "Serilog": "2.1.0",
          "System.Collections.Concurrent": "4.0.12"
        }
      },
      "Serilog.Sinks.Console": {
        "type": "Transitive",
        "resolved": "3.1.1",
        "contentHash": "56mI5AqvyF/i/c2451nvV71kq370XOCE4Uu5qiaJ295sOhMb9q3BWwG7mWLOVSnmpWiq0SBT3SXfgRXGNP6vzA==",
        "dependencies": {
          "Serilog": "2.5.0",
          "System.Console": "4.3.0",
          "System.Runtime.InteropServices": "4.3.0",
          "System.Runtime.InteropServices.RuntimeInformation": "4.3.0"
        }
      },
      "Serilog.Sinks.File": {
        "type": "Transitive",
        "resolved": "3.2.0",
        "contentHash": "VHbo68pMg5hwSWrzLEdZv5b/rYmIgHIRhd4d5rl8GnC5/a8Fr+RShT5kWyeJOXax1el6mNJ+dmHDOVgnNUQxaw==",
        "dependencies": {
          "Serilog": "2.3.0",
          "System.IO": "4.1.0",
          "System.IO.FileSystem": "4.0.1",
          "System.IO.FileSystem.Primitives": "4.0.1",
          "System.Text.Encoding.Extensions": "4.0.11",
          "System.Threading": "4.0.11",
          "System.Threading.Timer": "4.0.1"
        }
      },
      "Serilog.Sinks.RollingFile": {
        "type": "Transitive",
        "resolved": "3.3.0",
        "contentHash": "2lT5X1r3GH4P0bRWJfhA7etGl8Q2Ipw9AACvtAHWRUSpYZ42NGVyHoVs2ALBZ/cAkkS+tA4jl80Zie144eLQPg==",
        "dependencies": {
          "Serilog.Sinks.File": "3.2.0",
          "System.IO": "4.1.0",
          "System.IO.FileSystem.Primitives": "4.0.1",
          "System.Runtime.InteropServices": "4.1.0",
          "System.Text.Encoding.Extensions": "4.0.11"
        }
      },
      "System.AppContext": {
        "type": "Transitive",
        "resolved": "4.1.0",
        "contentHash": "3QjO4jNV7PdKkmQAVp9atA+usVnKRwI3Kx1nMwJ93T0LcQfx7pKAYk0nKz5wn1oP5iqlhZuy6RXOFdhr7rDwow==",
        "dependencies": {
          "System.Runtime": "4.1.0"
        }
      },
      "System.Buffers": {
        "type": "Transitive",
        "resolved": "4.3.0",
        "contentHash": "ratu44uTIHgeBeI0dE8DWvmXVBSo4u7ozRZZHOMmK/JPpYyo0dAfgSiHlpiObMQ5lEtEyIXA40sKRYg5J6A8uQ==",
        "dependencies": {
          "System.Diagnostics.Debug": "4.3.0",
          "System.Diagnostics.Tracing": "4.3.0",
          "System.Resources.ResourceManager": "4.3.0",
          "System.Runtime": "4.3.0",
          "System.Threading": "4.3.0"
        }
      },
      "System.CodeDom": {
        "type": "Transitive",
        "resolved": "4.4.0",
        "contentHash": "2sCCb7doXEwtYAbqzbF/8UAeDRMNmPaQbU2q50Psg1J9KzumyVVCgKQY8s53WIPTufNT0DpSe9QRvVjOzfDWBA=="
      },
      "System.Collections": {
        "type": "Transitive",
        "resolved": "4.3.0",
        "contentHash": "3Dcj85/TBdVpL5Zr+gEEBUuFe2icOnLalmEh9hfck1PTYbbyWuZgh4fmm2ysCLTrqLQw6t3TgTyJ+VLp+Qb+Lw==",
        "dependencies": {
          "Microsoft.NETCore.Platforms": "1.1.0",
          "Microsoft.NETCore.Targets": "1.1.0",
          "System.Runtime": "4.3.0"
        }
      },
      "System.Collections.Concurrent": {
        "type": "Transitive",
        "resolved": "4.3.0",
        "contentHash": "ztl69Xp0Y/UXCL+3v3tEU+lIy+bvjKNUmopn1wep/a291pVPK7dxBd6T7WnlQqRog+d1a/hSsgRsmFnIBKTPLQ==",
        "dependencies": {
          "System.Collections": "4.3.0",
          "System.Diagnostics.Debug": "4.3.0",
          "System.Diagnostics.Tracing": "4.3.0",
          "System.Globalization": "4.3.0",
          "System.Reflection": "4.3.0",
          "System.Resources.ResourceManager": "4.3.0",
          "System.Runtime": "4.3.0",
          "System.Runtime.Extensions": "4.3.0",
          "System.Threading": "4.3.0",
          "System.Threading.Tasks": "4.3.0"
        }
      },
      "System.Collections.Immutable": {
        "type": "Transitive",
        "resolved": "1.5.0",
        "contentHash": "EXKiDFsChZW0RjrZ4FYHu9aW6+P4MCgEDCklsVseRfhoO0F+dXeMSsMRAlVXIo06kGJ/zv+2w1a2uc2+kxxSaQ=="
      },
      "System.ComponentModel.Annotations": {
        "type": "Transitive",
<<<<<<< HEAD
        "resolved": "4.4.1",
        "contentHash": "ToiYqSCioqhtspq2O/jYKtyTC/T0uwWHBTYlzCi6PRbSSHArN1IaRWeHffDamvms5sye5FDUWCfNZgubQpNRsA=="
=======
        "resolved": "4.7.0",
        "contentHash": "0YFqjhp/mYkDGpU0Ye1GjE53HMp9UVfGN7seGpAMttAC0C40v5gw598jCgpbBLMmCo0E5YRLBv5Z2doypO49ZQ=="
>>>>>>> e39f9232
      },
      "System.Console": {
        "type": "Transitive",
        "resolved": "4.3.0",
        "contentHash": "DHDrIxiqk1h03m6khKWV2X8p/uvN79rgSqpilL6uzpmSfxfU5ng8VcPtW4qsDsQDHiTv6IPV9TmD5M/vElPNLg==",
        "dependencies": {
          "Microsoft.NETCore.Platforms": "1.1.0",
          "Microsoft.NETCore.Targets": "1.1.0",
          "System.IO": "4.3.0",
          "System.Runtime": "4.3.0",
          "System.Text.Encoding": "4.3.0"
        }
      },
      "System.Diagnostics.Debug": {
        "type": "Transitive",
        "resolved": "4.3.0",
        "contentHash": "ZUhUOdqmaG5Jk3Xdb8xi5kIyQYAA4PnTNlHx1mu9ZY3qv4ELIdKbnL/akbGaKi2RnNUWaZsAs31rvzFdewTj2g==",
        "dependencies": {
          "Microsoft.NETCore.Platforms": "1.1.0",
          "Microsoft.NETCore.Targets": "1.1.0",
          "System.Runtime": "4.3.0"
        }
      },
      "System.Diagnostics.DiagnosticSource": {
        "type": "Transitive",
        "resolved": "4.3.0",
        "contentHash": "tD6kosZnTAGdrEa0tZSuFyunMbt/5KYDnHdndJYGqZoNy00XVXyACd5d6KnE1YgYv3ne2CjtAfNXo/fwEhnKUA==",
        "dependencies": {
          "System.Collections": "4.3.0",
          "System.Diagnostics.Tracing": "4.3.0",
          "System.Reflection": "4.3.0",
          "System.Runtime": "4.3.0",
          "System.Threading": "4.3.0"
        }
      },
      "System.Diagnostics.TraceSource": {
        "type": "Transitive",
        "resolved": "4.0.0",
        "contentHash": "6WVCczFZKXwpWpzd/iJkYnsmWTSFFiU24Xx/YdHXBcu+nFI/ehTgeqdJQFbtRPzbrO3KtRNjvkhtj4t5/WwWsA==",
        "dependencies": {
          "Microsoft.NETCore.Platforms": "1.0.1",
          "System.Collections": "4.0.11",
          "System.Diagnostics.Debug": "4.0.11",
          "System.Globalization": "4.0.11",
          "System.Resources.ResourceManager": "4.0.1",
          "System.Runtime": "4.1.0",
          "System.Runtime.Extensions": "4.1.0",
          "System.Threading": "4.0.11",
          "runtime.native.System": "4.0.0"
        }
      },
      "System.Diagnostics.Tracing": {
        "type": "Transitive",
        "resolved": "4.3.0",
        "contentHash": "rswfv0f/Cqkh78rA5S8eN8Neocz234+emGCtTF3lxPY96F+mmmUen6tbn0glN6PMvlKQb9bPAY5e9u7fgPTkKw==",
        "dependencies": {
          "Microsoft.NETCore.Platforms": "1.1.0",
          "Microsoft.NETCore.Targets": "1.1.0",
          "System.Runtime": "4.3.0"
        }
      },
      "System.Dynamic.Runtime": {
        "type": "Transitive",
        "resolved": "4.0.11",
        "contentHash": "db34f6LHYM0U0JpE+sOmjar27BnqTVkbLJhgfwMpTdgTigG/Hna3m2MYVwnFzGGKnEJk2UXFuoVTr8WUbU91/A==",
        "dependencies": {
          "System.Collections": "4.0.11",
          "System.Diagnostics.Debug": "4.0.11",
          "System.Globalization": "4.0.11",
          "System.Linq": "4.1.0",
          "System.Linq.Expressions": "4.1.0",
          "System.ObjectModel": "4.0.12",
          "System.Reflection": "4.1.0",
          "System.Reflection.Emit": "4.0.1",
          "System.Reflection.Emit.ILGeneration": "4.0.1",
          "System.Reflection.Primitives": "4.0.1",
          "System.Reflection.TypeExtensions": "4.1.0",
          "System.Resources.ResourceManager": "4.0.1",
          "System.Runtime": "4.1.0",
          "System.Runtime.Extensions": "4.1.0",
          "System.Threading": "4.0.11"
        }
      },
      "System.Globalization": {
        "type": "Transitive",
        "resolved": "4.3.0",
        "contentHash": "kYdVd2f2PAdFGblzFswE4hkNANJBKRmsfa2X5LG2AcWE1c7/4t0pYae1L8vfZ5xvE2nK/R9JprtToA61OSHWIg==",
        "dependencies": {
          "Microsoft.NETCore.Platforms": "1.1.0",
          "Microsoft.NETCore.Targets": "1.1.0",
          "System.Runtime": "4.3.0"
        }
      },
      "System.Globalization.Calendars": {
        "type": "Transitive",
        "resolved": "4.3.0",
        "contentHash": "GUlBtdOWT4LTV3I+9/PJW+56AnnChTaOqqTLFtdmype/L500M2LIyXgmtd9X2P2VOkmJd5c67H5SaC2QcL1bFA==",
        "dependencies": {
          "Microsoft.NETCore.Platforms": "1.1.0",
          "Microsoft.NETCore.Targets": "1.1.0",
          "System.Globalization": "4.3.0",
          "System.Runtime": "4.3.0"
        }
      },
      "System.Globalization.Extensions": {
        "type": "Transitive",
        "resolved": "4.3.0",
        "contentHash": "FhKmdR6MPG+pxow6wGtNAWdZh7noIOpdD5TwQ3CprzgIE1bBBoim0vbR1+AWsWjQmU7zXHgQo4TWSP6lCeiWcQ==",
        "dependencies": {
          "Microsoft.NETCore.Platforms": "1.1.0",
          "System.Globalization": "4.3.0",
          "System.Resources.ResourceManager": "4.3.0",
          "System.Runtime": "4.3.0",
          "System.Runtime.Extensions": "4.3.0",
          "System.Runtime.InteropServices": "4.3.0"
        }
      },
      "System.IO": {
        "type": "Transitive",
        "resolved": "4.3.0",
        "contentHash": "3qjaHvxQPDpSOYICjUoTsmoq5u6QJAFRUITgeT/4gqkF1bajbSmb1kwSxEA8AHlofqgcKJcM8udgieRNhaJ5Cg==",
        "dependencies": {
          "Microsoft.NETCore.Platforms": "1.1.0",
          "Microsoft.NETCore.Targets": "1.1.0",
          "System.Runtime": "4.3.0",
          "System.Text.Encoding": "4.3.0",
          "System.Threading.Tasks": "4.3.0"
        }
      },
      "System.IO.Abstractions": {
        "type": "Transitive",
        "resolved": "7.0.16",
        "contentHash": "P7BEHKLXKZPmdsGpO6WiCGTNxmB1SF2cFXcLOwFMq4ElmBh5JEgogNMpJhQMqnWG9veCzOyCL8ghQfSO5zAW6w==",
        "dependencies": {
          "System.IO.FileSystem.AccessControl": "4.7.0"
        }
      },
      "System.IO.Compression": {
        "type": "Transitive",
        "resolved": "4.3.0",
        "contentHash": "YHndyoiV90iu4iKG115ibkhrG+S3jBm8Ap9OwoUAzO5oPDAWcr0SFwQFm0HjM8WkEZWo0zvLTyLmbvTkW1bXgg==",
        "dependencies": {
          "Microsoft.NETCore.Platforms": "1.1.0",
          "System.Buffers": "4.3.0",
          "System.Collections": "4.3.0",
          "System.Diagnostics.Debug": "4.3.0",
          "System.IO": "4.3.0",
          "System.Resources.ResourceManager": "4.3.0",
          "System.Runtime": "4.3.0",
          "System.Runtime.Extensions": "4.3.0",
          "System.Runtime.Handles": "4.3.0",
          "System.Runtime.InteropServices": "4.3.0",
          "System.Text.Encoding": "4.3.0",
          "System.Threading": "4.3.0",
          "System.Threading.Tasks": "4.3.0",
          "runtime.native.System": "4.3.0",
          "runtime.native.System.IO.Compression": "4.3.0"
        }
      },
      "System.IO.FileSystem": {
        "type": "Transitive",
        "resolved": "4.3.0",
        "contentHash": "3wEMARTnuio+ulnvi+hkRNROYwa1kylvYahhcLk4HSoVdl+xxTFVeVlYOfLwrDPImGls0mDqbMhrza8qnWPTdA==",
        "dependencies": {
          "Microsoft.NETCore.Platforms": "1.1.0",
          "Microsoft.NETCore.Targets": "1.1.0",
          "System.IO": "4.3.0",
          "System.IO.FileSystem.Primitives": "4.3.0",
          "System.Runtime": "4.3.0",
          "System.Runtime.Handles": "4.3.0",
          "System.Text.Encoding": "4.3.0",
          "System.Threading.Tasks": "4.3.0"
        }
      },
      "System.IO.FileSystem.AccessControl": {
        "type": "Transitive",
        "resolved": "4.7.0",
        "contentHash": "vMToiarpU81LR1/KZtnT7VDPvqAZfw9oOS5nY6pPP78nGYz3COLsQH3OfzbR+SjTgltd31R6KmKklz/zDpTmzw==",
        "dependencies": {
          "System.Security.AccessControl": "4.7.0",
          "System.Security.Principal.Windows": "4.7.0"
        }
      },
      "System.IO.FileSystem.Primitives": {
        "type": "Transitive",
        "resolved": "4.3.0",
        "contentHash": "6QOb2XFLch7bEc4lIcJH49nJN2HV+OC3fHDgsLVsBVBk3Y4hFAnOBGzJ2lUu7CyDDFo9IBWkSsnbkT6IBwwiMw==",
        "dependencies": {
          "System.Runtime": "4.3.0"
        }
      },
      "System.Linq": {
        "type": "Transitive",
        "resolved": "4.3.0",
        "contentHash": "5DbqIUpsDp0dFftytzuMmc0oeMdQwjcP/EWxsksIz/w1TcFRkZ3yKKz0PqiYFMmEwPSWw+qNVqD7PJ889JzHbw==",
        "dependencies": {
          "System.Collections": "4.3.0",
          "System.Diagnostics.Debug": "4.3.0",
          "System.Resources.ResourceManager": "4.3.0",
          "System.Runtime": "4.3.0",
          "System.Runtime.Extensions": "4.3.0"
        }
      },
      "System.Linq.Expressions": {
        "type": "Transitive",
        "resolved": "4.1.0",
        "contentHash": "I+y02iqkgmCAyfbqOmSDOgqdZQ5tTj80Akm5BPSS8EeB0VGWdy6X1KCoYe8Pk6pwDoAKZUOdLVxnTJcExiv5zw==",
        "dependencies": {
          "System.Collections": "4.0.11",
          "System.Diagnostics.Debug": "4.0.11",
          "System.Globalization": "4.0.11",
          "System.IO": "4.1.0",
          "System.Linq": "4.1.0",
          "System.ObjectModel": "4.0.12",
          "System.Reflection": "4.1.0",
          "System.Reflection.Emit": "4.0.1",
          "System.Reflection.Emit.ILGeneration": "4.0.1",
          "System.Reflection.Emit.Lightweight": "4.0.1",
          "System.Reflection.Extensions": "4.0.1",
          "System.Reflection.Primitives": "4.0.1",
          "System.Reflection.TypeExtensions": "4.1.0",
          "System.Resources.ResourceManager": "4.0.1",
          "System.Runtime": "4.1.0",
          "System.Runtime.Extensions": "4.1.0",
          "System.Threading": "4.0.11"
        }
      },
      "System.Linq.Parallel": {
        "type": "Transitive",
        "resolved": "4.0.1",
        "contentHash": "J7XCa7n2cFn32uLbtceXfBFhgCk5M++50lylHKNbqTiJkw5y4Tglpi6amuJNPCvj9bLzNSI7rs1fi4joLMNRgg==",
        "dependencies": {
          "System.Collections": "4.0.11",
          "System.Collections.Concurrent": "4.0.12",
          "System.Diagnostics.Debug": "4.0.11",
          "System.Diagnostics.Tracing": "4.1.0",
          "System.Linq": "4.1.0",
          "System.Resources.ResourceManager": "4.0.1",
          "System.Runtime": "4.1.0",
          "System.Runtime.Extensions": "4.1.0",
          "System.Threading": "4.0.11",
          "System.Threading.Tasks": "4.0.11"
        }
      },
      "System.Memory": {
        "type": "Transitive",
        "resolved": "4.5.3",
        "contentHash": "3oDzvc/zzetpTKWMShs1AADwZjQ/36HnsufHRPcOjyRAAMLDlu2iD33MBI2opxnezcVUtXyqDXXjoFMOU9c7SA=="
      },
      "System.Net.Http": {
        "type": "Transitive",
        "resolved": "4.3.0",
        "contentHash": "sYg+FtILtRQuYWSIAuNOELwVuVsxVyJGWQyOnlAzhV4xvhyFnON1bAzYYC+jjRW8JREM45R0R5Dgi8MTC5sEwA==",
        "dependencies": {
          "Microsoft.NETCore.Platforms": "1.1.0",
          "System.Collections": "4.3.0",
          "System.Diagnostics.Debug": "4.3.0",
          "System.Diagnostics.DiagnosticSource": "4.3.0",
          "System.Diagnostics.Tracing": "4.3.0",
          "System.Globalization": "4.3.0",
          "System.Globalization.Extensions": "4.3.0",
          "System.IO": "4.3.0",
          "System.IO.FileSystem": "4.3.0",
          "System.Net.Primitives": "4.3.0",
          "System.Resources.ResourceManager": "4.3.0",
          "System.Runtime": "4.3.0",
          "System.Runtime.Extensions": "4.3.0",
          "System.Runtime.Handles": "4.3.0",
          "System.Runtime.InteropServices": "4.3.0",
          "System.Security.Cryptography.Algorithms": "4.3.0",
          "System.Security.Cryptography.Encoding": "4.3.0",
          "System.Security.Cryptography.OpenSsl": "4.3.0",
          "System.Security.Cryptography.Primitives": "4.3.0",
          "System.Security.Cryptography.X509Certificates": "4.3.0",
          "System.Text.Encoding": "4.3.0",
          "System.Threading": "4.3.0",
          "System.Threading.Tasks": "4.3.0",
          "runtime.native.System": "4.3.0",
          "runtime.native.System.Net.Http": "4.3.0",
          "runtime.native.System.Security.Cryptography.OpenSsl": "4.3.0"
        }
      },
      "System.Net.Primitives": {
        "type": "Transitive",
        "resolved": "4.3.0",
        "contentHash": "qOu+hDwFwoZPbzPvwut2qATe3ygjeQBDQj91xlsaqGFQUI5i4ZnZb8yyQuLGpDGivEPIt8EJkd1BVzVoP31FXA==",
        "dependencies": {
          "Microsoft.NETCore.Platforms": "1.1.0",
          "Microsoft.NETCore.Targets": "1.1.0",
          "System.Runtime": "4.3.0",
          "System.Runtime.Handles": "4.3.0"
        }
      },
      "System.ObjectModel": {
        "type": "Transitive",
        "resolved": "4.0.12",
        "contentHash": "tAgJM1xt3ytyMoW4qn4wIqgJYm7L7TShRZG4+Q4Qsi2PCcj96pXN7nRywS9KkB3p/xDUjc2HSwP9SROyPYDYKQ==",
        "dependencies": {
          "System.Collections": "4.0.11",
          "System.Diagnostics.Debug": "4.0.11",
          "System.Resources.ResourceManager": "4.0.1",
          "System.Runtime": "4.1.0",
          "System.Threading": "4.0.11"
        }
      },
      "System.Reflection": {
        "type": "Transitive",
        "resolved": "4.3.0",
        "contentHash": "KMiAFoW7MfJGa9nDFNcfu+FpEdiHpWgTcS2HdMpDvt9saK3y/G4GwprPyzqjFH9NTaGPQeWNHU+iDlDILj96aQ==",
        "dependencies": {
          "Microsoft.NETCore.Platforms": "1.1.0",
          "Microsoft.NETCore.Targets": "1.1.0",
          "System.IO": "4.3.0",
          "System.Reflection.Primitives": "4.3.0",
          "System.Runtime": "4.3.0"
        }
      },
      "System.Reflection.Emit": {
        "type": "Transitive",
        "resolved": "4.0.1",
        "contentHash": "P2wqAj72fFjpP6wb9nSfDqNBMab+2ovzSDzUZK7MVIm54tBJEPr9jWfSjjoTpPwj1LeKcmX3vr0ttyjSSFM47g==",
        "dependencies": {
          "System.IO": "4.1.0",
          "System.Reflection": "4.1.0",
          "System.Reflection.Emit.ILGeneration": "4.0.1",
          "System.Reflection.Primitives": "4.0.1",
          "System.Runtime": "4.1.0"
        }
      },
      "System.Reflection.Emit.ILGeneration": {
        "type": "Transitive",
        "resolved": "4.0.1",
        "contentHash": "Ov6dU8Bu15Bc7zuqttgHF12J5lwSWyTf1S+FJouUXVMSqImLZzYaQ+vRr1rQ0OZ0HqsrwWl4dsKHELckQkVpgA==",
        "dependencies": {
          "System.Reflection": "4.1.0",
          "System.Reflection.Primitives": "4.0.1",
          "System.Runtime": "4.1.0"
        }
      },
      "System.Reflection.Emit.Lightweight": {
        "type": "Transitive",
        "resolved": "4.0.1",
        "contentHash": "sSzHHXueZ5Uh0OLpUQprhr+ZYJrLPA2Cmr4gn0wj9+FftNKXx8RIMKvO9qnjk2ebPYUjZ+F2ulGdPOsvj+MEjA==",
        "dependencies": {
          "System.Reflection": "4.1.0",
          "System.Reflection.Emit.ILGeneration": "4.0.1",
          "System.Reflection.Primitives": "4.0.1",
          "System.Runtime": "4.1.0"
        }
      },
      "System.Reflection.Extensions": {
        "type": "Transitive",
        "resolved": "4.3.0",
        "contentHash": "rJkrJD3kBI5B712aRu4DpSIiHRtr6QlfZSQsb0hYHrDCZORXCFjQfoipo2LaMUHoT9i1B7j7MnfaEKWDFmFQNQ==",
        "dependencies": {
          "Microsoft.NETCore.Platforms": "1.1.0",
          "Microsoft.NETCore.Targets": "1.1.0",
          "System.Reflection": "4.3.0",
          "System.Runtime": "4.3.0"
        }
      },
      "System.Reflection.Metadata": {
        "type": "Transitive",
        "resolved": "1.6.0",
        "contentHash": "COC1aiAJjCoA5GBF+QKL2uLqEBew4JsCkQmoHKbN3TlOZKa2fKLz5CpiRQKDz0RsAOEGsVKqOD5bomsXq/4STQ=="
      },
      "System.Reflection.Primitives": {
        "type": "Transitive",
        "resolved": "4.3.0",
        "contentHash": "5RXItQz5As4xN2/YUDxdpsEkMhvw3e6aNveFXUn4Hl/udNTCNhnKp8lT9fnc3MhvGKh1baak5CovpuQUXHAlIA==",
        "dependencies": {
          "Microsoft.NETCore.Platforms": "1.1.0",
          "Microsoft.NETCore.Targets": "1.1.0",
          "System.Runtime": "4.3.0"
        }
      },
      "System.Reflection.TypeExtensions": {
        "type": "Transitive",
        "resolved": "4.6.0",
        "contentHash": "QdTazwZFwrbACRQz1nV2PBqQCDAG+Wfat3dNBiuDp3JjIZo+SsKGLkSK0hc3+pdprRNKZl59HP3LM4DwDdt0LA=="
      },
      "System.Resources.ResourceManager": {
        "type": "Transitive",
        "resolved": "4.3.0",
        "contentHash": "/zrcPkkWdZmI4F92gL/TPumP98AVDu/Wxr3CSJGQQ+XN6wbRZcyfSKVoPo17ilb3iOr0cCRqJInGwNMolqhS8A==",
        "dependencies": {
          "Microsoft.NETCore.Platforms": "1.1.0",
          "Microsoft.NETCore.Targets": "1.1.0",
          "System.Globalization": "4.3.0",
          "System.Reflection": "4.3.0",
          "System.Runtime": "4.3.0"
        }
      },
      "System.Resources.Writer": {
        "type": "Transitive",
        "resolved": "4.0.0",
        "contentHash": "Hz+ZS81dVSNy93YyJhhL3GwzmMhfcQ8FbUooAt9MO4joIe0vPM4gclv0C82ko1tuN/Kw6CvZFLYkgk6n9xvEkg==",
        "dependencies": {
          "System.Collections": "4.0.11",
          "System.IO": "4.1.0",
          "System.Resources.ResourceManager": "4.0.1",
          "System.Runtime": "4.1.0",
          "System.Runtime.Extensions": "4.1.0",
          "System.Text.Encoding": "4.0.11"
        }
      },
      "System.Runtime": {
        "type": "Transitive",
        "resolved": "4.3.0",
        "contentHash": "JufQi0vPQ0xGnAczR13AUFglDyVYt4Kqnz1AZaiKZ5+GICq0/1MH/mO/eAJHt/mHW1zjKBJd7kV26SrxddAhiw==",
        "dependencies": {
          "Microsoft.NETCore.Platforms": "1.1.0",
          "Microsoft.NETCore.Targets": "1.1.0"
        }
      },
      "System.Runtime.CompilerServices.Unsafe": {
        "type": "Transitive",
<<<<<<< HEAD
        "resolved": "4.5.2",
        "contentHash": "wprSFgext8cwqymChhrBLu62LMg/1u92bU+VOwyfBimSPVFXtsNqEWC92Pf9ofzJFlk4IHmJA75EDJn1b2goAQ=="
=======
        "resolved": "4.7.0",
        "contentHash": "IpU1lcHz8/09yDr9N+Juc7SCgNUz+RohkCQI+KsWKR67XxpFr8Z6c8t1iENCXZuRuNCc4HBwme/MDHNVCwyAKg=="
>>>>>>> e39f9232
      },
      "System.Runtime.Extensions": {
        "type": "Transitive",
        "resolved": "4.3.0",
        "contentHash": "guW0uK0fn5fcJJ1tJVXYd7/1h5F+pea1r7FLSOz/f8vPEqbR2ZAknuRDvTQ8PzAilDveOxNjSfr0CHfIQfFk8g==",
        "dependencies": {
          "Microsoft.NETCore.Platforms": "1.1.0",
          "Microsoft.NETCore.Targets": "1.1.0",
          "System.Runtime": "4.3.0"
        }
      },
      "System.Runtime.Handles": {
        "type": "Transitive",
        "resolved": "4.3.0",
        "contentHash": "OKiSUN7DmTWeYb3l51A7EYaeNMnvxwE249YtZz7yooT4gOZhmTjIn48KgSsw2k2lYdLgTKNJw/ZIfSElwDRVgg==",
        "dependencies": {
          "Microsoft.NETCore.Platforms": "1.1.0",
          "Microsoft.NETCore.Targets": "1.1.0",
          "System.Runtime": "4.3.0"
        }
      },
      "System.Runtime.InteropServices": {
        "type": "Transitive",
        "resolved": "4.3.0",
        "contentHash": "uv1ynXqiMK8mp1GM3jDqPCFN66eJ5w5XNomaK2XD+TuCroNTLFGeZ+WCmBMcBDyTFKou3P6cR6J/QsaqDp7fGQ==",
        "dependencies": {
          "Microsoft.NETCore.Platforms": "1.1.0",
          "Microsoft.NETCore.Targets": "1.1.0",
          "System.Reflection": "4.3.0",
          "System.Reflection.Primitives": "4.3.0",
          "System.Runtime": "4.3.0",
          "System.Runtime.Handles": "4.3.0"
        }
      },
      "System.Runtime.InteropServices.RuntimeInformation": {
        "type": "Transitive",
        "resolved": "4.3.0",
        "contentHash": "cbz4YJMqRDR7oLeMRbdYv7mYzc++17lNhScCX0goO2XpGWdvAt60CGN+FHdePUEHCe/Jy9jUlvNAiNdM+7jsOw==",
        "dependencies": {
          "System.Reflection": "4.3.0",
          "System.Reflection.Extensions": "4.3.0",
          "System.Resources.ResourceManager": "4.3.0",
          "System.Runtime": "4.3.0",
          "System.Runtime.InteropServices": "4.3.0",
          "System.Threading": "4.3.0",
          "runtime.native.System": "4.3.0"
        }
      },
      "System.Runtime.Loader": {
        "type": "Transitive",
        "resolved": "4.3.0",
        "contentHash": "DHMaRn8D8YCK2GG2pw+UzNxn/OHVfaWx7OTLBD/hPegHZZgcZh3H6seWegrC4BYwsfuGrywIuT+MQs+rPqRLTQ==",
        "dependencies": {
          "System.IO": "4.3.0",
          "System.Reflection": "4.3.0",
          "System.Runtime": "4.3.0"
        }
      },
      "System.Runtime.Numerics": {
        "type": "Transitive",
        "resolved": "4.3.0",
        "contentHash": "yMH+MfdzHjy17l2KESnPiF2dwq7T+xLnSJar7slyimAkUh/gTrS9/UQOtv7xarskJ2/XDSNvfLGOBQPjL7PaHQ==",
        "dependencies": {
          "System.Globalization": "4.3.0",
          "System.Resources.ResourceManager": "4.3.0",
          "System.Runtime": "4.3.0",
          "System.Runtime.Extensions": "4.3.0"
        }
      },
      "System.Runtime.Serialization.Primitives": {
        "type": "Transitive",
        "resolved": "4.1.1",
        "contentHash": "HZ6Du5QrTG8MNJbf4e4qMO3JRAkIboGT5Fk804uZtg3Gq516S7hAqTm2UZKUHa7/6HUGdVy3AqMQKbns06G/cg==",
        "dependencies": {
          "System.Resources.ResourceManager": "4.0.1",
          "System.Runtime": "4.1.0"
        }
      },
      "System.Security.AccessControl": {
        "type": "Transitive",
        "resolved": "4.7.0",
        "contentHash": "JECvTt5aFF3WT3gHpfofL2MNNP6v84sxtXxpqhLBCcDRzqsPBmHhQ6shv4DwwN2tRlzsUxtb3G9M3763rbXKDg==",
        "dependencies": {
          "Microsoft.NETCore.Platforms": "3.1.0",
          "System.Security.Principal.Windows": "4.7.0"
        }
      },
      "System.Security.Cryptography.Algorithms": {
        "type": "Transitive",
        "resolved": "4.3.0",
        "contentHash": "W1kd2Y8mYSCgc3ULTAZ0hOP2dSdG5YauTb1089T0/kRcN2MpSAW1izOFROrJgxSlMn3ArsgHXagigyi+ibhevg==",
        "dependencies": {
          "Microsoft.NETCore.Platforms": "1.1.0",
          "System.Collections": "4.3.0",
          "System.IO": "4.3.0",
          "System.Resources.ResourceManager": "4.3.0",
          "System.Runtime": "4.3.0",
          "System.Runtime.Extensions": "4.3.0",
          "System.Runtime.Handles": "4.3.0",
          "System.Runtime.InteropServices": "4.3.0",
          "System.Runtime.Numerics": "4.3.0",
          "System.Security.Cryptography.Encoding": "4.3.0",
          "System.Security.Cryptography.Primitives": "4.3.0",
          "System.Text.Encoding": "4.3.0",
          "runtime.native.System.Security.Cryptography.Apple": "4.3.0",
          "runtime.native.System.Security.Cryptography.OpenSsl": "4.3.0"
        }
      },
      "System.Security.Cryptography.Cng": {
        "type": "Transitive",
        "resolved": "4.3.0",
        "contentHash": "03idZOqFlsKRL4W+LuCpJ6dBYDUWReug6lZjBa3uJWnk5sPCUXckocevTaUA8iT/MFSrY/2HXkOt753xQ/cf8g==",
        "dependencies": {
          "Microsoft.NETCore.Platforms": "1.1.0",
          "System.IO": "4.3.0",
          "System.Resources.ResourceManager": "4.3.0",
          "System.Runtime": "4.3.0",
          "System.Runtime.Extensions": "4.3.0",
          "System.Runtime.Handles": "4.3.0",
          "System.Runtime.InteropServices": "4.3.0",
          "System.Security.Cryptography.Algorithms": "4.3.0",
          "System.Security.Cryptography.Encoding": "4.3.0",
          "System.Security.Cryptography.Primitives": "4.3.0",
          "System.Text.Encoding": "4.3.0"
        }
      },
      "System.Security.Cryptography.Csp": {
        "type": "Transitive",
        "resolved": "4.3.0",
        "contentHash": "X4s/FCkEUnRGnwR3aSfVIkldBmtURMhmexALNTwpjklzxWU7yjMk7GHLKOZTNkgnWnE0q7+BCf9N2LVRWxewaA==",
        "dependencies": {
          "Microsoft.NETCore.Platforms": "1.1.0",
          "System.IO": "4.3.0",
          "System.Reflection": "4.3.0",
          "System.Resources.ResourceManager": "4.3.0",
          "System.Runtime": "4.3.0",
          "System.Runtime.Extensions": "4.3.0",
          "System.Runtime.Handles": "4.3.0",
          "System.Runtime.InteropServices": "4.3.0",
          "System.Security.Cryptography.Algorithms": "4.3.0",
          "System.Security.Cryptography.Encoding": "4.3.0",
          "System.Security.Cryptography.Primitives": "4.3.0",
          "System.Text.Encoding": "4.3.0",
          "System.Threading": "4.3.0"
        }
      },
      "System.Security.Cryptography.Encoding": {
        "type": "Transitive",
        "resolved": "4.3.0",
        "contentHash": "1DEWjZZly9ae9C79vFwqaO5kaOlI5q+3/55ohmq/7dpDyDfc8lYe7YVxJUZ5MF/NtbkRjwFRo14yM4OEo9EmDw==",
        "dependencies": {
          "Microsoft.NETCore.Platforms": "1.1.0",
          "System.Collections": "4.3.0",
          "System.Collections.Concurrent": "4.3.0",
          "System.Linq": "4.3.0",
          "System.Resources.ResourceManager": "4.3.0",
          "System.Runtime": "4.3.0",
          "System.Runtime.Extensions": "4.3.0",
          "System.Runtime.Handles": "4.3.0",
          "System.Runtime.InteropServices": "4.3.0",
          "System.Security.Cryptography.Primitives": "4.3.0",
          "System.Text.Encoding": "4.3.0",
          "runtime.native.System.Security.Cryptography.OpenSsl": "4.3.0"
        }
      },
      "System.Security.Cryptography.OpenSsl": {
        "type": "Transitive",
        "resolved": "4.3.0",
        "contentHash": "h4CEgOgv5PKVF/HwaHzJRiVboL2THYCou97zpmhjghx5frc7fIvlkY1jL+lnIQyChrJDMNEXS6r7byGif8Cy4w==",
        "dependencies": {
          "System.Collections": "4.3.0",
          "System.IO": "4.3.0",
          "System.Resources.ResourceManager": "4.3.0",
          "System.Runtime": "4.3.0",
          "System.Runtime.Extensions": "4.3.0",
          "System.Runtime.Handles": "4.3.0",
          "System.Runtime.InteropServices": "4.3.0",
          "System.Runtime.Numerics": "4.3.0",
          "System.Security.Cryptography.Algorithms": "4.3.0",
          "System.Security.Cryptography.Encoding": "4.3.0",
          "System.Security.Cryptography.Primitives": "4.3.0",
          "System.Text.Encoding": "4.3.0",
          "runtime.native.System.Security.Cryptography.OpenSsl": "4.3.0"
        }
      },
      "System.Security.Cryptography.Primitives": {
        "type": "Transitive",
        "resolved": "4.3.0",
        "contentHash": "7bDIyVFNL/xKeFHjhobUAQqSpJq9YTOpbEs6mR233Et01STBMXNAc/V+BM6dwYGc95gVh/Zf+iVXWzj3mE8DWg==",
        "dependencies": {
          "System.Diagnostics.Debug": "4.3.0",
          "System.Globalization": "4.3.0",
          "System.IO": "4.3.0",
          "System.Resources.ResourceManager": "4.3.0",
          "System.Runtime": "4.3.0",
          "System.Threading": "4.3.0",
          "System.Threading.Tasks": "4.3.0"
        }
      },
      "System.Security.Cryptography.X509Certificates": {
        "type": "Transitive",
        "resolved": "4.3.0",
        "contentHash": "t2Tmu6Y2NtJ2um0RtcuhP7ZdNNxXEgUm2JeoA/0NvlMjAhKCnM1NX07TDl3244mVp3QU6LPEhT3HTtH1uF7IYw==",
        "dependencies": {
          "Microsoft.NETCore.Platforms": "1.1.0",
          "System.Collections": "4.3.0",
          "System.Diagnostics.Debug": "4.3.0",
          "System.Globalization": "4.3.0",
          "System.Globalization.Calendars": "4.3.0",
          "System.IO": "4.3.0",
          "System.IO.FileSystem": "4.3.0",
          "System.IO.FileSystem.Primitives": "4.3.0",
          "System.Resources.ResourceManager": "4.3.0",
          "System.Runtime": "4.3.0",
          "System.Runtime.Extensions": "4.3.0",
          "System.Runtime.Handles": "4.3.0",
          "System.Runtime.InteropServices": "4.3.0",
          "System.Runtime.Numerics": "4.3.0",
          "System.Security.Cryptography.Algorithms": "4.3.0",
          "System.Security.Cryptography.Cng": "4.3.0",
          "System.Security.Cryptography.Csp": "4.3.0",
          "System.Security.Cryptography.Encoding": "4.3.0",
          "System.Security.Cryptography.OpenSsl": "4.3.0",
          "System.Security.Cryptography.Primitives": "4.3.0",
          "System.Text.Encoding": "4.3.0",
          "System.Threading": "4.3.0",
          "runtime.native.System": "4.3.0",
          "runtime.native.System.Net.Http": "4.3.0",
          "runtime.native.System.Security.Cryptography.OpenSsl": "4.3.0"
        }
      },
      "System.Security.Principal.Windows": {
        "type": "Transitive",
<<<<<<< HEAD
        "resolved": "4.6.0",
        "contentHash": "Mdukseovp0YIGaz16FMH6nbfgZkrCFOJbtXQptv0aeBO9h775Ilb9+TDwLVTKikoW7y7CY7lpoXl9zmZ5G3ndA=="
=======
        "resolved": "4.7.0",
        "contentHash": "ojD0PX0XhneCsUbAZVKdb7h/70vyYMDYs85lwEI+LngEONe/17A0cFaRFqZU+sOEidcVswYWikYOQ9PPfjlbtQ==",
        "dependencies": {
          "Microsoft.NETCore.Platforms": "3.1.0"
        }
>>>>>>> e39f9232
      },
      "System.Text.Encoding": {
        "type": "Transitive",
        "resolved": "4.3.0",
        "contentHash": "BiIg+KWaSDOITze6jGQynxg64naAPtqGHBwDrLaCtixsa5bKiR8dpPOHA7ge3C0JJQizJE+sfkz1wV+BAKAYZw==",
        "dependencies": {
          "Microsoft.NETCore.Platforms": "1.1.0",
          "Microsoft.NETCore.Targets": "1.1.0",
          "System.Runtime": "4.3.0"
        }
      },
      "System.Text.Encoding.CodePages": {
        "type": "Transitive",
        "resolved": "4.5.1",
        "contentHash": "4J2JQXbftjPMppIHJ7IC+VXQ9XfEagN92vZZNoG12i+zReYlim5dMoXFC1Zzg7tsnKDM7JPo5bYfFK4Jheq44w==",
        "dependencies": {
          "Microsoft.NETCore.Platforms": "2.1.2",
          "System.Runtime.CompilerServices.Unsafe": "4.5.2"
        }
      },
      "System.Text.Encoding.Extensions": {
        "type": "Transitive",
        "resolved": "4.0.11",
        "contentHash": "jtbiTDtvfLYgXn8PTfWI+SiBs51rrmO4AAckx4KR6vFK9Wzf6tI8kcRdsYQNwriUeQ1+CtQbM1W4cMbLXnj/OQ==",
        "dependencies": {
          "Microsoft.NETCore.Platforms": "1.0.1",
          "Microsoft.NETCore.Targets": "1.0.1",
          "System.Runtime": "4.1.0",
          "System.Text.Encoding": "4.0.11"
        }
      },
<<<<<<< HEAD
=======
      "System.Text.Encodings.Web": {
        "type": "Transitive",
        "resolved": "4.7.0",
        "contentHash": "IJanJWPQvya2sbGStt3Fkdy4IaomUBSadAfYWeJDQw0zclMk9ixSvMeei6cSmTTQ6ZkGIIAbhHZVCoLR7GgX7Q=="
      },
      "System.Text.Json": {
        "type": "Transitive",
        "resolved": "4.7.0",
        "contentHash": "IPq/x/d5nAcnD3vIyM3AbPOaTgcqrh0AqPSx7U53UFu3M6k1TH1u/eXc9/h4jm/3mpP1WRUpevlPY4PACd7AWw==",
        "dependencies": {
          "Microsoft.Bcl.AsyncInterfaces": "1.1.0",
          "System.Runtime.CompilerServices.Unsafe": "4.7.0",
          "System.Text.Encodings.Web": "4.7.0"
        }
      },
>>>>>>> e39f9232
      "System.Threading": {
        "type": "Transitive",
        "resolved": "4.3.0",
        "contentHash": "VkUS0kOBcUf3Wwm0TSbrevDDZ6BlM+b/HRiapRFWjM5O0NS0LviG0glKmFK+hhPDd1XFeSdU1GmlLhb2CoVpIw==",
        "dependencies": {
          "System.Runtime": "4.3.0",
          "System.Threading.Tasks": "4.3.0"
        }
      },
      "System.Threading.Tasks": {
        "type": "Transitive",
        "resolved": "4.3.0",
        "contentHash": "LbSxKEdOUhVe8BezB/9uOGGppt+nZf6e1VFyw6v3DN6lqitm0OSn2uXMOdtP0M3W4iMcqcivm2J6UgqiwwnXiA==",
        "dependencies": {
          "Microsoft.NETCore.Platforms": "1.1.0",
          "Microsoft.NETCore.Targets": "1.1.0",
          "System.Runtime": "4.3.0"
        }
      },
      "System.Threading.Tasks.Dataflow": {
        "type": "Transitive",
        "resolved": "4.6.0",
        "contentHash": "2hRjGu2r2jxRZ55wmcHO/WbdX+YAOz9x6FE8xqkHZgPaoFMKQZRe9dk8xTZIas8fRjxRmzawnTEWIrhlM+Un7w==",
        "dependencies": {
          "System.Collections": "4.0.11",
          "System.Collections.Concurrent": "4.0.12",
          "System.Diagnostics.Debug": "4.0.11",
          "System.Diagnostics.Tracing": "4.1.0",
          "System.Dynamic.Runtime": "4.0.11",
          "System.Linq": "4.1.0",
          "System.Resources.ResourceManager": "4.0.1",
          "System.Runtime": "4.1.0",
          "System.Runtime.Extensions": "4.1.0",
          "System.Threading": "4.0.11",
          "System.Threading.Tasks": "4.0.11"
        }
      },
      "System.Threading.Tasks.Extensions": {
        "type": "Transitive",
        "resolved": "4.5.3",
        "contentHash": "+MvhNtcvIbqmhANyKu91jQnvIRVSTiaOiFNfKWwXGHG48YAb4I/TyH8spsySiPYla7gKal5ZnF3teJqZAximyQ=="
      },
      "System.Threading.Thread": {
        "type": "Transitive",
        "resolved": "4.0.0",
        "contentHash": "gIdJqDXlOr5W9zeqFErLw3dsOsiShSCYtF9SEHitACycmvNvY8odf9kiKvp6V7aibc8C4HzzNBkWXjyfn7plbQ==",
        "dependencies": {
          "System.Runtime": "4.1.0"
        }
      },
      "System.Threading.Timer": {
        "type": "Transitive",
        "resolved": "4.0.1",
        "contentHash": "saGfUV8uqVW6LeURiqxcGhZ24PzuRNaUBtbhVeuUAvky1naH395A/1nY0P2bWvrw/BreRtIB/EzTDkGBpqCwEw==",
        "dependencies": {
          "Microsoft.NETCore.Platforms": "1.0.1",
          "Microsoft.NETCore.Targets": "1.0.1",
          "System.Runtime": "4.1.0"
        }
      },
      "stryker": {
        "type": "Project",
        "dependencies": {
          "Buildalyzer": "2.4.0",
          "DotNet.Glob": "3.0.5",
          "LibGit2Sharp": "0.26.2",
          "Microsoft.CodeAnalysis.CSharp": "3.4.0",
          "Microsoft.Extensions.Configuration": "3.1.0",
          "Microsoft.Extensions.Configuration.Json": "3.1.0",
          "Microsoft.Extensions.Logging": "3.1.0",
          "Microsoft.TestPlatform": "16.3.0",
          "Microsoft.TestPlatform.ObjectModel": "16.3.0",
          "Microsoft.TestPlatform.Portable": "16.3.0",
          "Microsoft.TestPlatform.TranslationLayer": "16.3.0",
          "Microsoft.Web.LibraryManager.Build": "2.0.96",
          "Mono.Cecil": "0.11.1",
          "Newtonsoft.Json": "12.0.3",
          "Serilog": "2.9.0",
          "Serilog.Extensions.Logging": "3.0.1",
          "Serilog.Extensions.Logging.File": "1.1.0",
          "Serilog.Sinks.Console": "3.1.1",
          "Stryker.DataCollector": "0.14.3",
          "System.IO.Abstractions": "7.0.16"
        }
      },
      "stryker.datacollector": {
        "type": "Project",
        "dependencies": {
          "Microsoft.TestPlatform.ObjectModel": "16.3.0"
        }
      }
    }
  }
}<|MERGE_RESOLUTION|>--- conflicted
+++ resolved
@@ -1,7 +1,7 @@
 {
   "version": 1,
   "dependencies": {
-    ".NETCoreApp,Version=v3.0": {
+    ".NETCoreApp,Version=v2.1": {
       "McMaster.Extensions.CommandLineUtils": {
         "type": "Direct",
         "requested": "[2.4.4, )",
@@ -18,6 +18,18 @@
         "contentHash": "o9eELDBfNkR7sUtYysFZ1Q7BQ1mYt27DMkups/3vu7xgPyOpMD+iAfrBZFzUXT2iw0fmFb8s1gfNBZS+IgjKdQ==",
         "dependencies": {
           "Microsoft.Extensions.Configuration": "3.1.0"
+        }
+      },
+      "Microsoft.NETCore.App": {
+        "type": "Direct",
+        "requested": "[2.1.0, )",
+        "resolved": "2.1.0",
+        "contentHash": "JNHhG+j5eIhG26+H721IDmwswGUznTwwSuJMFe/08h0X2YarHvA15sVAvUkA/2Sp3W0ENNm48t+J7KTPRqEpfA==",
+        "dependencies": {
+          "Microsoft.NETCore.DotNetHostPolicy": "2.1.0",
+          "Microsoft.NETCore.Platforms": "2.1.0",
+          "Microsoft.NETCore.Targets": "2.1.0",
+          "NETStandard.Library": "2.0.3"
         }
       },
       "Buildalyzer": {
@@ -51,8 +63,6 @@
         "resolved": "3.0.5",
         "contentHash": "YyRz7scXLFgGv7KfYDeHvFcJIC+rHdDuB6z5hSf5JcUDD9Mgg/MhnpS4VMtXkYTR7OdAXChnojUFZ1Xef8xWGg=="
       },
-<<<<<<< HEAD
-=======
       "LibGit2Sharp": {
         "type": "Transitive",
         "resolved": "0.26.2",
@@ -71,7 +81,6 @@
         "resolved": "1.1.0",
         "contentHash": "1Am6l4Vpn3/K32daEqZI+FFr96OlZkgwK2LcT3pZ2zWubR5zTPW3/FkO1Rat9kb7oQOa4rxgl9LJHc5tspCWfg=="
       },
->>>>>>> e39f9232
       "Microsoft.Build": {
         "type": "Transitive",
         "resolved": "15.8.166",
@@ -202,15 +211,10 @@
         "resolved": "3.1.0",
         "contentHash": "gBpBE1GoaCf1PKYC7u0Bd4mVZ/eR2bnOvn7u8GBXEy3JGar6sC3UVpVfTB9w+biLPtzcukZynBG9uchSBbLTNQ==",
         "dependencies": {
-<<<<<<< HEAD
-          "Microsoft.Extensions.Configuration": "3.0.0",
-          "Microsoft.Extensions.Configuration.FileExtensions": "3.0.0"
-=======
           "Microsoft.Extensions.Configuration": "3.1.0",
           "Microsoft.Extensions.Configuration.FileExtensions": "3.1.0",
           "System.Text.Json": "4.7.0",
           "System.Threading.Tasks.Extensions": "4.5.2"
->>>>>>> e39f9232
         }
       },
       "Microsoft.Extensions.DependencyInjection": {
@@ -282,22 +286,13 @@
         "resolved": "3.1.0",
         "contentHash": "9b6JHY7TAXrSfZ6EEGf+j8XnqKIiMPErfmaNXhJYSCb+BUW2H4RtzkNJvwLJzwgzqBP0wtTjyA6Uw4BPPdmkMw==",
         "dependencies": {
-<<<<<<< HEAD
-          "Microsoft.Extensions.DependencyInjection.Abstractions": "3.0.0",
-          "Microsoft.Extensions.Primitives": "3.0.0"
-=======
           "Microsoft.Extensions.DependencyInjection.Abstractions": "3.1.0",
           "Microsoft.Extensions.Primitives": "3.1.0",
           "System.ComponentModel.Annotations": "4.7.0"
->>>>>>> e39f9232
         }
       },
       "Microsoft.Extensions.Primitives": {
         "type": "Transitive",
-<<<<<<< HEAD
-        "resolved": "3.0.0",
-        "contentHash": "6gwewTbmOh+ZVBicVkL1XRp79sx4O7BVY6Yy+7OYZdwn3pyOKe9lOam+3gXJ3TZMjhJZdV0Ub8hxHt2vkrmN5Q=="
-=======
         "resolved": "3.1.0",
         "contentHash": "LEKAnX7lhUhSoIc2XraCTK3M4IU/LdVUzCe464Sa4+7F4ZJuXHHRzZli2mDbiT4xzAZhgqXbvfnb5+CNDcQFfg==",
         "dependencies": {
@@ -325,7 +320,6 @@
         "dependencies": {
           "Microsoft.NETCore.DotNetAppHost": "2.1.0"
         }
->>>>>>> e39f9232
       },
       "Microsoft.NETCore.Platforms": {
         "type": "Transitive",
@@ -334,8 +328,8 @@
       },
       "Microsoft.NETCore.Targets": {
         "type": "Transitive",
-        "resolved": "1.1.0",
-        "contentHash": "aOZA3BWfz9RXjpzt0sRJJMjAscAUm3Hoa4UWAfceV9UTYxgwZ1lZt5nO2myFf+/jetYQo4uTP7zS8sJY67BBxg=="
+        "resolved": "2.1.0",
+        "contentHash": "x188gIZXOwFXkPXyGavEcPGcR6RGvjFOES2QzskN4gERZjWPN34qhRsZVMC0CLJfQLGSButarcgWxPPM4vmg0w=="
       },
       "Microsoft.TestPlatform": {
         "type": "Transitive",
@@ -413,8 +407,8 @@
       },
       "NETStandard.Library": {
         "type": "Transitive",
-        "resolved": "2.0.0",
-        "contentHash": "7jnbRU+L08FXKMxqUflxEXtVymWvNOrS8yHgu9s6EM8Anr6T/wIX4nZ08j/u3Asz+tCufp3YVwFSEvFTPYmBPA==",
+        "resolved": "2.0.3",
+        "contentHash": "st47PosZSHrjECdjeIzZQbzivYBJFv6P2nv4cj2ypdI204DO+vZ7l5raGMiX4eXMJ53RfOIg+/s4DHVZ54Nu2A==",
         "dependencies": {
           "Microsoft.NETCore.Platforms": "1.1.0"
         }
@@ -677,13 +671,8 @@
       },
       "System.ComponentModel.Annotations": {
         "type": "Transitive",
-<<<<<<< HEAD
-        "resolved": "4.4.1",
-        "contentHash": "ToiYqSCioqhtspq2O/jYKtyTC/T0uwWHBTYlzCi6PRbSSHArN1IaRWeHffDamvms5sye5FDUWCfNZgubQpNRsA=="
-=======
         "resolved": "4.7.0",
         "contentHash": "0YFqjhp/mYkDGpU0Ye1GjE53HMp9UVfGN7seGpAMttAC0C40v5gw598jCgpbBLMmCo0E5YRLBv5Z2doypO49ZQ=="
->>>>>>> e39f9232
       },
       "System.Console": {
         "type": "Transitive",
@@ -1101,13 +1090,8 @@
       },
       "System.Runtime.CompilerServices.Unsafe": {
         "type": "Transitive",
-<<<<<<< HEAD
-        "resolved": "4.5.2",
-        "contentHash": "wprSFgext8cwqymChhrBLu62LMg/1u92bU+VOwyfBimSPVFXtsNqEWC92Pf9ofzJFlk4IHmJA75EDJn1b2goAQ=="
-=======
         "resolved": "4.7.0",
         "contentHash": "IpU1lcHz8/09yDr9N+Juc7SCgNUz+RohkCQI+KsWKR67XxpFr8Z6c8t1iENCXZuRuNCc4HBwme/MDHNVCwyAKg=="
->>>>>>> e39f9232
       },
       "System.Runtime.Extensions": {
         "type": "Transitive",
@@ -1341,16 +1325,11 @@
       },
       "System.Security.Principal.Windows": {
         "type": "Transitive",
-<<<<<<< HEAD
-        "resolved": "4.6.0",
-        "contentHash": "Mdukseovp0YIGaz16FMH6nbfgZkrCFOJbtXQptv0aeBO9h775Ilb9+TDwLVTKikoW7y7CY7lpoXl9zmZ5G3ndA=="
-=======
         "resolved": "4.7.0",
         "contentHash": "ojD0PX0XhneCsUbAZVKdb7h/70vyYMDYs85lwEI+LngEONe/17A0cFaRFqZU+sOEidcVswYWikYOQ9PPfjlbtQ==",
         "dependencies": {
           "Microsoft.NETCore.Platforms": "3.1.0"
         }
->>>>>>> e39f9232
       },
       "System.Text.Encoding": {
         "type": "Transitive",
@@ -1382,8 +1361,6 @@
           "System.Text.Encoding": "4.0.11"
         }
       },
-<<<<<<< HEAD
-=======
       "System.Text.Encodings.Web": {
         "type": "Transitive",
         "resolved": "4.7.0",
@@ -1399,7 +1376,6 @@
           "System.Text.Encodings.Web": "4.7.0"
         }
       },
->>>>>>> e39f9232
       "System.Threading": {
         "type": "Transitive",
         "resolved": "4.3.0",
