{
  "version": 1,
  "dependencies": {
    ".NETCoreApp,Version=v3.1": {
      "McMaster.Extensions.CommandLineUtils": {
        "type": "Direct",
        "requested": "[3.0.0, )",
        "resolved": "3.0.0",
        "contentHash": "Km485A+AaBUWjOr2D2k6EAK9vKgLuIGS3ov+a8Px6svaNuRfr3qPYYItMYZEsG/xrjgRs/6KE+Zx3lHONUHCbQ==",
        "dependencies": {
          "System.ComponentModel.Annotations": "4.7.0"
        }
      },
      "Microsoft.Extensions.Configuration.Binder": {
        "type": "Direct",
        "requested": "[3.1.9, )",
        "resolved": "3.1.9",
        "contentHash": "BG6HcT7tARYakftqfQu+cLksgIWG1NdxMY+igI12hdZrUK+WjS973NiRyuao/U9yyTeM9NPwRnC61hCmG3G3jg==",
        "dependencies": {
          "Microsoft.Extensions.Configuration": "3.1.9"
        }
      },
      "NuGet.Versioning": {
        "type": "Direct",
        "requested": "[5.5.0, )",
        "resolved": "5.5.0",
        "contentHash": "jH8Q+XRO9REVelfvAUlRnLqrQCNi3NRVLM+MIWY4XW2CMxCD+R/X7cJWVAW7A6rG1FpgO8MbGM8DLwloMgYm0w=="
      },
      "DotNet.Glob": {
        "type": "Transitive",
        "resolved": "3.1.0",
        "contentHash": "i6x0hDsFWg6Ke2isaNAcHQ9ChxBvTJu2cSmBY+Jtjiv2W4q6y9QlA3JKYuZqJ573TAZmpAn65Qf3sRpjvZ1gmw=="
      },
      "FSharp.Compiler.Service": {
        "type": "Transitive",
        "resolved": "37.0.0",
        "contentHash": "NGDRALh9DFg/upN0+984aR7crjR0QctsJQeGpglfSckb+PJSAGnTqSQ1FGcvEPzVYcU2ioyl4dEJ+v2zqhAgXw==",
        "dependencies": {
          "FSharp.Core": "4.6.2",
          "Microsoft.Build.Framework": "16.6.0",
          "Microsoft.Build.Tasks.Core": "16.6.0",
          "Microsoft.Build.Utilities.Core": "16.6.0",
          "System.Buffers": "4.5.0",
          "System.Collections.Immutable": "1.5.0",
          "System.Memory": "4.5.3",
          "System.Reflection.Emit": "4.3.0",
          "System.Reflection.Metadata": "1.6.0",
          "System.Reflection.TypeExtensions": "4.3.0",
          "System.Runtime.Loader": "4.0.0"
        }
      },
<<<<<<< HEAD
      "FSharp.Core": {
=======
      "Crayon": {
        "type": "Transitive",
        "resolved": "1.2.48",
        "contentHash": "Sq1a/HBICkK5TMU/KFznncnT0DL27qlWuFfgugFGy53wR6HtbQf5hbJFIUH03yShi6MbrZrg8TIdC0KAs1o1zw=="
      },
      "DotNet.Glob": {
>>>>>>> cb7d667a
        "type": "Transitive",
        "resolved": "4.6.2",
        "contentHash": "/waJ3a7u7MjFOGnXOfokbG1N1FH7VCmP3Fw1tJ8Q75kIj60LYBL3eYzab9hDimL5E21uhQ/1wf04M3dRAYemlw=="
      },
      "LibGit2Sharp": {
        "type": "Transitive",
        "resolved": "0.26.2",
        "contentHash": "qHLhuI8VEtMf7jiurT/Ypquh37S6ngllCx+aq9uqOY2evok7Fb2AzhJgvNctsXOzHaJwveBs+30sPQJFn/pISg==",
        "dependencies": {
          "LibGit2Sharp.NativeBinaries": "[2.0.306]"
        }
      },
      "LibGit2Sharp.NativeBinaries": {
        "type": "Transitive",
        "resolved": "2.0.306",
        "contentHash": "LY9nyPE2X/eLl69ttuDPFFlKR8b5KXlqYej1YR1YmqmhF8Izo+vPX90q5ouOO5YGCf5d4lDUOC0x2yMWw00P7Q=="
      },
      "Microsoft.Build": {
        "type": "Transitive",
        "resolved": "16.6.0",
        "contentHash": "Rpi2ZU/Og1MVa9gsJshujAzPZk7JwivbCJPS9pvPg5h/QZ7RnhJcGPhRixjFQhfAUHzQMEJEgsEdIiWkj5qfMg==",
        "dependencies": {
          "Microsoft.Build.Framework": "16.6.0",
          "Microsoft.Win32.Registry": "4.3.0",
          "System.Collections.Immutable": "1.5.0",
          "System.Memory": "4.5.3",
          "System.Reflection.Metadata": "1.6.0",
          "System.Security.Principal.Windows": "4.7.0",
          "System.Text.Encoding.CodePages": "4.0.1",
          "System.Threading.Tasks.Dataflow": "4.9.0"
        }
      },
      "Microsoft.Build.Framework": {
        "type": "Transitive",
        "resolved": "16.6.0",
        "contentHash": "3tuTjESQmPyH8qcg2HEWEKinY0rflmCoDmnpaBHTM146j/ilQN08q8hAPHJNS6vDTtKDR/JWnbv16XtSL6F4qw==",
        "dependencies": {
          "System.Security.Permissions": "4.7.0"
        }
      },
      "Microsoft.Build.Tasks.Core": {
        "type": "Transitive",
        "resolved": "16.6.0",
        "contentHash": "xJuTzVVpHnVt24RlpTyS07mdRbCOxVjjyikXFroeLDRRzgT7E8pV68mtK4B3Nfd2ygp9VV4LrpLd/rA9+YabYQ==",
        "dependencies": {
          "Microsoft.Build.Framework": "16.6.0",
          "Microsoft.Build.Utilities.Core": "16.6.0",
          "Microsoft.Win32.Registry": "4.3.0",
          "System.CodeDom": "4.4.0",
          "System.Collections.Immutable": "1.5.0",
          "System.Reflection.Metadata": "1.6.0",
          "System.Reflection.TypeExtensions": "4.1.0",
          "System.Resources.Extensions": "4.6.0",
          "System.Security.Permissions": "4.7.0",
          "System.Threading.Tasks.Dataflow": "4.9.0"
        }
      },
      "Microsoft.Build.Utilities.Core": {
        "type": "Transitive",
        "resolved": "16.6.0",
        "contentHash": "4msoF3z88/p7N6GzNZOiTnuBy+q47Bv5miOoEEzvq3Nu5GHGA57O/yQfrHnfKEIa0uqh4GRtzggPYj3h6FdYeA==",
        "dependencies": {
          "Microsoft.Build.Framework": "16.6.0",
          "Microsoft.Win32.Registry": "4.3.0",
          "System.Collections.Immutable": "1.5.0",
          "System.Security.Permissions": "4.7.0",
          "System.Text.Encoding.CodePages": "4.0.1"
        }
      },
      "Microsoft.CodeAnalysis.Analyzers": {
        "type": "Transitive",
        "resolved": "3.0.0",
        "contentHash": "ojG5pGAhTPmjxRGTNvuszO3H8XPZqksDwr9xLd4Ae/JBjZZdl6GuoLk7uLMf+o7yl5wO0TAqoWcEKkEWqrZE5g=="
      },
      "Microsoft.CodeAnalysis.Common": {
        "type": "Transitive",
        "resolved": "3.7.0",
        "contentHash": "SFEdnbw8204hTlde3JePYSIpNX58h/MMXa7LctUsUDigWMR8Ar9gE8LnsLqAIFM0O33JEuQbJ0G4Sat+cPGldw==",
        "dependencies": {
          "Microsoft.CodeAnalysis.Analyzers": "3.0.0",
          "System.Collections.Immutable": "1.5.0",
          "System.Memory": "4.5.4",
          "System.Reflection.Metadata": "1.6.0",
          "System.Runtime.CompilerServices.Unsafe": "4.7.0",
          "System.Text.Encoding.CodePages": "4.5.1",
          "System.Threading.Tasks.Extensions": "4.5.3"
        }
      },
      "Microsoft.CodeAnalysis.CSharp": {
        "type": "Transitive",
        "resolved": "3.7.0",
        "contentHash": "sKi5PIVy9nVDerkbplY6OQhJBNzEO4XJsMGrnmb6KFEa6K1ulGCHIv6NtDjdUQ/dGrouU3OExc3yzww0COD76w==",
        "dependencies": {
          "Microsoft.CodeAnalysis.Common": "[3.7.0]"
        }
      },
      "Microsoft.DotNet.PlatformAbstractions": {
        "type": "Transitive",
        "resolved": "2.1.0",
        "contentHash": "9KPDwvb/hLEVXYruVHVZ8BkebC8j17DmPb56LnqRF74HqSPLjCkrlFUjOtFpQPA2DeADBRTI/e69aCfRBfrhxw==",
        "dependencies": {
          "System.AppContext": "4.1.0",
          "System.Collections": "4.0.11",
          "System.IO": "4.1.0",
          "System.IO.FileSystem": "4.0.1",
          "System.Reflection.TypeExtensions": "4.1.0",
          "System.Runtime.Extensions": "4.1.0",
          "System.Runtime.InteropServices": "4.1.0",
          "System.Runtime.InteropServices.RuntimeInformation": "4.0.0"
        }
      },
      "Microsoft.Extensions.Configuration": {
        "type": "Transitive",
        "resolved": "3.1.9",
        "contentHash": "lqdkOGNeTMKG981Q7yWGlRiFbIlsRwTlMMiybT+WOzUCFBS/wc25tZgh7Wm/uRoBbWefgvokzmnea7ZjmFedmA==",
        "dependencies": {
          "Microsoft.Extensions.Configuration.Abstractions": "3.1.9"
        }
      },
      "Microsoft.Extensions.Configuration.Abstractions": {
        "type": "Transitive",
        "resolved": "3.1.9",
        "contentHash": "vOJxPKczaHpXeZFrxARxYwsEulhEouXc5aZGgMdkhV/iEXX9/pfjqKk76rTG+4CsJjHV+G/4eMhvOIaQMHENNA==",
        "dependencies": {
          "Microsoft.Extensions.Primitives": "3.1.9"
        }
      },
      "Microsoft.Extensions.Configuration.FileExtensions": {
        "type": "Transitive",
        "resolved": "3.1.9",
        "contentHash": "OC07LdaPMEeKYt1a4DJAzjKXUmP5K2MS4Sg0FvLrJF+9yd3YNTWSDrb1MpBuZ3564cbJJfyldICkSwCwWQ8lIw==",
        "dependencies": {
          "Microsoft.Extensions.Configuration": "3.1.9",
          "Microsoft.Extensions.FileProviders.Physical": "3.1.9"
        }
      },
      "Microsoft.Extensions.Configuration.Json": {
        "type": "Transitive",
        "resolved": "3.1.9",
        "contentHash": "v1epO1J3qIqxwusz0gifp7hO+J2F/tBZOQAR9I1pLFDrX6NjQaYbZy4RGAU554Ntc0+lYAi0FA8CNMrQcTegYw==",
        "dependencies": {
          "Microsoft.Extensions.Configuration": "3.1.9",
          "Microsoft.Extensions.Configuration.FileExtensions": "3.1.9"
        }
      },
      "Microsoft.Extensions.DependencyInjection.Abstractions": {
        "type": "Transitive",
        "resolved": "2.1.1",
        "contentHash": "MgYpU5cwZohUMKKg3sbPhvGG+eAZ/59E9UwPwlrUkyXU+PGzqwZg9yyQNjhxuAWmoNoFReoemeCku50prYSGzA=="
      },
      "Microsoft.Extensions.DependencyModel": {
        "type": "Transitive",
        "resolved": "2.1.0",
        "contentHash": "nS2XKqi+1A1umnYNLX2Fbm/XnzCxs5i+zXVJ3VC6r9t2z0NZr9FLnJN4VQpKigdcWH/iFTbMuX6M6WQJcTjVIg==",
        "dependencies": {
          "Microsoft.DotNet.PlatformAbstractions": "2.1.0",
          "Newtonsoft.Json": "9.0.1",
          "System.Diagnostics.Debug": "4.0.11",
          "System.Dynamic.Runtime": "4.0.11",
          "System.Linq": "4.1.0"
        }
      },
      "Microsoft.Extensions.FileProviders.Abstractions": {
        "type": "Transitive",
        "resolved": "3.1.9",
        "contentHash": "Q4SGwEFZKiZbpzPgdGbQUULxtcH1zXMOwCPKSm6QwVcOCGshf3QLfBh+O/GyFH4B0RfZ16nKyeW1mMONlRyjUw==",
        "dependencies": {
          "Microsoft.Extensions.Primitives": "3.1.9"
        }
      },
      "Microsoft.Extensions.FileProviders.Physical": {
        "type": "Transitive",
        "resolved": "3.1.9",
        "contentHash": "HWDSsblTCQp7EEJJmnLzttIhFGzDu+DGqBbOvGCdFT0+pkCuBkn3EiWpEEcm5WMTO5njmsbLSK9ZuUUf2zPsFg==",
        "dependencies": {
          "Microsoft.Extensions.FileProviders.Abstractions": "3.1.9",
          "Microsoft.Extensions.FileSystemGlobbing": "3.1.9"
        }
      },
      "Microsoft.Extensions.FileSystemGlobbing": {
        "type": "Transitive",
        "resolved": "3.1.9",
        "contentHash": "5bnewG1aBiSESPNwcXGIxDDRN95uqdy+fqZZ8Z63Et5rRNlAwAfXHOrg+FTht7UjHobjvtjzquMCbAWhWEPHIw=="
      },
      "Microsoft.Extensions.Logging": {
        "type": "Transitive",
        "resolved": "2.1.1",
        "contentHash": "hh+mkOAQDTp6XH80xJt3+wwYVzkbwYQl9XZRCz4Um0JjP/o7N9vHM3rZ6wwwtr+BBe/L6iBO2sz0px6OWBzqZQ==",
        "dependencies": {
          "Microsoft.Extensions.Configuration.Binder": "2.1.1",
          "Microsoft.Extensions.DependencyInjection.Abstractions": "2.1.1",
          "Microsoft.Extensions.Logging.Abstractions": "2.1.1",
          "Microsoft.Extensions.Options": "2.1.1"
        }
      },
      "Microsoft.Extensions.Logging.Abstractions": {
        "type": "Transitive",
        "resolved": "2.1.1",
        "contentHash": "XRzK7ZF+O6FzdfWrlFTi1Rgj2080ZDsd46vzOjadHUB0Cz5kOvDG8vI7caa5YFrsHQpcfn0DxtjS4E46N4FZsA=="
      },
      "Microsoft.Extensions.Options": {
        "type": "Transitive",
        "resolved": "2.1.1",
        "contentHash": "V7lXCU78lAbzaulCGFKojcCyG8RTJicEbiBkPJjFqiqXwndEBBIehdXRMWEVU3UtzQ1yDvphiWUL9th6/4gJ7w==",
        "dependencies": {
          "Microsoft.Extensions.DependencyInjection.Abstractions": "2.1.1",
          "Microsoft.Extensions.Primitives": "2.1.1"
        }
      },
      "Microsoft.Extensions.Primitives": {
        "type": "Transitive",
        "resolved": "3.1.9",
        "contentHash": "IrHecH0eGG7/XoeEtv++oLg/sJHRNyeCqlA9RhAo6ig4GpOTjtDr32sBMYuuLtUq8ALahneWkrOzoBAwJ4L4iA=="
      },
      "Microsoft.NETCore.Platforms": {
        "type": "Transitive",
        "resolved": "3.1.0",
        "contentHash": "z7aeg8oHln2CuNulfhiLYxCVMPEwBl3rzicjvIX+4sUuCwvXw5oXQEtbiU2c0z4qYL5L3Kmx0mMA/+t/SbY67w=="
      },
      "Microsoft.NETCore.Targets": {
        "type": "Transitive",
        "resolved": "1.1.0",
        "contentHash": "aOZA3BWfz9RXjpzt0sRJJMjAscAUm3Hoa4UWAfceV9UTYxgwZ1lZt5nO2myFf+/jetYQo4uTP7zS8sJY67BBxg=="
      },
      "Microsoft.TestPlatform": {
        "type": "Transitive",
        "resolved": "16.7.1",
        "contentHash": "YmsvjckFsARpmi5Qpfp4WPya989FLDmtD353z6eDm2FEv/843jSrKT0fstSfzIYdpXZ8o5yarOA6MQX8mayP3A=="
      },
      "Microsoft.TestPlatform.ObjectModel": {
        "type": "Transitive",
        "resolved": "16.7.1",
        "contentHash": "FL+VpAC/nCCzj80MwX6L8gJD06u2m1SKcQQLAymDLFqNtgtI9h3J5n0mVN+s18qcMzybsmO9GK7rMuHYx11KMg==",
        "dependencies": {
          "NuGet.Frameworks": "5.0.0"
        }
      },
      "Microsoft.TestPlatform.Portable": {
        "type": "Transitive",
        "resolved": "16.7.1",
        "contentHash": "98dUZvN0ePwy6DH8Lj3e+LVoH5jo8j0bxV+Ybq5bv7JwW0k6x9nR5d9D3+JVpHo57QhoeTBbzBuQ+ZFoAmfQ1Q=="
      },
      "Microsoft.TestPlatform.TranslationLayer": {
        "type": "Transitive",
        "resolved": "16.7.1",
        "contentHash": "enqnyRWAnSnjppygEb69Bzw3GEtn9onITGW1202Enm1tLBFDTtEARC6vaVM7GFoRclE5CzgDS/Zb8XvDEJ6Z4Q==",
        "dependencies": {
          "NETStandard.Library": "2.0.0"
        }
      },
      "Microsoft.Web.LibraryManager.Build": {
        "type": "Transitive",
        "resolved": "2.1.113",
        "contentHash": "sPbpMMMqcdvVL8dyugOY5o4APB2bY1I9ueBlrDTfMRMRHP+olcDoqCGnaCSluxoCnzRpz9H7TbT7G/mdWwKplw==",
        "dependencies": {
          "System.Runtime.Loader": "4.3.0"
        }
      },
      "Microsoft.Win32.Registry": {
        "type": "Transitive",
        "resolved": "4.3.0",
        "contentHash": "Lw1/VwLH1yxz6SfFEjVRCN0pnflLEsWgnV4qsdJ512/HhTwnKXUG+zDQ4yTO3K/EJQemGoNaBHX5InISNKTzUQ==",
        "dependencies": {
          "Microsoft.NETCore.Platforms": "1.1.0",
          "System.Collections": "4.3.0",
          "System.Globalization": "4.3.0",
          "System.Resources.ResourceManager": "4.3.0",
          "System.Runtime": "4.3.0",
          "System.Runtime.Extensions": "4.3.0",
          "System.Runtime.Handles": "4.3.0",
          "System.Runtime.InteropServices": "4.3.0"
        }
      },
      "Microsoft.Win32.SystemEvents": {
        "type": "Transitive",
        "resolved": "4.7.0",
        "contentHash": "mtVirZr++rq+XCDITMUdnETD59XoeMxSpLRIII7JRI6Yj0LEDiO1pPn0ktlnIj12Ix8bfvQqQDMMIF9wC98oCA==",
        "dependencies": {
          "Microsoft.NETCore.Platforms": "3.1.0"
        }
      },
      "Mono.Cecil": {
        "type": "Transitive",
        "resolved": "0.11.3",
        "contentHash": "DNYE+io5XfEE8+E+5padThTPHJARJHbz1mhbhMPNrrWGKVKKqj/KEeLvbawAmbIcT73NuxLV7itHZaYCZcVWGg=="
      },
      "MSBuild.StructuredLogger": {
        "type": "Transitive",
        "resolved": "2.1.133",
        "contentHash": "QVD52JKjcpYZN9yEEivswGK3aqn0ZnxX8kT0wB5V4Grq88ucgBBVe3GOsrHY4vwyPl9cit4RKoKaq42DIgobtw==",
        "dependencies": {
          "Microsoft.Build": "16.4.0",
          "Microsoft.Build.Framework": "16.4.0",
          "Microsoft.Build.Tasks.Core": "16.4.0",
          "Microsoft.Build.Utilities.Core": "16.4.0",
          "System.IO.Compression": "4.3.0"
        }
      },
      "MsBuildPipeLogger.Logger": {
        "type": "Transitive",
        "resolved": "1.1.3",
        "contentHash": "g83/MNbHwbPWGkR3kl8PEVjAN1QMpxYlFMgNqKUx7pDQuKInh24fFr1uG/GIi9m9rm7Tjb1Rp0zHLjjV4uUn1g==",
        "dependencies": {
          "NETStandard.Library": "1.6.1",
          "System.IO.Pipes": "4.3.0",
          "System.Threading.Thread": "4.3.0"
        }
      },
      "MsBuildPipeLogger.Server": {
        "type": "Transitive",
        "resolved": "1.1.3",
        "contentHash": "kASNZDxdZNJi4UARMMh49F1DczgivmEyuYIpTbnO4h/wnMJQrtFe7N55cp6fqkYjDJFvYCjai6WwR/U7qSaEXw==",
        "dependencies": {
          "Microsoft.Build": "15.3.409",
          "NETStandard.Library": "1.6.1"
        }
      },
      "NETStandard.Library": {
        "type": "Transitive",
        "resolved": "2.0.0",
        "contentHash": "7jnbRU+L08FXKMxqUflxEXtVymWvNOrS8yHgu9s6EM8Anr6T/wIX4nZ08j/u3Asz+tCufp3YVwFSEvFTPYmBPA==",
        "dependencies": {
          "Microsoft.NETCore.Platforms": "1.1.0"
        }
      },
      "Newtonsoft.Json": {
        "type": "Transitive",
        "resolved": "12.0.3",
        "contentHash": "6mgjfnRB4jKMlzHSl+VD+oUc1IebOZabkbyWj2RiTgWwYPPuaK1H97G1sHqGwPlS5npiF5Q0OrxN1wni2n5QWg=="
      },
      "NuGet.Frameworks": {
        "type": "Transitive",
        "resolved": "5.0.0",
        "contentHash": "c5JVjuVAm4f7E9Vj+v09Z9s2ZsqFDjBpcsyS3M9xRo0bEdm/LVZSzLxxNvfvAwRiiE8nwe1h2G4OwiwlzFKXlA=="
      },
      "RegexParser": {
        "type": "Transitive",
        "resolved": "0.5.1",
        "contentHash": "cFqI0vxy4E7C83ijq1uFIkIOEnG3kezH+xBkBaQX9FvJKikrt+riQRDC4J4NQ5QXh/p6R3DC8qBVGXloC58zEQ=="
      },
      "runtime.native.System": {
        "type": "Transitive",
        "resolved": "4.3.0",
        "contentHash": "c/qWt2LieNZIj1jGnVNsE2Kl23Ya2aSTBuXMD6V7k9KWr6l16Tqdwq+hJScEpWER9753NWC8h96PaVNY5Ld7Jw==",
        "dependencies": {
          "Microsoft.NETCore.Platforms": "1.1.0",
          "Microsoft.NETCore.Targets": "1.1.0"
        }
      },
      "runtime.native.System.IO.Compression": {
        "type": "Transitive",
        "resolved": "4.3.0",
        "contentHash": "INBPonS5QPEgn7naufQFXJEp3zX6L4bwHgJ/ZH78aBTpeNfQMtf7C6VrAFhlq2xxWBveIOWyFzQjJ8XzHMhdOQ==",
        "dependencies": {
          "Microsoft.NETCore.Platforms": "1.1.0",
          "Microsoft.NETCore.Targets": "1.1.0"
        }
      },
      "Serilog": {
        "type": "Transitive",
        "resolved": "2.10.0",
        "contentHash": "+QX0hmf37a0/OZLxM3wL7V6/ADvC1XihXN4Kq/p6d8lCPfgkRdiuhbWlMaFjR9Av0dy5F0+MBeDmDdRZN/YwQA=="
      },
      "Serilog.Extensions.Logging": {
        "type": "Transitive",
        "resolved": "3.0.1",
        "contentHash": "U0xbGoZuxJRjE3C5vlCfrf9a4xHTmbrCXKmaA14cHAqiT1Qir0rkV7Xss9GpPJR3MRYH19DFUUqZ9hvWeJrzdQ==",
        "dependencies": {
          "Microsoft.Extensions.Logging": "2.0.0",
          "Serilog": "2.8.0"
        }
      },
      "Serilog.Extensions.Logging.File": {
        "type": "Transitive",
        "resolved": "2.0.0",
        "contentHash": "usO0qr4v9VCMBWiTJ1nQmAbPNCt40FrkDol6CpfCXbsxGZS/hH+YCueF7vvPQ32ATI0GWcMWiKRdjXEE7/HxTQ==",
        "dependencies": {
          "Microsoft.Extensions.Configuration.Abstractions": "2.0.0",
          "Microsoft.Extensions.Configuration.Binder": "2.0.0",
          "Serilog": "2.5.0",
          "Serilog.Extensions.Logging": "2.0.2",
          "Serilog.Formatting.Compact": "1.0.0",
          "Serilog.Sinks.Async": "1.1.0",
          "Serilog.Sinks.RollingFile": "3.3.0"
        }
      },
      "Serilog.Formatting.Compact": {
        "type": "Transitive",
        "resolved": "1.0.0",
        "contentHash": "r3QYz02y7+B7Ng30hyJM929OJhem7SsJ4XDUE0Zfptj2MRiQfpPUb5f58juAFjp/TnNeSX2QNzZEnHwLeoJfHQ==",
        "dependencies": {
          "Serilog": "2.0.0"
        }
      },
      "Serilog.Sinks.Async": {
        "type": "Transitive",
        "resolved": "1.1.0",
        "contentHash": "xll0Kanz2BkCxuv+F3p1WXr47jdsVM0GU1n1LZvK+18QiRZ/WGFNxSNw9EMKFV5ED5gr7MUpAe6PCMNL1HGUMA==",
        "dependencies": {
          "Serilog": "2.1.0",
          "System.Collections.Concurrent": "4.0.12"
        }
      },
      "Serilog.Sinks.Console": {
        "type": "Transitive",
        "resolved": "3.1.1",
        "contentHash": "56mI5AqvyF/i/c2451nvV71kq370XOCE4Uu5qiaJ295sOhMb9q3BWwG7mWLOVSnmpWiq0SBT3SXfgRXGNP6vzA==",
        "dependencies": {
          "Serilog": "2.5.0",
          "System.Console": "4.3.0",
          "System.Runtime.InteropServices": "4.3.0",
          "System.Runtime.InteropServices.RuntimeInformation": "4.3.0"
        }
      },
      "Serilog.Sinks.File": {
        "type": "Transitive",
        "resolved": "3.2.0",
        "contentHash": "VHbo68pMg5hwSWrzLEdZv5b/rYmIgHIRhd4d5rl8GnC5/a8Fr+RShT5kWyeJOXax1el6mNJ+dmHDOVgnNUQxaw==",
        "dependencies": {
          "Serilog": "2.3.0",
          "System.IO": "4.1.0",
          "System.IO.FileSystem": "4.0.1",
          "System.IO.FileSystem.Primitives": "4.0.1",
          "System.Text.Encoding.Extensions": "4.0.11",
          "System.Threading": "4.0.11",
          "System.Threading.Timer": "4.0.1"
        }
      },
      "Serilog.Sinks.RollingFile": {
        "type": "Transitive",
        "resolved": "3.3.0",
        "contentHash": "2lT5X1r3GH4P0bRWJfhA7etGl8Q2Ipw9AACvtAHWRUSpYZ42NGVyHoVs2ALBZ/cAkkS+tA4jl80Zie144eLQPg==",
        "dependencies": {
          "Serilog.Sinks.File": "3.2.0",
          "System.IO": "4.1.0",
          "System.IO.FileSystem.Primitives": "4.0.1",
          "System.Runtime.InteropServices": "4.1.0",
          "System.Text.Encoding.Extensions": "4.0.11"
        }
      },
      "System.AppContext": {
        "type": "Transitive",
        "resolved": "4.1.0",
        "contentHash": "3QjO4jNV7PdKkmQAVp9atA+usVnKRwI3Kx1nMwJ93T0LcQfx7pKAYk0nKz5wn1oP5iqlhZuy6RXOFdhr7rDwow==",
        "dependencies": {
          "System.Runtime": "4.1.0"
        }
      },
      "System.Buffers": {
        "type": "Transitive",
        "resolved": "4.5.0",
        "contentHash": "pL2ChpaRRWI/p4LXyy4RgeWlYF2sgfj/pnVMvBqwNFr5cXg7CXNnWZWxrOONLg8VGdFB8oB+EG2Qw4MLgTOe+A=="
      },
      "System.CodeDom": {
        "type": "Transitive",
        "resolved": "4.4.0",
        "contentHash": "2sCCb7doXEwtYAbqzbF/8UAeDRMNmPaQbU2q50Psg1J9KzumyVVCgKQY8s53WIPTufNT0DpSe9QRvVjOzfDWBA=="
      },
      "System.Collections": {
        "type": "Transitive",
        "resolved": "4.3.0",
        "contentHash": "3Dcj85/TBdVpL5Zr+gEEBUuFe2icOnLalmEh9hfck1PTYbbyWuZgh4fmm2ysCLTrqLQw6t3TgTyJ+VLp+Qb+Lw==",
        "dependencies": {
          "Microsoft.NETCore.Platforms": "1.1.0",
          "Microsoft.NETCore.Targets": "1.1.0",
          "System.Runtime": "4.3.0"
        }
      },
      "System.Collections.Concurrent": {
        "type": "Transitive",
        "resolved": "4.0.12",
        "contentHash": "2gBcbb3drMLgxlI0fBfxMA31ec6AEyYCHygGse4vxceJan8mRIWeKJ24BFzN7+bi/NFTgdIgufzb94LWO5EERQ==",
        "dependencies": {
          "System.Collections": "4.0.11",
          "System.Diagnostics.Debug": "4.0.11",
          "System.Diagnostics.Tracing": "4.1.0",
          "System.Globalization": "4.0.11",
          "System.Reflection": "4.1.0",
          "System.Resources.ResourceManager": "4.0.1",
          "System.Runtime": "4.1.0",
          "System.Runtime.Extensions": "4.1.0",
          "System.Threading": "4.0.11",
          "System.Threading.Tasks": "4.0.11"
        }
      },
      "System.Collections.Immutable": {
        "type": "Transitive",
        "resolved": "1.5.0",
        "contentHash": "EXKiDFsChZW0RjrZ4FYHu9aW6+P4MCgEDCklsVseRfhoO0F+dXeMSsMRAlVXIo06kGJ/zv+2w1a2uc2+kxxSaQ=="
      },
      "System.ComponentModel.Annotations": {
        "type": "Transitive",
        "resolved": "4.7.0",
        "contentHash": "0YFqjhp/mYkDGpU0Ye1GjE53HMp9UVfGN7seGpAMttAC0C40v5gw598jCgpbBLMmCo0E5YRLBv5Z2doypO49ZQ=="
      },
      "System.Console": {
        "type": "Transitive",
        "resolved": "4.3.0",
        "contentHash": "DHDrIxiqk1h03m6khKWV2X8p/uvN79rgSqpilL6uzpmSfxfU5ng8VcPtW4qsDsQDHiTv6IPV9TmD5M/vElPNLg==",
        "dependencies": {
          "Microsoft.NETCore.Platforms": "1.1.0",
          "Microsoft.NETCore.Targets": "1.1.0",
          "System.IO": "4.3.0",
          "System.Runtime": "4.3.0",
          "System.Text.Encoding": "4.3.0"
        }
      },
      "System.Diagnostics.Debug": {
        "type": "Transitive",
        "resolved": "4.3.0",
        "contentHash": "ZUhUOdqmaG5Jk3Xdb8xi5kIyQYAA4PnTNlHx1mu9ZY3qv4ELIdKbnL/akbGaKi2RnNUWaZsAs31rvzFdewTj2g==",
        "dependencies": {
          "Microsoft.NETCore.Platforms": "1.1.0",
          "Microsoft.NETCore.Targets": "1.1.0",
          "System.Runtime": "4.3.0"
        }
      },
      "System.Diagnostics.Tracing": {
        "type": "Transitive",
        "resolved": "4.1.0",
        "contentHash": "vDN1PoMZCkkdNjvZLql592oYJZgS7URcJzJ7bxeBgGtx5UtR5leNm49VmfHGqIffX4FKacHbI3H6UyNSHQknBg==",
        "dependencies": {
          "Microsoft.NETCore.Platforms": "1.0.1",
          "Microsoft.NETCore.Targets": "1.0.1",
          "System.Runtime": "4.1.0"
        }
      },
      "System.Drawing.Common": {
        "type": "Transitive",
        "resolved": "4.7.0",
        "contentHash": "v+XbyYHaZjDfn0ENmJEV1VYLgGgCTx1gnfOBcppowbpOAriglYgGCvFCPr2EEZyBvXlpxbEsTwkOlInl107ahA==",
        "dependencies": {
          "Microsoft.NETCore.Platforms": "3.1.0",
          "Microsoft.Win32.SystemEvents": "4.7.0"
        }
      },
      "System.Dynamic.Runtime": {
        "type": "Transitive",
        "resolved": "4.0.11",
        "contentHash": "db34f6LHYM0U0JpE+sOmjar27BnqTVkbLJhgfwMpTdgTigG/Hna3m2MYVwnFzGGKnEJk2UXFuoVTr8WUbU91/A==",
        "dependencies": {
          "System.Collections": "4.0.11",
          "System.Diagnostics.Debug": "4.0.11",
          "System.Globalization": "4.0.11",
          "System.Linq": "4.1.0",
          "System.Linq.Expressions": "4.1.0",
          "System.ObjectModel": "4.0.12",
          "System.Reflection": "4.1.0",
          "System.Reflection.Emit": "4.0.1",
          "System.Reflection.Emit.ILGeneration": "4.0.1",
          "System.Reflection.Primitives": "4.0.1",
          "System.Reflection.TypeExtensions": "4.1.0",
          "System.Resources.ResourceManager": "4.0.1",
          "System.Runtime": "4.1.0",
          "System.Runtime.Extensions": "4.1.0",
          "System.Threading": "4.0.11"
        }
      },
      "System.Globalization": {
        "type": "Transitive",
        "resolved": "4.3.0",
        "contentHash": "kYdVd2f2PAdFGblzFswE4hkNANJBKRmsfa2X5LG2AcWE1c7/4t0pYae1L8vfZ5xvE2nK/R9JprtToA61OSHWIg==",
        "dependencies": {
          "Microsoft.NETCore.Platforms": "1.1.0",
          "Microsoft.NETCore.Targets": "1.1.0",
          "System.Runtime": "4.3.0"
        }
      },
      "System.IO": {
        "type": "Transitive",
        "resolved": "4.3.0",
        "contentHash": "3qjaHvxQPDpSOYICjUoTsmoq5u6QJAFRUITgeT/4gqkF1bajbSmb1kwSxEA8AHlofqgcKJcM8udgieRNhaJ5Cg==",
        "dependencies": {
          "Microsoft.NETCore.Platforms": "1.1.0",
          "Microsoft.NETCore.Targets": "1.1.0",
          "System.Runtime": "4.3.0",
          "System.Text.Encoding": "4.3.0",
          "System.Threading.Tasks": "4.3.0"
        }
      },
      "System.IO.Abstractions": {
        "type": "Transitive",
        "resolved": "12.2.7",
        "contentHash": "Nv4IJBghQudIw+vIQOAs5w21j3OgcOh3UgtdT/XUbgc8gezxc9uchkSeMs4pWf+ym1JBYUZJkUc+mNveveGPsA==",
        "dependencies": {
          "System.IO.FileSystem.AccessControl": "4.7.0"
        }
      },
      "System.IO.Compression": {
        "type": "Transitive",
        "resolved": "4.3.0",
        "contentHash": "YHndyoiV90iu4iKG115ibkhrG+S3jBm8Ap9OwoUAzO5oPDAWcr0SFwQFm0HjM8WkEZWo0zvLTyLmbvTkW1bXgg==",
        "dependencies": {
          "Microsoft.NETCore.Platforms": "1.1.0",
          "System.Buffers": "4.3.0",
          "System.Collections": "4.3.0",
          "System.Diagnostics.Debug": "4.3.0",
          "System.IO": "4.3.0",
          "System.Resources.ResourceManager": "4.3.0",
          "System.Runtime": "4.3.0",
          "System.Runtime.Extensions": "4.3.0",
          "System.Runtime.Handles": "4.3.0",
          "System.Runtime.InteropServices": "4.3.0",
          "System.Text.Encoding": "4.3.0",
          "System.Threading": "4.3.0",
          "System.Threading.Tasks": "4.3.0",
          "runtime.native.System": "4.3.0",
          "runtime.native.System.IO.Compression": "4.3.0"
        }
      },
      "System.IO.FileSystem": {
        "type": "Transitive",
        "resolved": "4.0.1",
        "contentHash": "IBErlVq5jOggAD69bg1t0pJcHaDbJbWNUZTPI96fkYWzwYbN6D9wRHMULLDd9dHsl7C2YsxXL31LMfPI1SWt8w==",
        "dependencies": {
          "Microsoft.NETCore.Platforms": "1.0.1",
          "Microsoft.NETCore.Targets": "1.0.1",
          "System.IO": "4.1.0",
          "System.IO.FileSystem.Primitives": "4.0.1",
          "System.Runtime": "4.1.0",
          "System.Runtime.Handles": "4.0.1",
          "System.Text.Encoding": "4.0.11",
          "System.Threading.Tasks": "4.0.11"
        }
      },
      "System.IO.FileSystem.AccessControl": {
        "type": "Transitive",
        "resolved": "4.7.0",
        "contentHash": "vMToiarpU81LR1/KZtnT7VDPvqAZfw9oOS5nY6pPP78nGYz3COLsQH3OfzbR+SjTgltd31R6KmKklz/zDpTmzw==",
        "dependencies": {
          "System.Security.AccessControl": "4.7.0",
          "System.Security.Principal.Windows": "4.7.0"
        }
      },
      "System.IO.FileSystem.Primitives": {
        "type": "Transitive",
        "resolved": "4.3.0",
        "contentHash": "6QOb2XFLch7bEc4lIcJH49nJN2HV+OC3fHDgsLVsBVBk3Y4hFAnOBGzJ2lUu7CyDDFo9IBWkSsnbkT6IBwwiMw==",
        "dependencies": {
          "System.Runtime": "4.3.0"
        }
      },
      "System.IO.Pipes": {
        "type": "Transitive",
        "resolved": "4.3.0",
        "contentHash": "wpGJuACA6r8+KRckXoI6ghGTwgPRiICI6T7kgHI/m7S5eMqV/8jH37fzAUhTwIe9RwlH/j1sWwm2Q2zyXwZGHw==",
        "dependencies": {
          "Microsoft.NETCore.Platforms": "1.1.0",
          "System.Buffers": "4.3.0",
          "System.Diagnostics.Debug": "4.3.0",
          "System.IO": "4.3.0",
          "System.IO.FileSystem.Primitives": "4.3.0",
          "System.Net.Primitives": "4.3.0",
          "System.Net.Sockets": "4.3.0",
          "System.Reflection": "4.3.0",
          "System.Resources.ResourceManager": "4.3.0",
          "System.Runtime": "4.3.0",
          "System.Runtime.Extensions": "4.3.0",
          "System.Runtime.Handles": "4.3.0",
          "System.Runtime.InteropServices": "4.3.0",
          "System.Security.Principal": "4.3.0",
          "System.Text.Encoding": "4.3.0",
          "System.Threading": "4.3.0",
          "System.Threading.Overlapped": "4.3.0",
          "System.Threading.Tasks": "4.3.0",
          "runtime.native.System": "4.3.0"
        }
      },
      "System.Linq": {
        "type": "Transitive",
        "resolved": "4.1.0",
        "contentHash": "bQ0iYFOQI0nuTnt+NQADns6ucV4DUvMdwN6CbkB1yj8i7arTGiTN5eok1kQwdnnNWSDZfIUySQY+J3d5KjWn0g==",
        "dependencies": {
          "System.Collections": "4.0.11",
          "System.Diagnostics.Debug": "4.0.11",
          "System.Resources.ResourceManager": "4.0.1",
          "System.Runtime": "4.1.0",
          "System.Runtime.Extensions": "4.1.0"
        }
      },
      "System.Linq.Expressions": {
        "type": "Transitive",
        "resolved": "4.1.0",
        "contentHash": "I+y02iqkgmCAyfbqOmSDOgqdZQ5tTj80Akm5BPSS8EeB0VGWdy6X1KCoYe8Pk6pwDoAKZUOdLVxnTJcExiv5zw==",
        "dependencies": {
          "System.Collections": "4.0.11",
          "System.Diagnostics.Debug": "4.0.11",
          "System.Globalization": "4.0.11",
          "System.IO": "4.1.0",
          "System.Linq": "4.1.0",
          "System.ObjectModel": "4.0.12",
          "System.Reflection": "4.1.0",
          "System.Reflection.Emit": "4.0.1",
          "System.Reflection.Emit.ILGeneration": "4.0.1",
          "System.Reflection.Emit.Lightweight": "4.0.1",
          "System.Reflection.Extensions": "4.0.1",
          "System.Reflection.Primitives": "4.0.1",
          "System.Reflection.TypeExtensions": "4.1.0",
          "System.Resources.ResourceManager": "4.0.1",
          "System.Runtime": "4.1.0",
          "System.Runtime.Extensions": "4.1.0",
          "System.Threading": "4.0.11"
        }
      },
      "System.Memory": {
        "type": "Transitive",
        "resolved": "4.5.4",
        "contentHash": "1MbJTHS1lZ4bS4FmsJjnuGJOu88ZzTT2rLvrhW7Ygic+pC0NWA+3hgAen0HRdsocuQXCkUTdFn9yHJJhsijDXw=="
      },
      "System.Net.Primitives": {
        "type": "Transitive",
        "resolved": "4.3.0",
        "contentHash": "qOu+hDwFwoZPbzPvwut2qATe3ygjeQBDQj91xlsaqGFQUI5i4ZnZb8yyQuLGpDGivEPIt8EJkd1BVzVoP31FXA==",
        "dependencies": {
          "Microsoft.NETCore.Platforms": "1.1.0",
          "Microsoft.NETCore.Targets": "1.1.0",
          "System.Runtime": "4.3.0",
          "System.Runtime.Handles": "4.3.0"
        }
      },
      "System.Net.Sockets": {
        "type": "Transitive",
        "resolved": "4.3.0",
        "contentHash": "m6icV6TqQOAdgt5N/9I5KNpjom/5NFtkmGseEH+AK/hny8XrytLH3+b5M8zL/Ycg3fhIocFpUMyl/wpFnVRvdw==",
        "dependencies": {
          "Microsoft.NETCore.Platforms": "1.1.0",
          "Microsoft.NETCore.Targets": "1.1.0",
          "System.IO": "4.3.0",
          "System.Net.Primitives": "4.3.0",
          "System.Runtime": "4.3.0",
          "System.Threading.Tasks": "4.3.0"
        }
      },
      "System.ObjectModel": {
        "type": "Transitive",
        "resolved": "4.0.12",
        "contentHash": "tAgJM1xt3ytyMoW4qn4wIqgJYm7L7TShRZG4+Q4Qsi2PCcj96pXN7nRywS9KkB3p/xDUjc2HSwP9SROyPYDYKQ==",
        "dependencies": {
          "System.Collections": "4.0.11",
          "System.Diagnostics.Debug": "4.0.11",
          "System.Resources.ResourceManager": "4.0.1",
          "System.Runtime": "4.1.0",
          "System.Threading": "4.0.11"
        }
      },
      "System.Reflection": {
        "type": "Transitive",
        "resolved": "4.3.0",
        "contentHash": "KMiAFoW7MfJGa9nDFNcfu+FpEdiHpWgTcS2HdMpDvt9saK3y/G4GwprPyzqjFH9NTaGPQeWNHU+iDlDILj96aQ==",
        "dependencies": {
          "Microsoft.NETCore.Platforms": "1.1.0",
          "Microsoft.NETCore.Targets": "1.1.0",
          "System.IO": "4.3.0",
          "System.Reflection.Primitives": "4.3.0",
          "System.Runtime": "4.3.0"
        }
      },
      "System.Reflection.Emit": {
        "type": "Transitive",
        "resolved": "4.3.0",
        "contentHash": "228FG0jLcIwTVJyz8CLFKueVqQK36ANazUManGaJHkO0icjiIypKW7YLWLIWahyIkdh5M7mV2dJepllLyA1SKg==",
        "dependencies": {
          "System.IO": "4.3.0",
          "System.Reflection": "4.3.0",
          "System.Reflection.Emit.ILGeneration": "4.3.0",
          "System.Reflection.Primitives": "4.3.0",
          "System.Runtime": "4.3.0"
        }
      },
      "System.Reflection.Emit.ILGeneration": {
        "type": "Transitive",
        "resolved": "4.3.0",
        "contentHash": "59tBslAk9733NXLrUJrwNZEzbMAcu8k344OYo+wfSVygcgZ9lgBdGIzH/nrg3LYhXceynyvTc8t5/GD4Ri0/ng==",
        "dependencies": {
          "System.Reflection": "4.3.0",
          "System.Reflection.Primitives": "4.3.0",
          "System.Runtime": "4.3.0"
        }
      },
      "System.Reflection.Emit.Lightweight": {
        "type": "Transitive",
        "resolved": "4.0.1",
        "contentHash": "sSzHHXueZ5Uh0OLpUQprhr+ZYJrLPA2Cmr4gn0wj9+FftNKXx8RIMKvO9qnjk2ebPYUjZ+F2ulGdPOsvj+MEjA==",
        "dependencies": {
          "System.Reflection": "4.1.0",
          "System.Reflection.Emit.ILGeneration": "4.0.1",
          "System.Reflection.Primitives": "4.0.1",
          "System.Runtime": "4.1.0"
        }
      },
      "System.Reflection.Extensions": {
        "type": "Transitive",
        "resolved": "4.3.0",
        "contentHash": "rJkrJD3kBI5B712aRu4DpSIiHRtr6QlfZSQsb0hYHrDCZORXCFjQfoipo2LaMUHoT9i1B7j7MnfaEKWDFmFQNQ==",
        "dependencies": {
          "Microsoft.NETCore.Platforms": "1.1.0",
          "Microsoft.NETCore.Targets": "1.1.0",
          "System.Reflection": "4.3.0",
          "System.Runtime": "4.3.0"
        }
      },
      "System.Reflection.Metadata": {
        "type": "Transitive",
        "resolved": "1.6.0",
        "contentHash": "COC1aiAJjCoA5GBF+QKL2uLqEBew4JsCkQmoHKbN3TlOZKa2fKLz5CpiRQKDz0RsAOEGsVKqOD5bomsXq/4STQ=="
      },
      "System.Reflection.Primitives": {
        "type": "Transitive",
        "resolved": "4.3.0",
        "contentHash": "5RXItQz5As4xN2/YUDxdpsEkMhvw3e6aNveFXUn4Hl/udNTCNhnKp8lT9fnc3MhvGKh1baak5CovpuQUXHAlIA==",
        "dependencies": {
          "Microsoft.NETCore.Platforms": "1.1.0",
          "Microsoft.NETCore.Targets": "1.1.0",
          "System.Runtime": "4.3.0"
        }
      },
      "System.Reflection.TypeExtensions": {
        "type": "Transitive",
        "resolved": "4.6.0",
        "contentHash": "QdTazwZFwrbACRQz1nV2PBqQCDAG+Wfat3dNBiuDp3JjIZo+SsKGLkSK0hc3+pdprRNKZl59HP3LM4DwDdt0LA=="
      },
      "System.Resources.Extensions": {
        "type": "Transitive",
        "resolved": "4.6.0",
        "contentHash": "6aVCk8oTFZNT3Tx1jjiPi6+aipiJ3qMZYttAREKTRJidP50YvNeOn4PXrqzfA5qC23fLReq2JYp+nJwzj62HGw=="
      },
      "System.Resources.ResourceManager": {
        "type": "Transitive",
        "resolved": "4.3.0",
        "contentHash": "/zrcPkkWdZmI4F92gL/TPumP98AVDu/Wxr3CSJGQQ+XN6wbRZcyfSKVoPo17ilb3iOr0cCRqJInGwNMolqhS8A==",
        "dependencies": {
          "Microsoft.NETCore.Platforms": "1.1.0",
          "Microsoft.NETCore.Targets": "1.1.0",
          "System.Globalization": "4.3.0",
          "System.Reflection": "4.3.0",
          "System.Runtime": "4.3.0"
        }
      },
      "System.Runtime": {
        "type": "Transitive",
        "resolved": "4.3.0",
        "contentHash": "JufQi0vPQ0xGnAczR13AUFglDyVYt4Kqnz1AZaiKZ5+GICq0/1MH/mO/eAJHt/mHW1zjKBJd7kV26SrxddAhiw==",
        "dependencies": {
          "Microsoft.NETCore.Platforms": "1.1.0",
          "Microsoft.NETCore.Targets": "1.1.0"
        }
      },
      "System.Runtime.CompilerServices.Unsafe": {
        "type": "Transitive",
        "resolved": "4.7.0",
        "contentHash": "IpU1lcHz8/09yDr9N+Juc7SCgNUz+RohkCQI+KsWKR67XxpFr8Z6c8t1iENCXZuRuNCc4HBwme/MDHNVCwyAKg=="
      },
      "System.Runtime.Extensions": {
        "type": "Transitive",
        "resolved": "4.3.0",
        "contentHash": "guW0uK0fn5fcJJ1tJVXYd7/1h5F+pea1r7FLSOz/f8vPEqbR2ZAknuRDvTQ8PzAilDveOxNjSfr0CHfIQfFk8g==",
        "dependencies": {
          "Microsoft.NETCore.Platforms": "1.1.0",
          "Microsoft.NETCore.Targets": "1.1.0",
          "System.Runtime": "4.3.0"
        }
      },
      "System.Runtime.Handles": {
        "type": "Transitive",
        "resolved": "4.3.0",
        "contentHash": "OKiSUN7DmTWeYb3l51A7EYaeNMnvxwE249YtZz7yooT4gOZhmTjIn48KgSsw2k2lYdLgTKNJw/ZIfSElwDRVgg==",
        "dependencies": {
          "Microsoft.NETCore.Platforms": "1.1.0",
          "Microsoft.NETCore.Targets": "1.1.0",
          "System.Runtime": "4.3.0"
        }
      },
      "System.Runtime.InteropServices": {
        "type": "Transitive",
        "resolved": "4.3.0",
        "contentHash": "uv1ynXqiMK8mp1GM3jDqPCFN66eJ5w5XNomaK2XD+TuCroNTLFGeZ+WCmBMcBDyTFKou3P6cR6J/QsaqDp7fGQ==",
        "dependencies": {
          "Microsoft.NETCore.Platforms": "1.1.0",
          "Microsoft.NETCore.Targets": "1.1.0",
          "System.Reflection": "4.3.0",
          "System.Reflection.Primitives": "4.3.0",
          "System.Runtime": "4.3.0",
          "System.Runtime.Handles": "4.3.0"
        }
      },
      "System.Runtime.InteropServices.RuntimeInformation": {
        "type": "Transitive",
        "resolved": "4.3.0",
        "contentHash": "cbz4YJMqRDR7oLeMRbdYv7mYzc++17lNhScCX0goO2XpGWdvAt60CGN+FHdePUEHCe/Jy9jUlvNAiNdM+7jsOw==",
        "dependencies": {
          "System.Reflection": "4.3.0",
          "System.Reflection.Extensions": "4.3.0",
          "System.Resources.ResourceManager": "4.3.0",
          "System.Runtime": "4.3.0",
          "System.Runtime.InteropServices": "4.3.0",
          "System.Threading": "4.3.0",
          "runtime.native.System": "4.3.0"
        }
      },
      "System.Runtime.Loader": {
        "type": "Transitive",
        "resolved": "4.3.0",
        "contentHash": "DHMaRn8D8YCK2GG2pw+UzNxn/OHVfaWx7OTLBD/hPegHZZgcZh3H6seWegrC4BYwsfuGrywIuT+MQs+rPqRLTQ==",
        "dependencies": {
          "System.IO": "4.3.0",
          "System.Reflection": "4.3.0",
          "System.Runtime": "4.3.0"
        }
      },
      "System.Security.AccessControl": {
        "type": "Transitive",
        "resolved": "4.7.0",
        "contentHash": "JECvTt5aFF3WT3gHpfofL2MNNP6v84sxtXxpqhLBCcDRzqsPBmHhQ6shv4DwwN2tRlzsUxtb3G9M3763rbXKDg==",
        "dependencies": {
          "Microsoft.NETCore.Platforms": "3.1.0",
          "System.Security.Principal.Windows": "4.7.0"
        }
      },
      "System.Security.Permissions": {
        "type": "Transitive",
        "resolved": "4.7.0",
        "contentHash": "dkOV6YYVBnYRa15/yv004eCGRBVADXw8qRbbNiCn/XpdJSUXkkUeIvdvFHkvnko4CdKMqG8yRHC4ox83LSlMsQ==",
        "dependencies": {
          "System.Security.AccessControl": "4.7.0",
          "System.Windows.Extensions": "4.7.0"
        }
      },
      "System.Security.Principal": {
        "type": "Transitive",
        "resolved": "4.3.0",
        "contentHash": "I1tkfQlAoMM2URscUtpcRo/hX0jinXx6a/KUtEQoz3owaYwl3qwsO8cbzYVVnjxrzxjHo3nJC+62uolgeGIS9A==",
        "dependencies": {
          "System.Runtime": "4.3.0"
        }
      },
      "System.Security.Principal.Windows": {
        "type": "Transitive",
        "resolved": "4.7.0",
        "contentHash": "ojD0PX0XhneCsUbAZVKdb7h/70vyYMDYs85lwEI+LngEONe/17A0cFaRFqZU+sOEidcVswYWikYOQ9PPfjlbtQ=="
      },
      "System.Text.Encoding": {
        "type": "Transitive",
        "resolved": "4.3.0",
        "contentHash": "BiIg+KWaSDOITze6jGQynxg64naAPtqGHBwDrLaCtixsa5bKiR8dpPOHA7ge3C0JJQizJE+sfkz1wV+BAKAYZw==",
        "dependencies": {
          "Microsoft.NETCore.Platforms": "1.1.0",
          "Microsoft.NETCore.Targets": "1.1.0",
          "System.Runtime": "4.3.0"
        }
      },
      "System.Text.Encoding.CodePages": {
        "type": "Transitive",
        "resolved": "4.5.1",
        "contentHash": "4J2JQXbftjPMppIHJ7IC+VXQ9XfEagN92vZZNoG12i+zReYlim5dMoXFC1Zzg7tsnKDM7JPo5bYfFK4Jheq44w==",
        "dependencies": {
          "Microsoft.NETCore.Platforms": "2.1.2",
          "System.Runtime.CompilerServices.Unsafe": "4.5.2"
        }
      },
      "System.Text.Encoding.Extensions": {
        "type": "Transitive",
        "resolved": "4.0.11",
        "contentHash": "jtbiTDtvfLYgXn8PTfWI+SiBs51rrmO4AAckx4KR6vFK9Wzf6tI8kcRdsYQNwriUeQ1+CtQbM1W4cMbLXnj/OQ==",
        "dependencies": {
          "Microsoft.NETCore.Platforms": "1.0.1",
          "Microsoft.NETCore.Targets": "1.0.1",
          "System.Runtime": "4.1.0",
          "System.Text.Encoding": "4.0.11"
        }
      },
      "System.Threading": {
        "type": "Transitive",
        "resolved": "4.3.0",
        "contentHash": "VkUS0kOBcUf3Wwm0TSbrevDDZ6BlM+b/HRiapRFWjM5O0NS0LviG0glKmFK+hhPDd1XFeSdU1GmlLhb2CoVpIw==",
        "dependencies": {
          "System.Runtime": "4.3.0",
          "System.Threading.Tasks": "4.3.0"
        }
      },
      "System.Threading.Overlapped": {
        "type": "Transitive",
        "resolved": "4.3.0",
        "contentHash": "m3HQ2dPiX/DSTpf+yJt8B0c+SRvzfqAJKx+QDWi+VLhz8svLT23MVjEOHPF/KiSLeArKU/iHescrbLd3yVgyNg==",
        "dependencies": {
          "Microsoft.NETCore.Platforms": "1.1.0",
          "System.Resources.ResourceManager": "4.3.0",
          "System.Runtime": "4.3.0",
          "System.Runtime.Handles": "4.3.0"
        }
      },
      "System.Threading.Tasks": {
        "type": "Transitive",
        "resolved": "4.3.0",
        "contentHash": "LbSxKEdOUhVe8BezB/9uOGGppt+nZf6e1VFyw6v3DN6lqitm0OSn2uXMOdtP0M3W4iMcqcivm2J6UgqiwwnXiA==",
        "dependencies": {
          "Microsoft.NETCore.Platforms": "1.1.0",
          "Microsoft.NETCore.Targets": "1.1.0",
          "System.Runtime": "4.3.0"
        }
      },
      "System.Threading.Tasks.Dataflow": {
        "type": "Transitive",
        "resolved": "4.9.0",
        "contentHash": "dTS+3D/GtG2/Pvc3E5YzVvAa7aQJgLDlZDIzukMOJjYudVOQOUXEU68y6Zi3Nn/jqIeB5kOCwrGbQFAKHVzXEQ=="
      },
      "System.Threading.Tasks.Extensions": {
        "type": "Transitive",
        "resolved": "4.5.3",
        "contentHash": "+MvhNtcvIbqmhANyKu91jQnvIRVSTiaOiFNfKWwXGHG48YAb4I/TyH8spsySiPYla7gKal5ZnF3teJqZAximyQ=="
      },
      "System.Threading.Thread": {
        "type": "Transitive",
        "resolved": "4.3.0",
        "contentHash": "OHmbT+Zz065NKII/ZHcH9XO1dEuLGI1L2k7uYss+9C1jLxTC9kTZZuzUOyXHayRk+dft9CiDf3I/QZ0t8JKyBQ==",
        "dependencies": {
          "System.Runtime": "4.3.0"
        }
      },
      "System.Threading.Timer": {
        "type": "Transitive",
        "resolved": "4.0.1",
        "contentHash": "saGfUV8uqVW6LeURiqxcGhZ24PzuRNaUBtbhVeuUAvky1naH395A/1nY0P2bWvrw/BreRtIB/EzTDkGBpqCwEw==",
        "dependencies": {
          "Microsoft.NETCore.Platforms": "1.0.1",
          "Microsoft.NETCore.Targets": "1.0.1",
          "System.Runtime": "4.1.0"
        }
      },
      "System.Windows.Extensions": {
        "type": "Transitive",
        "resolved": "4.7.0",
        "contentHash": "CeWTdRNfRaSh0pm2gDTJFwVaXfTq6Xwv/sA887iwPTneW7oMtMlpvDIO+U60+3GWTB7Aom6oQwv5VZVUhQRdPQ==",
        "dependencies": {
          "System.Drawing.Common": "4.7.0"
        }
      },
      "stryker": {
        "type": "Project",
        "dependencies": {
<<<<<<< HEAD
=======
          "Buildalyzer": "3.0.1",
          "Crayon": "1.2.48",
>>>>>>> cb7d667a
          "DotNet.Glob": "3.1.0",
          "FSharp.Compiler.Service": "37.0.0",
          "LibGit2Sharp": "0.26.2",
          "MSBuild.StructuredLogger": "2.1.133",
          "Microsoft.Build": "16.6.0",
          "Microsoft.Build.Framework": "16.6.0",
          "Microsoft.Build.Tasks.Core": "16.6.0",
          "Microsoft.Build.Utilities.Core": "16.6.0",
          "Microsoft.CodeAnalysis.CSharp": "3.7.0",
          "Microsoft.Extensions.Configuration": "3.1.9",
          "Microsoft.Extensions.Configuration.Json": "3.1.9",
          "Microsoft.Extensions.DependencyModel": "2.1.0",
          "Microsoft.Extensions.Logging": "2.1.1",
          "Microsoft.Extensions.Logging.Abstractions": "2.1.1",
          "Microsoft.TestPlatform": "16.7.1",
          "Microsoft.TestPlatform.ObjectModel": "16.7.1",
          "Microsoft.TestPlatform.Portable": "16.7.1",
          "Microsoft.TestPlatform.TranslationLayer": "16.7.1",
          "Microsoft.Web.LibraryManager.Build": "2.1.113",
          "Mono.Cecil": "0.11.3",
          "MsBuildPipeLogger.Logger": "1.1.3",
          "MsBuildPipeLogger.Server": "1.1.3",
          "Newtonsoft.Json": "12.0.3",
          "Serilog": "2.10.0",
          "Serilog.Extensions.Logging": "3.0.1",
          "Serilog.Extensions.Logging.File": "2.0.0",
          "Serilog.Sinks.Console": "3.1.1",
          "Stryker.DataCollector": "0.16.1",
          "Stryker.RegexMutators": "1.0.0",
          "System.IO.Abstractions": "12.2.7",
          "System.Reflection.TypeExtensions": "4.6.0"
        }
      },
      "stryker.datacollector": {
        "type": "Project",
        "dependencies": {
          "Microsoft.TestPlatform.ObjectModel": "16.7.1"
        }
      },
      "stryker.regexmutators": {
        "type": "Project",
        "dependencies": {
          "RegexParser": "0.5.1"
        }
      }
    }
  }
}<|MERGE_RESOLUTION|>--- conflicted
+++ resolved
@@ -49,16 +49,12 @@
           "System.Runtime.Loader": "4.0.0"
         }
       },
-<<<<<<< HEAD
-      "FSharp.Core": {
-=======
       "Crayon": {
         "type": "Transitive",
         "resolved": "1.2.48",
         "contentHash": "Sq1a/HBICkK5TMU/KFznncnT0DL27qlWuFfgugFGy53wR6HtbQf5hbJFIUH03yShi6MbrZrg8TIdC0KAs1o1zw=="
       },
-      "DotNet.Glob": {
->>>>>>> cb7d667a
+      "FSharp.Core": {
         "type": "Transitive",
         "resolved": "4.6.2",
         "contentHash": "/waJ3a7u7MjFOGnXOfokbG1N1FH7VCmP3Fw1tJ8Q75kIj60LYBL3eYzab9hDimL5E21uhQ/1wf04M3dRAYemlw=="
@@ -1098,11 +1094,7 @@
       "stryker": {
         "type": "Project",
         "dependencies": {
-<<<<<<< HEAD
-=======
-          "Buildalyzer": "3.0.1",
           "Crayon": "1.2.48",
->>>>>>> cb7d667a
           "DotNet.Glob": "3.1.0",
           "FSharp.Compiler.Service": "37.0.0",
           "LibGit2Sharp": "0.26.2",
