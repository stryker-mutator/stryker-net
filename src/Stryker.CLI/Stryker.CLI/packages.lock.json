{
  "version": 1,
  "dependencies": {
    ".NETCoreApp,Version=v3.1": {
      "McMaster.Extensions.CommandLineUtils": {
        "type": "Direct",
        "requested": "[3.1.0, )",
        "resolved": "3.1.0",
        "contentHash": "DNtyIXVFKpdoHIkd9+vqaIsari6ThQHGAvy4lwOIzAgSGHSJBWaG1K62MHGoyG4uyntpONlrBP9joKGRiJprkQ==",
        "dependencies": {
          "System.ComponentModel.Annotations": "5.0.0"
        }
      },
      "Microsoft.Extensions.Configuration.Binder": {
        "type": "Direct",
        "requested": "[5.0.0, )",
        "resolved": "5.0.0",
        "contentHash": "Of1Irt1+NzWO+yEYkuDh5TpT4On7LKl98Q9iLqCdOZps6XXEWDj3AKtmyvzJPVXZe4apmkJJIiDL7rR1yC+hjQ==",
        "dependencies": {
          "Microsoft.Extensions.Configuration.Abstractions": "5.0.0"
        }
      },
      "NuGet.Versioning": {
        "type": "Direct",
        "requested": "[5.5.0, )",
        "resolved": "5.5.0",
        "contentHash": "jH8Q+XRO9REVelfvAUlRnLqrQCNi3NRVLM+MIWY4XW2CMxCD+R/X7cJWVAW7A6rG1FpgO8MbGM8DLwloMgYm0w=="
      },
      "Buildalyzer": {
        "type": "Transitive",
        "resolved": "3.2.0",
        "contentHash": "clK8nODLS0tuvhXi8tLAPsC4dZn2LLpCjmXh8xjDKsNc53JRCNff/KX0gjFtFUCxNfLdqAe4zY5JCREqtgfYiA==",
        "dependencies": {
          "Buildalyzer.Logger": "3.2.0",
          "MSBuild.StructuredLogger": "2.1.133",
          "Microsoft.Build": "16.5.0",
          "Microsoft.Build.Framework": "16.5.0",
          "Microsoft.Build.Tasks.Core": "16.5.0",
          "Microsoft.Build.Utilities.Core": "16.5.0",
          "Microsoft.Extensions.DependencyModel": "2.1.0",
          "Microsoft.Extensions.Logging": "2.1.1",
          "Microsoft.Extensions.Logging.Abstractions": "2.1.1",
          "MsBuildPipeLogger.Server": "1.1.3",
          "System.Reflection.TypeExtensions": "4.6.0"
        }
      },
      "Buildalyzer.Logger": {
        "type": "Transitive",
        "resolved": "3.2.0",
        "contentHash": "ag6y+Tu5nOg0U0g1LOwdvV3AXNqu40k0C0qPk5MYlnqP99PEL9+7ypHntJ+jyj25Aps1E0X+B6uAtGEm1qkJ0g==",
        "dependencies": {
          "NETStandard.Library": "1.6.1"
        }
      },
      "Crayon": {
        "type": "Transitive",
        "resolved": "1.2.48",
        "contentHash": "Sq1a/HBICkK5TMU/KFznncnT0DL27qlWuFfgugFGy53wR6HtbQf5hbJFIUH03yShi6MbrZrg8TIdC0KAs1o1zw=="
      },
      "DotNet.Glob": {
        "type": "Transitive",
        "resolved": "3.1.2",
        "contentHash": "U3iLJ1jRmnJ4n/LUkpX3iz1XD2us40v720qoaHVkn0souR5rspvPB7TTKUeGUz438vl6MkfynrGCnKMtAwmZnQ=="
      },
      "LibGit2Sharp": {
        "type": "Transitive",
        "resolved": "0.26.2",
        "contentHash": "qHLhuI8VEtMf7jiurT/Ypquh37S6ngllCx+aq9uqOY2evok7Fb2AzhJgvNctsXOzHaJwveBs+30sPQJFn/pISg==",
        "dependencies": {
          "LibGit2Sharp.NativeBinaries": "[2.0.306]"
        }
      },
      "LibGit2Sharp.NativeBinaries": {
        "type": "Transitive",
        "resolved": "2.0.306",
        "contentHash": "LY9nyPE2X/eLl69ttuDPFFlKR8b5KXlqYej1YR1YmqmhF8Izo+vPX90q5ouOO5YGCf5d4lDUOC0x2yMWw00P7Q=="
      },
      "Microsoft.Build": {
        "type": "Transitive",
        "resolved": "16.5.0",
        "contentHash": "617wsdkrRXuBGv0151zLF2ydeAlTIDUMiUFvkNbOfqIuQVvs16zvs/dXylOLUiHGeCCzQTbHhJW4p5I2sb2ZQw==",
        "dependencies": {
          "Microsoft.Build.Framework": "16.5.0",
          "Microsoft.Win32.Registry": "4.3.0",
          "System.Collections.Immutable": "1.5.0",
          "System.Diagnostics.TraceSource": "4.0.0",
          "System.Memory": "4.5.3",
          "System.Reflection.Metadata": "1.6.0",
          "System.Reflection.TypeExtensions": "4.1.0",
          "System.Runtime.Loader": "4.0.0",
          "System.Security.Principal.Windows": "4.3.0",
          "System.Text.Encoding.CodePages": "4.0.1",
          "System.Threading.Tasks.Dataflow": "4.9.0"
        }
      },
      "Microsoft.Build.Framework": {
        "type": "Transitive",
        "resolved": "16.5.0",
        "contentHash": "K0hfdWy+0p8DJXxzpNc4T5zHm4hf9QONAvyzvw3utKExmxRBShtV/+uHVYTblZWk+rIHNEHeglyXMmqfSshdFA==",
        "dependencies": {
          "System.Runtime.Serialization.Primitives": "4.1.1",
          "System.Threading.Thread": "4.0.0"
        }
      },
      "Microsoft.Build.Tasks.Core": {
        "type": "Transitive",
        "resolved": "16.5.0",
        "contentHash": "ZD+zrvBB+xYcFJZv4lOdLPoab/dtb9TkQxR3ZWN9NauiHZcxVsawKFqMNO+lZyt+4jS6fib3dkpB7T3beds81g==",
        "dependencies": {
          "Microsoft.Build.Framework": "16.5.0",
          "Microsoft.Build.Utilities.Core": "16.5.0",
          "Microsoft.Win32.Registry": "4.3.0",
          "System.CodeDom": "4.4.0",
          "System.Collections.Immutable": "1.5.0",
          "System.Linq.Parallel": "4.0.1",
          "System.Net.Http": "4.3.4",
          "System.Reflection.Metadata": "1.6.0",
          "System.Reflection.TypeExtensions": "4.1.0",
          "System.Resources.Extensions": "4.6.0",
          "System.Resources.Writer": "4.0.0",
          "System.Threading.Tasks.Dataflow": "4.9.0"
        }
      },
      "Microsoft.Build.Utilities.Core": {
        "type": "Transitive",
        "resolved": "16.5.0",
        "contentHash": "qNUZa97jvJQ2Y7bpljQslxszVEAm+8xZuni59oJPVMaZ1q3n8YnhJwoROnmYBGm1Qyhbq3d6BsO2+MyHpfCHUQ==",
        "dependencies": {
          "Microsoft.Build.Framework": "16.5.0",
          "Microsoft.Win32.Registry": "4.3.0",
          "System.Collections.Immutable": "1.5.0",
          "System.Text.Encoding.CodePages": "4.0.1"
        }
      },
      "Microsoft.CodeAnalysis.Analyzers": {
        "type": "Transitive",
        "resolved": "3.0.0",
        "contentHash": "ojG5pGAhTPmjxRGTNvuszO3H8XPZqksDwr9xLd4Ae/JBjZZdl6GuoLk7uLMf+o7yl5wO0TAqoWcEKkEWqrZE5g=="
      },
      "Microsoft.CodeAnalysis.Common": {
        "type": "Transitive",
        "resolved": "3.8.0",
        "contentHash": "8YTZ7GpsbTdC08DITx7/kwV0k4SC6cbBAFqc13cOm5vKJZcEIAh51tNSyGSkWisMgYCr96B2wb5Zri1bsla3+g==",
        "dependencies": {
          "Microsoft.CodeAnalysis.Analyzers": "3.0.0",
          "System.Collections.Immutable": "5.0.0",
          "System.Memory": "4.5.4",
          "System.Reflection.Metadata": "5.0.0",
          "System.Runtime.CompilerServices.Unsafe": "4.7.1",
          "System.Text.Encoding.CodePages": "4.5.1",
          "System.Threading.Tasks.Extensions": "4.5.4"
        }
      },
      "Microsoft.CodeAnalysis.CSharp": {
        "type": "Transitive",
        "resolved": "3.8.0",
        "contentHash": "hKqFCUSk9TIMBDjiYMF8/ZfK9p9mzpU+slM73CaCHu4ctfkoqJGHLQhyT8wvrYsIg+ufrUWBF8hcJYmyr5rc5Q==",
        "dependencies": {
          "Microsoft.CodeAnalysis.Common": "[3.8.0]"
        }
      },
      "Microsoft.DotNet.PlatformAbstractions": {
        "type": "Transitive",
        "resolved": "2.1.0",
        "contentHash": "9KPDwvb/hLEVXYruVHVZ8BkebC8j17DmPb56LnqRF74HqSPLjCkrlFUjOtFpQPA2DeADBRTI/e69aCfRBfrhxw==",
        "dependencies": {
          "System.AppContext": "4.1.0",
          "System.Collections": "4.0.11",
          "System.IO": "4.1.0",
          "System.IO.FileSystem": "4.0.1",
          "System.Reflection.TypeExtensions": "4.1.0",
          "System.Runtime.Extensions": "4.1.0",
          "System.Runtime.InteropServices": "4.1.0",
          "System.Runtime.InteropServices.RuntimeInformation": "4.0.0"
        }
      },
      "Microsoft.Extensions.Configuration": {
        "type": "Transitive",
        "resolved": "5.0.0",
        "contentHash": "LN322qEKHjuVEhhXueTUe7RNePooZmS8aGid5aK2woX3NPjSnONFyKUc6+JknOS6ce6h2tCLfKPTBXE3mN/6Ag==",
        "dependencies": {
          "Microsoft.Extensions.Configuration.Abstractions": "5.0.0",
          "Microsoft.Extensions.Primitives": "5.0.0"
        }
      },
      "Microsoft.Extensions.Configuration.Abstractions": {
        "type": "Transitive",
        "resolved": "5.0.0",
        "contentHash": "ETjSBHMp3OAZ4HxGQYpwyGsD8Sw5FegQXphi0rpoGMT74S4+I2mm7XJEswwn59XAaKOzC15oDSOWEE8SzDCd6Q==",
        "dependencies": {
          "Microsoft.Extensions.Primitives": "5.0.0"
        }
      },
      "Microsoft.Extensions.Configuration.FileExtensions": {
        "type": "Transitive",
        "resolved": "5.0.0",
        "contentHash": "rRdspYKA18ViPOISwAihhCMbusHsARCOtDMwa23f+BGEdIjpKPlhs3LLjmKlxfhpGXBjIsS0JpXcChjRUN+PAw==",
        "dependencies": {
          "Microsoft.Extensions.Configuration": "5.0.0",
          "Microsoft.Extensions.Configuration.Abstractions": "5.0.0",
          "Microsoft.Extensions.FileProviders.Abstractions": "5.0.0",
          "Microsoft.Extensions.FileProviders.Physical": "5.0.0",
          "Microsoft.Extensions.Primitives": "5.0.0"
        }
      },
      "Microsoft.Extensions.Configuration.Json": {
        "type": "Transitive",
        "resolved": "5.0.0",
        "contentHash": "Pak8ymSUfdzPfBTLHxeOwcR32YDbuVfhnH2hkfOLnJNQd19ItlBdpMjIDY9C5O/nS2Sn9bzDMai0ZrvF7KyY/Q==",
        "dependencies": {
          "Microsoft.Extensions.Configuration": "5.0.0",
          "Microsoft.Extensions.Configuration.Abstractions": "5.0.0",
          "Microsoft.Extensions.Configuration.FileExtensions": "5.0.0",
          "Microsoft.Extensions.FileProviders.Abstractions": "5.0.0",
          "System.Text.Json": "5.0.0"
        }
      },
      "Microsoft.Extensions.DependencyInjection": {
        "type": "Transitive",
        "resolved": "5.0.0",
        "contentHash": "Rc2kb/p3Ze6cP6rhFC3PJRdWGbLvSHZc0ev7YlyeU6FmHciDMLrhoVoTUEzKPhN5ZjFgKF1Cf5fOz8mCMIkvpA==",
        "dependencies": {
          "Microsoft.Extensions.DependencyInjection.Abstractions": "5.0.0"
        }
      },
      "Microsoft.Extensions.DependencyInjection.Abstractions": {
        "type": "Transitive",
        "resolved": "5.0.0",
        "contentHash": "ORj7Zh81gC69TyvmcUm9tSzytcy8AVousi+IVRAI8nLieQjOFryRusSFh7+aLk16FN9pQNqJAiMd7BTKINK0kA=="
      },
      "Microsoft.Extensions.DependencyModel": {
        "type": "Transitive",
        "resolved": "2.1.0",
        "contentHash": "nS2XKqi+1A1umnYNLX2Fbm/XnzCxs5i+zXVJ3VC6r9t2z0NZr9FLnJN4VQpKigdcWH/iFTbMuX6M6WQJcTjVIg==",
        "dependencies": {
          "Microsoft.DotNet.PlatformAbstractions": "2.1.0",
          "Newtonsoft.Json": "9.0.1",
          "System.Diagnostics.Debug": "4.0.11",
          "System.Dynamic.Runtime": "4.0.11",
          "System.Linq": "4.1.0"
        }
      },
      "Microsoft.Extensions.FileProviders.Abstractions": {
        "type": "Transitive",
        "resolved": "5.0.0",
        "contentHash": "iuZIiZ3mteEb+nsUqpGXKx2cGF+cv6gWPd5jqQI4hzqdiJ6I94ddLjKhQOuRW1lueHwocIw30xbSHGhQj0zjdQ==",
        "dependencies": {
          "Microsoft.Extensions.Primitives": "5.0.0"
        }
      },
      "Microsoft.Extensions.FileProviders.Physical": {
        "type": "Transitive",
        "resolved": "5.0.0",
        "contentHash": "1rkd8UO2qf21biwO7X0hL9uHP7vtfmdv/NLvKgCRHkdz1XnW8zVQJXyEYiN68WYpExgtVWn55QF0qBzgfh1mGg==",
        "dependencies": {
          "Microsoft.Extensions.FileProviders.Abstractions": "5.0.0",
          "Microsoft.Extensions.FileSystemGlobbing": "5.0.0",
          "Microsoft.Extensions.Primitives": "5.0.0"
        }
      },
      "Microsoft.Extensions.FileSystemGlobbing": {
        "type": "Transitive",
        "resolved": "5.0.0",
        "contentHash": "ArliS8lGk8sWRtrWpqI8yUVYJpRruPjCDT+EIjrgkA/AAPRctlAkRISVZ334chAKktTLzD1+PK8F5IZpGedSqA=="
      },
      "Microsoft.Extensions.Logging": {
        "type": "Transitive",
        "resolved": "5.0.0",
        "contentHash": "MgOwK6tPzB6YNH21wssJcw/2MKwee8b2gI7SllYfn6rvTpIrVvVS5HAjSU2vqSku1fwqRvWP0MdIi14qjd93Aw==",
        "dependencies": {
          "Microsoft.Extensions.DependencyInjection": "5.0.0",
          "Microsoft.Extensions.DependencyInjection.Abstractions": "5.0.0",
          "Microsoft.Extensions.Logging.Abstractions": "5.0.0",
          "Microsoft.Extensions.Options": "5.0.0",
          "System.Diagnostics.DiagnosticSource": "5.0.0"
        }
      },
      "Microsoft.Extensions.Logging.Abstractions": {
        "type": "Transitive",
        "resolved": "5.0.0",
        "contentHash": "NxP6ahFcBnnSfwNBi2KH2Oz8Xl5Sm2krjId/jRR3I7teFphwiUoUeZPwTNA21EX+5PtjqmyAvKaOeBXcJjcH/w=="
      },
      "Microsoft.Extensions.Options": {
        "type": "Transitive",
        "resolved": "5.0.0",
        "contentHash": "CBvR92TCJ5uBIdd9/HzDSrxYak+0W/3+yxrNg8Qm6Bmrkh5L+nu6m3WeazQehcZ5q1/6dDA7J5YdQjim0165zg==",
        "dependencies": {
          "Microsoft.Extensions.DependencyInjection.Abstractions": "5.0.0",
          "Microsoft.Extensions.Primitives": "5.0.0"
        }
      },
      "Microsoft.Extensions.Primitives": {
        "type": "Transitive",
        "resolved": "5.0.0",
        "contentHash": "cI/VWn9G1fghXrNDagX9nYaaB/nokkZn0HYAawGaELQrl8InSezfe9OnfPZLcJq3esXxygh3hkq2c3qoV3SDyQ=="
      },
      "Microsoft.NETCore.Platforms": {
        "type": "Transitive",
        "resolved": "3.1.0",
        "contentHash": "z7aeg8oHln2CuNulfhiLYxCVMPEwBl3rzicjvIX+4sUuCwvXw5oXQEtbiU2c0z4qYL5L3Kmx0mMA/+t/SbY67w=="
      },
      "Microsoft.NETCore.Targets": {
        "type": "Transitive",
        "resolved": "1.1.0",
        "contentHash": "aOZA3BWfz9RXjpzt0sRJJMjAscAUm3Hoa4UWAfceV9UTYxgwZ1lZt5nO2myFf+/jetYQo4uTP7zS8sJY67BBxg=="
      },
      "Microsoft.TestPlatform": {
        "type": "Transitive",
        "resolved": "16.8.3",
        "contentHash": "I0kxMUMy7/6KCNgOM8Os9+JD4eHNmxcjXwaBsO/9bOUxBALdqZ+wMu5wE5dZHaVlySB36+IXdw8cZ+1azEjLng=="
      },
      "Microsoft.TestPlatform.ObjectModel": {
        "type": "Transitive",
        "resolved": "16.8.3",
        "contentHash": "dqHiRggyAbkjQO9926SzM11Pn0nKjH1wwM6ee3E9//y1WZsUgTSVCMS14qvlQlk9iUZJyj+iz3/1zplE4Ll+hw==",
        "dependencies": {
          "NuGet.Frameworks": "5.0.0",
          "System.Reflection.Metadata": "1.6.0",
          "System.Runtime.InteropServices.RuntimeInformation": "4.0.0"
        }
      },
      "Microsoft.TestPlatform.Portable": {
        "type": "Transitive",
        "resolved": "16.8.3",
        "contentHash": "fH7bwLmJDmzqXHF0DTtkWtC/xChxizmy2MjfFylo3Xw/5M9dRMk/1Zff4SqO/cSnBLbK66ZgQjFbNxVZBdg46g=="
      },
      "Microsoft.TestPlatform.TranslationLayer": {
        "type": "Transitive",
        "resolved": "16.8.3",
        "contentHash": "7wRxz4cd20Yupw6qmXZW7ufCuElyv1Ip7M53PwGiWR4ILCsW3XK0tU0QMB2yayYTeZ064L+tJ3tdIQ/ikq128Q==",
        "dependencies": {
          "NETStandard.Library": "2.0.0"
        }
      },
      "Microsoft.Web.LibraryManager.Build": {
        "type": "Transitive",
        "resolved": "2.1.113",
        "contentHash": "sPbpMMMqcdvVL8dyugOY5o4APB2bY1I9ueBlrDTfMRMRHP+olcDoqCGnaCSluxoCnzRpz9H7TbT7G/mdWwKplw==",
        "dependencies": {
          "System.Runtime.Loader": "4.3.0"
        }
      },
      "Microsoft.Win32.Registry": {
        "type": "Transitive",
        "resolved": "4.3.0",
        "contentHash": "Lw1/VwLH1yxz6SfFEjVRCN0pnflLEsWgnV4qsdJ512/HhTwnKXUG+zDQ4yTO3K/EJQemGoNaBHX5InISNKTzUQ==",
        "dependencies": {
          "Microsoft.NETCore.Platforms": "1.1.0",
          "System.Collections": "4.3.0",
          "System.Globalization": "4.3.0",
          "System.Resources.ResourceManager": "4.3.0",
          "System.Runtime": "4.3.0",
          "System.Runtime.Extensions": "4.3.0",
          "System.Runtime.Handles": "4.3.0",
          "System.Runtime.InteropServices": "4.3.0"
        }
      },
      "Mono.Cecil": {
        "type": "Transitive",
        "resolved": "0.11.3",
        "contentHash": "DNYE+io5XfEE8+E+5padThTPHJARJHbz1mhbhMPNrrWGKVKKqj/KEeLvbawAmbIcT73NuxLV7itHZaYCZcVWGg=="
      },
      "MSBuild.StructuredLogger": {
        "type": "Transitive",
        "resolved": "2.1.133",
        "contentHash": "QVD52JKjcpYZN9yEEivswGK3aqn0ZnxX8kT0wB5V4Grq88ucgBBVe3GOsrHY4vwyPl9cit4RKoKaq42DIgobtw==",
        "dependencies": {
          "Microsoft.Build": "16.4.0",
          "Microsoft.Build.Framework": "16.4.0",
          "Microsoft.Build.Tasks.Core": "16.4.0",
          "Microsoft.Build.Utilities.Core": "16.4.0",
          "System.IO.Compression": "4.3.0"
        }
      },
      "MsBuildPipeLogger.Server": {
        "type": "Transitive",
        "resolved": "1.1.3",
        "contentHash": "kASNZDxdZNJi4UARMMh49F1DczgivmEyuYIpTbnO4h/wnMJQrtFe7N55cp6fqkYjDJFvYCjai6WwR/U7qSaEXw==",
        "dependencies": {
          "Microsoft.Build": "15.3.409",
          "NETStandard.Library": "1.6.1"
        }
      },
      "NETStandard.Library": {
        "type": "Transitive",
        "resolved": "2.0.0",
        "contentHash": "7jnbRU+L08FXKMxqUflxEXtVymWvNOrS8yHgu9s6EM8Anr6T/wIX4nZ08j/u3Asz+tCufp3YVwFSEvFTPYmBPA==",
        "dependencies": {
          "Microsoft.NETCore.Platforms": "1.1.0"
        }
      },
      "Newtonsoft.Json": {
        "type": "Transitive",
        "resolved": "12.0.3",
        "contentHash": "6mgjfnRB4jKMlzHSl+VD+oUc1IebOZabkbyWj2RiTgWwYPPuaK1H97G1sHqGwPlS5npiF5Q0OrxN1wni2n5QWg=="
      },
      "NuGet.Frameworks": {
        "type": "Transitive",
        "resolved": "5.0.0",
        "contentHash": "c5JVjuVAm4f7E9Vj+v09Z9s2ZsqFDjBpcsyS3M9xRo0bEdm/LVZSzLxxNvfvAwRiiE8nwe1h2G4OwiwlzFKXlA=="
      },
      "RegexParser": {
        "type": "Transitive",
        "resolved": "0.5.1",
        "contentHash": "cFqI0vxy4E7C83ijq1uFIkIOEnG3kezH+xBkBaQX9FvJKikrt+riQRDC4J4NQ5QXh/p6R3DC8qBVGXloC58zEQ=="
      },
      "runtime.debian.8-x64.runtime.native.System.Security.Cryptography.OpenSsl": {
        "type": "Transitive",
        "resolved": "4.3.2",
        "contentHash": "7VSGO0URRKoMEAq0Sc9cRz8mb6zbyx/BZDEWhgPdzzpmFhkam3fJ1DAGWFXBI4nGlma+uPKpfuMQP5LXRnOH5g=="
      },
      "runtime.fedora.23-x64.runtime.native.System.Security.Cryptography.OpenSsl": {
        "type": "Transitive",
        "resolved": "4.3.2",
        "contentHash": "0oAaTAm6e2oVH+/Zttt0cuhGaePQYKII1dY8iaqP7CvOpVKgLybKRFvQjXR2LtxXOXTVPNv14j0ot8uV+HrUmw=="
      },
      "runtime.fedora.24-x64.runtime.native.System.Security.Cryptography.OpenSsl": {
        "type": "Transitive",
        "resolved": "4.3.2",
        "contentHash": "G24ibsCNi5Kbz0oXWynBoRgtGvsw5ZSVEWjv13/KiCAM8C6wz9zzcCniMeQFIkJ2tasjo2kXlvlBZhplL51kGg=="
      },
      "runtime.native.System": {
        "type": "Transitive",
        "resolved": "4.3.0",
        "contentHash": "c/qWt2LieNZIj1jGnVNsE2Kl23Ya2aSTBuXMD6V7k9KWr6l16Tqdwq+hJScEpWER9753NWC8h96PaVNY5Ld7Jw==",
        "dependencies": {
          "Microsoft.NETCore.Platforms": "1.1.0",
          "Microsoft.NETCore.Targets": "1.1.0"
        }
      },
      "runtime.native.System.IO.Compression": {
        "type": "Transitive",
        "resolved": "4.3.0",
        "contentHash": "INBPonS5QPEgn7naufQFXJEp3zX6L4bwHgJ/ZH78aBTpeNfQMtf7C6VrAFhlq2xxWBveIOWyFzQjJ8XzHMhdOQ==",
        "dependencies": {
          "Microsoft.NETCore.Platforms": "1.1.0",
          "Microsoft.NETCore.Targets": "1.1.0"
        }
      },
      "runtime.native.System.Net.Http": {
        "type": "Transitive",
        "resolved": "4.3.0",
        "contentHash": "ZVuZJqnnegJhd2k/PtAbbIcZ3aZeITq3sj06oKfMBSfphW3HDmk/t4ObvbOk/JA/swGR0LNqMksAh/f7gpTROg==",
        "dependencies": {
          "Microsoft.NETCore.Platforms": "1.1.0",
          "Microsoft.NETCore.Targets": "1.1.0"
        }
      },
      "runtime.native.System.Security.Cryptography.Apple": {
        "type": "Transitive",
        "resolved": "4.3.0",
        "contentHash": "DloMk88juo0OuOWr56QG7MNchmafTLYWvABy36izkrLI5VledI0rq28KGs1i9wbpeT9NPQrx/wTf8U2vazqQ3Q==",
        "dependencies": {
          "runtime.osx.10.10-x64.runtime.native.System.Security.Cryptography.Apple": "4.3.0"
        }
      },
      "runtime.native.System.Security.Cryptography.OpenSsl": {
        "type": "Transitive",
        "resolved": "4.3.2",
        "contentHash": "QR1OwtwehHxSeQvZKXe+iSd+d3XZNkEcuWMFYa2i0aG1l+lR739HPicKMlTbJst3spmeekDVBUS7SeS26s4U/g==",
        "dependencies": {
          "runtime.debian.8-x64.runtime.native.System.Security.Cryptography.OpenSsl": "4.3.2",
          "runtime.fedora.23-x64.runtime.native.System.Security.Cryptography.OpenSsl": "4.3.2",
          "runtime.fedora.24-x64.runtime.native.System.Security.Cryptography.OpenSsl": "4.3.2",
          "runtime.opensuse.13.2-x64.runtime.native.System.Security.Cryptography.OpenSsl": "4.3.2",
          "runtime.opensuse.42.1-x64.runtime.native.System.Security.Cryptography.OpenSsl": "4.3.2",
          "runtime.osx.10.10-x64.runtime.native.System.Security.Cryptography.OpenSsl": "4.3.2",
          "runtime.rhel.7-x64.runtime.native.System.Security.Cryptography.OpenSsl": "4.3.2",
          "runtime.ubuntu.14.04-x64.runtime.native.System.Security.Cryptography.OpenSsl": "4.3.2",
          "runtime.ubuntu.16.04-x64.runtime.native.System.Security.Cryptography.OpenSsl": "4.3.2",
          "runtime.ubuntu.16.10-x64.runtime.native.System.Security.Cryptography.OpenSsl": "4.3.2"
        }
      },
      "runtime.opensuse.13.2-x64.runtime.native.System.Security.Cryptography.OpenSsl": {
        "type": "Transitive",
        "resolved": "4.3.2",
        "contentHash": "I+GNKGg2xCHueRd1m9PzeEW7WLbNNLznmTuEi8/vZX71HudUbx1UTwlGkiwMri7JLl8hGaIAWnA/GONhu+LOyQ=="
      },
      "runtime.opensuse.42.1-x64.runtime.native.System.Security.Cryptography.OpenSsl": {
        "type": "Transitive",
        "resolved": "4.3.2",
        "contentHash": "1Z3TAq1ytS1IBRtPXJvEUZdVsfWfeNEhBkbiOCGEl9wwAfsjP2lz3ZFDx5tq8p60/EqbS0HItG5piHuB71RjoA=="
      },
      "runtime.osx.10.10-x64.runtime.native.System.Security.Cryptography.Apple": {
        "type": "Transitive",
        "resolved": "4.3.0",
        "contentHash": "kVXCuMTrTlxq4XOOMAysuNwsXWpYeboGddNGpIgNSZmv1b6r/s/DPk0fYMB7Q5Qo4bY68o48jt4T4y5BVecbCQ=="
      },
      "runtime.osx.10.10-x64.runtime.native.System.Security.Cryptography.OpenSsl": {
        "type": "Transitive",
        "resolved": "4.3.2",
        "contentHash": "6mU/cVmmHtQiDXhnzUImxIcDL48GbTk+TsptXyJA+MIOG9LRjPoAQC/qBFB7X+UNyK86bmvGwC8t+M66wsYC8w=="
      },
      "runtime.rhel.7-x64.runtime.native.System.Security.Cryptography.OpenSsl": {
        "type": "Transitive",
        "resolved": "4.3.2",
        "contentHash": "vjwG0GGcTW/PPg6KVud8F9GLWYuAV1rrw1BKAqY0oh4jcUqg15oYF1+qkGR2x2ZHM4DQnWKQ7cJgYbfncz/lYg=="
      },
      "runtime.ubuntu.14.04-x64.runtime.native.System.Security.Cryptography.OpenSsl": {
        "type": "Transitive",
        "resolved": "4.3.2",
        "contentHash": "7KMFpTkHC/zoExs+PwP8jDCWcrK9H6L7soowT80CUx3e+nxP/AFnq0AQAW5W76z2WYbLAYCRyPfwYFG6zkvQRw=="
      },
      "runtime.ubuntu.16.04-x64.runtime.native.System.Security.Cryptography.OpenSsl": {
        "type": "Transitive",
        "resolved": "4.3.2",
        "contentHash": "xrlmRCnKZJLHxyyLIqkZjNXqgxnKdZxfItrPkjI+6pkRo5lHX8YvSZlWrSI5AVwLMi4HbNWP7064hcAWeZKp5w=="
      },
      "runtime.ubuntu.16.10-x64.runtime.native.System.Security.Cryptography.OpenSsl": {
        "type": "Transitive",
        "resolved": "4.3.2",
        "contentHash": "leXiwfiIkW7Gmn7cgnNcdtNAU70SjmKW3jxGj1iKHOvdn0zRWsgv/l2OJUO5zdGdiv2VRFnAsxxhDgMzofPdWg=="
      },
      "Serilog": {
        "type": "Transitive",
        "resolved": "2.10.0",
        "contentHash": "+QX0hmf37a0/OZLxM3wL7V6/ADvC1XihXN4Kq/p6d8lCPfgkRdiuhbWlMaFjR9Av0dy5F0+MBeDmDdRZN/YwQA=="
      },
      "Serilog.Extensions.Logging": {
        "type": "Transitive",
        "resolved": "3.0.1",
        "contentHash": "U0xbGoZuxJRjE3C5vlCfrf9a4xHTmbrCXKmaA14cHAqiT1Qir0rkV7Xss9GpPJR3MRYH19DFUUqZ9hvWeJrzdQ==",
        "dependencies": {
          "Microsoft.Extensions.Logging": "2.0.0",
          "Serilog": "2.8.0"
        }
      },
      "Serilog.Extensions.Logging.File": {
        "type": "Transitive",
        "resolved": "2.0.0",
        "contentHash": "usO0qr4v9VCMBWiTJ1nQmAbPNCt40FrkDol6CpfCXbsxGZS/hH+YCueF7vvPQ32ATI0GWcMWiKRdjXEE7/HxTQ==",
        "dependencies": {
          "Microsoft.Extensions.Configuration.Abstractions": "2.0.0",
          "Microsoft.Extensions.Configuration.Binder": "2.0.0",
          "Serilog": "2.5.0",
          "Serilog.Extensions.Logging": "2.0.2",
          "Serilog.Formatting.Compact": "1.0.0",
          "Serilog.Sinks.Async": "1.1.0",
          "Serilog.Sinks.RollingFile": "3.3.0"
        }
      },
      "Serilog.Formatting.Compact": {
        "type": "Transitive",
        "resolved": "1.0.0",
        "contentHash": "r3QYz02y7+B7Ng30hyJM929OJhem7SsJ4XDUE0Zfptj2MRiQfpPUb5f58juAFjp/TnNeSX2QNzZEnHwLeoJfHQ==",
        "dependencies": {
          "Serilog": "2.0.0"
        }
      },
      "Serilog.Sinks.Async": {
        "type": "Transitive",
        "resolved": "1.1.0",
        "contentHash": "xll0Kanz2BkCxuv+F3p1WXr47jdsVM0GU1n1LZvK+18QiRZ/WGFNxSNw9EMKFV5ED5gr7MUpAe6PCMNL1HGUMA==",
        "dependencies": {
          "Serilog": "2.1.0",
          "System.Collections.Concurrent": "4.0.12"
        }
      },
      "Serilog.Sinks.Console": {
        "type": "Transitive",
        "resolved": "3.1.1",
        "contentHash": "56mI5AqvyF/i/c2451nvV71kq370XOCE4Uu5qiaJ295sOhMb9q3BWwG7mWLOVSnmpWiq0SBT3SXfgRXGNP6vzA==",
        "dependencies": {
          "Serilog": "2.5.0",
          "System.Console": "4.3.0",
          "System.Runtime.InteropServices": "4.3.0",
          "System.Runtime.InteropServices.RuntimeInformation": "4.3.0"
        }
      },
      "Serilog.Sinks.File": {
        "type": "Transitive",
        "resolved": "3.2.0",
        "contentHash": "VHbo68pMg5hwSWrzLEdZv5b/rYmIgHIRhd4d5rl8GnC5/a8Fr+RShT5kWyeJOXax1el6mNJ+dmHDOVgnNUQxaw==",
        "dependencies": {
          "Serilog": "2.3.0",
          "System.IO": "4.1.0",
          "System.IO.FileSystem": "4.0.1",
          "System.IO.FileSystem.Primitives": "4.0.1",
          "System.Text.Encoding.Extensions": "4.0.11",
          "System.Threading": "4.0.11",
          "System.Threading.Timer": "4.0.1"
        }
      },
      "Serilog.Sinks.RollingFile": {
        "type": "Transitive",
        "resolved": "3.3.0",
        "contentHash": "2lT5X1r3GH4P0bRWJfhA7etGl8Q2Ipw9AACvtAHWRUSpYZ42NGVyHoVs2ALBZ/cAkkS+tA4jl80Zie144eLQPg==",
        "dependencies": {
          "Serilog.Sinks.File": "3.2.0",
          "System.IO": "4.1.0",
          "System.IO.FileSystem.Primitives": "4.0.1",
          "System.Runtime.InteropServices": "4.1.0",
          "System.Text.Encoding.Extensions": "4.0.11"
        }
      },
      "ShellProgressBar": {
        "type": "Transitive",
        "resolved": "5.1.0",
        "contentHash": "361fhmZBA2rn/Z8Tp9wDpB97H9GSRTLI5vXBky4I8fkd7H6UVYgvVSW6uv6Wd1+lUbq8JLgYo+4bhJvWF/SJCw==",
        "dependencies": {
          "System.Runtime.InteropServices.RuntimeInformation": "4.3.0",
          "System.Text.Encoding.CodePages": "4.0.1"
        }
      },
      "System.AppContext": {
        "type": "Transitive",
        "resolved": "4.1.0",
        "contentHash": "3QjO4jNV7PdKkmQAVp9atA+usVnKRwI3Kx1nMwJ93T0LcQfx7pKAYk0nKz5wn1oP5iqlhZuy6RXOFdhr7rDwow==",
        "dependencies": {
          "System.Runtime": "4.1.0"
        }
      },
      "System.Buffers": {
        "type": "Transitive",
        "resolved": "4.3.0",
        "contentHash": "ratu44uTIHgeBeI0dE8DWvmXVBSo4u7ozRZZHOMmK/JPpYyo0dAfgSiHlpiObMQ5lEtEyIXA40sKRYg5J6A8uQ==",
        "dependencies": {
          "System.Diagnostics.Debug": "4.3.0",
          "System.Diagnostics.Tracing": "4.3.0",
          "System.Resources.ResourceManager": "4.3.0",
          "System.Runtime": "4.3.0",
          "System.Threading": "4.3.0"
        }
      },
      "System.CodeDom": {
        "type": "Transitive",
        "resolved": "4.4.0",
        "contentHash": "2sCCb7doXEwtYAbqzbF/8UAeDRMNmPaQbU2q50Psg1J9KzumyVVCgKQY8s53WIPTufNT0DpSe9QRvVjOzfDWBA=="
      },
      "System.Collections": {
        "type": "Transitive",
        "resolved": "4.3.0",
        "contentHash": "3Dcj85/TBdVpL5Zr+gEEBUuFe2icOnLalmEh9hfck1PTYbbyWuZgh4fmm2ysCLTrqLQw6t3TgTyJ+VLp+Qb+Lw==",
        "dependencies": {
          "Microsoft.NETCore.Platforms": "1.1.0",
          "Microsoft.NETCore.Targets": "1.1.0",
          "System.Runtime": "4.3.0"
        }
      },
      "System.Collections.Concurrent": {
        "type": "Transitive",
        "resolved": "4.3.0",
        "contentHash": "ztl69Xp0Y/UXCL+3v3tEU+lIy+bvjKNUmopn1wep/a291pVPK7dxBd6T7WnlQqRog+d1a/hSsgRsmFnIBKTPLQ==",
        "dependencies": {
          "System.Collections": "4.3.0",
          "System.Diagnostics.Debug": "4.3.0",
          "System.Diagnostics.Tracing": "4.3.0",
          "System.Globalization": "4.3.0",
          "System.Reflection": "4.3.0",
          "System.Resources.ResourceManager": "4.3.0",
          "System.Runtime": "4.3.0",
          "System.Runtime.Extensions": "4.3.0",
          "System.Threading": "4.3.0",
          "System.Threading.Tasks": "4.3.0"
        }
      },
      "System.Collections.Immutable": {
        "type": "Transitive",
        "resolved": "5.0.0",
        "contentHash": "FXkLXiK0sVVewcso0imKQoOxjoPAj42R8HtjjbSjVPAzwDfzoyoznWxgA3c38LDbN9SJux1xXoXYAhz98j7r2g=="
      },
      "System.ComponentModel.Annotations": {
        "type": "Transitive",
        "resolved": "5.0.0",
        "contentHash": "dMkqfy2el8A8/I76n2Hi1oBFEbG1SfxD2l5nhwXV3XjlnOmwxJlQbYpJH4W51odnU9sARCSAgv7S3CyAFMkpYg=="
      },
      "System.Console": {
        "type": "Transitive",
        "resolved": "4.3.0",
        "contentHash": "DHDrIxiqk1h03m6khKWV2X8p/uvN79rgSqpilL6uzpmSfxfU5ng8VcPtW4qsDsQDHiTv6IPV9TmD5M/vElPNLg==",
        "dependencies": {
          "Microsoft.NETCore.Platforms": "1.1.0",
          "Microsoft.NETCore.Targets": "1.1.0",
          "System.IO": "4.3.0",
          "System.Runtime": "4.3.0",
          "System.Text.Encoding": "4.3.0"
        }
      },
      "System.Diagnostics.Debug": {
        "type": "Transitive",
        "resolved": "4.3.0",
        "contentHash": "ZUhUOdqmaG5Jk3Xdb8xi5kIyQYAA4PnTNlHx1mu9ZY3qv4ELIdKbnL/akbGaKi2RnNUWaZsAs31rvzFdewTj2g==",
        "dependencies": {
          "Microsoft.NETCore.Platforms": "1.1.0",
          "Microsoft.NETCore.Targets": "1.1.0",
          "System.Runtime": "4.3.0"
        }
      },
      "System.Diagnostics.DiagnosticSource": {
        "type": "Transitive",
        "resolved": "5.0.0",
        "contentHash": "tCQTzPsGZh/A9LhhA6zrqCRV4hOHsK90/G7q3Khxmn6tnB1PuNU0cRaKANP2AWcF9bn0zsuOoZOSrHuJk6oNBA=="
      },
      "System.Diagnostics.TraceSource": {
        "type": "Transitive",
        "resolved": "4.0.0",
        "contentHash": "6WVCczFZKXwpWpzd/iJkYnsmWTSFFiU24Xx/YdHXBcu+nFI/ehTgeqdJQFbtRPzbrO3KtRNjvkhtj4t5/WwWsA==",
        "dependencies": {
          "Microsoft.NETCore.Platforms": "1.0.1",
          "System.Collections": "4.0.11",
          "System.Diagnostics.Debug": "4.0.11",
          "System.Globalization": "4.0.11",
          "System.Resources.ResourceManager": "4.0.1",
          "System.Runtime": "4.1.0",
          "System.Runtime.Extensions": "4.1.0",
          "System.Threading": "4.0.11",
          "runtime.native.System": "4.0.0"
        }
      },
      "System.Diagnostics.Tracing": {
        "type": "Transitive",
        "resolved": "4.3.0",
        "contentHash": "rswfv0f/Cqkh78rA5S8eN8Neocz234+emGCtTF3lxPY96F+mmmUen6tbn0glN6PMvlKQb9bPAY5e9u7fgPTkKw==",
        "dependencies": {
          "Microsoft.NETCore.Platforms": "1.1.0",
          "Microsoft.NETCore.Targets": "1.1.0",
          "System.Runtime": "4.3.0"
        }
      },
      "System.Dynamic.Runtime": {
        "type": "Transitive",
        "resolved": "4.0.11",
        "contentHash": "db34f6LHYM0U0JpE+sOmjar27BnqTVkbLJhgfwMpTdgTigG/Hna3m2MYVwnFzGGKnEJk2UXFuoVTr8WUbU91/A==",
        "dependencies": {
          "System.Collections": "4.0.11",
          "System.Diagnostics.Debug": "4.0.11",
          "System.Globalization": "4.0.11",
          "System.Linq": "4.1.0",
          "System.Linq.Expressions": "4.1.0",
          "System.ObjectModel": "4.0.12",
          "System.Reflection": "4.1.0",
          "System.Reflection.Emit": "4.0.1",
          "System.Reflection.Emit.ILGeneration": "4.0.1",
          "System.Reflection.Primitives": "4.0.1",
          "System.Reflection.TypeExtensions": "4.1.0",
          "System.Resources.ResourceManager": "4.0.1",
          "System.Runtime": "4.1.0",
          "System.Runtime.Extensions": "4.1.0",
          "System.Threading": "4.0.11"
        }
      },
      "System.Globalization": {
        "type": "Transitive",
        "resolved": "4.3.0",
        "contentHash": "kYdVd2f2PAdFGblzFswE4hkNANJBKRmsfa2X5LG2AcWE1c7/4t0pYae1L8vfZ5xvE2nK/R9JprtToA61OSHWIg==",
        "dependencies": {
          "Microsoft.NETCore.Platforms": "1.1.0",
          "Microsoft.NETCore.Targets": "1.1.0",
          "System.Runtime": "4.3.0"
        }
      },
      "System.Globalization.Calendars": {
        "type": "Transitive",
        "resolved": "4.3.0",
        "contentHash": "GUlBtdOWT4LTV3I+9/PJW+56AnnChTaOqqTLFtdmype/L500M2LIyXgmtd9X2P2VOkmJd5c67H5SaC2QcL1bFA==",
        "dependencies": {
          "Microsoft.NETCore.Platforms": "1.1.0",
          "Microsoft.NETCore.Targets": "1.1.0",
          "System.Globalization": "4.3.0",
          "System.Runtime": "4.3.0"
        }
      },
      "System.Globalization.Extensions": {
        "type": "Transitive",
        "resolved": "4.3.0",
        "contentHash": "FhKmdR6MPG+pxow6wGtNAWdZh7noIOpdD5TwQ3CprzgIE1bBBoim0vbR1+AWsWjQmU7zXHgQo4TWSP6lCeiWcQ==",
        "dependencies": {
          "Microsoft.NETCore.Platforms": "1.1.0",
          "System.Globalization": "4.3.0",
          "System.Resources.ResourceManager": "4.3.0",
          "System.Runtime": "4.3.0",
          "System.Runtime.Extensions": "4.3.0",
          "System.Runtime.InteropServices": "4.3.0"
        }
      },
      "System.IO": {
        "type": "Transitive",
        "resolved": "4.3.0",
        "contentHash": "3qjaHvxQPDpSOYICjUoTsmoq5u6QJAFRUITgeT/4gqkF1bajbSmb1kwSxEA8AHlofqgcKJcM8udgieRNhaJ5Cg==",
        "dependencies": {
          "Microsoft.NETCore.Platforms": "1.1.0",
          "Microsoft.NETCore.Targets": "1.1.0",
          "System.Runtime": "4.3.0",
          "System.Text.Encoding": "4.3.0",
          "System.Threading.Tasks": "4.3.0"
        }
      },
      "System.IO.Abstractions": {
        "type": "Transitive",
        "resolved": "13.2.15",
        "contentHash": "dIPrs6lqE5/mn5I6YVqLLdu/UDdaW6vk83MOCxo7KH5rfC4tR2fMkOUktXw4h3qWEBxFRU1cteWp/ANaGf5d/g==",
        "dependencies": {
          "System.IO.FileSystem.AccessControl": "4.7.0"
        }
      },
      "System.IO.Compression": {
        "type": "Transitive",
        "resolved": "4.3.0",
        "contentHash": "YHndyoiV90iu4iKG115ibkhrG+S3jBm8Ap9OwoUAzO5oPDAWcr0SFwQFm0HjM8WkEZWo0zvLTyLmbvTkW1bXgg==",
        "dependencies": {
          "Microsoft.NETCore.Platforms": "1.1.0",
          "System.Buffers": "4.3.0",
          "System.Collections": "4.3.0",
          "System.Diagnostics.Debug": "4.3.0",
          "System.IO": "4.3.0",
          "System.Resources.ResourceManager": "4.3.0",
          "System.Runtime": "4.3.0",
          "System.Runtime.Extensions": "4.3.0",
          "System.Runtime.Handles": "4.3.0",
          "System.Runtime.InteropServices": "4.3.0",
          "System.Text.Encoding": "4.3.0",
          "System.Threading": "4.3.0",
          "System.Threading.Tasks": "4.3.0",
          "runtime.native.System": "4.3.0",
          "runtime.native.System.IO.Compression": "4.3.0"
        }
      },
      "System.IO.FileSystem": {
        "type": "Transitive",
        "resolved": "4.3.0",
        "contentHash": "3wEMARTnuio+ulnvi+hkRNROYwa1kylvYahhcLk4HSoVdl+xxTFVeVlYOfLwrDPImGls0mDqbMhrza8qnWPTdA==",
        "dependencies": {
          "Microsoft.NETCore.Platforms": "1.1.0",
          "Microsoft.NETCore.Targets": "1.1.0",
          "System.IO": "4.3.0",
          "System.IO.FileSystem.Primitives": "4.3.0",
          "System.Runtime": "4.3.0",
          "System.Runtime.Handles": "4.3.0",
          "System.Text.Encoding": "4.3.0",
          "System.Threading.Tasks": "4.3.0"
        }
      },
      "System.IO.FileSystem.AccessControl": {
        "type": "Transitive",
        "resolved": "4.7.0",
        "contentHash": "vMToiarpU81LR1/KZtnT7VDPvqAZfw9oOS5nY6pPP78nGYz3COLsQH3OfzbR+SjTgltd31R6KmKklz/zDpTmzw==",
        "dependencies": {
          "System.Security.AccessControl": "4.7.0",
          "System.Security.Principal.Windows": "4.7.0"
        }
      },
      "System.IO.FileSystem.Primitives": {
        "type": "Transitive",
        "resolved": "4.3.0",
        "contentHash": "6QOb2XFLch7bEc4lIcJH49nJN2HV+OC3fHDgsLVsBVBk3Y4hFAnOBGzJ2lUu7CyDDFo9IBWkSsnbkT6IBwwiMw==",
        "dependencies": {
          "System.Runtime": "4.3.0"
        }
      },
      "System.Linq": {
        "type": "Transitive",
        "resolved": "4.3.0",
        "contentHash": "5DbqIUpsDp0dFftytzuMmc0oeMdQwjcP/EWxsksIz/w1TcFRkZ3yKKz0PqiYFMmEwPSWw+qNVqD7PJ889JzHbw==",
        "dependencies": {
          "System.Collections": "4.3.0",
          "System.Diagnostics.Debug": "4.3.0",
          "System.Resources.ResourceManager": "4.3.0",
          "System.Runtime": "4.3.0",
          "System.Runtime.Extensions": "4.3.0"
        }
      },
      "System.Linq.Expressions": {
        "type": "Transitive",
        "resolved": "4.1.0",
        "contentHash": "I+y02iqkgmCAyfbqOmSDOgqdZQ5tTj80Akm5BPSS8EeB0VGWdy6X1KCoYe8Pk6pwDoAKZUOdLVxnTJcExiv5zw==",
        "dependencies": {
          "System.Collections": "4.0.11",
          "System.Diagnostics.Debug": "4.0.11",
          "System.Globalization": "4.0.11",
          "System.IO": "4.1.0",
          "System.Linq": "4.1.0",
          "System.ObjectModel": "4.0.12",
          "System.Reflection": "4.1.0",
          "System.Reflection.Emit": "4.0.1",
          "System.Reflection.Emit.ILGeneration": "4.0.1",
          "System.Reflection.Emit.Lightweight": "4.0.1",
          "System.Reflection.Extensions": "4.0.1",
          "System.Reflection.Primitives": "4.0.1",
          "System.Reflection.TypeExtensions": "4.1.0",
          "System.Resources.ResourceManager": "4.0.1",
          "System.Runtime": "4.1.0",
          "System.Runtime.Extensions": "4.1.0",
          "System.Threading": "4.0.11"
        }
      },
      "System.Linq.Parallel": {
        "type": "Transitive",
        "resolved": "4.0.1",
        "contentHash": "J7XCa7n2cFn32uLbtceXfBFhgCk5M++50lylHKNbqTiJkw5y4Tglpi6amuJNPCvj9bLzNSI7rs1fi4joLMNRgg==",
        "dependencies": {
          "System.Collections": "4.0.11",
          "System.Collections.Concurrent": "4.0.12",
          "System.Diagnostics.Debug": "4.0.11",
          "System.Diagnostics.Tracing": "4.1.0",
          "System.Linq": "4.1.0",
          "System.Resources.ResourceManager": "4.0.1",
          "System.Runtime": "4.1.0",
          "System.Runtime.Extensions": "4.1.0",
          "System.Threading": "4.0.11",
          "System.Threading.Tasks": "4.0.11"
        }
      },
      "System.Memory": {
        "type": "Transitive",
        "resolved": "4.5.4",
        "contentHash": "1MbJTHS1lZ4bS4FmsJjnuGJOu88ZzTT2rLvrhW7Ygic+pC0NWA+3hgAen0HRdsocuQXCkUTdFn9yHJJhsijDXw=="
      },
      "System.Net.Http": {
        "type": "Transitive",
        "resolved": "4.3.4",
        "contentHash": "aOa2d51SEbmM+H+Csw7yJOuNZoHkrP2XnAurye5HWYgGVVU54YZDvsLUYRv6h18X3sPnjNCANmN7ZhIPiqMcjA==",
        "dependencies": {
          "Microsoft.NETCore.Platforms": "1.1.1",
          "System.Collections": "4.3.0",
          "System.Diagnostics.Debug": "4.3.0",
          "System.Diagnostics.DiagnosticSource": "4.3.0",
          "System.Diagnostics.Tracing": "4.3.0",
          "System.Globalization": "4.3.0",
          "System.Globalization.Extensions": "4.3.0",
          "System.IO": "4.3.0",
          "System.IO.FileSystem": "4.3.0",
          "System.Net.Primitives": "4.3.0",
          "System.Resources.ResourceManager": "4.3.0",
          "System.Runtime": "4.3.0",
          "System.Runtime.Extensions": "4.3.0",
          "System.Runtime.Handles": "4.3.0",
          "System.Runtime.InteropServices": "4.3.0",
          "System.Security.Cryptography.Algorithms": "4.3.0",
          "System.Security.Cryptography.Encoding": "4.3.0",
          "System.Security.Cryptography.OpenSsl": "4.3.0",
          "System.Security.Cryptography.Primitives": "4.3.0",
          "System.Security.Cryptography.X509Certificates": "4.3.0",
          "System.Text.Encoding": "4.3.0",
          "System.Threading": "4.3.0",
          "System.Threading.Tasks": "4.3.0",
          "runtime.native.System": "4.3.0",
          "runtime.native.System.Net.Http": "4.3.0",
          "runtime.native.System.Security.Cryptography.OpenSsl": "4.3.2"
        }
      },
      "System.Net.Primitives": {
        "type": "Transitive",
        "resolved": "4.3.0",
        "contentHash": "qOu+hDwFwoZPbzPvwut2qATe3ygjeQBDQj91xlsaqGFQUI5i4ZnZb8yyQuLGpDGivEPIt8EJkd1BVzVoP31FXA==",
        "dependencies": {
          "Microsoft.NETCore.Platforms": "1.1.0",
          "Microsoft.NETCore.Targets": "1.1.0",
          "System.Runtime": "4.3.0",
          "System.Runtime.Handles": "4.3.0"
        }
      },
      "System.ObjectModel": {
        "type": "Transitive",
        "resolved": "4.0.12",
        "contentHash": "tAgJM1xt3ytyMoW4qn4wIqgJYm7L7TShRZG4+Q4Qsi2PCcj96pXN7nRywS9KkB3p/xDUjc2HSwP9SROyPYDYKQ==",
        "dependencies": {
          "System.Collections": "4.0.11",
          "System.Diagnostics.Debug": "4.0.11",
          "System.Resources.ResourceManager": "4.0.1",
          "System.Runtime": "4.1.0",
          "System.Threading": "4.0.11"
        }
      },
      "System.Reflection": {
        "type": "Transitive",
        "resolved": "4.3.0",
        "contentHash": "KMiAFoW7MfJGa9nDFNcfu+FpEdiHpWgTcS2HdMpDvt9saK3y/G4GwprPyzqjFH9NTaGPQeWNHU+iDlDILj96aQ==",
        "dependencies": {
          "Microsoft.NETCore.Platforms": "1.1.0",
          "Microsoft.NETCore.Targets": "1.1.0",
          "System.IO": "4.3.0",
          "System.Reflection.Primitives": "4.3.0",
          "System.Runtime": "4.3.0"
        }
      },
      "System.Reflection.Emit": {
        "type": "Transitive",
        "resolved": "4.0.1",
        "contentHash": "P2wqAj72fFjpP6wb9nSfDqNBMab+2ovzSDzUZK7MVIm54tBJEPr9jWfSjjoTpPwj1LeKcmX3vr0ttyjSSFM47g==",
        "dependencies": {
          "System.IO": "4.1.0",
          "System.Reflection": "4.1.0",
          "System.Reflection.Emit.ILGeneration": "4.0.1",
          "System.Reflection.Primitives": "4.0.1",
          "System.Runtime": "4.1.0"
        }
      },
      "System.Reflection.Emit.ILGeneration": {
        "type": "Transitive",
        "resolved": "4.0.1",
        "contentHash": "Ov6dU8Bu15Bc7zuqttgHF12J5lwSWyTf1S+FJouUXVMSqImLZzYaQ+vRr1rQ0OZ0HqsrwWl4dsKHELckQkVpgA==",
        "dependencies": {
          "System.Reflection": "4.1.0",
          "System.Reflection.Primitives": "4.0.1",
          "System.Runtime": "4.1.0"
        }
      },
      "System.Reflection.Emit.Lightweight": {
        "type": "Transitive",
        "resolved": "4.0.1",
        "contentHash": "sSzHHXueZ5Uh0OLpUQprhr+ZYJrLPA2Cmr4gn0wj9+FftNKXx8RIMKvO9qnjk2ebPYUjZ+F2ulGdPOsvj+MEjA==",
        "dependencies": {
          "System.Reflection": "4.1.0",
          "System.Reflection.Emit.ILGeneration": "4.0.1",
          "System.Reflection.Primitives": "4.0.1",
          "System.Runtime": "4.1.0"
        }
      },
      "System.Reflection.Extensions": {
        "type": "Transitive",
        "resolved": "4.3.0",
        "contentHash": "rJkrJD3kBI5B712aRu4DpSIiHRtr6QlfZSQsb0hYHrDCZORXCFjQfoipo2LaMUHoT9i1B7j7MnfaEKWDFmFQNQ==",
        "dependencies": {
          "Microsoft.NETCore.Platforms": "1.1.0",
          "Microsoft.NETCore.Targets": "1.1.0",
          "System.Reflection": "4.3.0",
          "System.Runtime": "4.3.0"
        }
      },
      "System.Reflection.Metadata": {
        "type": "Transitive",
        "resolved": "5.0.0",
        "contentHash": "5NecZgXktdGg34rh1OenY1rFNDCI8xSjFr+Z4OU4cU06AQHUdRnIIEeWENu3Wl4YowbzkymAIMvi3WyK9U53pQ==",
        "dependencies": {
          "System.Collections.Immutable": "5.0.0"
        }
      },
      "System.Reflection.Primitives": {
        "type": "Transitive",
        "resolved": "4.3.0",
        "contentHash": "5RXItQz5As4xN2/YUDxdpsEkMhvw3e6aNveFXUn4Hl/udNTCNhnKp8lT9fnc3MhvGKh1baak5CovpuQUXHAlIA==",
        "dependencies": {
          "Microsoft.NETCore.Platforms": "1.1.0",
          "Microsoft.NETCore.Targets": "1.1.0",
          "System.Runtime": "4.3.0"
        }
      },
      "System.Reflection.TypeExtensions": {
        "type": "Transitive",
        "resolved": "4.6.0",
        "contentHash": "QdTazwZFwrbACRQz1nV2PBqQCDAG+Wfat3dNBiuDp3JjIZo+SsKGLkSK0hc3+pdprRNKZl59HP3LM4DwDdt0LA=="
      },
      "System.Resources.Extensions": {
        "type": "Transitive",
        "resolved": "4.6.0",
        "contentHash": "6aVCk8oTFZNT3Tx1jjiPi6+aipiJ3qMZYttAREKTRJidP50YvNeOn4PXrqzfA5qC23fLReq2JYp+nJwzj62HGw=="
      },
      "System.Resources.ResourceManager": {
        "type": "Transitive",
        "resolved": "4.3.0",
        "contentHash": "/zrcPkkWdZmI4F92gL/TPumP98AVDu/Wxr3CSJGQQ+XN6wbRZcyfSKVoPo17ilb3iOr0cCRqJInGwNMolqhS8A==",
        "dependencies": {
          "Microsoft.NETCore.Platforms": "1.1.0",
          "Microsoft.NETCore.Targets": "1.1.0",
          "System.Globalization": "4.3.0",
          "System.Reflection": "4.3.0",
          "System.Runtime": "4.3.0"
        }
      },
      "System.Resources.Writer": {
        "type": "Transitive",
        "resolved": "4.0.0",
        "contentHash": "Hz+ZS81dVSNy93YyJhhL3GwzmMhfcQ8FbUooAt9MO4joIe0vPM4gclv0C82ko1tuN/Kw6CvZFLYkgk6n9xvEkg==",
        "dependencies": {
          "System.Collections": "4.0.11",
          "System.IO": "4.1.0",
          "System.Resources.ResourceManager": "4.0.1",
          "System.Runtime": "4.1.0",
          "System.Runtime.Extensions": "4.1.0",
          "System.Text.Encoding": "4.0.11"
        }
      },
      "System.Runtime": {
        "type": "Transitive",
        "resolved": "4.3.0",
        "contentHash": "JufQi0vPQ0xGnAczR13AUFglDyVYt4Kqnz1AZaiKZ5+GICq0/1MH/mO/eAJHt/mHW1zjKBJd7kV26SrxddAhiw==",
        "dependencies": {
          "Microsoft.NETCore.Platforms": "1.1.0",
          "Microsoft.NETCore.Targets": "1.1.0"
        }
      },
      "System.Runtime.CompilerServices.Unsafe": {
        "type": "Transitive",
        "resolved": "4.7.1",
        "contentHash": "zOHkQmzPCn5zm/BH+cxC1XbUS3P4Yoi3xzW7eRgVpDR2tPGSzyMZ17Ig1iRkfJuY0nhxkQQde8pgePNiA7z7TQ=="
      },
      "System.Runtime.Extensions": {
        "type": "Transitive",
        "resolved": "4.3.0",
        "contentHash": "guW0uK0fn5fcJJ1tJVXYd7/1h5F+pea1r7FLSOz/f8vPEqbR2ZAknuRDvTQ8PzAilDveOxNjSfr0CHfIQfFk8g==",
        "dependencies": {
          "Microsoft.NETCore.Platforms": "1.1.0",
          "Microsoft.NETCore.Targets": "1.1.0",
          "System.Runtime": "4.3.0"
        }
      },
      "System.Runtime.Handles": {
        "type": "Transitive",
        "resolved": "4.3.0",
        "contentHash": "OKiSUN7DmTWeYb3l51A7EYaeNMnvxwE249YtZz7yooT4gOZhmTjIn48KgSsw2k2lYdLgTKNJw/ZIfSElwDRVgg==",
        "dependencies": {
          "Microsoft.NETCore.Platforms": "1.1.0",
          "Microsoft.NETCore.Targets": "1.1.0",
          "System.Runtime": "4.3.0"
        }
      },
      "System.Runtime.InteropServices": {
        "type": "Transitive",
        "resolved": "4.3.0",
        "contentHash": "uv1ynXqiMK8mp1GM3jDqPCFN66eJ5w5XNomaK2XD+TuCroNTLFGeZ+WCmBMcBDyTFKou3P6cR6J/QsaqDp7fGQ==",
        "dependencies": {
          "Microsoft.NETCore.Platforms": "1.1.0",
          "Microsoft.NETCore.Targets": "1.1.0",
          "System.Reflection": "4.3.0",
          "System.Reflection.Primitives": "4.3.0",
          "System.Runtime": "4.3.0",
          "System.Runtime.Handles": "4.3.0"
        }
      },
      "System.Runtime.InteropServices.RuntimeInformation": {
        "type": "Transitive",
        "resolved": "4.3.0",
        "contentHash": "cbz4YJMqRDR7oLeMRbdYv7mYzc++17lNhScCX0goO2XpGWdvAt60CGN+FHdePUEHCe/Jy9jUlvNAiNdM+7jsOw==",
        "dependencies": {
          "System.Reflection": "4.3.0",
          "System.Reflection.Extensions": "4.3.0",
          "System.Resources.ResourceManager": "4.3.0",
          "System.Runtime": "4.3.0",
          "System.Runtime.InteropServices": "4.3.0",
          "System.Threading": "4.3.0",
          "runtime.native.System": "4.3.0"
        }
      },
      "System.Runtime.Loader": {
        "type": "Transitive",
        "resolved": "4.3.0",
        "contentHash": "DHMaRn8D8YCK2GG2pw+UzNxn/OHVfaWx7OTLBD/hPegHZZgcZh3H6seWegrC4BYwsfuGrywIuT+MQs+rPqRLTQ==",
        "dependencies": {
          "System.IO": "4.3.0",
          "System.Reflection": "4.3.0",
          "System.Runtime": "4.3.0"
        }
      },
      "System.Runtime.Numerics": {
        "type": "Transitive",
        "resolved": "4.3.0",
        "contentHash": "yMH+MfdzHjy17l2KESnPiF2dwq7T+xLnSJar7slyimAkUh/gTrS9/UQOtv7xarskJ2/XDSNvfLGOBQPjL7PaHQ==",
        "dependencies": {
          "System.Globalization": "4.3.0",
          "System.Resources.ResourceManager": "4.3.0",
          "System.Runtime": "4.3.0",
          "System.Runtime.Extensions": "4.3.0"
        }
      },
      "System.Runtime.Serialization.Primitives": {
        "type": "Transitive",
        "resolved": "4.1.1",
        "contentHash": "HZ6Du5QrTG8MNJbf4e4qMO3JRAkIboGT5Fk804uZtg3Gq516S7hAqTm2UZKUHa7/6HUGdVy3AqMQKbns06G/cg==",
        "dependencies": {
          "System.Resources.ResourceManager": "4.0.1",
          "System.Runtime": "4.1.0"
        }
      },
      "System.Security.AccessControl": {
        "type": "Transitive",
        "resolved": "4.7.0",
        "contentHash": "JECvTt5aFF3WT3gHpfofL2MNNP6v84sxtXxpqhLBCcDRzqsPBmHhQ6shv4DwwN2tRlzsUxtb3G9M3763rbXKDg==",
        "dependencies": {
          "Microsoft.NETCore.Platforms": "3.1.0",
          "System.Security.Principal.Windows": "4.7.0"
        }
      },
      "System.Security.Cryptography.Algorithms": {
        "type": "Transitive",
        "resolved": "4.3.0",
        "contentHash": "W1kd2Y8mYSCgc3ULTAZ0hOP2dSdG5YauTb1089T0/kRcN2MpSAW1izOFROrJgxSlMn3ArsgHXagigyi+ibhevg==",
        "dependencies": {
          "Microsoft.NETCore.Platforms": "1.1.0",
          "System.Collections": "4.3.0",
          "System.IO": "4.3.0",
          "System.Resources.ResourceManager": "4.3.0",
          "System.Runtime": "4.3.0",
          "System.Runtime.Extensions": "4.3.0",
          "System.Runtime.Handles": "4.3.0",
          "System.Runtime.InteropServices": "4.3.0",
          "System.Runtime.Numerics": "4.3.0",
          "System.Security.Cryptography.Encoding": "4.3.0",
          "System.Security.Cryptography.Primitives": "4.3.0",
          "System.Text.Encoding": "4.3.0",
          "runtime.native.System.Security.Cryptography.Apple": "4.3.0",
          "runtime.native.System.Security.Cryptography.OpenSsl": "4.3.0"
        }
      },
      "System.Security.Cryptography.Cng": {
        "type": "Transitive",
        "resolved": "4.3.0",
        "contentHash": "03idZOqFlsKRL4W+LuCpJ6dBYDUWReug6lZjBa3uJWnk5sPCUXckocevTaUA8iT/MFSrY/2HXkOt753xQ/cf8g==",
        "dependencies": {
          "Microsoft.NETCore.Platforms": "1.1.0",
          "System.IO": "4.3.0",
          "System.Resources.ResourceManager": "4.3.0",
          "System.Runtime": "4.3.0",
          "System.Runtime.Extensions": "4.3.0",
          "System.Runtime.Handles": "4.3.0",
          "System.Runtime.InteropServices": "4.3.0",
          "System.Security.Cryptography.Algorithms": "4.3.0",
          "System.Security.Cryptography.Encoding": "4.3.0",
          "System.Security.Cryptography.Primitives": "4.3.0",
          "System.Text.Encoding": "4.3.0"
        }
      },
      "System.Security.Cryptography.Csp": {
        "type": "Transitive",
        "resolved": "4.3.0",
        "contentHash": "X4s/FCkEUnRGnwR3aSfVIkldBmtURMhmexALNTwpjklzxWU7yjMk7GHLKOZTNkgnWnE0q7+BCf9N2LVRWxewaA==",
        "dependencies": {
          "Microsoft.NETCore.Platforms": "1.1.0",
          "System.IO": "4.3.0",
          "System.Reflection": "4.3.0",
          "System.Resources.ResourceManager": "4.3.0",
          "System.Runtime": "4.3.0",
          "System.Runtime.Extensions": "4.3.0",
          "System.Runtime.Handles": "4.3.0",
          "System.Runtime.InteropServices": "4.3.0",
          "System.Security.Cryptography.Algorithms": "4.3.0",
          "System.Security.Cryptography.Encoding": "4.3.0",
          "System.Security.Cryptography.Primitives": "4.3.0",
          "System.Text.Encoding": "4.3.0",
          "System.Threading": "4.3.0"
        }
      },
      "System.Security.Cryptography.Encoding": {
        "type": "Transitive",
        "resolved": "4.3.0",
        "contentHash": "1DEWjZZly9ae9C79vFwqaO5kaOlI5q+3/55ohmq/7dpDyDfc8lYe7YVxJUZ5MF/NtbkRjwFRo14yM4OEo9EmDw==",
        "dependencies": {
          "Microsoft.NETCore.Platforms": "1.1.0",
          "System.Collections": "4.3.0",
          "System.Collections.Concurrent": "4.3.0",
          "System.Linq": "4.3.0",
          "System.Resources.ResourceManager": "4.3.0",
          "System.Runtime": "4.3.0",
          "System.Runtime.Extensions": "4.3.0",
          "System.Runtime.Handles": "4.3.0",
          "System.Runtime.InteropServices": "4.3.0",
          "System.Security.Cryptography.Primitives": "4.3.0",
          "System.Text.Encoding": "4.3.0",
          "runtime.native.System.Security.Cryptography.OpenSsl": "4.3.0"
        }
      },
      "System.Security.Cryptography.OpenSsl": {
        "type": "Transitive",
        "resolved": "4.3.0",
        "contentHash": "h4CEgOgv5PKVF/HwaHzJRiVboL2THYCou97zpmhjghx5frc7fIvlkY1jL+lnIQyChrJDMNEXS6r7byGif8Cy4w==",
        "dependencies": {
          "System.Collections": "4.3.0",
          "System.IO": "4.3.0",
          "System.Resources.ResourceManager": "4.3.0",
          "System.Runtime": "4.3.0",
          "System.Runtime.Extensions": "4.3.0",
          "System.Runtime.Handles": "4.3.0",
          "System.Runtime.InteropServices": "4.3.0",
          "System.Runtime.Numerics": "4.3.0",
          "System.Security.Cryptography.Algorithms": "4.3.0",
          "System.Security.Cryptography.Encoding": "4.3.0",
          "System.Security.Cryptography.Primitives": "4.3.0",
          "System.Text.Encoding": "4.3.0",
          "runtime.native.System.Security.Cryptography.OpenSsl": "4.3.0"
        }
      },
      "System.Security.Cryptography.Primitives": {
        "type": "Transitive",
        "resolved": "4.3.0",
        "contentHash": "7bDIyVFNL/xKeFHjhobUAQqSpJq9YTOpbEs6mR233Et01STBMXNAc/V+BM6dwYGc95gVh/Zf+iVXWzj3mE8DWg==",
        "dependencies": {
          "System.Diagnostics.Debug": "4.3.0",
          "System.Globalization": "4.3.0",
          "System.IO": "4.3.0",
          "System.Resources.ResourceManager": "4.3.0",
          "System.Runtime": "4.3.0",
          "System.Threading": "4.3.0",
          "System.Threading.Tasks": "4.3.0"
        }
      },
      "System.Security.Cryptography.X509Certificates": {
        "type": "Transitive",
        "resolved": "4.3.0",
        "contentHash": "t2Tmu6Y2NtJ2um0RtcuhP7ZdNNxXEgUm2JeoA/0NvlMjAhKCnM1NX07TDl3244mVp3QU6LPEhT3HTtH1uF7IYw==",
        "dependencies": {
          "Microsoft.NETCore.Platforms": "1.1.0",
          "System.Collections": "4.3.0",
          "System.Diagnostics.Debug": "4.3.0",
          "System.Globalization": "4.3.0",
          "System.Globalization.Calendars": "4.3.0",
          "System.IO": "4.3.0",
          "System.IO.FileSystem": "4.3.0",
          "System.IO.FileSystem.Primitives": "4.3.0",
          "System.Resources.ResourceManager": "4.3.0",
          "System.Runtime": "4.3.0",
          "System.Runtime.Extensions": "4.3.0",
          "System.Runtime.Handles": "4.3.0",
          "System.Runtime.InteropServices": "4.3.0",
          "System.Runtime.Numerics": "4.3.0",
          "System.Security.Cryptography.Algorithms": "4.3.0",
          "System.Security.Cryptography.Cng": "4.3.0",
          "System.Security.Cryptography.Csp": "4.3.0",
          "System.Security.Cryptography.Encoding": "4.3.0",
          "System.Security.Cryptography.OpenSsl": "4.3.0",
          "System.Security.Cryptography.Primitives": "4.3.0",
          "System.Text.Encoding": "4.3.0",
          "System.Threading": "4.3.0",
          "runtime.native.System": "4.3.0",
          "runtime.native.System.Net.Http": "4.3.0",
          "runtime.native.System.Security.Cryptography.OpenSsl": "4.3.0"
        }
      },
      "System.Security.Principal.Windows": {
        "type": "Transitive",
        "resolved": "4.7.0",
        "contentHash": "ojD0PX0XhneCsUbAZVKdb7h/70vyYMDYs85lwEI+LngEONe/17A0cFaRFqZU+sOEidcVswYWikYOQ9PPfjlbtQ=="
      },
      "System.Text.Encoding": {
        "type": "Transitive",
        "resolved": "4.3.0",
        "contentHash": "BiIg+KWaSDOITze6jGQynxg64naAPtqGHBwDrLaCtixsa5bKiR8dpPOHA7ge3C0JJQizJE+sfkz1wV+BAKAYZw==",
        "dependencies": {
          "Microsoft.NETCore.Platforms": "1.1.0",
          "Microsoft.NETCore.Targets": "1.1.0",
          "System.Runtime": "4.3.0"
        }
      },
      "System.Text.Encoding.CodePages": {
        "type": "Transitive",
        "resolved": "4.5.1",
        "contentHash": "4J2JQXbftjPMppIHJ7IC+VXQ9XfEagN92vZZNoG12i+zReYlim5dMoXFC1Zzg7tsnKDM7JPo5bYfFK4Jheq44w==",
        "dependencies": {
          "Microsoft.NETCore.Platforms": "2.1.2",
          "System.Runtime.CompilerServices.Unsafe": "4.5.2"
        }
      },
      "System.Text.Encoding.Extensions": {
        "type": "Transitive",
        "resolved": "4.0.11",
        "contentHash": "jtbiTDtvfLYgXn8PTfWI+SiBs51rrmO4AAckx4KR6vFK9Wzf6tI8kcRdsYQNwriUeQ1+CtQbM1W4cMbLXnj/OQ==",
        "dependencies": {
          "Microsoft.NETCore.Platforms": "1.0.1",
          "Microsoft.NETCore.Targets": "1.0.1",
          "System.Runtime": "4.1.0",
          "System.Text.Encoding": "4.0.11"
        }
      },
      "System.Text.Json": {
        "type": "Transitive",
        "resolved": "5.0.0",
        "contentHash": "+luxMQNZ2WqeffBU7Ml6njIvxc8169NW2oU+ygNudXQGZiarjE7DOtN7bILiQjTZjkmwwRZGTtLzmdrSI/Ustw=="
      },
      "System.Threading": {
        "type": "Transitive",
        "resolved": "4.3.0",
        "contentHash": "VkUS0kOBcUf3Wwm0TSbrevDDZ6BlM+b/HRiapRFWjM5O0NS0LviG0glKmFK+hhPDd1XFeSdU1GmlLhb2CoVpIw==",
        "dependencies": {
          "System.Runtime": "4.3.0",
          "System.Threading.Tasks": "4.3.0"
        }
      },
      "System.Threading.Tasks": {
        "type": "Transitive",
        "resolved": "4.3.0",
        "contentHash": "LbSxKEdOUhVe8BezB/9uOGGppt+nZf6e1VFyw6v3DN6lqitm0OSn2uXMOdtP0M3W4iMcqcivm2J6UgqiwwnXiA==",
        "dependencies": {
          "Microsoft.NETCore.Platforms": "1.1.0",
          "Microsoft.NETCore.Targets": "1.1.0",
          "System.Runtime": "4.3.0"
        }
      },
      "System.Threading.Tasks.Dataflow": {
        "type": "Transitive",
        "resolved": "4.9.0",
        "contentHash": "dTS+3D/GtG2/Pvc3E5YzVvAa7aQJgLDlZDIzukMOJjYudVOQOUXEU68y6Zi3Nn/jqIeB5kOCwrGbQFAKHVzXEQ=="
      },
      "System.Threading.Tasks.Extensions": {
        "type": "Transitive",
        "resolved": "4.5.4",
        "contentHash": "zteT+G8xuGu6mS+mzDzYXbzS7rd3K6Fjb9RiZlYlJPam2/hU7JCBZBVEcywNuR+oZ1ncTvc/cq0faRr3P01OVg=="
      },
      "System.Threading.Thread": {
        "type": "Transitive",
        "resolved": "4.0.0",
        "contentHash": "gIdJqDXlOr5W9zeqFErLw3dsOsiShSCYtF9SEHitACycmvNvY8odf9kiKvp6V7aibc8C4HzzNBkWXjyfn7plbQ==",
        "dependencies": {
          "System.Runtime": "4.1.0"
        }
      },
      "System.Threading.Timer": {
        "type": "Transitive",
        "resolved": "4.0.1",
        "contentHash": "saGfUV8uqVW6LeURiqxcGhZ24PzuRNaUBtbhVeuUAvky1naH395A/1nY0P2bWvrw/BreRtIB/EzTDkGBpqCwEw==",
        "dependencies": {
          "Microsoft.NETCore.Platforms": "1.0.1",
          "Microsoft.NETCore.Targets": "1.0.1",
          "System.Runtime": "4.1.0"
        }
      },
      "stryker": {
        "type": "Project",
        "dependencies": {
          "Buildalyzer": "3.2.0",
          "Crayon": "1.2.48",
          "DotNet.Glob": "3.1.2",
          "LibGit2Sharp": "0.26.2",
          "Microsoft.CodeAnalysis.CSharp": "3.8.0",
          "Microsoft.Extensions.Configuration": "5.0.0",
          "Microsoft.Extensions.Configuration.Json": "5.0.0",
          "Microsoft.Extensions.Logging": "5.0.0",
          "Microsoft.TestPlatform": "16.8.3",
          "Microsoft.TestPlatform.ObjectModel": "16.8.3",
          "Microsoft.TestPlatform.Portable": "16.8.3",
          "Microsoft.TestPlatform.TranslationLayer": "16.8.3",
          "Microsoft.Web.LibraryManager.Build": "2.1.113",
          "Mono.Cecil": "0.11.3",
          "Newtonsoft.Json": "12.0.3",
          "Serilog": "2.10.0",
          "Serilog.Extensions.Logging": "3.0.1",
          "Serilog.Extensions.Logging.File": "2.0.0",
          "Serilog.Sinks.Console": "3.1.1",
<<<<<<< HEAD
          "Stryker.DataCollector": "0.16.1",
          "Stryker.RegexMutators": "1.0.0",
          "System.IO.Abstractions": "13.2.8"
=======
          "ShellProgressBar": "5.1.0",
          "Stryker.DataCollector": "0.21.1",
          "Stryker.RegexMutators": "0.21.1",
          "System.IO.Abstractions": "13.2.15"
>>>>>>> 72e3f436
        }
      },
      "stryker.datacollector": {
        "type": "Project",
        "dependencies": {
          "Microsoft.TestPlatform.ObjectModel": "16.8.3"
        }
      },
      "stryker.regexmutators": {
        "type": "Project",
        "dependencies": {
          "RegexParser": "0.5.1"
        }
      }
    }
  }
}<|MERGE_RESOLUTION|>--- conflicted
+++ resolved
@@ -1423,16 +1423,10 @@
           "Serilog.Extensions.Logging": "3.0.1",
           "Serilog.Extensions.Logging.File": "2.0.0",
           "Serilog.Sinks.Console": "3.1.1",
-<<<<<<< HEAD
-          "Stryker.DataCollector": "0.16.1",
-          "Stryker.RegexMutators": "1.0.0",
-          "System.IO.Abstractions": "13.2.8"
-=======
           "ShellProgressBar": "5.1.0",
           "Stryker.DataCollector": "0.21.1",
           "Stryker.RegexMutators": "0.21.1",
           "System.IO.Abstractions": "13.2.15"
->>>>>>> 72e3f436
         }
       },
       "stryker.datacollector": {
