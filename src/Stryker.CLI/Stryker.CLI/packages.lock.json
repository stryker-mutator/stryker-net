--- conflicted
+++ resolved
@@ -1458,21 +1458,20 @@
       "stryker": {
         "type": "Project",
         "dependencies": {
-<<<<<<< HEAD
           "Buildalyzer": "5.0.0",
           "DotNet.Glob": "3.1.3",
           "FSharp.Compiler.Service": "41.0.7",
           "Grynwald.MarkdownGenerator": "3.0.106",
           "LibGit2Sharp": "0.27.2",
-          "Microsoft.CodeAnalysis.CSharp": "4.6.0",
+          "Microsoft.CodeAnalysis.CSharp": "4.7.0",
           "Microsoft.Extensions.Logging": "7.0.0",
-          "Microsoft.TestPlatform": "17.6.2",
-          "Microsoft.TestPlatform.ObjectModel": "17.6.2",
-          "Microsoft.TestPlatform.Portable": "17.6.2",
-          "Microsoft.TestPlatform.TranslationLayer": "17.6.2",
+          "Microsoft.TestPlatform": "17.7.2",
+          "Microsoft.TestPlatform.ObjectModel": "17.7.2",
+          "Microsoft.TestPlatform.Portable": "17.7.2",
+          "Microsoft.TestPlatform.TranslationLayer": "17.7.2",
           "Microsoft.Web.LibraryManager.Build": "2.1.175",
           "Mono.Cecil": "0.11.5",
-          "NuGet.Frameworks": "6.6.1",
+          "NuGet.Frameworks": "6.7.0",
           "ResXResourceReader.NetStandard": "1.1.0",
           "Serilog": "3.0.1",
           "Serilog.Extensions.Logging": "7.0.0",
@@ -1483,46 +1482,14 @@
           "Spectre.Console.Analyzer": "0.47.0",
           "Stryker.DataCollector": "1.0.0",
           "Stryker.RegexMutators": "1.0.0",
-          "TestableIO.System.IO.Abstractions.Wrappers": "19.2.29"
-=======
-          "Buildalyzer": "[5.0.0, )",
-          "DotNet.Glob": "[3.1.3, )",
-          "FSharp.Compiler.Service": "[41.0.7, )",
-          "Grynwald.MarkdownGenerator": "[3.0.106, )",
-          "LibGit2Sharp": "[0.27.2, )",
-          "Microsoft.CodeAnalysis.CSharp": "[4.7.0, )",
-          "Microsoft.Extensions.Logging": "[7.0.0, )",
-          "Microsoft.TestPlatform": "[17.7.2, )",
-          "Microsoft.TestPlatform.ObjectModel": "[17.7.2, )",
-          "Microsoft.TestPlatform.Portable": "[17.7.2, )",
-          "Microsoft.TestPlatform.TranslationLayer": "[17.7.2, )",
-          "Microsoft.Web.LibraryManager.Build": "[2.1.175, )",
-          "Mono.Cecil": "[0.11.5, )",
-          "NuGet.Frameworks": "[6.7.0, )",
-          "ResXResourceReader.NetStandard": "[1.1.0, )",
-          "Serilog": "[3.0.1, )",
-          "Serilog.Extensions.Logging": "[7.0.0, )",
-          "Serilog.Extensions.Logging.File": "[3.0.0, )",
-          "Serilog.Sinks.Console": "[4.1.0, )",
-          "ShellProgressBar": "[5.2.0, )",
-          "Spectre.Console": "[0.47.0, )",
-          "Spectre.Console.Analyzer": "[0.47.0, )",
-          "Stryker.DataCollector": "[3.10.0, )",
-          "Stryker.RegexMutators": "[3.10.0, )",
-          "TestableIO.System.IO.Abstractions.Wrappers": "[19.2.69, )"
->>>>>>> 2eafd771
+          "TestableIO.System.IO.Abstractions.Wrappers": "19.2.69"
         }
       },
       "stryker.datacollector": {
         "type": "Project",
         "dependencies": {
-<<<<<<< HEAD
-          "Microsoft.TestPlatform.ObjectModel": "17.6.2",
-          "Microsoft.TestPlatform.Portable": "17.6.2"
-=======
-          "Microsoft.TestPlatform.ObjectModel": "[17.7.2, )",
-          "Microsoft.TestPlatform.Portable": "[17.7.2, )"
->>>>>>> 2eafd771
+          "Microsoft.TestPlatform.ObjectModel": "17.7.2",
+          "Microsoft.TestPlatform.Portable": "17.7.2"
         }
       },
       "stryker.regexmutators": {
