{
  "version": 1,
  "dependencies": {
    ".NETCoreApp,Version=v2.1": {
      "McMaster.Extensions.CommandLineUtils": {
        "type": "Direct",
        "requested": "[2.5.0, )",
        "resolved": "2.5.0",
        "contentHash": "ipNPLyJysDgnsnU+p/m5s9TFpoM7lD7USe8zBEbJgOiVp/b4xvfJ6MPvBANajcMvNkDikFEb6w/skmWQhzpHYw==",
        "dependencies": {
          "System.ComponentModel.Annotations": "4.7.0"
        }
      },
      "Microsoft.Extensions.Configuration.Binder": {
        "type": "Direct",
        "requested": "[3.1.1, )",
        "resolved": "3.1.1",
        "contentHash": "4J+01OANCMbFEF0bu9hID3m61emMwU2m13WXYrZDCIoxneMPWdWFzpLmsMqT8kIPgCgb2+SQ/1UAQcGCH/ASIQ==",
        "dependencies": {
          "Microsoft.Extensions.Configuration": "3.1.1"
        }
      },
      "Microsoft.NETCore.App": {
        "type": "Direct",
        "requested": "[2.1.0, )",
        "resolved": "2.1.0",
        "contentHash": "JNHhG+j5eIhG26+H721IDmwswGUznTwwSuJMFe/08h0X2YarHvA15sVAvUkA/2Sp3W0ENNm48t+J7KTPRqEpfA==",
        "dependencies": {
          "Microsoft.NETCore.DotNetHostPolicy": "2.1.0",
          "Microsoft.NETCore.Platforms": "2.1.0",
          "Microsoft.NETCore.Targets": "2.1.0",
          "NETStandard.Library": "2.0.3"
        }
      },
      "Buildalyzer": {
        "type": "Transitive",
        "resolved": "2.5.0",
        "contentHash": "7c2rMA3LVW98Dcqhw0Ga6YTnlBxF3oVq+9ip3lrHU/Aix/A1agAvTSUXvgTkeriDN1vxuC6NsNAF83X372tcUg==",
        "dependencies": {
          "Buildalyzer.Logger": "2.5.0",
          "MSBuild.StructuredLogger": "2.0.11",
          "Microsoft.Build": "15.8.166",
          "Microsoft.Build.Framework": "15.8.166",
          "Microsoft.Build.Tasks.Core": "15.8.166",
          "Microsoft.Build.Utilities.Core": "15.8.166",
          "Microsoft.Extensions.DependencyModel": "2.1.0",
          "Microsoft.Extensions.Logging": "2.1.1",
          "Microsoft.Extensions.Logging.Abstractions": "2.1.1",
          "MsBuildPipeLogger.Server": "1.1.2",
          "System.Reflection.TypeExtensions": "4.6.0"
        }
      },
      "Buildalyzer.Logger": {
        "type": "Transitive",
        "resolved": "2.5.0",
        "contentHash": "qLZWpKAxVXkaBjmXYrYPCUIsPFx9HDn+WU+CwcROdK9Gd79052UgOxt9IsSGj8tY5M7GP6J4MHP/XFL2ovaLpg==",
        "dependencies": {
          "NETStandard.Library": "1.6.1"
        }
      },
      "DotNet.Glob": {
        "type": "Transitive",
        "resolved": "3.0.5",
        "contentHash": "YyRz7scXLFgGv7KfYDeHvFcJIC+rHdDuB6z5hSf5JcUDD9Mgg/MhnpS4VMtXkYTR7OdAXChnojUFZ1Xef8xWGg=="
      },
      "LibGit2Sharp": {
        "type": "Transitive",
        "resolved": "0.26.2",
        "contentHash": "qHLhuI8VEtMf7jiurT/Ypquh37S6ngllCx+aq9uqOY2evok7Fb2AzhJgvNctsXOzHaJwveBs+30sPQJFn/pISg==",
        "dependencies": {
          "LibGit2Sharp.NativeBinaries": "[2.0.306]"
        }
      },
      "LibGit2Sharp.NativeBinaries": {
        "type": "Transitive",
        "resolved": "2.0.306",
        "contentHash": "LY9nyPE2X/eLl69ttuDPFFlKR8b5KXlqYej1YR1YmqmhF8Izo+vPX90q5ouOO5YGCf5d4lDUOC0x2yMWw00P7Q=="
      },
      "Microsoft.Bcl.AsyncInterfaces": {
        "type": "Transitive",
        "resolved": "1.1.0",
        "contentHash": "1Am6l4Vpn3/K32daEqZI+FFr96OlZkgwK2LcT3pZ2zWubR5zTPW3/FkO1Rat9kb7oQOa4rxgl9LJHc5tspCWfg=="
      },
      "Microsoft.Build": {
        "type": "Transitive",
        "resolved": "15.8.166",
        "contentHash": "h9dzE7bLEFVeY1fVOdbh3dQOtbWqe3jKzvV6JE9JnpmfLptP3gwp/rOLfWmpFJfcNEqetMYMfbcAwipyp/3DfQ==",
        "dependencies": {
          "Microsoft.Build.Framework": "15.8.166",
          "Microsoft.Win32.Registry": "4.3.0",
          "System.Collections.Immutable": "1.5.0",
          "System.Diagnostics.TraceSource": "4.0.0",
          "System.IO.Compression": "4.3.0",
          "System.Reflection.Metadata": "1.6.0",
          "System.Reflection.TypeExtensions": "4.1.0",
          "System.Runtime.InteropServices.RuntimeInformation": "4.3.0",
          "System.Runtime.Loader": "4.0.0",
          "System.Security.Principal.Windows": "4.3.0",
          "System.Text.Encoding.CodePages": "4.0.1",
          "System.Threading.Tasks.Dataflow": "4.6.0"
        }
      },
      "Microsoft.Build.Framework": {
        "type": "Transitive",
        "resolved": "15.8.166",
        "contentHash": "UxQvO36HtZTHJCRCbglZNU5D2M+x2Fs27O0ZvIOrZZo6m83S6ZynCzLW5BjQ9RxAlH/pH2iHiEU+w03OOmAw6Q==",
        "dependencies": {
          "System.Runtime.Serialization.Primitives": "4.1.1",
          "System.Threading.Thread": "4.0.0"
        }
      },
      "Microsoft.Build.Tasks.Core": {
        "type": "Transitive",
        "resolved": "15.8.166",
        "contentHash": "EOCh8vvBJvxI9egq70lySDZAdeteKmaVl3cUQCCmhBmHfIVuDVf7vnfwe0pDGZp95yo0Rf5WtSguiyX7R+xJ5w==",
        "dependencies": {
          "Microsoft.Build.Framework": "15.8.166",
          "Microsoft.Build.Utilities.Core": "15.8.166",
          "Microsoft.Win32.Registry": "4.3.0",
          "System.CodeDom": "4.4.0",
          "System.Collections.Immutable": "1.5.0",
          "System.Linq.Parallel": "4.0.1",
          "System.Net.Http": "4.3.0",
          "System.Reflection.Metadata": "1.6.0",
          "System.Reflection.TypeExtensions": "4.1.0",
          "System.Resources.Writer": "4.0.0",
          "System.Threading.Tasks.Dataflow": "4.6.0"
        }
      },
      "Microsoft.Build.Utilities.Core": {
        "type": "Transitive",
        "resolved": "15.8.166",
        "contentHash": "xtTrXMOlrH5GXObxN5G3ZVNhC1F9Cagje4ks9qC3btMokNoe/ryl5ncJaS5WshBtB76UPho5MZ8wN1meij2BKA==",
        "dependencies": {
          "Microsoft.Build.Framework": "15.8.166",
          "Microsoft.Win32.Registry": "4.3.0",
          "System.Collections.Immutable": "1.5.0",
          "System.Runtime.InteropServices.RuntimeInformation": "4.3.0",
          "System.Text.Encoding.CodePages": "4.4.0"
        }
      },
      "Microsoft.CodeAnalysis.Analyzers": {
        "type": "Transitive",
        "resolved": "2.9.6",
        "contentHash": "Kmms3TxGQMNb95Cu/3K+0bIcMnV4qf/phZBLAB0HUi65rBPxP4JO3aM2LoAcb+DFS600RQJMZ7ZLyYDTbLwJOQ=="
      },
      "Microsoft.CodeAnalysis.Common": {
        "type": "Transitive",
        "resolved": "3.4.0",
        "contentHash": "3ncA7cV+iXGA1VYwe2UEZXcvWyZSlbexWjM9AvocP7sik5UD93qt9Hq0fMRGk0jFRmvmE4T2g+bGfXiBVZEhLw==",
        "dependencies": {
          "Microsoft.CodeAnalysis.Analyzers": "2.9.6",
          "System.Collections.Immutable": "1.5.0",
          "System.Memory": "4.5.3",
          "System.Reflection.Metadata": "1.6.0",
          "System.Runtime.CompilerServices.Unsafe": "4.5.2",
          "System.Text.Encoding.CodePages": "4.5.1",
          "System.Threading.Tasks.Extensions": "4.5.3"
        }
      },
      "Microsoft.CodeAnalysis.CSharp": {
        "type": "Transitive",
        "resolved": "3.4.0",
        "contentHash": "/LsTtgcMN6Tu1oo7/WYbRAHL4/ubXC/miEakwTpcZKJKtFo7D0AK95Hw0dbGxul6C8WJu60v6NP2435TDYZM+Q==",
        "dependencies": {
          "Microsoft.CodeAnalysis.Common": "[3.4.0]"
        }
      },
      "Microsoft.DotNet.PlatformAbstractions": {
        "type": "Transitive",
        "resolved": "2.1.0",
        "contentHash": "9KPDwvb/hLEVXYruVHVZ8BkebC8j17DmPb56LnqRF74HqSPLjCkrlFUjOtFpQPA2DeADBRTI/e69aCfRBfrhxw==",
        "dependencies": {
          "System.AppContext": "4.1.0",
          "System.Collections": "4.0.11",
          "System.IO": "4.1.0",
          "System.IO.FileSystem": "4.0.1",
          "System.Reflection.TypeExtensions": "4.1.0",
          "System.Runtime.Extensions": "4.1.0",
          "System.Runtime.InteropServices": "4.1.0",
          "System.Runtime.InteropServices.RuntimeInformation": "4.0.0"
        }
      },
      "Microsoft.Extensions.Configuration": {
        "type": "Transitive",
        "resolved": "3.1.1",
        "contentHash": "LHbdc7ZBzKOqmvGpK1EkEqpFllPa3IOrEI7dIu+BZwr6A10zBpe2XpZHeNh87DGjEfHcAItwvh/Slah8tbnr7Q==",
        "dependencies": {
          "Microsoft.Extensions.Configuration.Abstractions": "3.1.1"
        }
      },
      "Microsoft.Extensions.Configuration.Abstractions": {
        "type": "Transitive",
        "resolved": "3.1.1",
        "contentHash": "Msu6IzxV486nNmsasJQXB/c44DiVz7FqXCjIBnvmG2M8NGaVDIQra1qff9cEEkhqa+dGH+jf3mdggm8w9eX7BQ==",
        "dependencies": {
          "Microsoft.Extensions.Primitives": "3.1.1"
        }
      },
      "Microsoft.Extensions.Configuration.FileExtensions": {
        "type": "Transitive",
        "resolved": "3.1.1",
        "contentHash": "cIus40AOCE1uItTS8/RAsHQo3iFYZcq3QqKLvmvxXYA+X2jxCgn2sVLqyyC6ZzJ4KpIizrDCJb8zKotmUyuvGQ==",
        "dependencies": {
          "Microsoft.Extensions.Configuration": "3.1.1",
          "Microsoft.Extensions.FileProviders.Physical": "3.1.1"
        }
      },
      "Microsoft.Extensions.Configuration.Json": {
        "type": "Transitive",
        "resolved": "3.1.1",
        "contentHash": "bU7Bub4Fn9MN2+CiYCOINU09l8b20eDEGsHuQyQ958RmDszCL0lt2QtEtMWVN98wmaJM1+n4UjFHyzF0wQ6SJQ==",
        "dependencies": {
          "Microsoft.Extensions.Configuration": "3.1.1",
          "Microsoft.Extensions.Configuration.FileExtensions": "3.1.1",
          "System.Text.Json": "4.7.0",
          "System.Threading.Tasks.Extensions": "4.5.2"
        }
      },
      "Microsoft.Extensions.DependencyInjection": {
        "type": "Transitive",
        "resolved": "3.1.1",
        "contentHash": "Jg48cM12C8iqjpFMNXWEmJR/2jnmScV8Y8txVOayycLqHatLV2Cn4wuwj56KSOc/xVWwlWmq9Y5ebDH6awnexw==",
        "dependencies": {
          "Microsoft.Bcl.AsyncInterfaces": "1.1.0",
          "Microsoft.Extensions.DependencyInjection.Abstractions": "3.1.1"
        }
      },
      "Microsoft.Extensions.DependencyInjection.Abstractions": {
        "type": "Transitive",
        "resolved": "3.1.1",
        "contentHash": "uKZr5b4w9nQE6UAXS4PqBFbg2qe6kS+pdsCbDG2kHjUaWT/B7EOcDraoR52H/4BoBIEH3By5co6Wioru7+v9Zg=="
      },
      "Microsoft.Extensions.DependencyModel": {
        "type": "Transitive",
        "resolved": "2.1.0",
        "contentHash": "nS2XKqi+1A1umnYNLX2Fbm/XnzCxs5i+zXVJ3VC6r9t2z0NZr9FLnJN4VQpKigdcWH/iFTbMuX6M6WQJcTjVIg==",
        "dependencies": {
          "Microsoft.DotNet.PlatformAbstractions": "2.1.0",
          "Newtonsoft.Json": "9.0.1",
          "System.Diagnostics.Debug": "4.0.11",
          "System.Dynamic.Runtime": "4.0.11",
          "System.Linq": "4.1.0"
        }
      },
      "Microsoft.Extensions.FileProviders.Abstractions": {
        "type": "Transitive",
        "resolved": "3.1.1",
        "contentHash": "V9WqFEKiUygbsNB3JUMUUJAoTlDxNqBwfybZTF7RbFCgbooFNyCscBOdiciomA785wiRoX/Uy/WIea9wzPBPgQ==",
        "dependencies": {
          "Microsoft.Extensions.Primitives": "3.1.1"
        }
      },
      "Microsoft.Extensions.FileProviders.Physical": {
        "type": "Transitive",
        "resolved": "3.1.1",
        "contentHash": "HF9OUt3wMO+pyCXTlAYSnEkz3YlHNQbiximdroRQIcuVUzJIjZyJ5KCAr3WfshUHkhjrrUMDUCH5QUeb3HbCUw==",
        "dependencies": {
          "Microsoft.Extensions.FileProviders.Abstractions": "3.1.1",
          "Microsoft.Extensions.FileSystemGlobbing": "3.1.1"
        }
      },
      "Microsoft.Extensions.FileSystemGlobbing": {
        "type": "Transitive",
        "resolved": "3.1.1",
        "contentHash": "44k6cg7VHzDFylfkPUjPPAThEI2M5rtw+dm4+PuKbjuFHg5W/kE+FDRrQKUN8LLIGAdpeD9Jkqm/NNWtksv3NA=="
      },
      "Microsoft.Extensions.Logging": {
        "type": "Transitive",
        "resolved": "3.1.1",
        "contentHash": "SykGku44CIQJRM+eUzB61bGVNv0Lmgx70UAmhu1XLFXhP4I0rBSNJusfOlEpDN8T5JQsykIuM2lOd8J8nTnfAg==",
        "dependencies": {
          "Microsoft.Extensions.Configuration.Binder": "3.1.1",
          "Microsoft.Extensions.DependencyInjection": "3.1.1",
          "Microsoft.Extensions.Logging.Abstractions": "3.1.1",
          "Microsoft.Extensions.Options": "3.1.1"
        }
      },
      "Microsoft.Extensions.Logging.Abstractions": {
        "type": "Transitive",
        "resolved": "3.1.1",
        "contentHash": "4/1BLjd9Zvc87xlhfkIsAlHOgMnGJBQFIEmO3CUKLrf38nIFp3W7X+JoFiRmn20WAi5+l2sgUWS4ixaIuB3S0g=="
      },
      "Microsoft.Extensions.Options": {
        "type": "Transitive",
        "resolved": "3.1.1",
        "contentHash": "p2faCNhzXyG5oLLOV8n8dwg2rfqS4aRpIWu4qgwZMq+al3133mAQ+Hb822iwRoj3qnKM8zY4A6Jz/Vm/xWHvrA==",
        "dependencies": {
          "Microsoft.Extensions.DependencyInjection.Abstractions": "3.1.1",
          "Microsoft.Extensions.Primitives": "3.1.1",
          "System.ComponentModel.Annotations": "4.7.0"
        }
      },
      "Microsoft.Extensions.Primitives": {
        "type": "Transitive",
        "resolved": "3.1.1",
        "contentHash": "tC5Eo5DbJA+NgiIw26R5c97N02tFvtfqstUxqb/4qXPLXI2IAIWSMUkh/1c9Gw59TT9hNkLwlmLErSPlHgyJVQ==",
        "dependencies": {
          "System.Memory": "4.5.2",
          "System.Runtime.CompilerServices.Unsafe": "4.7.0"
        }
      },
      "Microsoft.NETCore.DotNetAppHost": {
        "type": "Transitive",
        "resolved": "2.1.0",
        "contentHash": "vMn8V3GOp/SPOG2oE8WxswzAWZ/GZmc8EPiB3vc2EZ6us14ehXhsvUFXndYopGNSjCa9OdqC6L6xStF1KyUZnw=="
      },
      "Microsoft.NETCore.DotNetHostPolicy": {
        "type": "Transitive",
        "resolved": "2.1.0",
        "contentHash": "vBUwNihtLUVS2HhO6WocYfAktRmfFihm6JB8/sJ53caVW+AelvbnYpfiGzaZDpkWjN6vA3xzOKPu9Vu8Zz3p8Q==",
        "dependencies": {
          "Microsoft.NETCore.DotNetHostResolver": "2.1.0"
        }
      },
      "Microsoft.NETCore.DotNetHostResolver": {
        "type": "Transitive",
        "resolved": "2.1.0",
        "contentHash": "o0PRql5qOHFEY3d1WvzE+T7cMFKtOsWLMg8L1oTeGNnI4u5AzOj8o6AdZT3y2GxFA1DAx7AQ9qZjpCO2/bgZRw==",
        "dependencies": {
          "Microsoft.NETCore.DotNetAppHost": "2.1.0"
        }
      },
      "Microsoft.NETCore.Platforms": {
        "type": "Transitive",
        "resolved": "3.1.0",
        "contentHash": "z7aeg8oHln2CuNulfhiLYxCVMPEwBl3rzicjvIX+4sUuCwvXw5oXQEtbiU2c0z4qYL5L3Kmx0mMA/+t/SbY67w=="
      },
      "Microsoft.NETCore.Targets": {
        "type": "Transitive",
        "resolved": "2.1.0",
        "contentHash": "x188gIZXOwFXkPXyGavEcPGcR6RGvjFOES2QzskN4gERZjWPN34qhRsZVMC0CLJfQLGSButarcgWxPPM4vmg0w=="
      },
      "Microsoft.TestPlatform": {
        "type": "Transitive",
        "resolved": "16.4.0",
        "contentHash": "hmrMMNZ8DftKOUmTdGxWq4G68ons/0o040Ur7fbk/4xutsm3BtRYtMiftRvLXCaKVzZZ8OwRd8689//sWuYlDg=="
      },
      "Microsoft.TestPlatform.ObjectModel": {
        "type": "Transitive",
        "resolved": "16.4.0",
        "contentHash": "4geKywSUJHHrfBTr1wJXUVWP0Vx1X03oFQAdZdGa8jK8p5MSwsJ4Vd0/mqN0dB2YXaIXIhDT94ti5WQ1KZ4jdw==",
        "dependencies": {
          "NuGet.Frameworks": "5.0.0"
        }
      },
      "Microsoft.TestPlatform.Portable": {
        "type": "Transitive",
        "resolved": "16.4.0",
        "contentHash": "uEXye88w8Go8xVa1LpDWK7+k0KFxuYjqE9m0XOGnIQcTHPVNvqmyh9Ry8DZxd0hqjj1zppJJe8kF9bqvH9AVTw=="
      },
      "Microsoft.TestPlatform.TranslationLayer": {
        "type": "Transitive",
        "resolved": "16.4.0",
        "contentHash": "9VbtV9iVBw97xs7fCUh6rrmh43LWm0ZvYlZ461LAvLhcTNDQrW2nbr4JCdf4qnqEMqJ5MmjjgWktY0O3cXA80g==",
        "dependencies": {
          "NETStandard.Library": "2.0.0"
        }
      },
      "Microsoft.Web.LibraryManager.Build": {
        "type": "Transitive",
        "resolved": "2.0.96",
        "contentHash": "E6673JBzjfwoe3HlVAAxRchfUYloRsCwO/uWyjHswb0PZeFdRjYUJsLU3v4o3l2RQ596bGrLKv6rCWfbVDy0iQ==",
        "dependencies": {
          "System.Runtime.Loader": "4.3.0"
        }
      },
      "Microsoft.Win32.Registry": {
        "type": "Transitive",
        "resolved": "4.3.0",
        "contentHash": "Lw1/VwLH1yxz6SfFEjVRCN0pnflLEsWgnV4qsdJ512/HhTwnKXUG+zDQ4yTO3K/EJQemGoNaBHX5InISNKTzUQ==",
        "dependencies": {
          "Microsoft.NETCore.Platforms": "1.1.0",
          "System.Collections": "4.3.0",
          "System.Globalization": "4.3.0",
          "System.Resources.ResourceManager": "4.3.0",
          "System.Runtime": "4.3.0",
          "System.Runtime.Extensions": "4.3.0",
          "System.Runtime.Handles": "4.3.0",
          "System.Runtime.InteropServices": "4.3.0"
        }
      },
      "Mono.Cecil": {
        "type": "Transitive",
        "resolved": "0.11.1",
        "contentHash": "RWBcccuMn8gxAasJxBBAb848qkt3S2t/7bEaEXtxQU6ROv1v0p7kk3+Xga4G+k+bKbLBla1bsrUt+8pAccaDwQ=="
      },
      "MSBuild.StructuredLogger": {
        "type": "Transitive",
        "resolved": "2.0.11",
        "contentHash": "youJH/f03XEYwre6DWT+a8Fjb6Vs/UfioczhKYohHK24ljUSLBCRaopXX2+VzeA/7aQjmRmr4HYpzD9cCCJM9w==",
        "dependencies": {
          "Microsoft.Build": "15.8.166",
          "Microsoft.Build.Framework": "15.8.166",
          "Microsoft.Build.Tasks.Core": "15.8.166",
          "Microsoft.Build.Utilities.Core": "15.8.166"
        }
      },
      "MsBuildPipeLogger.Server": {
        "type": "Transitive",
        "resolved": "1.1.2",
        "contentHash": "3kIOap0qKW+/+Cd9o6tUM420ibgzCVuhTvLXVRv7M6EOmkH1iEiUsUTkFeQ+SqH5JuLHZfXmEZieDiWvRFtq1Q==",
        "dependencies": {
          "Microsoft.Build": "15.3.409",
          "NETStandard.Library": "1.6.1"
        }
      },
      "NETStandard.Library": {
        "type": "Transitive",
        "resolved": "2.0.3",
        "contentHash": "st47PosZSHrjECdjeIzZQbzivYBJFv6P2nv4cj2ypdI204DO+vZ7l5raGMiX4eXMJ53RfOIg+/s4DHVZ54Nu2A==",
        "dependencies": {
          "Microsoft.NETCore.Platforms": "1.1.0"
        }
      },
      "Newtonsoft.Json": {
        "type": "Transitive",
        "resolved": "12.0.3",
        "contentHash": "6mgjfnRB4jKMlzHSl+VD+oUc1IebOZabkbyWj2RiTgWwYPPuaK1H97G1sHqGwPlS5npiF5Q0OrxN1wni2n5QWg=="
      },
      "NuGet.Frameworks": {
        "type": "Transitive",
        "resolved": "5.0.0",
        "contentHash": "c5JVjuVAm4f7E9Vj+v09Z9s2ZsqFDjBpcsyS3M9xRo0bEdm/LVZSzLxxNvfvAwRiiE8nwe1h2G4OwiwlzFKXlA=="
      },
      "runtime.debian.8-x64.runtime.native.System.Security.Cryptography.OpenSsl": {
        "type": "Transitive",
        "resolved": "4.3.0",
        "contentHash": "HdSSp5MnJSsg08KMfZThpuLPJpPwE5hBXvHwoKWosyHHfe8Mh5WKT0ylEOf6yNzX6Ngjxe4Whkafh5q7Ymac4Q=="
      },
      "runtime.fedora.23-x64.runtime.native.System.Security.Cryptography.OpenSsl": {
        "type": "Transitive",
        "resolved": "4.3.0",
        "contentHash": "+yH1a49wJMy8Zt4yx5RhJrxO/DBDByAiCzNwiETI+1S4mPdCu0OY4djdciC7Vssk0l22wQaDLrXxXkp+3+7bVA=="
      },
      "runtime.fedora.24-x64.runtime.native.System.Security.Cryptography.OpenSsl": {
        "type": "Transitive",
        "resolved": "4.3.0",
        "contentHash": "c3YNH1GQJbfIPJeCnr4avseugSqPrxwIqzthYyZDN6EuOyNOzq+y2KSUfRcXauya1sF4foESTgwM5e1A8arAKw=="
      },
      "runtime.native.System": {
        "type": "Transitive",
        "resolved": "4.3.0",
        "contentHash": "c/qWt2LieNZIj1jGnVNsE2Kl23Ya2aSTBuXMD6V7k9KWr6l16Tqdwq+hJScEpWER9753NWC8h96PaVNY5Ld7Jw==",
        "dependencies": {
          "Microsoft.NETCore.Platforms": "1.1.0",
          "Microsoft.NETCore.Targets": "1.1.0"
        }
      },
      "runtime.native.System.IO.Compression": {
        "type": "Transitive",
        "resolved": "4.3.0",
        "contentHash": "INBPonS5QPEgn7naufQFXJEp3zX6L4bwHgJ/ZH78aBTpeNfQMtf7C6VrAFhlq2xxWBveIOWyFzQjJ8XzHMhdOQ==",
        "dependencies": {
          "Microsoft.NETCore.Platforms": "1.1.0",
          "Microsoft.NETCore.Targets": "1.1.0"
        }
      },
      "runtime.native.System.Net.Http": {
        "type": "Transitive",
        "resolved": "4.3.0",
        "contentHash": "ZVuZJqnnegJhd2k/PtAbbIcZ3aZeITq3sj06oKfMBSfphW3HDmk/t4ObvbOk/JA/swGR0LNqMksAh/f7gpTROg==",
        "dependencies": {
          "Microsoft.NETCore.Platforms": "1.1.0",
          "Microsoft.NETCore.Targets": "1.1.0"
        }
      },
      "runtime.native.System.Security.Cryptography.Apple": {
        "type": "Transitive",
        "resolved": "4.3.0",
        "contentHash": "DloMk88juo0OuOWr56QG7MNchmafTLYWvABy36izkrLI5VledI0rq28KGs1i9wbpeT9NPQrx/wTf8U2vazqQ3Q==",
        "dependencies": {
          "runtime.osx.10.10-x64.runtime.native.System.Security.Cryptography.Apple": "4.3.0"
        }
      },
      "runtime.native.System.Security.Cryptography.OpenSsl": {
        "type": "Transitive",
        "resolved": "4.3.0",
        "contentHash": "NS1U+700m4KFRHR5o4vo9DSlTmlCKu/u7dtE5sUHVIPB+xpXxYQvgBgA6wEIeCz6Yfn0Z52/72WYsToCEPJnrw==",
        "dependencies": {
          "runtime.debian.8-x64.runtime.native.System.Security.Cryptography.OpenSsl": "4.3.0",
          "runtime.fedora.23-x64.runtime.native.System.Security.Cryptography.OpenSsl": "4.3.0",
          "runtime.fedora.24-x64.runtime.native.System.Security.Cryptography.OpenSsl": "4.3.0",
          "runtime.opensuse.13.2-x64.runtime.native.System.Security.Cryptography.OpenSsl": "4.3.0",
          "runtime.opensuse.42.1-x64.runtime.native.System.Security.Cryptography.OpenSsl": "4.3.0",
          "runtime.osx.10.10-x64.runtime.native.System.Security.Cryptography.OpenSsl": "4.3.0",
          "runtime.rhel.7-x64.runtime.native.System.Security.Cryptography.OpenSsl": "4.3.0",
          "runtime.ubuntu.14.04-x64.runtime.native.System.Security.Cryptography.OpenSsl": "4.3.0",
          "runtime.ubuntu.16.04-x64.runtime.native.System.Security.Cryptography.OpenSsl": "4.3.0",
          "runtime.ubuntu.16.10-x64.runtime.native.System.Security.Cryptography.OpenSsl": "4.3.0"
        }
      },
      "runtime.opensuse.13.2-x64.runtime.native.System.Security.Cryptography.OpenSsl": {
        "type": "Transitive",
        "resolved": "4.3.0",
        "contentHash": "b3pthNgxxFcD+Pc0WSEoC0+md3MyhRS6aCEeenvNE3Fdw1HyJ18ZhRFVJJzIeR/O/jpxPboB805Ho0T3Ul7w8A=="
      },
      "runtime.opensuse.42.1-x64.runtime.native.System.Security.Cryptography.OpenSsl": {
        "type": "Transitive",
        "resolved": "4.3.0",
        "contentHash": "KeLz4HClKf+nFS7p/6Fi/CqyLXh81FpiGzcmuS8DGi9lUqSnZ6Es23/gv2O+1XVGfrbNmviF7CckBpavkBoIFQ=="
      },
      "runtime.osx.10.10-x64.runtime.native.System.Security.Cryptography.Apple": {
        "type": "Transitive",
        "resolved": "4.3.0",
        "contentHash": "kVXCuMTrTlxq4XOOMAysuNwsXWpYeboGddNGpIgNSZmv1b6r/s/DPk0fYMB7Q5Qo4bY68o48jt4T4y5BVecbCQ=="
      },
      "runtime.osx.10.10-x64.runtime.native.System.Security.Cryptography.OpenSsl": {
        "type": "Transitive",
        "resolved": "4.3.0",
        "contentHash": "X7IdhILzr4ROXd8mI1BUCQMSHSQwelUlBjF1JyTKCjXaOGn2fB4EKBxQbCK2VjO3WaWIdlXZL3W6TiIVnrhX4g=="
      },
      "runtime.rhel.7-x64.runtime.native.System.Security.Cryptography.OpenSsl": {
        "type": "Transitive",
        "resolved": "4.3.0",
        "contentHash": "nyFNiCk/r+VOiIqreLix8yN+q3Wga9+SE8BCgkf+2BwEKiNx6DyvFjCgkfV743/grxv8jHJ8gUK4XEQw7yzRYg=="
      },
      "runtime.ubuntu.14.04-x64.runtime.native.System.Security.Cryptography.OpenSsl": {
        "type": "Transitive",
        "resolved": "4.3.0",
        "contentHash": "ytoewC6wGorL7KoCAvRfsgoJPJbNq+64k2SqW6JcOAebWsFUvCCYgfzQMrnpvPiEl4OrblUlhF2ji+Q1+SVLrQ=="
      },
      "runtime.ubuntu.16.04-x64.runtime.native.System.Security.Cryptography.OpenSsl": {
        "type": "Transitive",
        "resolved": "4.3.0",
        "contentHash": "I8bKw2I8k58Wx7fMKQJn2R8lamboCAiHfHeV/pS65ScKWMMI0+wJkLYlEKvgW1D/XvSl/221clBoR2q9QNNM7A=="
      },
      "runtime.ubuntu.16.10-x64.runtime.native.System.Security.Cryptography.OpenSsl": {
        "type": "Transitive",
        "resolved": "4.3.0",
        "contentHash": "VB5cn/7OzUfzdnC8tqAIMQciVLiq2epm2NrAm1E9OjNRyG4lVhfR61SMcLizejzQP8R8Uf/0l5qOIbUEi+RdEg=="
      },
      "Serilog": {
        "type": "Transitive",
        "resolved": "2.9.0",
        "contentHash": "QzcrD33A3+CsVvwi1I5CSei67ikQnkGrw7SscgL+vZTghaC2aNYg8fiUcedXHzKJFNjgje9rBjzwYGQTKEaXaA=="
      },
      "Serilog.Extensions.Logging": {
        "type": "Transitive",
        "resolved": "3.0.1",
        "contentHash": "U0xbGoZuxJRjE3C5vlCfrf9a4xHTmbrCXKmaA14cHAqiT1Qir0rkV7Xss9GpPJR3MRYH19DFUUqZ9hvWeJrzdQ==",
        "dependencies": {
          "Microsoft.Extensions.Logging": "2.0.0",
          "Serilog": "2.8.0"
        }
      },
      "Serilog.Extensions.Logging.File": {
        "type": "Transitive",
        "resolved": "1.1.0",
        "contentHash": "Y6twiu+BC1z99v7EEisOVLOppG/GTr8PusAzRXNY0R/RzcledjSRfOfp7jRfXj/VJEyx0nlrQtY8QxBtiVFsCg==",
        "dependencies": {
          "Microsoft.Extensions.Configuration.Abstractions": "1.0.2",
          "NETStandard.Library": "1.6.1",
          "Serilog": "2.5.0",
          "Serilog.Extensions.Logging": "1.4.0",
          "Serilog.Formatting.Compact": "1.0.0",
          "Serilog.Sinks.Async": "1.1.0",
          "Serilog.Sinks.RollingFile": "3.3.0"
        }
      },
      "Serilog.Formatting.Compact": {
        "type": "Transitive",
        "resolved": "1.0.0",
        "contentHash": "r3QYz02y7+B7Ng30hyJM929OJhem7SsJ4XDUE0Zfptj2MRiQfpPUb5f58juAFjp/TnNeSX2QNzZEnHwLeoJfHQ==",
        "dependencies": {
          "Serilog": "2.0.0"
        }
      },
      "Serilog.Sinks.Async": {
        "type": "Transitive",
        "resolved": "1.1.0",
        "contentHash": "xll0Kanz2BkCxuv+F3p1WXr47jdsVM0GU1n1LZvK+18QiRZ/WGFNxSNw9EMKFV5ED5gr7MUpAe6PCMNL1HGUMA==",
        "dependencies": {
          "Serilog": "2.1.0",
          "System.Collections.Concurrent": "4.0.12"
        }
      },
      "Serilog.Sinks.Console": {
        "type": "Transitive",
        "resolved": "3.1.1",
        "contentHash": "56mI5AqvyF/i/c2451nvV71kq370XOCE4Uu5qiaJ295sOhMb9q3BWwG7mWLOVSnmpWiq0SBT3SXfgRXGNP6vzA==",
        "dependencies": {
          "Serilog": "2.5.0",
          "System.Console": "4.3.0",
          "System.Runtime.InteropServices": "4.3.0",
          "System.Runtime.InteropServices.RuntimeInformation": "4.3.0"
        }
      },
      "Serilog.Sinks.File": {
        "type": "Transitive",
        "resolved": "3.2.0",
        "contentHash": "VHbo68pMg5hwSWrzLEdZv5b/rYmIgHIRhd4d5rl8GnC5/a8Fr+RShT5kWyeJOXax1el6mNJ+dmHDOVgnNUQxaw==",
        "dependencies": {
          "Serilog": "2.3.0",
          "System.IO": "4.1.0",
          "System.IO.FileSystem": "4.0.1",
          "System.IO.FileSystem.Primitives": "4.0.1",
          "System.Text.Encoding.Extensions": "4.0.11",
          "System.Threading": "4.0.11",
          "System.Threading.Timer": "4.0.1"
        }
      },
      "Serilog.Sinks.RollingFile": {
        "type": "Transitive",
        "resolved": "3.3.0",
        "contentHash": "2lT5X1r3GH4P0bRWJfhA7etGl8Q2Ipw9AACvtAHWRUSpYZ42NGVyHoVs2ALBZ/cAkkS+tA4jl80Zie144eLQPg==",
        "dependencies": {
          "Serilog.Sinks.File": "3.2.0",
          "System.IO": "4.1.0",
          "System.IO.FileSystem.Primitives": "4.0.1",
          "System.Runtime.InteropServices": "4.1.0",
          "System.Text.Encoding.Extensions": "4.0.11"
        }
      },
      "System.AppContext": {
        "type": "Transitive",
        "resolved": "4.1.0",
        "contentHash": "3QjO4jNV7PdKkmQAVp9atA+usVnKRwI3Kx1nMwJ93T0LcQfx7pKAYk0nKz5wn1oP5iqlhZuy6RXOFdhr7rDwow==",
        "dependencies": {
          "System.Runtime": "4.1.0"
        }
      },
      "System.Buffers": {
        "type": "Transitive",
        "resolved": "4.3.0",
        "contentHash": "ratu44uTIHgeBeI0dE8DWvmXVBSo4u7ozRZZHOMmK/JPpYyo0dAfgSiHlpiObMQ5lEtEyIXA40sKRYg5J6A8uQ==",
        "dependencies": {
          "System.Diagnostics.Debug": "4.3.0",
          "System.Diagnostics.Tracing": "4.3.0",
          "System.Resources.ResourceManager": "4.3.0",
          "System.Runtime": "4.3.0",
          "System.Threading": "4.3.0"
        }
      },
      "System.CodeDom": {
        "type": "Transitive",
        "resolved": "4.4.0",
        "contentHash": "2sCCb7doXEwtYAbqzbF/8UAeDRMNmPaQbU2q50Psg1J9KzumyVVCgKQY8s53WIPTufNT0DpSe9QRvVjOzfDWBA=="
      },
      "System.Collections": {
        "type": "Transitive",
        "resolved": "4.3.0",
        "contentHash": "3Dcj85/TBdVpL5Zr+gEEBUuFe2icOnLalmEh9hfck1PTYbbyWuZgh4fmm2ysCLTrqLQw6t3TgTyJ+VLp+Qb+Lw==",
        "dependencies": {
          "Microsoft.NETCore.Platforms": "1.1.0",
          "Microsoft.NETCore.Targets": "1.1.0",
          "System.Runtime": "4.3.0"
        }
      },
      "System.Collections.Concurrent": {
        "type": "Transitive",
        "resolved": "4.3.0",
        "contentHash": "ztl69Xp0Y/UXCL+3v3tEU+lIy+bvjKNUmopn1wep/a291pVPK7dxBd6T7WnlQqRog+d1a/hSsgRsmFnIBKTPLQ==",
        "dependencies": {
          "System.Collections": "4.3.0",
          "System.Diagnostics.Debug": "4.3.0",
          "System.Diagnostics.Tracing": "4.3.0",
          "System.Globalization": "4.3.0",
          "System.Reflection": "4.3.0",
          "System.Resources.ResourceManager": "4.3.0",
          "System.Runtime": "4.3.0",
          "System.Runtime.Extensions": "4.3.0",
          "System.Threading": "4.3.0",
          "System.Threading.Tasks": "4.3.0"
        }
      },
      "System.Collections.Immutable": {
        "type": "Transitive",
        "resolved": "1.5.0",
        "contentHash": "EXKiDFsChZW0RjrZ4FYHu9aW6+P4MCgEDCklsVseRfhoO0F+dXeMSsMRAlVXIo06kGJ/zv+2w1a2uc2+kxxSaQ=="
      },
      "System.ComponentModel.Annotations": {
        "type": "Transitive",
        "resolved": "4.7.0",
        "contentHash": "0YFqjhp/mYkDGpU0Ye1GjE53HMp9UVfGN7seGpAMttAC0C40v5gw598jCgpbBLMmCo0E5YRLBv5Z2doypO49ZQ=="
      },
      "System.Console": {
        "type": "Transitive",
        "resolved": "4.3.0",
        "contentHash": "DHDrIxiqk1h03m6khKWV2X8p/uvN79rgSqpilL6uzpmSfxfU5ng8VcPtW4qsDsQDHiTv6IPV9TmD5M/vElPNLg==",
        "dependencies": {
          "Microsoft.NETCore.Platforms": "1.1.0",
          "Microsoft.NETCore.Targets": "1.1.0",
          "System.IO": "4.3.0",
          "System.Runtime": "4.3.0",
          "System.Text.Encoding": "4.3.0"
        }
      },
      "System.Diagnostics.Debug": {
        "type": "Transitive",
        "resolved": "4.3.0",
        "contentHash": "ZUhUOdqmaG5Jk3Xdb8xi5kIyQYAA4PnTNlHx1mu9ZY3qv4ELIdKbnL/akbGaKi2RnNUWaZsAs31rvzFdewTj2g==",
        "dependencies": {
          "Microsoft.NETCore.Platforms": "1.1.0",
          "Microsoft.NETCore.Targets": "1.1.0",
          "System.Runtime": "4.3.0"
        }
      },
      "System.Diagnostics.DiagnosticSource": {
        "type": "Transitive",
        "resolved": "4.3.0",
        "contentHash": "tD6kosZnTAGdrEa0tZSuFyunMbt/5KYDnHdndJYGqZoNy00XVXyACd5d6KnE1YgYv3ne2CjtAfNXo/fwEhnKUA==",
        "dependencies": {
          "System.Collections": "4.3.0",
          "System.Diagnostics.Tracing": "4.3.0",
          "System.Reflection": "4.3.0",
          "System.Runtime": "4.3.0",
          "System.Threading": "4.3.0"
        }
      },
      "System.Diagnostics.TraceSource": {
        "type": "Transitive",
        "resolved": "4.0.0",
        "contentHash": "6WVCczFZKXwpWpzd/iJkYnsmWTSFFiU24Xx/YdHXBcu+nFI/ehTgeqdJQFbtRPzbrO3KtRNjvkhtj4t5/WwWsA==",
        "dependencies": {
          "Microsoft.NETCore.Platforms": "1.0.1",
          "System.Collections": "4.0.11",
          "System.Diagnostics.Debug": "4.0.11",
          "System.Globalization": "4.0.11",
          "System.Resources.ResourceManager": "4.0.1",
          "System.Runtime": "4.1.0",
          "System.Runtime.Extensions": "4.1.0",
          "System.Threading": "4.0.11",
          "runtime.native.System": "4.0.0"
        }
      },
      "System.Diagnostics.Tracing": {
        "type": "Transitive",
        "resolved": "4.3.0",
        "contentHash": "rswfv0f/Cqkh78rA5S8eN8Neocz234+emGCtTF3lxPY96F+mmmUen6tbn0glN6PMvlKQb9bPAY5e9u7fgPTkKw==",
        "dependencies": {
          "Microsoft.NETCore.Platforms": "1.1.0",
          "Microsoft.NETCore.Targets": "1.1.0",
          "System.Runtime": "4.3.0"
        }
      },
      "System.Dynamic.Runtime": {
        "type": "Transitive",
        "resolved": "4.0.11",
        "contentHash": "db34f6LHYM0U0JpE+sOmjar27BnqTVkbLJhgfwMpTdgTigG/Hna3m2MYVwnFzGGKnEJk2UXFuoVTr8WUbU91/A==",
        "dependencies": {
          "System.Collections": "4.0.11",
          "System.Diagnostics.Debug": "4.0.11",
          "System.Globalization": "4.0.11",
          "System.Linq": "4.1.0",
          "System.Linq.Expressions": "4.1.0",
          "System.ObjectModel": "4.0.12",
          "System.Reflection": "4.1.0",
          "System.Reflection.Emit": "4.0.1",
          "System.Reflection.Emit.ILGeneration": "4.0.1",
          "System.Reflection.Primitives": "4.0.1",
          "System.Reflection.TypeExtensions": "4.1.0",
          "System.Resources.ResourceManager": "4.0.1",
          "System.Runtime": "4.1.0",
          "System.Runtime.Extensions": "4.1.0",
          "System.Threading": "4.0.11"
        }
      },
      "System.Globalization": {
        "type": "Transitive",
        "resolved": "4.3.0",
        "contentHash": "kYdVd2f2PAdFGblzFswE4hkNANJBKRmsfa2X5LG2AcWE1c7/4t0pYae1L8vfZ5xvE2nK/R9JprtToA61OSHWIg==",
        "dependencies": {
          "Microsoft.NETCore.Platforms": "1.1.0",
          "Microsoft.NETCore.Targets": "1.1.0",
          "System.Runtime": "4.3.0"
        }
      },
      "System.Globalization.Calendars": {
        "type": "Transitive",
        "resolved": "4.3.0",
        "contentHash": "GUlBtdOWT4LTV3I+9/PJW+56AnnChTaOqqTLFtdmype/L500M2LIyXgmtd9X2P2VOkmJd5c67H5SaC2QcL1bFA==",
        "dependencies": {
          "Microsoft.NETCore.Platforms": "1.1.0",
          "Microsoft.NETCore.Targets": "1.1.0",
          "System.Globalization": "4.3.0",
          "System.Runtime": "4.3.0"
        }
      },
      "System.Globalization.Extensions": {
        "type": "Transitive",
        "resolved": "4.3.0",
        "contentHash": "FhKmdR6MPG+pxow6wGtNAWdZh7noIOpdD5TwQ3CprzgIE1bBBoim0vbR1+AWsWjQmU7zXHgQo4TWSP6lCeiWcQ==",
        "dependencies": {
          "Microsoft.NETCore.Platforms": "1.1.0",
          "System.Globalization": "4.3.0",
          "System.Resources.ResourceManager": "4.3.0",
          "System.Runtime": "4.3.0",
          "System.Runtime.Extensions": "4.3.0",
          "System.Runtime.InteropServices": "4.3.0"
        }
      },
      "System.IO": {
        "type": "Transitive",
        "resolved": "4.3.0",
        "contentHash": "3qjaHvxQPDpSOYICjUoTsmoq5u6QJAFRUITgeT/4gqkF1bajbSmb1kwSxEA8AHlofqgcKJcM8udgieRNhaJ5Cg==",
        "dependencies": {
          "Microsoft.NETCore.Platforms": "1.1.0",
          "Microsoft.NETCore.Targets": "1.1.0",
          "System.Runtime": "4.3.0",
          "System.Text.Encoding": "4.3.0",
          "System.Threading.Tasks": "4.3.0"
        }
      },
      "System.IO.Abstractions": {
        "type": "Transitive",
        "resolved": "8.0.3",
        "contentHash": "z38MQWg1pI6oj35WlRV4oApG1FJkI6LShsQiu/OKw09XGmVF5MA3T6t29A9ZIOiVwSyetmQyYeXUl5UFTMIhHQ==",
        "dependencies": {
          "System.IO.FileSystem.AccessControl": "4.7.0"
        }
      },
      "System.IO.Compression": {
        "type": "Transitive",
        "resolved": "4.3.0",
        "contentHash": "YHndyoiV90iu4iKG115ibkhrG+S3jBm8Ap9OwoUAzO5oPDAWcr0SFwQFm0HjM8WkEZWo0zvLTyLmbvTkW1bXgg==",
        "dependencies": {
          "Microsoft.NETCore.Platforms": "1.1.0",
          "System.Buffers": "4.3.0",
          "System.Collections": "4.3.0",
          "System.Diagnostics.Debug": "4.3.0",
          "System.IO": "4.3.0",
          "System.Resources.ResourceManager": "4.3.0",
          "System.Runtime": "4.3.0",
          "System.Runtime.Extensions": "4.3.0",
          "System.Runtime.Handles": "4.3.0",
          "System.Runtime.InteropServices": "4.3.0",
          "System.Text.Encoding": "4.3.0",
          "System.Threading": "4.3.0",
          "System.Threading.Tasks": "4.3.0",
          "runtime.native.System": "4.3.0",
          "runtime.native.System.IO.Compression": "4.3.0"
        }
      },
      "System.IO.FileSystem": {
        "type": "Transitive",
        "resolved": "4.3.0",
        "contentHash": "3wEMARTnuio+ulnvi+hkRNROYwa1kylvYahhcLk4HSoVdl+xxTFVeVlYOfLwrDPImGls0mDqbMhrza8qnWPTdA==",
        "dependencies": {
          "Microsoft.NETCore.Platforms": "1.1.0",
          "Microsoft.NETCore.Targets": "1.1.0",
          "System.IO": "4.3.0",
          "System.IO.FileSystem.Primitives": "4.3.0",
          "System.Runtime": "4.3.0",
          "System.Runtime.Handles": "4.3.0",
          "System.Text.Encoding": "4.3.0",
          "System.Threading.Tasks": "4.3.0"
        }
      },
      "System.IO.FileSystem.AccessControl": {
        "type": "Transitive",
        "resolved": "4.7.0",
        "contentHash": "vMToiarpU81LR1/KZtnT7VDPvqAZfw9oOS5nY6pPP78nGYz3COLsQH3OfzbR+SjTgltd31R6KmKklz/zDpTmzw==",
        "dependencies": {
          "System.Security.AccessControl": "4.7.0",
          "System.Security.Principal.Windows": "4.7.0"
        }
      },
      "System.IO.FileSystem.Primitives": {
        "type": "Transitive",
        "resolved": "4.3.0",
        "contentHash": "6QOb2XFLch7bEc4lIcJH49nJN2HV+OC3fHDgsLVsBVBk3Y4hFAnOBGzJ2lUu7CyDDFo9IBWkSsnbkT6IBwwiMw==",
        "dependencies": {
          "System.Runtime": "4.3.0"
        }
      },
      "System.Linq": {
        "type": "Transitive",
        "resolved": "4.3.0",
        "contentHash": "5DbqIUpsDp0dFftytzuMmc0oeMdQwjcP/EWxsksIz/w1TcFRkZ3yKKz0PqiYFMmEwPSWw+qNVqD7PJ889JzHbw==",
        "dependencies": {
          "System.Collections": "4.3.0",
          "System.Diagnostics.Debug": "4.3.0",
          "System.Resources.ResourceManager": "4.3.0",
          "System.Runtime": "4.3.0",
          "System.Runtime.Extensions": "4.3.0"
        }
      },
      "System.Linq.Expressions": {
        "type": "Transitive",
        "resolved": "4.1.0",
        "contentHash": "I+y02iqkgmCAyfbqOmSDOgqdZQ5tTj80Akm5BPSS8EeB0VGWdy6X1KCoYe8Pk6pwDoAKZUOdLVxnTJcExiv5zw==",
        "dependencies": {
          "System.Collections": "4.0.11",
          "System.Diagnostics.Debug": "4.0.11",
          "System.Globalization": "4.0.11",
          "System.IO": "4.1.0",
          "System.Linq": "4.1.0",
          "System.ObjectModel": "4.0.12",
          "System.Reflection": "4.1.0",
          "System.Reflection.Emit": "4.0.1",
          "System.Reflection.Emit.ILGeneration": "4.0.1",
          "System.Reflection.Emit.Lightweight": "4.0.1",
          "System.Reflection.Extensions": "4.0.1",
          "System.Reflection.Primitives": "4.0.1",
          "System.Reflection.TypeExtensions": "4.1.0",
          "System.Resources.ResourceManager": "4.0.1",
          "System.Runtime": "4.1.0",
          "System.Runtime.Extensions": "4.1.0",
          "System.Threading": "4.0.11"
        }
      },
      "System.Linq.Parallel": {
        "type": "Transitive",
        "resolved": "4.0.1",
        "contentHash": "J7XCa7n2cFn32uLbtceXfBFhgCk5M++50lylHKNbqTiJkw5y4Tglpi6amuJNPCvj9bLzNSI7rs1fi4joLMNRgg==",
        "dependencies": {
          "System.Collections": "4.0.11",
          "System.Collections.Concurrent": "4.0.12",
          "System.Diagnostics.Debug": "4.0.11",
          "System.Diagnostics.Tracing": "4.1.0",
          "System.Linq": "4.1.0",
          "System.Resources.ResourceManager": "4.0.1",
          "System.Runtime": "4.1.0",
          "System.Runtime.Extensions": "4.1.0",
          "System.Threading": "4.0.11",
          "System.Threading.Tasks": "4.0.11"
        }
      },
      "System.Memory": {
        "type": "Transitive",
        "resolved": "4.5.3",
        "contentHash": "3oDzvc/zzetpTKWMShs1AADwZjQ/36HnsufHRPcOjyRAAMLDlu2iD33MBI2opxnezcVUtXyqDXXjoFMOU9c7SA=="
      },
      "System.Net.Http": {
        "type": "Transitive",
        "resolved": "4.3.0",
        "contentHash": "sYg+FtILtRQuYWSIAuNOELwVuVsxVyJGWQyOnlAzhV4xvhyFnON1bAzYYC+jjRW8JREM45R0R5Dgi8MTC5sEwA==",
        "dependencies": {
          "Microsoft.NETCore.Platforms": "1.1.0",
          "System.Collections": "4.3.0",
          "System.Diagnostics.Debug": "4.3.0",
          "System.Diagnostics.DiagnosticSource": "4.3.0",
          "System.Diagnostics.Tracing": "4.3.0",
          "System.Globalization": "4.3.0",
          "System.Globalization.Extensions": "4.3.0",
          "System.IO": "4.3.0",
          "System.IO.FileSystem": "4.3.0",
          "System.Net.Primitives": "4.3.0",
          "System.Resources.ResourceManager": "4.3.0",
          "System.Runtime": "4.3.0",
          "System.Runtime.Extensions": "4.3.0",
          "System.Runtime.Handles": "4.3.0",
          "System.Runtime.InteropServices": "4.3.0",
          "System.Security.Cryptography.Algorithms": "4.3.0",
          "System.Security.Cryptography.Encoding": "4.3.0",
          "System.Security.Cryptography.OpenSsl": "4.3.0",
          "System.Security.Cryptography.Primitives": "4.3.0",
          "System.Security.Cryptography.X509Certificates": "4.3.0",
          "System.Text.Encoding": "4.3.0",
          "System.Threading": "4.3.0",
          "System.Threading.Tasks": "4.3.0",
          "runtime.native.System": "4.3.0",
          "runtime.native.System.Net.Http": "4.3.0",
          "runtime.native.System.Security.Cryptography.OpenSsl": "4.3.0"
        }
      },
      "System.Net.Primitives": {
        "type": "Transitive",
        "resolved": "4.3.0",
        "contentHash": "qOu+hDwFwoZPbzPvwut2qATe3ygjeQBDQj91xlsaqGFQUI5i4ZnZb8yyQuLGpDGivEPIt8EJkd1BVzVoP31FXA==",
        "dependencies": {
          "Microsoft.NETCore.Platforms": "1.1.0",
          "Microsoft.NETCore.Targets": "1.1.0",
          "System.Runtime": "4.3.0",
          "System.Runtime.Handles": "4.3.0"
        }
      },
      "System.ObjectModel": {
        "type": "Transitive",
        "resolved": "4.0.12",
        "contentHash": "tAgJM1xt3ytyMoW4qn4wIqgJYm7L7TShRZG4+Q4Qsi2PCcj96pXN7nRywS9KkB3p/xDUjc2HSwP9SROyPYDYKQ==",
        "dependencies": {
          "System.Collections": "4.0.11",
          "System.Diagnostics.Debug": "4.0.11",
          "System.Resources.ResourceManager": "4.0.1",
          "System.Runtime": "4.1.0",
          "System.Threading": "4.0.11"
        }
      },
      "System.Reflection": {
        "type": "Transitive",
        "resolved": "4.3.0",
        "contentHash": "KMiAFoW7MfJGa9nDFNcfu+FpEdiHpWgTcS2HdMpDvt9saK3y/G4GwprPyzqjFH9NTaGPQeWNHU+iDlDILj96aQ==",
        "dependencies": {
          "Microsoft.NETCore.Platforms": "1.1.0",
          "Microsoft.NETCore.Targets": "1.1.0",
          "System.IO": "4.3.0",
          "System.Reflection.Primitives": "4.3.0",
          "System.Runtime": "4.3.0"
        }
      },
      "System.Reflection.Emit": {
        "type": "Transitive",
        "resolved": "4.0.1",
        "contentHash": "P2wqAj72fFjpP6wb9nSfDqNBMab+2ovzSDzUZK7MVIm54tBJEPr9jWfSjjoTpPwj1LeKcmX3vr0ttyjSSFM47g==",
        "dependencies": {
          "System.IO": "4.1.0",
          "System.Reflection": "4.1.0",
          "System.Reflection.Emit.ILGeneration": "4.0.1",
          "System.Reflection.Primitives": "4.0.1",
          "System.Runtime": "4.1.0"
        }
      },
      "System.Reflection.Emit.ILGeneration": {
        "type": "Transitive",
        "resolved": "4.0.1",
        "contentHash": "Ov6dU8Bu15Bc7zuqttgHF12J5lwSWyTf1S+FJouUXVMSqImLZzYaQ+vRr1rQ0OZ0HqsrwWl4dsKHELckQkVpgA==",
        "dependencies": {
          "System.Reflection": "4.1.0",
          "System.Reflection.Primitives": "4.0.1",
          "System.Runtime": "4.1.0"
        }
      },
      "System.Reflection.Emit.Lightweight": {
        "type": "Transitive",
        "resolved": "4.0.1",
        "contentHash": "sSzHHXueZ5Uh0OLpUQprhr+ZYJrLPA2Cmr4gn0wj9+FftNKXx8RIMKvO9qnjk2ebPYUjZ+F2ulGdPOsvj+MEjA==",
        "dependencies": {
          "System.Reflection": "4.1.0",
          "System.Reflection.Emit.ILGeneration": "4.0.1",
          "System.Reflection.Primitives": "4.0.1",
          "System.Runtime": "4.1.0"
        }
      },
      "System.Reflection.Extensions": {
        "type": "Transitive",
        "resolved": "4.3.0",
        "contentHash": "rJkrJD3kBI5B712aRu4DpSIiHRtr6QlfZSQsb0hYHrDCZORXCFjQfoipo2LaMUHoT9i1B7j7MnfaEKWDFmFQNQ==",
        "dependencies": {
          "Microsoft.NETCore.Platforms": "1.1.0",
          "Microsoft.NETCore.Targets": "1.1.0",
          "System.Reflection": "4.3.0",
          "System.Runtime": "4.3.0"
        }
      },
      "System.Reflection.Metadata": {
        "type": "Transitive",
        "resolved": "1.6.0",
        "contentHash": "COC1aiAJjCoA5GBF+QKL2uLqEBew4JsCkQmoHKbN3TlOZKa2fKLz5CpiRQKDz0RsAOEGsVKqOD5bomsXq/4STQ=="
      },
      "System.Reflection.Primitives": {
        "type": "Transitive",
        "resolved": "4.3.0",
        "contentHash": "5RXItQz5As4xN2/YUDxdpsEkMhvw3e6aNveFXUn4Hl/udNTCNhnKp8lT9fnc3MhvGKh1baak5CovpuQUXHAlIA==",
        "dependencies": {
          "Microsoft.NETCore.Platforms": "1.1.0",
          "Microsoft.NETCore.Targets": "1.1.0",
          "System.Runtime": "4.3.0"
        }
      },
      "System.Reflection.TypeExtensions": {
        "type": "Transitive",
        "resolved": "4.6.0",
        "contentHash": "QdTazwZFwrbACRQz1nV2PBqQCDAG+Wfat3dNBiuDp3JjIZo+SsKGLkSK0hc3+pdprRNKZl59HP3LM4DwDdt0LA=="
      },
      "System.Resources.ResourceManager": {
        "type": "Transitive",
        "resolved": "4.3.0",
        "contentHash": "/zrcPkkWdZmI4F92gL/TPumP98AVDu/Wxr3CSJGQQ+XN6wbRZcyfSKVoPo17ilb3iOr0cCRqJInGwNMolqhS8A==",
        "dependencies": {
          "Microsoft.NETCore.Platforms": "1.1.0",
          "Microsoft.NETCore.Targets": "1.1.0",
          "System.Globalization": "4.3.0",
          "System.Reflection": "4.3.0",
          "System.Runtime": "4.3.0"
        }
      },
      "System.Resources.Writer": {
        "type": "Transitive",
        "resolved": "4.0.0",
        "contentHash": "Hz+ZS81dVSNy93YyJhhL3GwzmMhfcQ8FbUooAt9MO4joIe0vPM4gclv0C82ko1tuN/Kw6CvZFLYkgk6n9xvEkg==",
        "dependencies": {
          "System.Collections": "4.0.11",
          "System.IO": "4.1.0",
          "System.Resources.ResourceManager": "4.0.1",
          "System.Runtime": "4.1.0",
          "System.Runtime.Extensions": "4.1.0",
          "System.Text.Encoding": "4.0.11"
        }
      },
      "System.Runtime": {
        "type": "Transitive",
        "resolved": "4.3.0",
        "contentHash": "JufQi0vPQ0xGnAczR13AUFglDyVYt4Kqnz1AZaiKZ5+GICq0/1MH/mO/eAJHt/mHW1zjKBJd7kV26SrxddAhiw==",
        "dependencies": {
          "Microsoft.NETCore.Platforms": "1.1.0",
          "Microsoft.NETCore.Targets": "1.1.0"
        }
      },
      "System.Runtime.CompilerServices.Unsafe": {
        "type": "Transitive",
        "resolved": "4.7.0",
        "contentHash": "IpU1lcHz8/09yDr9N+Juc7SCgNUz+RohkCQI+KsWKR67XxpFr8Z6c8t1iENCXZuRuNCc4HBwme/MDHNVCwyAKg=="
      },
      "System.Runtime.Extensions": {
        "type": "Transitive",
        "resolved": "4.3.0",
        "contentHash": "guW0uK0fn5fcJJ1tJVXYd7/1h5F+pea1r7FLSOz/f8vPEqbR2ZAknuRDvTQ8PzAilDveOxNjSfr0CHfIQfFk8g==",
        "dependencies": {
          "Microsoft.NETCore.Platforms": "1.1.0",
          "Microsoft.NETCore.Targets": "1.1.0",
          "System.Runtime": "4.3.0"
        }
      },
      "System.Runtime.Handles": {
        "type": "Transitive",
        "resolved": "4.3.0",
        "contentHash": "OKiSUN7DmTWeYb3l51A7EYaeNMnvxwE249YtZz7yooT4gOZhmTjIn48KgSsw2k2lYdLgTKNJw/ZIfSElwDRVgg==",
        "dependencies": {
          "Microsoft.NETCore.Platforms": "1.1.0",
          "Microsoft.NETCore.Targets": "1.1.0",
          "System.Runtime": "4.3.0"
        }
      },
      "System.Runtime.InteropServices": {
        "type": "Transitive",
        "resolved": "4.3.0",
        "contentHash": "uv1ynXqiMK8mp1GM3jDqPCFN66eJ5w5XNomaK2XD+TuCroNTLFGeZ+WCmBMcBDyTFKou3P6cR6J/QsaqDp7fGQ==",
        "dependencies": {
          "Microsoft.NETCore.Platforms": "1.1.0",
          "Microsoft.NETCore.Targets": "1.1.0",
          "System.Reflection": "4.3.0",
          "System.Reflection.Primitives": "4.3.0",
          "System.Runtime": "4.3.0",
          "System.Runtime.Handles": "4.3.0"
        }
      },
      "System.Runtime.InteropServices.RuntimeInformation": {
        "type": "Transitive",
        "resolved": "4.3.0",
        "contentHash": "cbz4YJMqRDR7oLeMRbdYv7mYzc++17lNhScCX0goO2XpGWdvAt60CGN+FHdePUEHCe/Jy9jUlvNAiNdM+7jsOw==",
        "dependencies": {
          "System.Reflection": "4.3.0",
          "System.Reflection.Extensions": "4.3.0",
          "System.Resources.ResourceManager": "4.3.0",
          "System.Runtime": "4.3.0",
          "System.Runtime.InteropServices": "4.3.0",
          "System.Threading": "4.3.0",
          "runtime.native.System": "4.3.0"
        }
      },
      "System.Runtime.Loader": {
        "type": "Transitive",
        "resolved": "4.3.0",
        "contentHash": "DHMaRn8D8YCK2GG2pw+UzNxn/OHVfaWx7OTLBD/hPegHZZgcZh3H6seWegrC4BYwsfuGrywIuT+MQs+rPqRLTQ==",
        "dependencies": {
          "System.IO": "4.3.0",
          "System.Reflection": "4.3.0",
          "System.Runtime": "4.3.0"
        }
      },
      "System.Runtime.Numerics": {
        "type": "Transitive",
        "resolved": "4.3.0",
        "contentHash": "yMH+MfdzHjy17l2KESnPiF2dwq7T+xLnSJar7slyimAkUh/gTrS9/UQOtv7xarskJ2/XDSNvfLGOBQPjL7PaHQ==",
        "dependencies": {
          "System.Globalization": "4.3.0",
          "System.Resources.ResourceManager": "4.3.0",
          "System.Runtime": "4.3.0",
          "System.Runtime.Extensions": "4.3.0"
        }
      },
      "System.Runtime.Serialization.Primitives": {
        "type": "Transitive",
        "resolved": "4.1.1",
        "contentHash": "HZ6Du5QrTG8MNJbf4e4qMO3JRAkIboGT5Fk804uZtg3Gq516S7hAqTm2UZKUHa7/6HUGdVy3AqMQKbns06G/cg==",
        "dependencies": {
          "System.Resources.ResourceManager": "4.0.1",
          "System.Runtime": "4.1.0"
        }
      },
      "System.Security.AccessControl": {
        "type": "Transitive",
        "resolved": "4.7.0",
        "contentHash": "JECvTt5aFF3WT3gHpfofL2MNNP6v84sxtXxpqhLBCcDRzqsPBmHhQ6shv4DwwN2tRlzsUxtb3G9M3763rbXKDg==",
        "dependencies": {
          "Microsoft.NETCore.Platforms": "3.1.0",
          "System.Security.Principal.Windows": "4.7.0"
        }
      },
      "System.Security.Cryptography.Algorithms": {
        "type": "Transitive",
        "resolved": "4.3.0",
        "contentHash": "W1kd2Y8mYSCgc3ULTAZ0hOP2dSdG5YauTb1089T0/kRcN2MpSAW1izOFROrJgxSlMn3ArsgHXagigyi+ibhevg==",
        "dependencies": {
          "Microsoft.NETCore.Platforms": "1.1.0",
          "System.Collections": "4.3.0",
          "System.IO": "4.3.0",
          "System.Resources.ResourceManager": "4.3.0",
          "System.Runtime": "4.3.0",
          "System.Runtime.Extensions": "4.3.0",
          "System.Runtime.Handles": "4.3.0",
          "System.Runtime.InteropServices": "4.3.0",
          "System.Runtime.Numerics": "4.3.0",
          "System.Security.Cryptography.Encoding": "4.3.0",
          "System.Security.Cryptography.Primitives": "4.3.0",
          "System.Text.Encoding": "4.3.0",
          "runtime.native.System.Security.Cryptography.Apple": "4.3.0",
          "runtime.native.System.Security.Cryptography.OpenSsl": "4.3.0"
        }
      },
      "System.Security.Cryptography.Cng": {
        "type": "Transitive",
        "resolved": "4.3.0",
        "contentHash": "03idZOqFlsKRL4W+LuCpJ6dBYDUWReug6lZjBa3uJWnk5sPCUXckocevTaUA8iT/MFSrY/2HXkOt753xQ/cf8g==",
        "dependencies": {
          "Microsoft.NETCore.Platforms": "1.1.0",
          "System.IO": "4.3.0",
          "System.Resources.ResourceManager": "4.3.0",
          "System.Runtime": "4.3.0",
          "System.Runtime.Extensions": "4.3.0",
          "System.Runtime.Handles": "4.3.0",
          "System.Runtime.InteropServices": "4.3.0",
          "System.Security.Cryptography.Algorithms": "4.3.0",
          "System.Security.Cryptography.Encoding": "4.3.0",
          "System.Security.Cryptography.Primitives": "4.3.0",
          "System.Text.Encoding": "4.3.0"
        }
      },
      "System.Security.Cryptography.Csp": {
        "type": "Transitive",
        "resolved": "4.3.0",
        "contentHash": "X4s/FCkEUnRGnwR3aSfVIkldBmtURMhmexALNTwpjklzxWU7yjMk7GHLKOZTNkgnWnE0q7+BCf9N2LVRWxewaA==",
        "dependencies": {
          "Microsoft.NETCore.Platforms": "1.1.0",
          "System.IO": "4.3.0",
          "System.Reflection": "4.3.0",
          "System.Resources.ResourceManager": "4.3.0",
          "System.Runtime": "4.3.0",
          "System.Runtime.Extensions": "4.3.0",
          "System.Runtime.Handles": "4.3.0",
          "System.Runtime.InteropServices": "4.3.0",
          "System.Security.Cryptography.Algorithms": "4.3.0",
          "System.Security.Cryptography.Encoding": "4.3.0",
          "System.Security.Cryptography.Primitives": "4.3.0",
          "System.Text.Encoding": "4.3.0",
          "System.Threading": "4.3.0"
        }
      },
      "System.Security.Cryptography.Encoding": {
        "type": "Transitive",
        "resolved": "4.3.0",
        "contentHash": "1DEWjZZly9ae9C79vFwqaO5kaOlI5q+3/55ohmq/7dpDyDfc8lYe7YVxJUZ5MF/NtbkRjwFRo14yM4OEo9EmDw==",
        "dependencies": {
          "Microsoft.NETCore.Platforms": "1.1.0",
          "System.Collections": "4.3.0",
          "System.Collections.Concurrent": "4.3.0",
          "System.Linq": "4.3.0",
          "System.Resources.ResourceManager": "4.3.0",
          "System.Runtime": "4.3.0",
          "System.Runtime.Extensions": "4.3.0",
          "System.Runtime.Handles": "4.3.0",
          "System.Runtime.InteropServices": "4.3.0",
          "System.Security.Cryptography.Primitives": "4.3.0",
          "System.Text.Encoding": "4.3.0",
          "runtime.native.System.Security.Cryptography.OpenSsl": "4.3.0"
        }
      },
      "System.Security.Cryptography.OpenSsl": {
        "type": "Transitive",
        "resolved": "4.3.0",
        "contentHash": "h4CEgOgv5PKVF/HwaHzJRiVboL2THYCou97zpmhjghx5frc7fIvlkY1jL+lnIQyChrJDMNEXS6r7byGif8Cy4w==",
        "dependencies": {
          "System.Collections": "4.3.0",
          "System.IO": "4.3.0",
          "System.Resources.ResourceManager": "4.3.0",
          "System.Runtime": "4.3.0",
          "System.Runtime.Extensions": "4.3.0",
          "System.Runtime.Handles": "4.3.0",
          "System.Runtime.InteropServices": "4.3.0",
          "System.Runtime.Numerics": "4.3.0",
          "System.Security.Cryptography.Algorithms": "4.3.0",
          "System.Security.Cryptography.Encoding": "4.3.0",
          "System.Security.Cryptography.Primitives": "4.3.0",
          "System.Text.Encoding": "4.3.0",
          "runtime.native.System.Security.Cryptography.OpenSsl": "4.3.0"
        }
      },
      "System.Security.Cryptography.Primitives": {
        "type": "Transitive",
        "resolved": "4.3.0",
        "contentHash": "7bDIyVFNL/xKeFHjhobUAQqSpJq9YTOpbEs6mR233Et01STBMXNAc/V+BM6dwYGc95gVh/Zf+iVXWzj3mE8DWg==",
        "dependencies": {
          "System.Diagnostics.Debug": "4.3.0",
          "System.Globalization": "4.3.0",
          "System.IO": "4.3.0",
          "System.Resources.ResourceManager": "4.3.0",
          "System.Runtime": "4.3.0",
          "System.Threading": "4.3.0",
          "System.Threading.Tasks": "4.3.0"
        }
      },
      "System.Security.Cryptography.X509Certificates": {
        "type": "Transitive",
        "resolved": "4.3.0",
        "contentHash": "t2Tmu6Y2NtJ2um0RtcuhP7ZdNNxXEgUm2JeoA/0NvlMjAhKCnM1NX07TDl3244mVp3QU6LPEhT3HTtH1uF7IYw==",
        "dependencies": {
          "Microsoft.NETCore.Platforms": "1.1.0",
          "System.Collections": "4.3.0",
          "System.Diagnostics.Debug": "4.3.0",
          "System.Globalization": "4.3.0",
          "System.Globalization.Calendars": "4.3.0",
          "System.IO": "4.3.0",
          "System.IO.FileSystem": "4.3.0",
          "System.IO.FileSystem.Primitives": "4.3.0",
          "System.Resources.ResourceManager": "4.3.0",
          "System.Runtime": "4.3.0",
          "System.Runtime.Extensions": "4.3.0",
          "System.Runtime.Handles": "4.3.0",
          "System.Runtime.InteropServices": "4.3.0",
          "System.Runtime.Numerics": "4.3.0",
          "System.Security.Cryptography.Algorithms": "4.3.0",
          "System.Security.Cryptography.Cng": "4.3.0",
          "System.Security.Cryptography.Csp": "4.3.0",
          "System.Security.Cryptography.Encoding": "4.3.0",
          "System.Security.Cryptography.OpenSsl": "4.3.0",
          "System.Security.Cryptography.Primitives": "4.3.0",
          "System.Text.Encoding": "4.3.0",
          "System.Threading": "4.3.0",
          "runtime.native.System": "4.3.0",
          "runtime.native.System.Net.Http": "4.3.0",
          "runtime.native.System.Security.Cryptography.OpenSsl": "4.3.0"
        }
      },
      "System.Security.Principal.Windows": {
        "type": "Transitive",
        "resolved": "4.7.0",
        "contentHash": "ojD0PX0XhneCsUbAZVKdb7h/70vyYMDYs85lwEI+LngEONe/17A0cFaRFqZU+sOEidcVswYWikYOQ9PPfjlbtQ==",
        "dependencies": {
          "Microsoft.NETCore.Platforms": "3.1.0"
        }
      },
      "System.Text.Encoding": {
        "type": "Transitive",
        "resolved": "4.3.0",
        "contentHash": "BiIg+KWaSDOITze6jGQynxg64naAPtqGHBwDrLaCtixsa5bKiR8dpPOHA7ge3C0JJQizJE+sfkz1wV+BAKAYZw==",
        "dependencies": {
          "Microsoft.NETCore.Platforms": "1.1.0",
          "Microsoft.NETCore.Targets": "1.1.0",
          "System.Runtime": "4.3.0"
        }
      },
      "System.Text.Encoding.CodePages": {
        "type": "Transitive",
        "resolved": "4.5.1",
        "contentHash": "4J2JQXbftjPMppIHJ7IC+VXQ9XfEagN92vZZNoG12i+zReYlim5dMoXFC1Zzg7tsnKDM7JPo5bYfFK4Jheq44w==",
        "dependencies": {
          "Microsoft.NETCore.Platforms": "2.1.2",
          "System.Runtime.CompilerServices.Unsafe": "4.5.2"
        }
      },
      "System.Text.Encoding.Extensions": {
        "type": "Transitive",
        "resolved": "4.0.11",
        "contentHash": "jtbiTDtvfLYgXn8PTfWI+SiBs51rrmO4AAckx4KR6vFK9Wzf6tI8kcRdsYQNwriUeQ1+CtQbM1W4cMbLXnj/OQ==",
        "dependencies": {
          "Microsoft.NETCore.Platforms": "1.0.1",
          "Microsoft.NETCore.Targets": "1.0.1",
          "System.Runtime": "4.1.0",
          "System.Text.Encoding": "4.0.11"
        }
      },
      "System.Text.Encodings.Web": {
        "type": "Transitive",
        "resolved": "4.7.0",
        "contentHash": "IJanJWPQvya2sbGStt3Fkdy4IaomUBSadAfYWeJDQw0zclMk9ixSvMeei6cSmTTQ6ZkGIIAbhHZVCoLR7GgX7Q=="
      },
      "System.Text.Json": {
        "type": "Transitive",
        "resolved": "4.7.0",
        "contentHash": "IPq/x/d5nAcnD3vIyM3AbPOaTgcqrh0AqPSx7U53UFu3M6k1TH1u/eXc9/h4jm/3mpP1WRUpevlPY4PACd7AWw==",
        "dependencies": {
          "Microsoft.Bcl.AsyncInterfaces": "1.1.0",
          "System.Runtime.CompilerServices.Unsafe": "4.7.0",
          "System.Text.Encodings.Web": "4.7.0"
        }
      },
      "System.Threading": {
        "type": "Transitive",
        "resolved": "4.3.0",
        "contentHash": "VkUS0kOBcUf3Wwm0TSbrevDDZ6BlM+b/HRiapRFWjM5O0NS0LviG0glKmFK+hhPDd1XFeSdU1GmlLhb2CoVpIw==",
        "dependencies": {
          "System.Runtime": "4.3.0",
          "System.Threading.Tasks": "4.3.0"
        }
      },
      "System.Threading.Tasks": {
        "type": "Transitive",
        "resolved": "4.3.0",
        "contentHash": "LbSxKEdOUhVe8BezB/9uOGGppt+nZf6e1VFyw6v3DN6lqitm0OSn2uXMOdtP0M3W4iMcqcivm2J6UgqiwwnXiA==",
        "dependencies": {
          "Microsoft.NETCore.Platforms": "1.1.0",
          "Microsoft.NETCore.Targets": "1.1.0",
          "System.Runtime": "4.3.0"
        }
      },
      "System.Threading.Tasks.Dataflow": {
        "type": "Transitive",
        "resolved": "4.6.0",
        "contentHash": "2hRjGu2r2jxRZ55wmcHO/WbdX+YAOz9x6FE8xqkHZgPaoFMKQZRe9dk8xTZIas8fRjxRmzawnTEWIrhlM+Un7w==",
        "dependencies": {
          "System.Collections": "4.0.11",
          "System.Collections.Concurrent": "4.0.12",
          "System.Diagnostics.Debug": "4.0.11",
          "System.Diagnostics.Tracing": "4.1.0",
          "System.Dynamic.Runtime": "4.0.11",
          "System.Linq": "4.1.0",
          "System.Resources.ResourceManager": "4.0.1",
          "System.Runtime": "4.1.0",
          "System.Runtime.Extensions": "4.1.0",
          "System.Threading": "4.0.11",
          "System.Threading.Tasks": "4.0.11"
        }
      },
      "System.Threading.Tasks.Extensions": {
        "type": "Transitive",
        "resolved": "4.5.3",
        "contentHash": "+MvhNtcvIbqmhANyKu91jQnvIRVSTiaOiFNfKWwXGHG48YAb4I/TyH8spsySiPYla7gKal5ZnF3teJqZAximyQ=="
      },
      "System.Threading.Thread": {
        "type": "Transitive",
        "resolved": "4.0.0",
        "contentHash": "gIdJqDXlOr5W9zeqFErLw3dsOsiShSCYtF9SEHitACycmvNvY8odf9kiKvp6V7aibc8C4HzzNBkWXjyfn7plbQ==",
        "dependencies": {
          "System.Runtime": "4.1.0"
        }
      },
      "System.Threading.Timer": {
        "type": "Transitive",
        "resolved": "4.0.1",
        "contentHash": "saGfUV8uqVW6LeURiqxcGhZ24PzuRNaUBtbhVeuUAvky1naH395A/1nY0P2bWvrw/BreRtIB/EzTDkGBpqCwEw==",
        "dependencies": {
          "Microsoft.NETCore.Platforms": "1.0.1",
          "Microsoft.NETCore.Targets": "1.0.1",
          "System.Runtime": "4.1.0"
        }
      },
      "stryker": {
        "type": "Project",
        "dependencies": {
          "Buildalyzer": "2.5.0",
          "DotNet.Glob": "3.0.5",
<<<<<<< HEAD
          "LibGit2Sharp": "0.26.1",
          "Microsoft.CodeAnalysis.CSharp": "3.3.1",
          "Microsoft.Extensions.Configuration": "3.0.1",
          "Microsoft.Extensions.Configuration.Json": "3.0.1",
          "Microsoft.Extensions.Logging": "3.0.1",
          "Microsoft.TestPlatform": "16.4.0",
          "Microsoft.TestPlatform.ObjectModel": "16.4.0",
          "Microsoft.TestPlatform.Portable": "16.4.0",
          "Microsoft.TestPlatform.TranslationLayer": "16.4.0",
=======
          "LibGit2Sharp": "0.26.2",
          "Microsoft.CodeAnalysis.CSharp": "3.4.0",
          "Microsoft.Extensions.Configuration": "3.1.1",
          "Microsoft.Extensions.Configuration.Json": "3.1.1",
          "Microsoft.Extensions.Logging": "3.1.1",
          "Microsoft.TestPlatform": "16.3.0",
          "Microsoft.TestPlatform.ObjectModel": "16.3.0",
          "Microsoft.TestPlatform.Portable": "16.3.0",
          "Microsoft.TestPlatform.TranslationLayer": "16.3.0",
>>>>>>> f2f219db
          "Microsoft.Web.LibraryManager.Build": "2.0.96",
          "Mono.Cecil": "0.11.1",
          "Newtonsoft.Json": "12.0.3",
          "Serilog": "2.9.0",
          "Serilog.Extensions.Logging": "3.0.1",
          "Serilog.Extensions.Logging.File": "1.1.0",
          "Serilog.Sinks.Console": "3.1.1",
          "Stryker.DataCollector": "0.15.0",
          "System.IO.Abstractions": "8.0.3"
        }
      },
      "stryker.datacollector": {
        "type": "Project",
        "dependencies": {
          "Microsoft.TestPlatform.ObjectModel": "16.4.0"
        }
      }
    }
  }
}<|MERGE_RESOLUTION|>--- conflicted
+++ resolved
@@ -333,26 +333,26 @@
       },
       "Microsoft.TestPlatform": {
         "type": "Transitive",
-        "resolved": "16.4.0",
-        "contentHash": "hmrMMNZ8DftKOUmTdGxWq4G68ons/0o040Ur7fbk/4xutsm3BtRYtMiftRvLXCaKVzZZ8OwRd8689//sWuYlDg=="
+        "resolved": "16.3.0",
+        "contentHash": "1YDiy17mD8S/c/IqFX4hVLK8+KyqbWDTR3rVBciFC/QJCG7gBsYb3byGUDdTBSpKdBvUwGlt+lTK8Se++M65vQ=="
       },
       "Microsoft.TestPlatform.ObjectModel": {
         "type": "Transitive",
-        "resolved": "16.4.0",
-        "contentHash": "4geKywSUJHHrfBTr1wJXUVWP0Vx1X03oFQAdZdGa8jK8p5MSwsJ4Vd0/mqN0dB2YXaIXIhDT94ti5WQ1KZ4jdw==",
+        "resolved": "16.3.0",
+        "contentHash": "F4ZZ1c6J6VqeFhfPPBZNk+jr7VU5qYgxoClWK+VOJMRwGYc5edYY5q9CGtNgT93VcVGQ/ie6Gn8J9HDoST1fAg==",
         "dependencies": {
           "NuGet.Frameworks": "5.0.0"
         }
       },
       "Microsoft.TestPlatform.Portable": {
         "type": "Transitive",
-        "resolved": "16.4.0",
-        "contentHash": "uEXye88w8Go8xVa1LpDWK7+k0KFxuYjqE9m0XOGnIQcTHPVNvqmyh9Ry8DZxd0hqjj1zppJJe8kF9bqvH9AVTw=="
+        "resolved": "16.3.0",
+        "contentHash": "qAei4/DXfibz2W9WhBOhlrneJZW5JJYR3T6D3gAyvexViY6uEY13kwtAd4gA803MbjlsdMMoJskganuOdTSDrQ=="
       },
       "Microsoft.TestPlatform.TranslationLayer": {
         "type": "Transitive",
-        "resolved": "16.4.0",
-        "contentHash": "9VbtV9iVBw97xs7fCUh6rrmh43LWm0ZvYlZ461LAvLhcTNDQrW2nbr4JCdf4qnqEMqJ5MmjjgWktY0O3cXA80g==",
+        "resolved": "16.3.0",
+        "contentHash": "H5XAo+MkgyRm38jjXLSTvORV6viDnyEcuO8BJNppq/wxR1oXRqxSFx2i+S5wMNSZTsztU3v4nBwR/2mnGwvOdQ==",
         "dependencies": {
           "NETStandard.Library": "2.0.0"
         }
@@ -1441,17 +1441,6 @@
         "dependencies": {
           "Buildalyzer": "2.5.0",
           "DotNet.Glob": "3.0.5",
-<<<<<<< HEAD
-          "LibGit2Sharp": "0.26.1",
-          "Microsoft.CodeAnalysis.CSharp": "3.3.1",
-          "Microsoft.Extensions.Configuration": "3.0.1",
-          "Microsoft.Extensions.Configuration.Json": "3.0.1",
-          "Microsoft.Extensions.Logging": "3.0.1",
-          "Microsoft.TestPlatform": "16.4.0",
-          "Microsoft.TestPlatform.ObjectModel": "16.4.0",
-          "Microsoft.TestPlatform.Portable": "16.4.0",
-          "Microsoft.TestPlatform.TranslationLayer": "16.4.0",
-=======
           "LibGit2Sharp": "0.26.2",
           "Microsoft.CodeAnalysis.CSharp": "3.4.0",
           "Microsoft.Extensions.Configuration": "3.1.1",
@@ -1461,7 +1450,6 @@
           "Microsoft.TestPlatform.ObjectModel": "16.3.0",
           "Microsoft.TestPlatform.Portable": "16.3.0",
           "Microsoft.TestPlatform.TranslationLayer": "16.3.0",
->>>>>>> f2f219db
           "Microsoft.Web.LibraryManager.Build": "2.0.96",
           "Mono.Cecil": "0.11.1",
           "Newtonsoft.Json": "12.0.3",
@@ -1476,7 +1464,7 @@
       "stryker.datacollector": {
         "type": "Project",
         "dependencies": {
-          "Microsoft.TestPlatform.ObjectModel": "16.4.0"
+          "Microsoft.TestPlatform.ObjectModel": "16.3.0"
         }
       }
     }
