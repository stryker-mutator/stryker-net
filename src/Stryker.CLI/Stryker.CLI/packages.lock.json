--- conflicted
+++ resolved
@@ -1392,11 +1392,7 @@
           "Serilog.Extensions.Logging.File": "2.0.0",
           "Serilog.Sinks.Console": "3.1.1",
           "Stryker.DataCollector": "0.16.1",
-<<<<<<< HEAD
-          "System.IO.Abstractions": "11.0.4"
-=======
           "System.IO.Abstractions": "11.0.7"
->>>>>>> c9a986d3
         }
       },
       "stryker.datacollector": {
