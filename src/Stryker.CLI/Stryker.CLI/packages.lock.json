{
  "version": 2,
  "dependencies": {
    "net8.0": {
      "DotNet.ReproducibleBuilds": {
        "type": "Direct",
        "requested": "[1.2.39, )",
        "resolved": "1.2.39",
        "contentHash": "fcFN01tDTIQqDuTwr1jUQK/geofiwjG5DycJQOnC72i1SsLAk1ELe+apBOuZ11UMQG8YKFZG1FgvjZPbqHyatg=="
      },
      "McMaster.Extensions.CommandLineUtils": {
        "type": "Direct",
        "requested": "[4.1.1, )",
        "resolved": "4.1.1",
        "contentHash": "zxgDY+G5yVq2q8sVB3Z275Qkxed1jC95nwAfnlSyoG4l5Nicvd4+ke1jXusEZEfyuErlAgXCKS937c13FmZWBg==",
        "dependencies": {
          "System.ComponentModel.Annotations": "5.0.0"
        }
      },
      "Microsoft.Extensions.DependencyInjection": {
        "type": "Direct",
        "requested": "[9.0.9, )",
        "resolved": "9.0.9",
        "contentHash": "zQV2WOSP+3z1EuK91ULxfGgo2Y75bTRnmJHp08+w/YXAyekZutX/qCd88/HOMNh35MDW9mJJJxPpMPS+1Rww8A==",
        "dependencies": {
          "Microsoft.Extensions.DependencyInjection.Abstractions": "9.0.9"
        }
      },
      "NuGet.Protocol": {
        "type": "Direct",
        "requested": "[6.14.0, )",
        "resolved": "6.14.0",
        "contentHash": "hYk9j/ZKErdiK0tFaqsrRtT5q+sJ2VjCUrgFCQG2wGhAlmb8YaBzYLOGDvRdFwuvTi5I+KRuVHPqhc010Np1Bg==",
        "dependencies": {
          "NuGet.Packaging": "6.14.0"
        }
      },
      "YamlDotNet": {
        "type": "Direct",
        "requested": "[16.3.0, )",
        "resolved": "16.3.0",
        "contentHash": "SgMOdxbz8X65z8hraIs6hOEdnkH6hESTAIUa7viEngHOYaH+6q5XJmwr1+yb9vJpNQ19hCQY69xbFsLtXpobQA=="
      },
      "Azure.Core": {
        "type": "Transitive",
        "resolved": "1.47.3",
        "contentHash": "u/uCNtUWT+Q/Is7/PAMy3KP9kq5vY5klRnyAvRxO/kEa5OnV3/X5lHlCajNANC7vmej6jAqceqLBJNO/VyCKzg==",
        "dependencies": {
          "Microsoft.Bcl.AsyncInterfaces": "8.0.0",
          "System.ClientModel": "1.6.1",
          "System.Memory.Data": "8.0.1"
        }
      },
      "Azure.Storage.Common": {
        "type": "Transitive",
        "resolved": "12.25.0",
        "contentHash": "MHGWp4aLHRo0BdLj25U2qYdYK//Zz21k4bs3SVyNQEmJbBl3qZ8GuOmTSXJ+Zad93HnFXfvD8kyMr0gjA8Ftpw==",
        "dependencies": {
          "Azure.Core": "1.47.3",
          "System.IO.Hashing": "8.0.0"
        }
      },
      "Buildalyzer.Logger": {
        "type": "Transitive",
        "resolved": "7.1.0",
        "contentHash": "a0T+Se+HSCxOvP2s7kUbgHBVeeJghliN9CO3pSl8JfqPhKD9JaE7ZxS3iTEgKglDsRibcqbdIxhYvvvIdLOvuQ=="
      },
      "LibGit2Sharp.NativeBinaries": {
        "type": "Transitive",
        "resolved": "2.0.323",
        "contentHash": "Kg+fJGWhGj5qRXG0Ilj4ddhuodGXZg57yhfX6OVUDR0M2DKg/UR42/d74+qv5l1qotc1qJilo/ho7xQnULP6yA=="
      },
      "Microsoft.Bcl.AsyncInterfaces": {
        "type": "Transitive",
        "resolved": "8.0.0",
        "contentHash": "3WA9q9yVqJp222P3x1wYIGDAkpjAku0TMUaaQV22g6L67AI0LdOIrVS7Ht2vJfLHGSPVuqN94vIr15qn+HEkHw=="
      },
      "Microsoft.Build": {
        "type": "Transitive",
        "resolved": "17.10.4",
        "contentHash": "ZmGA8vhVXFzC4oo48ybQKlEybVKd0Ntfdr+Enqrn5ES1R6e/krIK9hLk0W33xuT0/G6QYd3YdhJZh+Xle717Ag==",
        "dependencies": {
          "Microsoft.Build.Framework": "17.10.4",
          "Microsoft.NET.StringTools": "17.10.4",
          "System.Collections.Immutable": "8.0.0",
          "System.Configuration.ConfigurationManager": "8.0.0",
          "System.Reflection.Metadata": "8.0.0",
          "System.Reflection.MetadataLoadContext": "8.0.0",
          "System.Security.Principal.Windows": "5.0.0",
          "System.Threading.Tasks.Dataflow": "8.0.0"
        }
      },
      "Microsoft.Build.Framework": {
        "type": "Transitive",
        "resolved": "17.10.4",
        "contentHash": "4qXCwNOXBR1dyCzuks9SwTwFJQO/xmf2wcMislotDWJu7MN/r3xDNoU8Ae5QmKIHPaLG1xmfDkYS7qBVzxmeKw=="
      },
      "Microsoft.Build.Tasks.Core": {
        "type": "Transitive",
        "resolved": "17.10.4",
        "contentHash": "k1sefpk2VvJNwcexMjisH+TdzhspCVRtYvh4fAez5qRM20VvsNxcOIjfDe3h3StZRIGI2aiFKGxBZYkwM+WV+A==",
        "dependencies": {
          "Microsoft.Build.Framework": "17.10.4",
          "Microsoft.Build.Utilities.Core": "17.10.4",
          "Microsoft.NET.StringTools": "17.10.4",
          "System.CodeDom": "8.0.0",
          "System.Collections.Immutable": "8.0.0",
          "System.Configuration.ConfigurationManager": "8.0.0",
          "System.Resources.Extensions": "8.0.0",
          "System.Security.Cryptography.Pkcs": "8.0.0",
          "System.Security.Cryptography.Xml": "8.0.0"
        }
      },
      "Microsoft.Build.Utilities.Core": {
        "type": "Transitive",
        "resolved": "17.10.4",
        "contentHash": "eEB/tcXkSV+nQgvoa/l53UPtn+KVtKZ8zBceDZsXVTrfE4fA+4+/olrx9W8n2tq4XiESsL9UuGJgCKzqBwQCoQ==",
        "dependencies": {
          "Microsoft.Build.Framework": "17.10.4",
          "Microsoft.NET.StringTools": "17.10.4",
          "System.Collections.Immutable": "8.0.0",
          "System.Configuration.ConfigurationManager": "8.0.0"
        }
      },
      "Microsoft.Extensions.Configuration.Abstractions": {
        "type": "Transitive",
        "resolved": "6.0.0",
        "contentHash": "qWzV9o+ZRWq+pGm+1dF+R7qTgTYoXvbyowRoBxQJGfqTpqDun2eteerjRQhq5PQ/14S+lqto3Ft4gYaRyl4rdQ==",
        "dependencies": {
          "Microsoft.Extensions.Primitives": "6.0.0"
        }
      },
      "Microsoft.Extensions.Configuration.Binder": {
        "type": "Transitive",
        "resolved": "6.0.0",
        "contentHash": "b3ErKzND8LIC7o08QAVlKfaEIYEvLJbtmVbFZVBRXeu9YkKfSSzLZfR1SUfQPBIy9mKLhEtJgGYImkcMNaKE0A==",
        "dependencies": {
          "Microsoft.Extensions.Configuration.Abstractions": "6.0.0"
        }
      },
      "Microsoft.Extensions.DependencyInjection.Abstractions": {
        "type": "Transitive",
        "resolved": "9.0.9",
        "contentHash": "/hymojfWbE9AlDOa0mczR44m00Jj+T3+HZO0ZnVTI032fVycI0ZbNOVFP6kqZMcXiLSYXzR2ilcwaRi6dzeGyA=="
      },
      "Microsoft.Extensions.Options": {
        "type": "Transitive",
        "resolved": "9.0.9",
        "contentHash": "loxGGHE1FC2AefwPHzrjPq7X92LQm64qnU/whKfo6oWaceewPUVYQJBJs3S3E2qlWwnCpeZ+dGCPTX+5dgVAuQ==",
        "dependencies": {
          "Microsoft.Extensions.DependencyInjection.Abstractions": "9.0.9",
          "Microsoft.Extensions.Primitives": "9.0.9"
        }
      },
      "Microsoft.Extensions.Primitives": {
        "type": "Transitive",
        "resolved": "9.0.9",
        "contentHash": "z4pyMePOrl733ltTowbN565PxBw1oAr8IHmIXNDiDqd22nFpYltX9KhrNC/qBWAG1/Zx5MHX+cOYhWJQYCO/iw=="
      },
      "Microsoft.NET.StringTools": {
        "type": "Transitive",
        "resolved": "17.10.4",
        "contentHash": "wyABaqY+IHCMMSTQmcc3Ca6vbmg5BaEPgicnEgpll+4xyWZWlkQqUwafweUd9VAhBb4jqplMl6voUHQ6yfdUcg=="
      },
      "Microsoft.NETCore.Platforms": {
        "type": "Transitive",
        "resolved": "1.1.0",
        "contentHash": "kz0PEW2lhqygehI/d6XsPCQzD7ff7gUJaVGPVETX611eadGsA3A877GdSlU0LRVMCTH/+P3o2iDTak+S08V2+A=="
      },
      "Microsoft.NETCore.Targets": {
        "type": "Transitive",
        "resolved": "1.1.0",
        "contentHash": "aOZA3BWfz9RXjpzt0sRJJMjAscAUm3Hoa4UWAfceV9UTYxgwZ1lZt5nO2myFf+/jetYQo4uTP7zS8sJY67BBxg=="
      },
      "MSBuild.StructuredLogger": {
        "type": "Transitive",
        "resolved": "2.2.158",
        "contentHash": "A7hI65/MrDKdPpu4rsnqimDdAs42B05gpfOIyzWPJ+pqw6Q3p4r1I/AjWVe3joKGHIQSpL+0AX2tzLVVCaR0ug==",
        "dependencies": {
          "Microsoft.Build.Framework": "17.5.0",
          "Microsoft.Build.Utilities.Core": "17.5.0"
        }
      },
      "MsBuildPipeLogger.Server": {
        "type": "Transitive",
        "resolved": "1.1.6",
        "contentHash": "rls0hb7plSfVFCqScDxTqtGpIlMfoQEchqjmK/YtXDML11GU5jI+oCi9YsikGulJVUv/vLSY6Ktah0uXwv25EA==",
        "dependencies": {
          "Microsoft.Build": "15.3.409"
        }
      },
      "NETStandard.Library": {
        "type": "Transitive",
        "resolved": "2.0.0",
        "contentHash": "7jnbRU+L08FXKMxqUflxEXtVymWvNOrS8yHgu9s6EM8Anr6T/wIX4nZ08j/u3Asz+tCufp3YVwFSEvFTPYmBPA==",
        "dependencies": {
          "Microsoft.NETCore.Platforms": "1.1.0"
        }
      },
      "Newtonsoft.Json": {
        "type": "Transitive",
        "resolved": "13.0.3",
        "contentHash": "HrC5BXdl00IP9zeV+0Z848QWPAoCr9P3bDEZguI+gkLcBKAOxix/tLEAAHC+UvDNPv4a2d18lOReHMOagPa+zQ=="
      },
      "NuGet.Common": {
        "type": "Transitive",
        "resolved": "6.14.0",
        "contentHash": "E+IyoDez4kPrjNPYp41fScowTuSjGifXfjrtU9p9XlQDOGig6vrikQDCMeo6BT6YmT9vUZ+Tb1CX8ru8z0bkNg==",
        "dependencies": {
          "NuGet.Frameworks": "6.14.0",
          "System.Collections.Immutable": "8.0.0"
        }
      },
      "NuGet.Configuration": {
        "type": "Transitive",
        "resolved": "6.14.0",
        "contentHash": "YwoF+Nm0IGdNP/LQ97xysCQlhy4oWIzD4oGcbvz5bQGogPrqn/5lSGwP8llmVv+zfJ6tZZDAT9vh4Q+gH0Aqqg==",
        "dependencies": {
          "NuGet.Common": "6.14.0",
          "System.Security.Cryptography.ProtectedData": "4.4.0"
        }
      },
      "NuGet.Packaging": {
        "type": "Transitive",
        "resolved": "6.14.0",
        "contentHash": "BpQlGpkuAhrh6x00mGvwK13a5c30vX3FYQbWI11LIyXl/nWmoOQSZrB3yEAh9ihibeGo8SunWZBGXvkkJUxbEg==",
        "dependencies": {
          "Newtonsoft.Json": "13.0.3",
          "NuGet.Configuration": "6.14.0",
          "NuGet.Versioning": "6.14.0",
          "System.Security.Cryptography.Pkcs": "6.0.4"
        }
      },
      "NuGet.Versioning": {
        "type": "Transitive",
        "resolved": "6.14.0",
        "contentHash": "4v4blkhCv8mpKtfx+z0G/X0daVCzdIaHSC51GkUspugi5JIMn2Bo8xm5PdZYF0U68gOBfz/+aPWMnpRd85Jbow=="
      },
      "runtime.native.System": {
        "type": "Transitive",
        "resolved": "4.3.0",
        "contentHash": "c/qWt2LieNZIj1jGnVNsE2Kl23Ya2aSTBuXMD6V7k9KWr6l16Tqdwq+hJScEpWER9753NWC8h96PaVNY5Ld7Jw==",
        "dependencies": {
          "Microsoft.NETCore.Platforms": "1.1.0",
          "Microsoft.NETCore.Targets": "1.1.0"
        }
      },
      "Serilog.Formatting.Compact": {
        "type": "Transitive",
        "resolved": "1.1.0",
        "contentHash": "pNroKVjo+rDqlxNG5PXkRLpfSCuDOBY0ri6jp9PLe505ljqwhwZz8ospy2vWhQlFu5GkIesh3FcDs4n7sWZODA==",
        "dependencies": {
          "Serilog": "2.8.0"
        }
      },
      "Serilog.Sinks.Async": {
        "type": "Transitive",
        "resolved": "1.5.0",
        "contentHash": "csHYIqAwI4Gy9oAhXYRwxGrQEAtBg3Ep7WaCzsnA1cZuBZjVAU0n7hWaJhItjO7hbLHh/9gRVxALCUB4Dv+gZw==",
        "dependencies": {
          "Serilog": "2.9.0"
        }
      },
      "Serilog.Sinks.File": {
        "type": "Transitive",
        "resolved": "3.2.0",
        "contentHash": "VHbo68pMg5hwSWrzLEdZv5b/rYmIgHIRhd4d5rl8GnC5/a8Fr+RShT5kWyeJOXax1el6mNJ+dmHDOVgnNUQxaw==",
        "dependencies": {
          "Serilog": "2.3.0",
          "System.IO": "4.1.0",
          "System.IO.FileSystem": "4.0.1",
          "System.IO.FileSystem.Primitives": "4.0.1",
          "System.Text.Encoding.Extensions": "4.0.11",
          "System.Threading": "4.0.11",
          "System.Threading.Timer": "4.0.1"
        }
      },
      "Serilog.Sinks.RollingFile": {
        "type": "Transitive",
        "resolved": "3.3.0",
        "contentHash": "2lT5X1r3GH4P0bRWJfhA7etGl8Q2Ipw9AACvtAHWRUSpYZ42NGVyHoVs2ALBZ/cAkkS+tA4jl80Zie144eLQPg==",
        "dependencies": {
          "Serilog.Sinks.File": "3.2.0",
          "System.IO": "4.1.0",
          "System.IO.FileSystem.Primitives": "4.0.1",
          "System.Runtime.InteropServices": "4.1.0",
          "System.Text.Encoding.Extensions": "4.0.11"
        }
      },
      "System.ClientModel": {
        "type": "Transitive",
        "resolved": "1.6.1",
        "contentHash": "xcHHhDqB5MnOOY8yIn64Vzp6gtBEs6k5J1hluG04CrShSvQNXOx4PSDs7wJiXLDidlY/FZJmxJdKTKskyJwjvw==",
        "dependencies": {
          "Microsoft.Extensions.Logging.Abstractions": "8.0.3",
          "System.Memory.Data": "8.0.1"
        }
      },
      "System.CodeDom": {
        "type": "Transitive",
        "resolved": "8.0.0",
        "contentHash": "WTlRjL6KWIMr/pAaq3rYqh0TJlzpouaQ/W1eelssHgtlwHAH25jXTkUphTYx9HaIIf7XA6qs/0+YhtLEQRkJ+Q=="
      },
      "System.Collections": {
        "type": "Transitive",
        "resolved": "4.0.11",
        "contentHash": "YUJGz6eFKqS0V//mLt25vFGrrCvOnsXjlvFQs+KimpwNxug9x0Pzy4PlFMU3Q2IzqAa9G2L4LsK3+9vCBK7oTg==",
        "dependencies": {
          "Microsoft.NETCore.Platforms": "1.0.1",
          "Microsoft.NETCore.Targets": "1.0.1",
          "System.Runtime": "4.1.0"
        }
      },
      "System.Collections.Immutable": {
        "type": "Transitive",
        "resolved": "9.0.0",
        "contentHash": "QhkXUl2gNrQtvPmtBTQHb0YsUrDiDQ2QS09YbtTTiSjGcf7NBqtYbrG/BE06zcBPCKEwQGzIv13IVdXNOSub2w=="
      },
      "System.ComponentModel.Annotations": {
        "type": "Transitive",
        "resolved": "5.0.0",
        "contentHash": "dMkqfy2el8A8/I76n2Hi1oBFEbG1SfxD2l5nhwXV3XjlnOmwxJlQbYpJH4W51odnU9sARCSAgv7S3CyAFMkpYg=="
      },
      "System.Configuration.ConfigurationManager": {
        "type": "Transitive",
        "resolved": "8.0.0",
        "contentHash": "JlYi9XVvIREURRUlGMr1F6vOFLk7YSY4p1vHo4kX3tQ0AGrjqlRWHDi66ImHhy6qwXBG3BJ6Y1QlYQ+Qz6Xgww==",
        "dependencies": {
          "System.Diagnostics.EventLog": "8.0.0",
          "System.Security.Cryptography.ProtectedData": "8.0.0"
        }
      },
      "System.Diagnostics.DiagnosticSource": {
        "type": "Transitive",
        "resolved": "9.0.9",
        "contentHash": "8hy61dsFYYSDjT9iTAfygGMU3A0EAnG69x5FUXeKsCjMhBmtTBt4UMUEW3ipprFoorOW6Jw/7hDMjXtlrsOvVQ=="
      },
      "System.Diagnostics.EventLog": {
        "type": "Transitive",
        "resolved": "8.0.0",
        "contentHash": "fdYxcRjQqTTacKId/2IECojlDSFvp7LP5N78+0z/xH7v/Tuw5ZAxu23Y6PTCRinqyu2ePx+Gn1098NC6jM6d+A=="
      },
      "System.Formats.Asn1": {
        "type": "Transitive",
        "resolved": "8.0.0",
        "contentHash": "AJukBuLoe3QeAF+mfaRKQb2dgyrvt340iMBHYv+VdBzCUM06IxGlvl0o/uPOS7lHnXPN6u8fFRHSHudx5aTi8w=="
      },
      "System.Globalization": {
        "type": "Transitive",
        "resolved": "4.3.0",
        "contentHash": "kYdVd2f2PAdFGblzFswE4hkNANJBKRmsfa2X5LG2AcWE1c7/4t0pYae1L8vfZ5xvE2nK/R9JprtToA61OSHWIg==",
        "dependencies": {
          "Microsoft.NETCore.Platforms": "1.1.0",
          "Microsoft.NETCore.Targets": "1.1.0",
          "System.Runtime": "4.3.0"
        }
      },
      "System.IO": {
        "type": "Transitive",
        "resolved": "4.3.0",
        "contentHash": "3qjaHvxQPDpSOYICjUoTsmoq5u6QJAFRUITgeT/4gqkF1bajbSmb1kwSxEA8AHlofqgcKJcM8udgieRNhaJ5Cg==",
        "dependencies": {
          "Microsoft.NETCore.Platforms": "1.1.0",
          "Microsoft.NETCore.Targets": "1.1.0",
          "System.Runtime": "4.3.0",
          "System.Text.Encoding": "4.3.0",
          "System.Threading.Tasks": "4.3.0"
        }
      },
      "System.IO.FileSystem": {
        "type": "Transitive",
        "resolved": "4.0.1",
        "contentHash": "IBErlVq5jOggAD69bg1t0pJcHaDbJbWNUZTPI96fkYWzwYbN6D9wRHMULLDd9dHsl7C2YsxXL31LMfPI1SWt8w==",
        "dependencies": {
          "Microsoft.NETCore.Platforms": "1.0.1",
          "Microsoft.NETCore.Targets": "1.0.1",
          "System.IO": "4.1.0",
          "System.IO.FileSystem.Primitives": "4.0.1",
          "System.Runtime": "4.1.0",
          "System.Runtime.Handles": "4.0.1",
          "System.Text.Encoding": "4.0.11",
          "System.Threading.Tasks": "4.0.11"
        }
      },
      "System.IO.FileSystem.Primitives": {
        "type": "Transitive",
        "resolved": "4.0.1",
        "contentHash": "kWkKD203JJKxJeE74p8aF8y4Qc9r9WQx4C0cHzHPrY3fv/L/IhWnyCHaFJ3H1QPOH6A93whlQ2vG5nHlBDvzWQ==",
        "dependencies": {
          "System.Runtime": "4.1.0"
        }
      },
      "System.IO.Hashing": {
        "type": "Transitive",
        "resolved": "8.0.0",
        "contentHash": "ne1843evDugl0md7Fjzy6QjJrzsjh46ZKbhf8GwBXb5f/gw97J4bxMs0NQKifDuThh/f0bZ0e62NPl1jzTuRqA=="
      },
      "System.Memory.Data": {
        "type": "Transitive",
        "resolved": "8.0.1",
        "contentHash": "BVYuec3jV23EMRDeR7Dr1/qhx7369dZzJ9IWy2xylvb4YfXsrUxspWc4UWYid/tj4zZK58uGZqn2WQiaDMhmAg=="
      },
      "System.Reflection": {
        "type": "Transitive",
        "resolved": "4.3.0",
        "contentHash": "KMiAFoW7MfJGa9nDFNcfu+FpEdiHpWgTcS2HdMpDvt9saK3y/G4GwprPyzqjFH9NTaGPQeWNHU+iDlDILj96aQ==",
        "dependencies": {
          "Microsoft.NETCore.Platforms": "1.1.0",
          "Microsoft.NETCore.Targets": "1.1.0",
          "System.IO": "4.3.0",
          "System.Reflection.Primitives": "4.3.0",
          "System.Runtime": "4.3.0"
        }
      },
      "System.Reflection.Extensions": {
        "type": "Transitive",
        "resolved": "4.3.0",
        "contentHash": "rJkrJD3kBI5B712aRu4DpSIiHRtr6QlfZSQsb0hYHrDCZORXCFjQfoipo2LaMUHoT9i1B7j7MnfaEKWDFmFQNQ==",
        "dependencies": {
          "Microsoft.NETCore.Platforms": "1.1.0",
          "Microsoft.NETCore.Targets": "1.1.0",
          "System.Reflection": "4.3.0",
          "System.Runtime": "4.3.0"
        }
      },
      "System.Reflection.Metadata": {
        "type": "Transitive",
        "resolved": "9.0.0",
        "contentHash": "ANiqLu3DxW9kol/hMmTWbt3414t9ftdIuiIU7j80okq2YzAueo120M442xk1kDJWtmZTqWQn7wHDvMRipVOEOQ==",
        "dependencies": {
          "System.Collections.Immutable": "9.0.0"
        }
      },
      "System.Reflection.MetadataLoadContext": {
        "type": "Transitive",
        "resolved": "8.0.0",
        "contentHash": "SZxrQ4sQYnIcdwiO3G/lHZopbPYQ2lW0ioT4JezgccWUrKaKbHLJbAGZaDfkYjWcta1pWssAo3MOXLsR0ie4tQ==",
        "dependencies": {
          "System.Collections.Immutable": "8.0.0",
          "System.Reflection.Metadata": "8.0.0"
        }
      },
      "System.Reflection.Primitives": {
        "type": "Transitive",
        "resolved": "4.3.0",
        "contentHash": "5RXItQz5As4xN2/YUDxdpsEkMhvw3e6aNveFXUn4Hl/udNTCNhnKp8lT9fnc3MhvGKh1baak5CovpuQUXHAlIA==",
        "dependencies": {
          "Microsoft.NETCore.Platforms": "1.1.0",
          "Microsoft.NETCore.Targets": "1.1.0",
          "System.Runtime": "4.3.0"
        }
      },
      "System.Resources.Extensions": {
        "type": "Transitive",
        "resolved": "8.0.0",
        "contentHash": "psnQ6GRQOvt+evda5C4nD5EuV49mz2Tv0DD2JDVDEbE/TKoMukxSkGJcsBJ0pajpPuFRr67syFYlkJ4Wj6A5Zw=="
      },
      "System.Resources.ResourceManager": {
        "type": "Transitive",
        "resolved": "4.3.0",
        "contentHash": "/zrcPkkWdZmI4F92gL/TPumP98AVDu/Wxr3CSJGQQ+XN6wbRZcyfSKVoPo17ilb3iOr0cCRqJInGwNMolqhS8A==",
        "dependencies": {
          "Microsoft.NETCore.Platforms": "1.1.0",
          "Microsoft.NETCore.Targets": "1.1.0",
          "System.Globalization": "4.3.0",
          "System.Reflection": "4.3.0",
          "System.Runtime": "4.3.0"
        }
      },
      "System.Runtime": {
        "type": "Transitive",
        "resolved": "4.3.0",
        "contentHash": "JufQi0vPQ0xGnAczR13AUFglDyVYt4Kqnz1AZaiKZ5+GICq0/1MH/mO/eAJHt/mHW1zjKBJd7kV26SrxddAhiw==",
        "dependencies": {
          "Microsoft.NETCore.Platforms": "1.1.0",
          "Microsoft.NETCore.Targets": "1.1.0"
        }
      },
      "System.Runtime.Extensions": {
        "type": "Transitive",
        "resolved": "4.1.0",
        "contentHash": "CUOHjTT/vgP0qGW22U4/hDlOqXmcPq5YicBaXdUR2UiUoLwBT+olO6we4DVbq57jeX5uXH2uerVZhf0qGj+sVQ==",
        "dependencies": {
          "Microsoft.NETCore.Platforms": "1.0.1",
          "Microsoft.NETCore.Targets": "1.0.1",
          "System.Runtime": "4.1.0"
        }
      },
      "System.Runtime.Handles": {
        "type": "Transitive",
        "resolved": "4.3.0",
        "contentHash": "OKiSUN7DmTWeYb3l51A7EYaeNMnvxwE249YtZz7yooT4gOZhmTjIn48KgSsw2k2lYdLgTKNJw/ZIfSElwDRVgg==",
        "dependencies": {
          "Microsoft.NETCore.Platforms": "1.1.0",
          "Microsoft.NETCore.Targets": "1.1.0",
          "System.Runtime": "4.3.0"
        }
      },
      "System.Runtime.InteropServices": {
        "type": "Transitive",
        "resolved": "4.3.0",
        "contentHash": "uv1ynXqiMK8mp1GM3jDqPCFN66eJ5w5XNomaK2XD+TuCroNTLFGeZ+WCmBMcBDyTFKou3P6cR6J/QsaqDp7fGQ==",
        "dependencies": {
          "Microsoft.NETCore.Platforms": "1.1.0",
          "Microsoft.NETCore.Targets": "1.1.0",
          "System.Reflection": "4.3.0",
          "System.Reflection.Primitives": "4.3.0",
          "System.Runtime": "4.3.0",
          "System.Runtime.Handles": "4.3.0"
        }
      },
      "System.Runtime.InteropServices.RuntimeInformation": {
        "type": "Transitive",
        "resolved": "4.3.0",
        "contentHash": "cbz4YJMqRDR7oLeMRbdYv7mYzc++17lNhScCX0goO2XpGWdvAt60CGN+FHdePUEHCe/Jy9jUlvNAiNdM+7jsOw==",
        "dependencies": {
          "System.Reflection": "4.3.0",
          "System.Reflection.Extensions": "4.3.0",
          "System.Resources.ResourceManager": "4.3.0",
          "System.Runtime": "4.3.0",
          "System.Runtime.InteropServices": "4.3.0",
          "System.Threading": "4.3.0",
          "runtime.native.System": "4.3.0"
        }
      },
      "System.Security.Cryptography.Pkcs": {
        "type": "Transitive",
        "resolved": "8.0.0",
        "contentHash": "ULmp3xoOwNYjOYp4JZ2NK/6NdTgiN1GQXzVVN1njQ7LOZ0d0B9vyMnhyqbIi9Qw4JXj1JgCsitkTShboHRx7Eg==",
        "dependencies": {
          "System.Formats.Asn1": "8.0.0"
        }
      },
      "System.Security.Cryptography.ProtectedData": {
        "type": "Transitive",
        "resolved": "8.0.0",
        "contentHash": "+TUFINV2q2ifyXauQXRwy4CiBhqvDEDZeVJU7qfxya4aRYOKzVBpN+4acx25VcPB9ywUN6C0n8drWl110PhZEg=="
      },
      "System.Security.Cryptography.Xml": {
        "type": "Transitive",
        "resolved": "8.0.0",
        "contentHash": "HQSFbakswZ1OXFz2Bt3AJlC6ENDqWeVpgqhf213xqQUMDifzydOHIKVb1RV4prayobvR3ETIScMaQdDF2hwGZA==",
        "dependencies": {
          "System.Security.Cryptography.Pkcs": "8.0.0"
        }
      },
      "System.Security.Principal.Windows": {
        "type": "Transitive",
        "resolved": "5.0.0",
        "contentHash": "t0MGLukB5WAVU9bO3MGzvlGnyJPgUlcwerXn1kzBRjwLKixT96XV0Uza41W49gVd8zEMFu9vQEFlv0IOrytICA=="
      },
      "System.Text.Encoding": {
        "type": "Transitive",
        "resolved": "4.3.0",
        "contentHash": "BiIg+KWaSDOITze6jGQynxg64naAPtqGHBwDrLaCtixsa5bKiR8dpPOHA7ge3C0JJQizJE+sfkz1wV+BAKAYZw==",
        "dependencies": {
          "Microsoft.NETCore.Platforms": "1.1.0",
          "Microsoft.NETCore.Targets": "1.1.0",
          "System.Runtime": "4.3.0"
        }
      },
      "System.Text.Encoding.CodePages": {
        "type": "Transitive",
        "resolved": "4.0.1",
        "contentHash": "h4z6rrA/hxWf4655D18IIZ0eaLRa3tQC/j+e26W+VinIHY0l07iEXaAvO0YSYq3MvCjMYy8Zs5AdC1sxNQOB7Q==",
        "dependencies": {
          "Microsoft.NETCore.Platforms": "1.0.1",
          "System.Collections": "4.0.11",
          "System.Globalization": "4.0.11",
          "System.IO": "4.1.0",
          "System.Reflection": "4.1.0",
          "System.Resources.ResourceManager": "4.0.1",
          "System.Runtime": "4.1.0",
          "System.Runtime.Extensions": "4.1.0",
          "System.Runtime.Handles": "4.0.1",
          "System.Runtime.InteropServices": "4.1.0",
          "System.Text.Encoding": "4.0.11",
          "System.Threading": "4.0.11"
        }
      },
      "System.Text.Encoding.Extensions": {
        "type": "Transitive",
        "resolved": "4.0.11",
        "contentHash": "jtbiTDtvfLYgXn8PTfWI+SiBs51rrmO4AAckx4KR6vFK9Wzf6tI8kcRdsYQNwriUeQ1+CtQbM1W4cMbLXnj/OQ==",
        "dependencies": {
          "Microsoft.NETCore.Platforms": "1.0.1",
          "Microsoft.NETCore.Targets": "1.0.1",
          "System.Runtime": "4.1.0",
          "System.Text.Encoding": "4.0.11"
        }
      },
      "System.Threading": {
        "type": "Transitive",
        "resolved": "4.3.0",
        "contentHash": "VkUS0kOBcUf3Wwm0TSbrevDDZ6BlM+b/HRiapRFWjM5O0NS0LviG0glKmFK+hhPDd1XFeSdU1GmlLhb2CoVpIw==",
        "dependencies": {
          "System.Runtime": "4.3.0",
          "System.Threading.Tasks": "4.3.0"
        }
      },
      "System.Threading.Tasks": {
        "type": "Transitive",
        "resolved": "4.3.0",
        "contentHash": "LbSxKEdOUhVe8BezB/9uOGGppt+nZf6e1VFyw6v3DN6lqitm0OSn2uXMOdtP0M3W4iMcqcivm2J6UgqiwwnXiA==",
        "dependencies": {
          "Microsoft.NETCore.Platforms": "1.1.0",
          "Microsoft.NETCore.Targets": "1.1.0",
          "System.Runtime": "4.3.0"
        }
      },
      "System.Threading.Tasks.Dataflow": {
        "type": "Transitive",
        "resolved": "8.0.0",
        "contentHash": "7V0I8tPa9V7UxMx/+7DIwkhls5ouaEMQx6l/GwGm1Y8kJQ61On9B/PxCXFLbgu5/C47g0BP2CUYs+nMv1+Oaqw=="
      },
      "System.Threading.Timer": {
        "type": "Transitive",
        "resolved": "4.0.1",
        "contentHash": "saGfUV8uqVW6LeURiqxcGhZ24PzuRNaUBtbhVeuUAvky1naH395A/1nY0P2bWvrw/BreRtIB/EzTDkGBpqCwEw==",
        "dependencies": {
          "Microsoft.NETCore.Platforms": "1.0.1",
          "Microsoft.NETCore.Targets": "1.0.1",
          "System.Runtime": "4.1.0"
        }
      },
      "Testably.Abstractions.FileSystem.Interface": {
        "type": "Transitive",
        "resolved": "9.0.0",
        "contentHash": "uksk86YlnzAdyfVNu3wICU0X5iXVe9LF7Q3UkngNliHWEvM5gvAlOUr+jmd9JwmbJWISH5+i1vyXE02lEVz7WQ=="
      },
      "stryker": {
        "type": "Project",
        "dependencies": {
          "Azure.Storage.Files.Shares": "[12.24.0, )",
          "Buildalyzer": "[7.1.0, )",
          "DotNet.Glob": "[3.1.3, )",
          "Grynwald.MarkdownGenerator": "[3.0.106, )",
          "LibGit2Sharp": "[0.31.0, )",
          "Microsoft.CodeAnalysis.CSharp": "[4.14.0, )",
          "Microsoft.CodeAnalysis.Common": "[4.14.0, )",
          "Microsoft.Extensions.DependencyInjection": "[9.0.9, )",
          "Microsoft.Extensions.Logging": "[9.0.9, )",
          "Microsoft.TestPlatform": "[17.14.1, )",
          "Microsoft.TestPlatform.ObjectModel": "[17.14.1, )",
          "Microsoft.TestPlatform.Portable": "[17.14.1, )",
          "Microsoft.TestPlatform.TranslationLayer": "[17.14.1, )",
          "Microsoft.Web.LibraryManager.Build": "[3.0.71, )",
          "Mono.Cecil": "[0.11.6, )",
          "NuGet.Frameworks": "[6.14.0, )",
          "Serilog": "[4.3.0, )",
          "Serilog.Extensions.Logging": "[9.0.2, )",
          "Serilog.Extensions.Logging.File": "[3.0.0, )",
          "Serilog.Sinks.Console": "[6.0.0, )",
          "ShellProgressBar": "[5.2.0, )",
<<<<<<< HEAD
          "Spectre.Console": "[0.51.1, )",
          "Stryker.Abstractions": "[1.0.0, )",
          "Stryker.Configuration": "[1.0.0, )",
          "Stryker.DataCollector": "[1.0.0, )",
=======
          "Spectre.Console": "[0.52.0, )",
          "Stryker.Abstractions": "[4.8.1, )",
          "Stryker.Configuration": "[4.8.1, )",
          "Stryker.DataCollector": "[4.8.1, )",
>>>>>>> 524b1798
          "Stryker.Regex.Parser": "[1.0.0, )",
          "Stryker.RegexMutators": "[1.0.0, )",
          "Stryker.TestRunner.VsTest": "[1.0.0, )",
          "Stryker.Utilities": "[1.0.0, )",
          "TestableIO.System.IO.Abstractions.Wrappers": "[22.0.16, )"
        }
      },
      "stryker.abstractions": {
        "type": "Project",
        "dependencies": {
          "Buildalyzer": "[7.1.0, )",
          "DotNet.Glob": "[3.1.3, )",
          "Microsoft.CodeAnalysis.CSharp": "[4.14.0, )",
          "Microsoft.CodeAnalysis.Common": "[4.14.0, )",
          "Microsoft.TestPlatform.ObjectModel": "[17.14.1, )",
          "Serilog": "[4.3.0, )",
          "TestableIO.System.IO.Abstractions.Wrappers": "[22.0.16, )"
        }
      },
      "stryker.configuration": {
        "type": "Project",
        "dependencies": {
          "DotNet.Glob": "[3.1.3, )",
          "Microsoft.CodeAnalysis.CSharp": "[4.14.0, )",
          "Microsoft.CodeAnalysis.Common": "[4.14.0, )",
          "Serilog": "[4.3.0, )",
          "Stryker.Abstractions": "[1.0.0, )",
          "Stryker.Utilities": "[1.0.0, )"
        }
      },
      "stryker.datacollector": {
        "type": "Project",
        "dependencies": {
          "Microsoft.TestPlatform.ObjectModel": "[17.14.1, )",
          "Microsoft.TestPlatform.Portable": "[17.14.1, )"
        }
      },
      "stryker.regexmutators": {
        "type": "Project",
        "dependencies": {
          "Stryker.Regex.Parser": "[1.0.0, )"
        }
      },
      "stryker.testrunner": {
        "type": "Project",
        "dependencies": {
          "Microsoft.TestPlatform.ObjectModel": "[17.14.1, )",
          "Stryker.Abstractions": "[1.0.0, )"
        }
      },
      "stryker.testrunner.vstest": {
        "type": "Project",
        "dependencies": {
          "Microsoft.Extensions.Logging.Abstractions": "[9.0.9, )",
          "Microsoft.TestPlatform": "[17.14.1, )",
          "Microsoft.TestPlatform.ObjectModel": "[17.14.1, )",
          "Microsoft.TestPlatform.Portable": "[17.14.1, )",
          "Microsoft.TestPlatform.TranslationLayer": "[17.14.1, )",
          "Stryker.Abstractions": "[1.0.0, )",
          "Stryker.DataCollector": "[1.0.0, )",
          "Stryker.TestRunner": "[1.0.0, )",
          "Stryker.Utilities": "[1.0.0, )",
          "TestableIO.System.IO.Abstractions.Wrappers": "[22.0.16, )"
        }
      },
      "stryker.utilities": {
        "type": "Project",
        "dependencies": {
          "Buildalyzer": "[7.1.0, )",
          "Microsoft.CodeAnalysis.CSharp": "[4.14.0, )",
          "Microsoft.CodeAnalysis.Common": "[4.14.0, )",
          "Microsoft.Extensions.Logging.Abstractions": "[9.0.9, )",
          "Mono.Cecil": "[0.11.6, )",
          "ResXResourceReader.NetStandard": "[1.3.0, )",
          "Stryker.Abstractions": "[1.0.0, )"
        }
      },
      "Azure.Storage.Files.Shares": {
        "type": "CentralTransitive",
        "requested": "[12.24.0, )",
        "resolved": "12.24.0",
        "contentHash": "bMCGkfeQbOWq2rBD9evCSETsJBBNFXvubHKN+c1+S9cjMk15U1bOMgpkQK5/RCJKfscRx07X/SX8W5FFA75jGA==",
        "dependencies": {
          "Azure.Core": "1.47.3",
          "Azure.Storage.Common": "12.25.0"
        }
      },
      "Buildalyzer": {
        "type": "CentralTransitive",
        "requested": "[7.1.0, )",
        "resolved": "7.1.0",
        "contentHash": "U6e7mHdQC672lfvqNVp70jQGb8g3aPnLafnFnnrzUwFfPX+4tK5uk3Ah+1R3svyG5kc3Qu9ZjBrhcvml/IwXrw==",
        "dependencies": {
          "Buildalyzer.Logger": "7.1.0",
          "MSBuild.StructuredLogger": "2.2.158",
          "Microsoft.Build": "17.10.4",
          "Microsoft.Build.Tasks.Core": "17.10.4",
          "Microsoft.CodeAnalysis.CSharp": "4.0.0",
          "Microsoft.CodeAnalysis.VisualBasic": "4.0.0",
          "Microsoft.Extensions.Logging": "6.0.0",
          "MsBuildPipeLogger.Server": "1.1.6",
          "NuGet.Frameworks": "6.9.1"
        }
      },
      "DotNet.Glob": {
        "type": "CentralTransitive",
        "requested": "[3.1.3, )",
        "resolved": "3.1.3",
        "contentHash": "hOfHw7MLJw/tbXaFwR1oiDb+dIXDp8URTxp5Pco42OOhiw77wrUNx6v6syNygHZbWwYdXQocL2Mo1l5FnfDVjg=="
      },
      "Grynwald.MarkdownGenerator": {
        "type": "CentralTransitive",
        "requested": "[3.0.106, )",
        "resolved": "3.0.106",
        "contentHash": "rwpMqWHIrgnFdwpSE9HtDvBUjxqX+nNC0qsWtrQvJm6F8Jv/j6Id5eCuLVLWcGozPD6zkrIO94EMlc4zeCinLA=="
      },
      "LibGit2Sharp": {
        "type": "CentralTransitive",
        "requested": "[0.31.0, )",
        "resolved": "0.31.0",
        "contentHash": "b3+UfV7LjKMjAHWwl7VawejiOv2gJIC6dTCA/S0puLTHACAA/Oeb5JJmWUQMeyH/T/WR/LaIK8bk2RbdFnrZvg==",
        "dependencies": {
          "LibGit2Sharp.NativeBinaries": "[2.0.323]"
        }
      },
      "Microsoft.CodeAnalysis.Common": {
        "type": "CentralTransitive",
        "requested": "[4.14.0, )",
        "resolved": "4.14.0",
        "contentHash": "PC3tuwZYnC+idaPuoC/AZpEdwrtX7qFpmnrfQkgobGIWiYmGi5MCRtl5mx6QrfMGQpK78X2lfIEoZDLg/qnuHg==",
        "dependencies": {
          "Microsoft.CodeAnalysis.Analyzers": "3.11.0",
          "System.Collections.Immutable": "9.0.0",
          "System.Reflection.Metadata": "9.0.0"
        }
      },
      "Microsoft.CodeAnalysis.CSharp": {
        "type": "CentralTransitive",
        "requested": "[4.14.0, )",
        "resolved": "4.14.0",
        "contentHash": "568a6wcTivauIhbeWcCwfWwIn7UV7MeHEBvFB2uzGIpM2OhJ4eM/FZ8KS0yhPoNxnSpjGzz7x7CIjTxhslojQA==",
        "dependencies": {
          "Microsoft.CodeAnalysis.Analyzers": "3.11.0",
          "Microsoft.CodeAnalysis.Common": "[4.14.0]",
          "System.Collections.Immutable": "9.0.0",
          "System.Reflection.Metadata": "9.0.0"
        }
      },
      "Microsoft.CodeAnalysis.VisualBasic": {
        "type": "CentralTransitive",
        "requested": "[4.14.0, )",
        "resolved": "4.0.0",
        "contentHash": "FK+OGUMUh9O6/GCwyIy4c/sOrarF36/yEY07BbXVYMql1qCqHGWfyWXyCQKQ6m/KqReCqW6aO4cK7kK/AYBpyA==",
        "dependencies": {
          "Microsoft.CodeAnalysis.Common": "[4.0.0]"
        }
      },
      "Microsoft.Extensions.Logging": {
        "type": "CentralTransitive",
        "requested": "[9.0.9, )",
        "resolved": "9.0.9",
        "contentHash": "MaCB0Y9hNDs4YLu3HCJbo199WnJT8xSgajG1JYGANz9FkseQ5f3v/llu3HxLI6mjDlu7pa7ps9BLPWjKzsAAzQ==",
        "dependencies": {
          "Microsoft.Extensions.DependencyInjection": "9.0.9",
          "Microsoft.Extensions.Logging.Abstractions": "9.0.9",
          "Microsoft.Extensions.Options": "9.0.9"
        }
      },
      "Microsoft.Extensions.Logging.Abstractions": {
        "type": "CentralTransitive",
        "requested": "[9.0.9, )",
        "resolved": "9.0.9",
        "contentHash": "FEgpSF+Z9StMvrsSViaybOBwR0f0ZZxDm8xV5cSOFiXN/t+ys+rwAlTd/6yG7Ld1gfppgvLcMasZry3GsI9lGA==",
        "dependencies": {
          "Microsoft.Extensions.DependencyInjection.Abstractions": "9.0.9",
          "System.Diagnostics.DiagnosticSource": "9.0.9"
        }
      },
      "Microsoft.TestPlatform": {
        "type": "CentralTransitive",
        "requested": "[17.14.1, )",
        "resolved": "17.14.1",
        "contentHash": "chV8QnyU0mY1i8kBG6UsfHMn7sTasloBKh+A9yuyRw760vDc1qKvFq1PAp3wujtTnX3WWwy49okuzrT2ZHJhfA=="
      },
      "Microsoft.TestPlatform.ObjectModel": {
        "type": "CentralTransitive",
        "requested": "[17.14.1, )",
        "resolved": "17.14.1",
        "contentHash": "xTP1W6Mi6SWmuxd3a+jj9G9UoC850WGwZUps1Wah9r1ZxgXhdJfj1QqDLJkFjHDCvN42qDL2Ps5KjQYWUU0zcQ==",
        "dependencies": {
          "System.Reflection.Metadata": "8.0.0"
        }
      },
      "Microsoft.TestPlatform.Portable": {
        "type": "CentralTransitive",
        "requested": "[17.14.1, )",
        "resolved": "17.14.1",
        "contentHash": "YiNhY7vP5IQnhCf8AHEaxvK85xG+4gpFDBvgx1nZhwxjt7yPz094K6i8JpFU4mgmO6T/gT3Q+ylfkpYFqtKkUw=="
      },
      "Microsoft.TestPlatform.TranslationLayer": {
        "type": "CentralTransitive",
        "requested": "[17.14.1, )",
        "resolved": "17.14.1",
        "contentHash": "LvxCfuUqu1Xs3xAs2hPlLYnrezqdqu14swUuVyoGCywJ63dD+FRD2lLG/3nAXux4MAXClFtp2y5FiBvLgEAbdA==",
        "dependencies": {
          "NETStandard.Library": "2.0.0"
        }
      },
      "Microsoft.Web.LibraryManager.Build": {
        "type": "CentralTransitive",
        "requested": "[3.0.71, )",
        "resolved": "3.0.71",
        "contentHash": "uO0RegM2P5ZZhQDJQ+YSiugXJgNnh4gmjMd3VofeoE9MSu60zYoR3meA9SAm6PVJW2t//SzICXQf4+JtfUTJQA=="
      },
      "Mono.Cecil": {
        "type": "CentralTransitive",
        "requested": "[0.11.6, )",
        "resolved": "0.11.6",
        "contentHash": "f33RkDtZO8VlGXCtmQIviOtxgnUdym9xx/b1p9h91CRGOsJFxCFOFK1FDbVt1OCf1aWwYejUFa2MOQyFWTFjbA=="
      },
      "NuGet.Frameworks": {
        "type": "CentralTransitive",
        "requested": "[6.14.0, )",
        "resolved": "6.14.0",
        "contentHash": "xZ37J58DQAkVUX29qoMwla26iBYRScdcfSGNe1FIZjCX1tpafN9n7TinrkRxaJqYzW0D8Ob8a3eRSYhwEUauCA=="
      },
      "ResXResourceReader.NetStandard": {
        "type": "CentralTransitive",
        "requested": "[1.3.0, )",
        "resolved": "1.3.0",
        "contentHash": "voW0VHwFGIvbJ4Pp/wfHKFGn9kxZD97H/mnD6LziBJCi4FJZtetYQpQQnpYp0IkL2+PQ6VOzkMvhK1+s7+NJnA=="
      },
      "Serilog": {
        "type": "CentralTransitive",
        "requested": "[4.3.0, )",
        "resolved": "4.3.0",
        "contentHash": "+cDryFR0GRhsGOnZSKwaDzRRl4MupvJ42FhCE4zhQRVanX0Jpg6WuCBk59OVhVDPmab1bB+nRykAnykYELA9qQ=="
      },
      "Serilog.Extensions.Logging": {
        "type": "CentralTransitive",
        "requested": "[9.0.2, )",
        "resolved": "9.0.2",
        "contentHash": "p8kk2McN6LxuQfLyCoOkL7+nJIhVKnV1WFUxAaGTQTQk0wySbgmCHe98j+xSQvIbYHtzKXROOE2G2R0TLwBfig==",
        "dependencies": {
          "Microsoft.Extensions.Logging": "9.0.0",
          "Serilog": "4.2.0"
        }
      },
      "Serilog.Extensions.Logging.File": {
        "type": "CentralTransitive",
        "requested": "[3.0.0, )",
        "resolved": "3.0.0",
        "contentHash": "bUYjMHn7NhpK+/8HDftG7+G5hpWzD49XTSvLoUFZGgappDa6FoseqFOsLrjLRjwe1zM+igH5mySFJv3ntb+qcg==",
        "dependencies": {
          "Microsoft.Extensions.Configuration.Abstractions": "6.0.0",
          "Microsoft.Extensions.Configuration.Binder": "6.0.0",
          "Serilog": "2.10.0",
          "Serilog.Extensions.Logging": "3.1.0",
          "Serilog.Formatting.Compact": "1.1.0",
          "Serilog.Sinks.Async": "1.5.0",
          "Serilog.Sinks.RollingFile": "3.3.0"
        }
      },
      "Serilog.Sinks.Console": {
        "type": "CentralTransitive",
        "requested": "[6.0.0, )",
        "resolved": "6.0.0",
        "contentHash": "fQGWqVMClCP2yEyTXPIinSr5c+CBGUvBybPxjAGcf7ctDhadFhrQw03Mv8rJ07/wR5PDfFjewf2LimvXCDzpbA==",
        "dependencies": {
          "Serilog": "4.0.0"
        }
      },
      "ShellProgressBar": {
        "type": "CentralTransitive",
        "requested": "[5.2.0, )",
        "resolved": "5.2.0",
        "contentHash": "XwR9OG00J837mtAXlHIeaJX93di6ZqPUwQLRXTLxyjDiAsytuZDKWELjeDXpWTQCzKsq+oZVhIeK8SN3ubYTwg==",
        "dependencies": {
          "System.Runtime.InteropServices.RuntimeInformation": "4.3.0",
          "System.Text.Encoding.CodePages": "4.0.1"
        }
      },
      "Spectre.Console": {
        "type": "CentralTransitive",
        "requested": "[0.52.0, )",
        "resolved": "0.52.0",
        "contentHash": "bVe6b8mizSB4QAlfvKGWHIZbzpxtkCnK6taFUgrxbzPseiBNENi/36RTnKwqPJCHPimU5QG2vK6jd+JASQDugg=="
      },
      "Stryker.Regex.Parser": {
        "type": "CentralTransitive",
        "requested": "[1.0.0, )",
        "resolved": "1.0.0",
        "contentHash": "39OYYkvF2KlMbhxLBM+GTJEzPLu0HfN1v4AOApDFt3+ivd5F8HXwV5yp2A2+i7a7F5Tv2zr/7faCIqZj9c7x4g=="
      },
      "TestableIO.System.IO.Abstractions.Wrappers": {
        "type": "CentralTransitive",
        "requested": "[22.0.16, )",
        "resolved": "22.0.16",
        "contentHash": "QUX0TLMvnRLEgvuMRotrZKN9eCdX4yzK7HJCaPj17T4jvUf+G4XifdLpB5wmRct2zKlscYzpWMOmHjKabse3yw==",
        "dependencies": {
          "Testably.Abstractions.FileSystem.Interface": "9.0.0"
        }
      }
    }
  }
}<|MERGE_RESOLUTION|>--- conflicted
+++ resolved
@@ -652,17 +652,10 @@
           "Serilog.Extensions.Logging.File": "[3.0.0, )",
           "Serilog.Sinks.Console": "[6.0.0, )",
           "ShellProgressBar": "[5.2.0, )",
-<<<<<<< HEAD
-          "Spectre.Console": "[0.51.1, )",
+          "Spectre.Console": "[0.52.0, )",
           "Stryker.Abstractions": "[1.0.0, )",
           "Stryker.Configuration": "[1.0.0, )",
           "Stryker.DataCollector": "[1.0.0, )",
-=======
-          "Spectre.Console": "[0.52.0, )",
-          "Stryker.Abstractions": "[4.8.1, )",
-          "Stryker.Configuration": "[4.8.1, )",
-          "Stryker.DataCollector": "[4.8.1, )",
->>>>>>> 524b1798
           "Stryker.Regex.Parser": "[1.0.0, )",
           "Stryker.RegexMutators": "[1.0.0, )",
           "Stryker.TestRunner.VsTest": "[1.0.0, )",
