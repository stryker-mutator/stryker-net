﻿using McMaster.Extensions.CommandLineUtils;
using Microsoft.Extensions.Configuration;
using Microsoft.Extensions.Logging;
using Newtonsoft.Json;
using Stryker.Core.Exceptions;
using Stryker.Core.Options;
using System;
using System.Collections;
using System.IO;

namespace Stryker.CLI
{
    public class OptionsBuilder
    {
        private readonly ILogger _logger;
        private IConfiguration _config;

        public OptionsBuilder(ILogger logger)
        {
            _logger = logger;
        }

        public StrykerOptions Build(
            string basePath,
            CommandOption reporter,
            CommandOption dashboardApiKey,
            CommandOption dashboardUrl,
            CommandOption reportersProjectName,
            CommandOption reportersModuleName,
            CommandOption reportersProjectVersion,
            CommandOption fallbackVersion,
            CommandOption projectUnderTestNameFilter,
            CommandOption additionalTimeoutMS,
            CommandOption excludedMutations,
            CommandOption ignoreMethods,
            CommandOption logLevel,
            CommandOption logToFile,
            CommandOption devMode,
            CommandOption coverageAnalysis,
            CommandOption abortTestOnFail,
            CommandOption configFilePath,
            CommandOption disableSimultaneousTesting,
            CommandOption maxConcurrentTestRunners,
            CommandOption thresholdHigh,
            CommandOption thresholdLow,
            CommandOption thresholdBreak,
            CommandOption filesToExclude,
            CommandOption filePatterns,
            CommandOption testRunner,
            CommandOption solutionPath,
            CommandOption languageVersion,
            CommandOption diff,
            CommandOption diffCompareToDashboard,
            CommandOption gitDiffTarget,
            CommandOption testProjects,
            CommandOption baselineStorageLocation,
            CommandOption azureSAS,
            CommandOption azureFileStorageUrl,
<<<<<<< HEAD
            CommandOption dashboardCompareFileExcludePatterns)
=======
            CommandOption mutationLevel)
>>>>>>> 0b9659fa
        {
            var fileLocation = Path.Combine(basePath, GetOption(configFilePath.Value(), CLIOptions.ConfigFilePath));
            if (File.Exists(fileLocation))
            {
                try
                {
                    _config = new ConfigurationBuilder()
                        .SetBasePath(basePath)
                        .AddJsonFile(fileLocation)
                        .Build()
                        .GetSection("stryker-config");
                }
                catch (FormatException formatException)
                {
                    throw new StrykerInputException("The stryker config file was in an incorrect format.", formatException.InnerException.Message);
                }
            }

            return new StrykerOptions(
                logger: _logger,
                basePath: basePath,
                reporters: GetOption(reporter.Value(), CLIOptions.Reporters),
                dashboardApiKey: GetOption(dashboardApiKey.Value(), CLIOptions.DashboardApiKeyOption),
                dashboardUrl: GetOption(dashboardUrl.Value(), CLIOptions.DashboardUrlOption),
                diffIgnoreFiles: GetOption(dashboardCompareFileExcludePatterns.Value(), CLIOptions.DiffIgnoreFiles),
                projectName: GetOption(reportersProjectName.Value(), CLIOptions.DashboardProjectNameOption),
                moduleName: GetOption(reportersModuleName.Value(), CLIOptions.DashboardModuleNameOption),
                projectVersion: GetOption(reportersProjectVersion.Value(), CLIOptions.DashboardProjectVersionOption),
                fallbackVersion: GetOption(fallbackVersion.Value(), CLIOptions.DashboardFallbackVersionOption),
                projectUnderTestNameFilter: GetOption(projectUnderTestNameFilter.Value(), CLIOptions.ProjectFileName),
                additionalTimeoutMS: GetOption(additionalTimeoutMS.Value(), CLIOptions.AdditionalTimeoutMS),
                excludedMutations: GetOption(excludedMutations.Value(), CLIOptions.ExcludedMutations),
                ignoredMethods: GetOption(ignoreMethods.Value(), CLIOptions.IgnoreMethods),
                logLevel: GetOption(logLevel.Value(), CLIOptions.LogLevel),
                logToFile: GetOption(logToFile.HasValue(), CLIOptions.LogToFile),
                devMode: GetOption(devMode.HasValue(), CLIOptions.DevMode),
                maxConcurrentTestRunners: GetOption(maxConcurrentTestRunners.Value(), CLIOptions.MaxConcurrentTestRunners),
                coverageAnalysis: GetOption(coverageAnalysis.Value(), CLIOptions.CoverageAnalysis),
                abortTestOnFail: GetOption(abortTestOnFail.HasValue(), CLIOptions.AbortTestOnFail),
                disableSimultaneousTesting: GetOption(disableSimultaneousTesting.HasValue(), CLIOptions.DisableTestingMix),
                thresholdHigh: GetOption(thresholdHigh.Value(), CLIOptions.ThresholdHigh),
                thresholdLow: GetOption(thresholdLow.Value(), CLIOptions.ThresholdLow),
                thresholdBreak: GetOption(thresholdBreak.Value(), CLIOptions.ThresholdBreak),
                filesToExclude: GetOption(filesToExclude.Value(), CLIOptions.FilesToExclude),
                mutate: GetOption(filePatterns.Value(), CLIOptions.Mutate),
                testRunner: GetOption(testRunner.Value(), CLIOptions.TestRunner),
                solutionPath: GetOption(solutionPath.Value(), CLIOptions.SolutionPath),
                languageVersion: GetOption(languageVersion.Value(), CLIOptions.LanguageVersionOption),
                diff: (GetOption(diff.HasValue(), CLIOptions.Diff)) || GetOption(diffCompareToDashboard.HasValue(), CLIOptions.DashboardCompare),
                compareToDashboard: GetOption(diffCompareToDashboard.HasValue(), CLIOptions.DashboardCompare),
                gitDiffTarget: GetOption(gitDiffTarget.Value(), CLIOptions.GitDiffTarget),
                baselineStorageLocation: GetOption(baselineStorageLocation.Value(), CLIOptions.BaselineStorageLocation),
                azureSAS: GetOption(azureSAS.Value(), CLIOptions.AzureSAS),
                azureFileStorageUrl: GetOption(azureFileStorageUrl.Value(), CLIOptions.AzureFileStorageUrl),
                mutationLevel: GetOption(mutationLevel.Value(), CLIOptions.MutationLevel),
                testProjects: GetOption(testProjects.Value(), CLIOptions.TestProjects));
        }

        private T GetOption<V, T>(V cliValue, CLIOption<T> option)
        {
            T value = default;
            var hasValue = false;

            if (cliValue != null &&
                (option.ValueType == CommandOptionType.NoValue && cliValue is bool boolValue && boolValue ||
                 option.ValueType != CommandOptionType.NoValue))
            {
                // Convert the cliValue string to the desired type
                value = ConvertTo(cliValue, option);
                hasValue = true;
            }
            else if (_config != null)
            {
                // Try to get the value from the config file
                if (typeof(IEnumerable).IsAssignableFrom(typeof(T)) && typeof(T) != typeof(string))
                {
                    value = _config.GetSection(option.JsonKey).Get<T>();
                    hasValue = true;
                }
                else
                {
                    var configValue = _config.GetValue(option.JsonKey, string.Empty);
                    if (!string.IsNullOrEmpty(configValue))
                    {
                        value = ConvertTo(configValue, option);
                        hasValue = true;
                    }
                }
            }

            // Unable to get value from user, return default value
            if (!hasValue)
            {
                return option.DefaultValue;
            }

            // Notify user that they are using a deprecated argument.
            if (option.IsDeprecated && !Equals(value, option.DefaultValue))
            {
                _logger.LogWarning($"Argument {option.ArgumentName} is deprecated: {option.DeprecatedMessage}");
            }

            return value;
        }

        private T ConvertTo<V, T>(V value, CLIOption<T> option)
        {
            try
            {
                if (typeof(IEnumerable).IsAssignableFrom(typeof(T)) && typeof(T) != typeof(string))
                {
                    // Convert json array to IEnumerable of desired type
                    var list = JsonConvert.DeserializeObject<T>(value as string);
                    return list;
                }

                // Convert value to desired type
                return (T)Convert.ChangeType(value, typeof(T));
            }
            catch (Exception ex)
            {
                throw new StrykerInputException(
                    "A value passed to an option was not valid.",
                    $@"The option {option.ArgumentName} with value {value} is not valid.
Hint:
{ex.Message}");
            }
        }
    }
}<|MERGE_RESOLUTION|>--- conflicted
+++ resolved
@@ -56,11 +56,8 @@
             CommandOption baselineStorageLocation,
             CommandOption azureSAS,
             CommandOption azureFileStorageUrl,
-<<<<<<< HEAD
+            CommandOption mutationLevel,
             CommandOption dashboardCompareFileExcludePatterns)
-=======
-            CommandOption mutationLevel)
->>>>>>> 0b9659fa
         {
             var fileLocation = Path.Combine(basePath, GetOption(configFilePath.Value(), CLIOptions.ConfigFilePath));
             if (File.Exists(fileLocation))
