--- conflicted
+++ resolved
@@ -103,13 +103,8 @@
                 testRunner: GetOption(testRunner.Value(), CLIOptions.TestRunner),
                 solutionPath: GetOption(solutionPath.Value(), CLIOptions.SolutionPath),
                 languageVersion: GetOption(languageVersion.Value(), CLIOptions.LanguageVersionOption),
-<<<<<<< HEAD
-                diff: (GetOption(diff.HasValue(), CLIOptions.Diff)) || GetOption(diffCompareToDashboard.HasValue(), CLIOptions.DiffCompare),
-                compareToDashboard: GetOption(diffCompareToDashboard.HasValue(), CLIOptions.DiffCompare),
-=======
                 diff: (GetOption(diff.HasValue(), CLIOptions.Diff)) || GetOption(diffCompareToDashboard.HasValue(), CLIOptions.DashboardCompare),
                 compareToDashboard: GetOption(diffCompareToDashboard.HasValue(), CLIOptions.DashboardCompare),
->>>>>>> c9a986d3
                 gitSource: GetOption(gitSource.Value(), CLIOptions.GitSource),
                 testProjects: GetOption(testProjects.Value(), CLIOptions.TestProjects),
                 baselineStorageLocation: GetOption(baselineStorageLocation.Value(), CLIOptions.BaselineStorageLocation),
