--- conflicted
+++ resolved
@@ -28,11 +28,8 @@
             CommandOption thresholdLow,
             CommandOption thresholdBreak,
             CommandOption filesToExclude,
-<<<<<<< HEAD
+            CommandOption testRunner,
             CommandOption solutionPath)
-=======
-            CommandOption testRunner)
->>>>>>> 6b7ebcb8
         {
             var fileLocation = Path.Combine(basePath, GetOption(configFilePath.Value(), CLIOptions.ConfigFilePath));
             if (File.Exists(fileLocation))
@@ -57,11 +54,8 @@
                 GetOption(thresholdLow.Value(), CLIOptions.ThresholdLow),
                 GetOption(thresholdBreak.Value(), CLIOptions.ThresholdBreak),
                 GetOption(filesToExclude.Value(), CLIOptions.FilesToExclude),
-<<<<<<< HEAD
+                GetOption(testRunner.Value(), CLIOptions.TestRunner),
                 GetOption(solutionPath.Value(), CLIOptions.SolutionPath));
-=======
-                GetOption(testRunner.Value(), CLIOptions.TestRunner));
->>>>>>> 6b7ebcb8
         }
 
         private T GetOption<V, T>(V cliValue, CLIOption<T> option)
