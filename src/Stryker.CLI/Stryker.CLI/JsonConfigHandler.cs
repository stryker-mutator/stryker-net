using System;
using System.Collections.Generic;
using System.IO;
using System.Linq;
using System.Reflection;
using System.Text.Json;
using System.Text.Json.Serialization;
using Stryker.Core.Exceptions;
using Stryker.Core.Options;

namespace Stryker.CLI
{
    public static class JsonConfigHandler
    {
        public static void DeserializeConfig(string configFilePath, IStrykerInputs inputs)
        {
            var jsonConfig = LoadJsonConfig(configFilePath);

            // As json values are first in line we can just overwrite all supplied inputs
            inputs.ConcurrencyInput.SuppliedInput = jsonConfig.Concurrency;

            inputs.SinceInput.SuppliedInput =
                jsonConfig.Since is not null &&
                (jsonConfig.Since.Enabled.HasValue && jsonConfig.Since.Enabled.Value);

            inputs.WithBaselineInput.SuppliedInput =
                jsonConfig.Baseline is not null &&
                (jsonConfig.Baseline.Enabled.HasValue && jsonConfig.Baseline.Enabled.Value);

            inputs.BaselineProviderInput.SuppliedInput = jsonConfig.Baseline?.Provider;
            inputs.DiffIgnoreChangesInput.SuppliedInput = jsonConfig.Since?.IgnoreChangesIn;
            inputs.FallbackVersionInput.SuppliedInput = jsonConfig.Baseline?.FallbackVersion;
            inputs.AzureFileStorageUrlInput.SuppliedInput = jsonConfig.Baseline?.AzureFileShareUrl;
            inputs.CoverageAnalysisInput.SuppliedInput = jsonConfig.CoverageAnalysis;
            inputs.DisableBailInput.SuppliedInput = jsonConfig.DisableBail;
            inputs.DisableMixMutantsInput.SuppliedInput = jsonConfig.DisableMixMutants;
            inputs.AdditionalTimeoutInput.SuppliedInput = jsonConfig.AdditionalTimeout;
            inputs.MutateInput.SuppliedInput = jsonConfig.Mutate;
            inputs.MutationLevelInput.SuppliedInput = jsonConfig.MutationLevel;
            inputs.ProjectNameInput.SuppliedInput = jsonConfig.ProjectInfo?.Name;
            inputs.ModuleNameInput.SuppliedInput = jsonConfig.ProjectInfo?.Module;
            inputs.ProjectVersionInput.SuppliedInput = jsonConfig.ProjectInfo?.Version;
            inputs.ReportersInput.SuppliedInput = jsonConfig.Reporters;

            inputs.SinceTargetInput.SuppliedInput = jsonConfig.Since?.Target;
            inputs.SolutionInput.SuppliedInput = jsonConfig.Solution;
            inputs.TargetFrameworkInput.SuppliedInput = jsonConfig.TargetFramework;

            inputs.ProjectUnderTestNameInput.SuppliedInput = jsonConfig.Project;
            inputs.ThresholdBreakInput.SuppliedInput = jsonConfig.Thresholds?.Break;
            inputs.ThresholdHighInput.SuppliedInput = jsonConfig.Thresholds?.High;
            inputs.ThresholdLowInput.SuppliedInput = jsonConfig.Thresholds?.Low;
            inputs.VerbosityInput.SuppliedInput = jsonConfig.Verbosity;
            inputs.LanguageVersionInput.SuppliedInput = jsonConfig.LanguageVersion;
            inputs.TestProjectsInput.SuppliedInput = jsonConfig.TestProjects;
            inputs.TestCaseFilterInput.SuppliedInput = jsonConfig.TestCaseFilter;
<<<<<<< HEAD
            inputs.ExcludedMutationsInput.SuppliedInput = jsonConfig.IgnoreMutations;
            inputs.DashboardUrlInput.SuppliedInput = jsonConfig.DashboardUrl;
=======
            inputs.IgnoreMutationsInput.SuppliedInput = jsonConfig.IgnoreMutations;
            inputs.IgnoredMethodsInput.SuppliedInput = jsonConfig.IgnoreMethods;
>>>>>>> 4924379d
        }

        private static FileBasedInput LoadJsonConfig(string configFilePath)
        {
            using var streamReader = new StreamReader(configFilePath);
            var json = streamReader.ReadToEnd();
            FileBasedInput input;
            try
            {
                var root = JsonSerializer.Deserialize<FileBasedInputOuter>(json);
                if (root == null)
                {
                    throw new InputException($"The config file at \"{configFilePath}\" could not be parsed.");
                }
                IReadOnlyCollection<string> extraKeys = root.ExtraData != null ? root.ExtraData.Keys : Array.Empty<string>();
                if (extraKeys.Any())
                {
                    var description = extraKeys.Count == 1 ? $"\"{extraKeys.First()}\" was found" : $"several were found: {{ \"{string.Join("\", \"", extraKeys)}\" }}";
                    throw new InputException($"The config file at \"{configFilePath}\" must contain a single \"stryker-config\" root object but {description}.");
                }
                input = root.Input ?? throw new InputException($"The config file at \"{configFilePath}\" must contain a single \"stryker-config\" root object.");
            }
            catch (JsonException jsonException)
            {
                throw new InputException($"The config file at \"{configFilePath}\" could not be parsed.", jsonException.Message);
            }

            EnsureCorrectKeys(configFilePath, input, "stryker-config");

            return input;
        }

        private static void EnsureCorrectKeys(string configFilePath, IExtraData @object, string namePath)
        {
            var properties = @object.GetType().GetProperties().Where(e => e.GetCustomAttribute<JsonPropertyNameAttribute>() != null).ToList();
            foreach (var property in properties.Where(property => property.PropertyType.IsAssignableTo(typeof(IExtraData))))
            {
                var child = (IExtraData)property.GetValue(@object);
                if (child != null)
                {
                    EnsureCorrectKeys(configFilePath, child, $"{namePath}.{property.GetCustomAttribute<JsonPropertyNameAttribute>()!.Name}");
                }
            }
            var extraData = @object.ExtraData;
            IReadOnlyCollection<string> extraKeys = extraData != null ? extraData.Keys : Array.Empty<string>();
            if (extraKeys.Any())
            {
                var allowedKeys = properties.Select(e => e.GetCustomAttribute<JsonPropertyNameAttribute>()!.Name).OrderBy(e => e);
                var description = extraKeys.Count == 1 ? $"\"{extraKeys.First()}\" was found" : $"others were found (\"{string.Join("\", \"", extraKeys)}\")";
                throw new InputException($"The allowed keys for the \"{namePath}\" object are {{ \"{string.Join("\", \"", allowedKeys)}\" }} but {description} in the config file at \"{configFilePath}\"");
            }
        }
    }
}<|MERGE_RESOLUTION|>--- conflicted
+++ resolved
@@ -54,13 +54,9 @@
             inputs.LanguageVersionInput.SuppliedInput = jsonConfig.LanguageVersion;
             inputs.TestProjectsInput.SuppliedInput = jsonConfig.TestProjects;
             inputs.TestCaseFilterInput.SuppliedInput = jsonConfig.TestCaseFilter;
-<<<<<<< HEAD
-            inputs.ExcludedMutationsInput.SuppliedInput = jsonConfig.IgnoreMutations;
             inputs.DashboardUrlInput.SuppliedInput = jsonConfig.DashboardUrl;
-=======
             inputs.IgnoreMutationsInput.SuppliedInput = jsonConfig.IgnoreMutations;
             inputs.IgnoredMethodsInput.SuppliedInput = jsonConfig.IgnoreMethods;
->>>>>>> 4924379d
         }
 
         private static FileBasedInput LoadJsonConfig(string configFilePath)
