--- conflicted
+++ resolved
@@ -125,14 +125,10 @@
             AddCliInput(inputs.SourceProjectNameInput, "project", "p", argumentHint: "project-name.csproj", category: InputCategory.Build);
             AddCliInput(inputs.TestProjectsInput, "test-project", "tp", CommandOptionType.MultipleValue, InputCategory.Build);
             AddCliInput(inputs.MsBuildPathInput, "msbuild-path", null, category: InputCategory.Build);
-<<<<<<< HEAD
+            AddCliInput(inputs.TargetFrameworkInput, "target-framework", null, optionType: CommandOptionType.SingleValue, category: InputCategory.Build);
             AddCliInput(inputs.PathToUnityInput, "path-to-unity", null, category: InputCategory.Build);
 
-
-=======
-            AddCliInput(inputs.TargetFrameworkInput, "target-framework", null, optionType: CommandOptionType.SingleValue, category: InputCategory.Build);
             // Category: Mutation
->>>>>>> c4c98871
             AddCliInput(inputs.MutateInput, "mutate", "m", optionType: CommandOptionType.MultipleValue, argumentHint: "glob-pattern", category: InputCategory.Mutation);
             AddCliInput(inputs.MutationLevelInput, "mutation-level", "l", category: InputCategory.Mutation);
             AddCliInput(inputs.SinceInput, "since", "", optionType: CommandOptionType.SingleOrNoValue, argumentHint: "committish", category: InputCategory.Mutation);
