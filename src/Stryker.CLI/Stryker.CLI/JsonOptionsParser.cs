using System.IO;
using Newtonsoft.Json;
using Newtonsoft.Json.Linq;
using Stryker.Core.Exceptions;
using Stryker.Core.Options;

namespace Stryker.CLI
{
    public static class JsonOptionsParser
    {

        public static StrykerOptions EnrichFromJsonConfig(this StrykerOptions options, string configFilePath)
        {
            var enrichedOptions = options;
            var jsonConfig = LoadJsonConfig(configFilePath);

            enrichedOptions = enrichedOptions
                .With(StrykerOption.SolutionPath, jsonConfig.Solution)
                .With(StrykerOption.Concurrency, jsonConfig.Concurrency)
<<<<<<< HEAD
                .With(StrykerOption.SolutionPath, jsonConfig.Solution)
                .With(StrykerOption.FallbackVersion, jsonConfig.BaseLine.FallbackVersion)
                .With(StrykerOption.Since, jsonConfig.Since)
                .With(StrykerOption.SinceBranch, jsonConfig.SinceBranch)
                .With(StrykerOption.SinceCommit, jsonConfig.SinceCommit)
                .With(StrykerOption.BaselineProvider, jsonConfig.BaseLine.Provider)
                .With(StrykerOption.FallbackVersion, jsonConfig.BaseLine.FallbackVersion)
                ;
=======
                .With(StrykerOption.ThresholdHigh, jsonConfig.Thresholds.High)
                .With(StrykerOption.ThresholdLow, jsonConfig.Thresholds.Low)
                .With(StrykerOption.ThresholdBreak, jsonConfig.Thresholds.Break);
            enrichedOptions = enrichedOptions.With(StrykerOption.Concurrency, jsonConfig.Concurrency);
            enrichedOptions = enrichedOptions.With(StrykerOption.Concurrency, jsonConfig.Concurrency);
            enrichedOptions = enrichedOptions.With(StrykerOption.Concurrency, jsonConfig.Concurrency);
            enrichedOptions = enrichedOptions.With(StrykerOption.Concurrency, jsonConfig.Concurrency);
            enrichedOptions = enrichedOptions.With(StrykerOption.Concurrency, jsonConfig.Concurrency);
            enrichedOptions = enrichedOptions.With(StrykerOption.Concurrency, jsonConfig.Concurrency);
            enrichedOptions = enrichedOptions.With(StrykerOption.Concurrency, jsonConfig.Concurrency);
            enrichedOptions = enrichedOptions.With(StrykerOption.Concurrency, jsonConfig.Concurrency);
            enrichedOptions = enrichedOptions.With(StrykerOption.Concurrency, jsonConfig.Concurrency);
            enrichedOptions = enrichedOptions.With(StrykerOption.Concurrency, jsonConfig.Concurrency);
            enrichedOptions = enrichedOptions.With(StrykerOption.Concurrency, jsonConfig.Concurrency);
            enrichedOptions = enrichedOptions.With(StrykerOption.Concurrency, jsonConfig.Concurrency);
            enrichedOptions = enrichedOptions.With(StrykerOption.Concurrency, jsonConfig.Concurrency);
            enrichedOptions = enrichedOptions.With(StrykerOption.Concurrency, jsonConfig.Concurrency);
            enrichedOptions = enrichedOptions.With(StrykerOption.Concurrency, jsonConfig.Concurrency);
            enrichedOptions = enrichedOptions.With(StrykerOption.Concurrency, jsonConfig.Concurrency);
>>>>>>> 0c13509a

            return enrichedOptions;
        }

        private static FileBasedOptions LoadJsonConfig(string configFilePath)
        {

            var json = new StreamReader(configFilePath).ReadToEnd();

            try
            {
                var settings = new JsonSerializerSettings()
                {
                    MissingMemberHandling = MissingMemberHandling.Error
                };

                JToken strykerSection = JObject.Parse(json)["stryker-config"];

                var configJson = strykerSection.ToString();

                return JsonConvert.DeserializeObject<FileBasedOptions>(configJson, settings);
            }
            catch (JsonReaderException)
            {
                throw new StrykerInputException("Could not find stryker-config section in config file");
            }
            catch (JsonSerializationException ex)
            {
                throw new StrykerInputException(@$"There was a problem with one of the json properties in your stryker config. Path ""{ex.Path}"", message: ""{ex.Message}""");
            }
        }
    }
}<|MERGE_RESOLUTION|>--- conflicted
+++ resolved
@@ -17,7 +17,9 @@
             enrichedOptions = enrichedOptions
                 .With(StrykerOption.SolutionPath, jsonConfig.Solution)
                 .With(StrykerOption.Concurrency, jsonConfig.Concurrency)
-<<<<<<< HEAD
+                .With(StrykerOption.ThresholdHigh, jsonConfig.Thresholds.High)
+                .With(StrykerOption.ThresholdLow, jsonConfig.Thresholds.Low)
+                .With(StrykerOption.ThresholdBreak, jsonConfig.Thresholds.Break);
                 .With(StrykerOption.SolutionPath, jsonConfig.Solution)
                 .With(StrykerOption.FallbackVersion, jsonConfig.BaseLine.FallbackVersion)
                 .With(StrykerOption.Since, jsonConfig.Since)
@@ -26,27 +28,6 @@
                 .With(StrykerOption.BaselineProvider, jsonConfig.BaseLine.Provider)
                 .With(StrykerOption.FallbackVersion, jsonConfig.BaseLine.FallbackVersion)
                 ;
-=======
-                .With(StrykerOption.ThresholdHigh, jsonConfig.Thresholds.High)
-                .With(StrykerOption.ThresholdLow, jsonConfig.Thresholds.Low)
-                .With(StrykerOption.ThresholdBreak, jsonConfig.Thresholds.Break);
-            enrichedOptions = enrichedOptions.With(StrykerOption.Concurrency, jsonConfig.Concurrency);
-            enrichedOptions = enrichedOptions.With(StrykerOption.Concurrency, jsonConfig.Concurrency);
-            enrichedOptions = enrichedOptions.With(StrykerOption.Concurrency, jsonConfig.Concurrency);
-            enrichedOptions = enrichedOptions.With(StrykerOption.Concurrency, jsonConfig.Concurrency);
-            enrichedOptions = enrichedOptions.With(StrykerOption.Concurrency, jsonConfig.Concurrency);
-            enrichedOptions = enrichedOptions.With(StrykerOption.Concurrency, jsonConfig.Concurrency);
-            enrichedOptions = enrichedOptions.With(StrykerOption.Concurrency, jsonConfig.Concurrency);
-            enrichedOptions = enrichedOptions.With(StrykerOption.Concurrency, jsonConfig.Concurrency);
-            enrichedOptions = enrichedOptions.With(StrykerOption.Concurrency, jsonConfig.Concurrency);
-            enrichedOptions = enrichedOptions.With(StrykerOption.Concurrency, jsonConfig.Concurrency);
-            enrichedOptions = enrichedOptions.With(StrykerOption.Concurrency, jsonConfig.Concurrency);
-            enrichedOptions = enrichedOptions.With(StrykerOption.Concurrency, jsonConfig.Concurrency);
-            enrichedOptions = enrichedOptions.With(StrykerOption.Concurrency, jsonConfig.Concurrency);
-            enrichedOptions = enrichedOptions.With(StrykerOption.Concurrency, jsonConfig.Concurrency);
-            enrichedOptions = enrichedOptions.With(StrykerOption.Concurrency, jsonConfig.Concurrency);
-            enrichedOptions = enrichedOptions.With(StrykerOption.Concurrency, jsonConfig.Concurrency);
->>>>>>> 0c13509a
 
             return enrichedOptions;
         }
