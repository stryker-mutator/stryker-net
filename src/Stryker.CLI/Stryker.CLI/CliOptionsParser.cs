--- conflicted
+++ resolved
@@ -89,13 +89,8 @@
             AddCliOption(StrykerOption.LogLevel, "verbosity", "V", new LogLevelInput().HelpText);
             AddCliOption(StrykerOption.Reporters, "reporter", "r", new ReportersInput().HelpText, optionType: CommandOptionType.MultipleValue);
 
-<<<<<<< HEAD
             AddCliOption(StrykerOption.Since, "since", "since", new DiffCompareInput().HelpText, optionType: CommandOptionType.SingleOrNoValue, argumentHint: "comittish");
             AddCliOption(StrykerOption.DashboardCompare, "with-baseline", "baseline", new WithBaselineInput().HelpText, optionType: CommandOptionType.SingleOrNoValue, argumentHint: "comittish");
-=======
-            AddCliOption(StrykerOption.DiffCompare, "since", null, new DiffCompareInput().HelpText, optionType: CommandOptionType.SingleOrNoValue, argumentHint: "committish");
-            AddCliOption(StrykerOption.DashboardCompare, "with-baseline", null, new DashboardCompareInput().HelpText, optionType: CommandOptionType.SingleOrNoValue, argumentHint: "committish");
->>>>>>> 0c13509a
 
             AddCliOption(StrykerOption.DashboardApiKey, "dashboard-api-key", null, new DashboardApiKeyInput().HelpText);
             AddCliOption(StrykerOption.AzureFileStorageSas, "azure-fileshare-sas", null, new AzureFileStorageSasInput().HelpText);
