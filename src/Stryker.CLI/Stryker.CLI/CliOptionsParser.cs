using System.Collections.Generic;
using System.Linq;
using McMaster.Extensions.CommandLineUtils;
using Stryker.Core.Options;
using Stryker.Core.Options.Inputs;

namespace Stryker.CLI
{
    public class CliOption
    {
        public StrykerOption InputType { get; set; }
        public string ArgumentName { get; set; }
        public string ArgumentShortName { get; set; }
        public string ArgumentHint { get; set; }
        public string Description { get; set; }
        public CommandOptionType OptionType { get; set; }
    }

    public static class CliOptionsParser
    {
        private static readonly IDictionary<string, CliOption> CliOptions = new Dictionary<string, CliOption>();
        private static readonly CliOption ConfigOption;
        private static readonly CliOption GenerateJsonConfigOption;

        static CliOptionsParser()
        {
<<<<<<< HEAD
            ConfigOption = AddCliOption(StrykerInput.None, "--config-file", "-cp",
=======
            ConfigOption = AddCliOption(StrykerOption.None, "--config-file-path", "-cp",
>>>>>>> 9c1454b5
                "Choose the file containing your stryker configuration relative to current working directory. | default: stryker-config.json", argumentHint: "file-path");
            GenerateJsonConfigOption = AddCliOption(StrykerOption.None, "--init", "-i",
                "Generate a stryker config file with selected and default options.", optionType: CommandOptionType.SingleOrNoValue, argumentHint: "file-path");

            PrepareCliOptions();
        }

        public static void RegisterCliOptions(CommandLineApplication app)
        {
            foreach (var (_, value) in CliOptions)
            {
                RegisterCliOption(app, value);
            }
        }

        public static string ConfigFilePath(string[] args, CommandLineApplication app)
        {
            RegisterCliOption(app, ConfigOption);
            return app.Parse(args).SelectedCommand.Options.SingleOrDefault(o => o.LongName == ConfigOption.ArgumentName)?.Value() ?? "stryker-config.json";
        }

        public static bool GenerateConfigFile(string[] args, CommandLineApplication app)
        {
            RegisterCliOption(app, GenerateJsonConfigOption);
            return app.Parse(args).SelectedCommand.Options.SingleOrDefault(o => o.LongName == GenerateJsonConfigOption.ArgumentName)?.HasValue() ?? false;
        }

        public static StrykerOptions EnrichFromCommandLineArguments(this StrykerOptions options, string[] args, CommandLineApplication app)
        {
            var enrichedOptions = options;
            foreach (var option in app.Parse(args).SelectedCommand.Options.Where(option => option.HasValue()))
            {
                var inputType = CliOptions[option.LongName].InputType;

                enrichedOptions = option.OptionType switch
                {
                    CommandOptionType.NoValue => enrichedOptions.With(inputType, option.HasValue()),
                    CommandOptionType.SingleOrNoValue => enrichedOptions.With(inputType, option.HasValue(), option.Value()),
                    CommandOptionType.SingleValue => enrichedOptions.With(inputType, option.Value()),
                    CommandOptionType.MultipleValue => enrichedOptions.With(inputType, option.Values),
                    _ => enrichedOptions
                };
            }

            return enrichedOptions;
        }

        private static void PrepareCliOptions()
        {
<<<<<<< HEAD
            AddCliOption(StrykerInput.Concurrency, "concurrency", "c", new ConcurrencyInput().HelpText, argumentHint: "number");

            AddCliOption(StrykerInput.ThresholdBreak, "break", "b", new ThresholdBreakInput().HelpText, argumentHint: "0-100");
            AddCliOption(StrykerInput.DevMode, "dev-mode", "dev", new DevModeInput().HelpText, optionType: CommandOptionType.NoValue);
=======
            AddCliOption(StrykerOption.ThresholdBreak, "break", "b", new ThresholdBreakInput().HelpText, argumentHint: "0-100");
            AddCliOption(StrykerOption.DevMode, "dev-mode", "dev", new DevModeInput().HelpText, optionType: CommandOptionType.NoValue);
>>>>>>> 9c1454b5

            AddCliOption(StrykerOption.Mutate, "mutate", "m", new MutateInput().HelpText, optionType: CommandOptionType.MultipleValue, argumentHint: "glob-pattern");

<<<<<<< HEAD
            AddCliOption(StrykerInput.SolutionPath, "solution", "s", new SolutionPathInput().HelpText, argumentHint: "file-path");
            AddCliOption(StrykerInput.ProjectUnderTestName, "project", "p", new ProjectUnderTestNameInput().HelpText, argumentHint: "project-name.csproj");
            AddCliOption(StrykerInput.ProjectVersion, "version", "v", new ProjectVersionInput().HelpText);
            AddCliOption(StrykerInput.MutationLevel, "mutation-level", "l", new MutationLevelInput().HelpText);

            AddCliOption(StrykerInput.LogToFile, "log-to-file", "f", new LogToFileInput().HelpText, optionType: CommandOptionType.NoValue);
            AddCliOption(StrykerInput.LogLevel, "verbosity", "V", new LogLevelInput().HelpText);
            AddCliOption(StrykerInput.Reporters, "reporter", "r", new ReportersInput().HelpText, optionType: CommandOptionType.MultipleValue);

            AddCliOption(StrykerInput.DiffCompare, "since", "since", new DiffCompareInput().HelpText, optionType: CommandOptionType.SingleOrNoValue, argumentHint: "comittish");
            AddCliOption(StrykerInput.DashboardCompare, "with-baseline", "baseline", new DashboardCompareInput().HelpText, optionType: CommandOptionType.SingleOrNoValue, argumentHint: "comittish");

            AddCliOption(StrykerInput.DashboardApiKey, "dashboard-api-key", "dk", new DashboardApiKeyInput().HelpText);
            AddCliOption(StrykerInput.AzureFileStorageSas, "azure-fileshare-sas", "sas", new AzureFileStorageSasInput().HelpText);
=======
            AddCliOption(StrykerOption.SolutionPath, "solution-path", "s", new SolutionPathInput().HelpText, argumentHint: "file-path");
            AddCliOption(StrykerOption.ProjectUnderTestName, "project-file", "p", new ProjectUnderTestNameInput().HelpText, argumentHint: "project-name");
            AddCliOption(StrykerOption.MutationLevel, "mutation-level", "level", new MutationLevelInput().HelpText);

            AddCliOption(StrykerOption.LogToFile, "log-file", "f", new LogToFileInput().HelpText, optionType: CommandOptionType.NoValue);
            AddCliOption(StrykerOption.LogLevel, "log-level", "l", new LogLevelInput().HelpText);
            AddCliOption(StrykerOption.Reporters, "reporter", "r", new ReportersInput().HelpText, optionType: CommandOptionType.MultipleValue);

            AddCliOption(StrykerOption.DiffCompare, "diff", "diff", new DiffCompareInput().HelpText, optionType: CommandOptionType.SingleOrNoValue, argumentHint: "comittish");
            AddCliOption(StrykerOption.DashboardCompare, "dashboard-compare", "compare", new DashboardCompareInput().HelpText, optionType: CommandOptionType.SingleOrNoValue, argumentHint: "comittish");

            AddCliOption(StrykerOption.DashboardApiKey, "dashboard-api-key", "dk", new DashboardApiKeyInput().HelpText);
            AddCliOption(StrykerOption.AzureFileStorageSas, "azure-storage-sas", "sas", new AzureFileStorageSasInput().HelpText);

            AddCliOption(StrykerOption.ProjectVersion, "dashboard-version", "dv", new ProjectVersionInput().HelpText);
            AddCliOption(StrykerOption.FallbackVersion, "fallback-version", "fv", new FallbackVersionInput().HelpText, argumentHint: "comittish");

            AddCliOption(StrykerOption.Concurrency, "concurrency", "c", new ConcurrencyInput().HelpText, argumentHint: "number");
>>>>>>> 9c1454b5
        }

        private static void RegisterCliOption(CommandLineApplication app, CliOption option)
        {
            var argumentHint = option.OptionType switch
            {
                CommandOptionType.NoValue => "",
                CommandOptionType.SingleOrNoValue => $"[:<{option.ArgumentHint}>]",
                _ => $" <{option.ArgumentHint}>"
            };

            app.Option($"{option.ArgumentShortName}|{option.ArgumentName}{argumentHint}", option.Description, option.OptionType);
        }

        private static CliOption AddCliOption(StrykerOption inputType, string argumentName, string argumentShortName,
            string description, CommandOptionType optionType = CommandOptionType.SingleValue, string argumentHint = null)
        {
            var cliOption = new CliOption
            {
                InputType = inputType,
                ArgumentName = $"--{argumentName}",
                ArgumentShortName = $"-{argumentShortName}",
                Description = description,
                OptionType = optionType,
                ArgumentHint = argumentHint
            };

            CliOptions[argumentName] = cliOption;

            return cliOption;
        }
    }
}<|MERGE_RESOLUTION|>--- conflicted
+++ resolved
@@ -24,11 +24,7 @@
 
         static CliOptionsParser()
         {
-<<<<<<< HEAD
             ConfigOption = AddCliOption(StrykerInput.None, "--config-file", "-cp",
-=======
-            ConfigOption = AddCliOption(StrykerOption.None, "--config-file-path", "-cp",
->>>>>>> 9c1454b5
                 "Choose the file containing your stryker configuration relative to current working directory. | default: stryker-config.json", argumentHint: "file-path");
             GenerateJsonConfigOption = AddCliOption(StrykerOption.None, "--init", "-i",
                 "Generate a stryker config file with selected and default options.", optionType: CommandOptionType.SingleOrNoValue, argumentHint: "file-path");
@@ -78,19 +74,13 @@
 
         private static void PrepareCliOptions()
         {
-<<<<<<< HEAD
             AddCliOption(StrykerInput.Concurrency, "concurrency", "c", new ConcurrencyInput().HelpText, argumentHint: "number");
 
             AddCliOption(StrykerInput.ThresholdBreak, "break", "b", new ThresholdBreakInput().HelpText, argumentHint: "0-100");
             AddCliOption(StrykerInput.DevMode, "dev-mode", "dev", new DevModeInput().HelpText, optionType: CommandOptionType.NoValue);
-=======
-            AddCliOption(StrykerOption.ThresholdBreak, "break", "b", new ThresholdBreakInput().HelpText, argumentHint: "0-100");
-            AddCliOption(StrykerOption.DevMode, "dev-mode", "dev", new DevModeInput().HelpText, optionType: CommandOptionType.NoValue);
->>>>>>> 9c1454b5
 
             AddCliOption(StrykerOption.Mutate, "mutate", "m", new MutateInput().HelpText, optionType: CommandOptionType.MultipleValue, argumentHint: "glob-pattern");
 
-<<<<<<< HEAD
             AddCliOption(StrykerInput.SolutionPath, "solution", "s", new SolutionPathInput().HelpText, argumentHint: "file-path");
             AddCliOption(StrykerInput.ProjectUnderTestName, "project", "p", new ProjectUnderTestNameInput().HelpText, argumentHint: "project-name.csproj");
             AddCliOption(StrykerInput.ProjectVersion, "version", "v", new ProjectVersionInput().HelpText);
@@ -105,26 +95,6 @@
 
             AddCliOption(StrykerInput.DashboardApiKey, "dashboard-api-key", "dk", new DashboardApiKeyInput().HelpText);
             AddCliOption(StrykerInput.AzureFileStorageSas, "azure-fileshare-sas", "sas", new AzureFileStorageSasInput().HelpText);
-=======
-            AddCliOption(StrykerOption.SolutionPath, "solution-path", "s", new SolutionPathInput().HelpText, argumentHint: "file-path");
-            AddCliOption(StrykerOption.ProjectUnderTestName, "project-file", "p", new ProjectUnderTestNameInput().HelpText, argumentHint: "project-name");
-            AddCliOption(StrykerOption.MutationLevel, "mutation-level", "level", new MutationLevelInput().HelpText);
-
-            AddCliOption(StrykerOption.LogToFile, "log-file", "f", new LogToFileInput().HelpText, optionType: CommandOptionType.NoValue);
-            AddCliOption(StrykerOption.LogLevel, "log-level", "l", new LogLevelInput().HelpText);
-            AddCliOption(StrykerOption.Reporters, "reporter", "r", new ReportersInput().HelpText, optionType: CommandOptionType.MultipleValue);
-
-            AddCliOption(StrykerOption.DiffCompare, "diff", "diff", new DiffCompareInput().HelpText, optionType: CommandOptionType.SingleOrNoValue, argumentHint: "comittish");
-            AddCliOption(StrykerOption.DashboardCompare, "dashboard-compare", "compare", new DashboardCompareInput().HelpText, optionType: CommandOptionType.SingleOrNoValue, argumentHint: "comittish");
-
-            AddCliOption(StrykerOption.DashboardApiKey, "dashboard-api-key", "dk", new DashboardApiKeyInput().HelpText);
-            AddCliOption(StrykerOption.AzureFileStorageSas, "azure-storage-sas", "sas", new AzureFileStorageSasInput().HelpText);
-
-            AddCliOption(StrykerOption.ProjectVersion, "dashboard-version", "dv", new ProjectVersionInput().HelpText);
-            AddCliOption(StrykerOption.FallbackVersion, "fallback-version", "fv", new FallbackVersionInput().HelpText, argumentHint: "comittish");
-
-            AddCliOption(StrykerOption.Concurrency, "concurrency", "c", new ConcurrencyInput().HelpText, argumentHint: "number");
->>>>>>> 9c1454b5
         }
 
         private static void RegisterCliOption(CommandLineApplication app, CliOption option)
