--- conflicted
+++ resolved
@@ -1638,13 +1638,8 @@
           "ShellProgressBar": "[5.2.0, )",
           "Spectre.Console": "[0.48.0, )",
           "Spectre.Console.Analyzer": "[0.48.0, )",
-<<<<<<< HEAD
           "Stryker.DataCollector": "[1.0.0, )",
           "Stryker.RegexMutators": "[1.0.0, )",
-=======
-          "Stryker.DataCollector": "[4.0.0, )",
-          "Stryker.RegexMutators": "[4.0.0, )",
->>>>>>> 493235f3
           "TestableIO.System.IO.Abstractions.Wrappers": "[20.0.15, )"
         }
       },
