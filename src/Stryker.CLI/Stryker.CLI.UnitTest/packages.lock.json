--- conflicted
+++ resolved
@@ -1877,13 +1877,8 @@
           "Serilog.Extensions.Logging.File": "2.0.0",
           "Serilog.Sinks.Console": "4.0.1",
           "ShellProgressBar": "5.1.0",
-<<<<<<< HEAD
-          "Spectre.Console": "0.43.0",
-          "Spectre.Console.Analyzer": "0.43.0",
-=======
           "Stryker.DataCollector": "1.4.0",
           "Stryker.RegexMutators": "1.4.0",
->>>>>>> 69a80ee7
           "System.IO.Abstractions": "16.1.16",
           "System.Net.Http.Json": "6.0.0"
         }
