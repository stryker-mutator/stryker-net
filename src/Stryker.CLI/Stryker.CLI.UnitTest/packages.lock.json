{
  "version": 1,
  "dependencies": {
    ".NETCoreApp,Version=v3.1": {
      "Microsoft.NET.Test.Sdk": {
        "type": "Direct",
        "requested": "[16.5.0, )",
        "resolved": "16.5.0",
        "contentHash": "yHZOhVSPuGqgHi+KhHiAZqNY08avkQraXKvgKgDU8c/ztmGzw7gmukkv49EaTq6T3xmp4XroWk3gAlbJHMxl8w==",
        "dependencies": {
          "Microsoft.CodeCoverage": "16.5.0",
          "Microsoft.TestPlatform.TestHost": "16.5.0"
        }
      },
      "Moq": {
        "type": "Direct",
        "requested": "[4.13.1, )",
        "resolved": "4.13.1",
        "contentHash": "ic4m9/b10tz9oRB1Oi5bW7E/FS6Pd2SH5OJFhlmhUJkQhiV5FyrIRxVUEaG5KOpSpcfSPGAVW4rRZt6OzrS5zg==",
        "dependencies": {
          "Castle.Core": "4.4.0",
          "System.Threading.Tasks.Extensions": "4.5.1"
        }
      },
      "Shouldly": {
        "type": "Direct",
        "requested": "[3.0.2, )",
        "resolved": "3.0.2",
        "contentHash": "G3+8o4VlT1VsB6hs/ESSDqyLNNHVJuIKCfi/7Ix3mviuqNhOdHTdmJym+04+E3Pj//LmCEfJkOUDrAursHfYew==",
        "dependencies": {
          "Microsoft.CSharp": "4.3.0",
          "System.Dynamic.Runtime": "4.3.0",
          "System.Reflection.TypeExtensions": "4.3.0"
        }
      },
      "xunit": {
        "type": "Direct",
        "requested": "[2.4.1, )",
        "resolved": "2.4.1",
        "contentHash": "XNR3Yz9QTtec16O0aKcO6+baVNpXmOnPUxDkCY97J+8krUYxPvXT1szYYEUdKk4sB8GOI2YbAjRIOm8ZnXRfzQ==",
        "dependencies": {
          "xunit.analyzers": "0.10.0",
          "xunit.assert": "[2.4.1]",
          "xunit.core": "[2.4.1]"
        }
      },
      "xunit.runner.visualstudio": {
        "type": "Direct",
        "requested": "[2.4.1, )",
        "resolved": "2.4.1",
        "contentHash": "mBXd1lp1TQr4to2nFv+c4Tf+RnPoQPKglzwLdbdirOUxRaJsCUNDUx2y7E6j9ajgISlTTp1CydFBZCRCUIrwDg==",
        "dependencies": {
          "Microsoft.NET.Test.Sdk": "15.0.0"
        }
      },
      "Buildalyzer": {
        "type": "Transitive",
        "resolved": "2.5.1",
        "contentHash": "bWlG1/7F2ssNAfLno+oYYUZKFhou44Hngq6LNp6ELf61+sZfvqhuBDKxIajv5e5i/kUqNUqg07NwUm/EVmeveA==",
        "dependencies": {
          "Buildalyzer.Logger": "2.5.1",
          "MSBuild.StructuredLogger": "2.0.11",
          "Microsoft.Build": "15.8.166",
          "Microsoft.Build.Framework": "15.8.166",
          "Microsoft.Build.Tasks.Core": "15.8.166",
          "Microsoft.Build.Utilities.Core": "15.8.166",
          "Microsoft.Extensions.DependencyModel": "2.1.0",
          "Microsoft.Extensions.Logging": "2.1.1",
          "Microsoft.Extensions.Logging.Abstractions": "2.1.1",
          "MsBuildPipeLogger.Server": "1.1.2",
          "System.Reflection.TypeExtensions": "4.6.0"
        }
      },
      "Buildalyzer.Logger": {
        "type": "Transitive",
        "resolved": "2.5.1",
        "contentHash": "R6EWqfHYH71unf3CDJtHUhOWcBAf1Qjw0NLZ4Qr5vv5lmn7DFGQ4kMUHD2w7HkkVTslQefxjnIybEn2DIDossA==",
        "dependencies": {
          "NETStandard.Library": "1.6.1"
        }
      },
      "Castle.Core": {
        "type": "Transitive",
        "resolved": "4.4.0",
        "contentHash": "b5rRL5zeaau1y/5hIbI+6mGw3cwun16YjkHZnV9RRT5UyUIFsgLmNXJ0YnIN9p8Hw7K7AbG1q1UclQVU3DinAQ==",
        "dependencies": {
          "NETStandard.Library": "1.6.1",
          "System.Collections.Specialized": "4.3.0",
          "System.ComponentModel": "4.3.0",
          "System.ComponentModel.TypeConverter": "4.3.0",
          "System.Diagnostics.TraceSource": "4.3.0",
          "System.Dynamic.Runtime": "4.3.0",
          "System.Reflection": "4.3.0",
          "System.Reflection.Emit": "4.3.0",
          "System.Reflection.TypeExtensions": "4.3.0",
          "System.Xml.XmlDocument": "4.3.0"
        }
      },
      "DotNet.Glob": {
        "type": "Transitive",
        "resolved": "3.0.9",
        "contentHash": "tfISNzB/4pmCCWFwaloMUaKddzLa0UJ6RxWSfVhY4a69smqhth3DlyM72/fFI2wsbHPbWQUFYan1F3YiOugkoA=="
      },
      "LibGit2Sharp": {
        "type": "Transitive",
        "resolved": "0.26.2",
        "contentHash": "qHLhuI8VEtMf7jiurT/Ypquh37S6ngllCx+aq9uqOY2evok7Fb2AzhJgvNctsXOzHaJwveBs+30sPQJFn/pISg==",
        "dependencies": {
          "LibGit2Sharp.NativeBinaries": "[2.0.306]"
        }
      },
      "LibGit2Sharp.NativeBinaries": {
        "type": "Transitive",
        "resolved": "2.0.306",
        "contentHash": "LY9nyPE2X/eLl69ttuDPFFlKR8b5KXlqYej1YR1YmqmhF8Izo+vPX90q5ouOO5YGCf5d4lDUOC0x2yMWw00P7Q=="
      },
      "McMaster.Extensions.CommandLineUtils": {
        "type": "Transitive",
        "resolved": "3.0.0",
        "contentHash": "Km485A+AaBUWjOr2D2k6EAK9vKgLuIGS3ov+a8Px6svaNuRfr3qPYYItMYZEsG/xrjgRs/6KE+Zx3lHONUHCbQ==",
        "dependencies": {
          "System.ComponentModel.Annotations": "4.7.0"
        }
      },
      "Microsoft.Build": {
        "type": "Transitive",
        "resolved": "15.8.166",
        "contentHash": "h9dzE7bLEFVeY1fVOdbh3dQOtbWqe3jKzvV6JE9JnpmfLptP3gwp/rOLfWmpFJfcNEqetMYMfbcAwipyp/3DfQ==",
        "dependencies": {
          "Microsoft.Build.Framework": "15.8.166",
          "Microsoft.Win32.Registry": "4.3.0",
          "System.Collections.Immutable": "1.5.0",
          "System.Diagnostics.TraceSource": "4.0.0",
          "System.IO.Compression": "4.3.0",
          "System.Reflection.Metadata": "1.6.0",
          "System.Reflection.TypeExtensions": "4.1.0",
          "System.Runtime.InteropServices.RuntimeInformation": "4.3.0",
          "System.Runtime.Loader": "4.0.0",
          "System.Security.Principal.Windows": "4.3.0",
          "System.Text.Encoding.CodePages": "4.0.1",
          "System.Threading.Tasks.Dataflow": "4.6.0"
        }
      },
      "Microsoft.Build.Framework": {
        "type": "Transitive",
        "resolved": "15.8.166",
        "contentHash": "UxQvO36HtZTHJCRCbglZNU5D2M+x2Fs27O0ZvIOrZZo6m83S6ZynCzLW5BjQ9RxAlH/pH2iHiEU+w03OOmAw6Q==",
        "dependencies": {
          "System.Runtime.Serialization.Primitives": "4.1.1",
          "System.Threading.Thread": "4.0.0"
        }
      },
      "Microsoft.Build.Tasks.Core": {
        "type": "Transitive",
        "resolved": "15.8.166",
        "contentHash": "EOCh8vvBJvxI9egq70lySDZAdeteKmaVl3cUQCCmhBmHfIVuDVf7vnfwe0pDGZp95yo0Rf5WtSguiyX7R+xJ5w==",
        "dependencies": {
          "Microsoft.Build.Framework": "15.8.166",
          "Microsoft.Build.Utilities.Core": "15.8.166",
          "Microsoft.Win32.Registry": "4.3.0",
          "System.CodeDom": "4.4.0",
          "System.Collections.Immutable": "1.5.0",
          "System.Linq.Parallel": "4.0.1",
          "System.Net.Http": "4.3.0",
          "System.Reflection.Metadata": "1.6.0",
          "System.Reflection.TypeExtensions": "4.1.0",
          "System.Resources.Writer": "4.0.0",
          "System.Threading.Tasks.Dataflow": "4.6.0"
        }
      },
      "Microsoft.Build.Utilities.Core": {
        "type": "Transitive",
        "resolved": "15.8.166",
        "contentHash": "xtTrXMOlrH5GXObxN5G3ZVNhC1F9Cagje4ks9qC3btMokNoe/ryl5ncJaS5WshBtB76UPho5MZ8wN1meij2BKA==",
        "dependencies": {
          "Microsoft.Build.Framework": "15.8.166",
          "Microsoft.Win32.Registry": "4.3.0",
          "System.Collections.Immutable": "1.5.0",
          "System.Runtime.InteropServices.RuntimeInformation": "4.3.0",
          "System.Text.Encoding.CodePages": "4.4.0"
        }
      },
      "Microsoft.CodeAnalysis.Analyzers": {
        "type": "Transitive",
        "resolved": "3.0.0-beta2.20059.3",
        "contentHash": "Ve2kXanMNVZp1cIoKbflh3RcQgOYLC4UZ23YIMkOnkA6hQjpXsg9NnXbziR2m4i6+WGSz9Wbxp+Tj7XdNRiITw=="
      },
      "Microsoft.CodeAnalysis.Common": {
        "type": "Transitive",
        "resolved": "3.5.0",
        "contentHash": "1CjUHyDxhlwDfUSTOwqbNMZ4rk/Pqs33BupWmun8S/DUOou9mDe+MjapK06WjvuhIEyEr3fzyk0bOIwu0n1RYg==",
        "dependencies": {
          "Microsoft.CodeAnalysis.Analyzers": "3.0.0-beta2.20059.3",
          "System.Collections.Immutable": "1.5.0",
          "System.Memory": "4.5.3",
          "System.Reflection.Metadata": "1.6.0",
          "System.Runtime.CompilerServices.Unsafe": "4.6.0",
          "System.Text.Encoding.CodePages": "4.5.1",
          "System.Threading.Tasks.Extensions": "4.5.3"
        }
      },
      "Microsoft.CodeAnalysis.CSharp": {
        "type": "Transitive",
        "resolved": "3.5.0",
        "contentHash": "WSMCz5tAtnmEzgmE20J1tjX7chU9HYDfz8AHmWn4Ek+6PPvPZSoo0GDo4Pbnu1FAf4MnNDN6lMd4nqNPuI9V2A==",
        "dependencies": {
          "Microsoft.CodeAnalysis.Common": "[3.5.0]"
        }
      },
      "Microsoft.CodeCoverage": {
        "type": "Transitive",
        "resolved": "16.5.0",
        "contentHash": "PM5YLtyN45EyUGePJpaNogndlaQPrMgQQXHKMhMESC6KfSVvt+j7+dxBi8NYC6X6dZVysf7ngwhSW3wwvPJRSQ=="
      },
      "Microsoft.CSharp": {
        "type": "Transitive",
        "resolved": "4.3.0",
        "contentHash": "P+MBhIM0YX+JqROuf7i306ZLJEjQYA9uUyRDE+OqwUI5sh41e2ZbPQV3LfAPh+29cmceE1pUffXsGfR4eMY3KA==",
        "dependencies": {
          "System.Collections": "4.3.0",
          "System.Diagnostics.Debug": "4.3.0",
          "System.Dynamic.Runtime": "4.3.0",
          "System.Globalization": "4.3.0",
          "System.Linq": "4.3.0",
          "System.Linq.Expressions": "4.3.0",
          "System.ObjectModel": "4.3.0",
          "System.Reflection": "4.3.0",
          "System.Reflection.Extensions": "4.3.0",
          "System.Reflection.Primitives": "4.3.0",
          "System.Reflection.TypeExtensions": "4.3.0",
          "System.Resources.ResourceManager": "4.3.0",
          "System.Runtime": "4.3.0",
          "System.Runtime.Extensions": "4.3.0",
          "System.Runtime.InteropServices": "4.3.0",
          "System.Threading": "4.3.0"
        }
      },
      "Microsoft.DotNet.PlatformAbstractions": {
        "type": "Transitive",
        "resolved": "2.1.0",
        "contentHash": "9KPDwvb/hLEVXYruVHVZ8BkebC8j17DmPb56LnqRF74HqSPLjCkrlFUjOtFpQPA2DeADBRTI/e69aCfRBfrhxw==",
        "dependencies": {
          "System.AppContext": "4.1.0",
          "System.Collections": "4.0.11",
          "System.IO": "4.1.0",
          "System.IO.FileSystem": "4.0.1",
          "System.Reflection.TypeExtensions": "4.1.0",
          "System.Runtime.Extensions": "4.1.0",
          "System.Runtime.InteropServices": "4.1.0",
          "System.Runtime.InteropServices.RuntimeInformation": "4.0.0"
        }
      },
      "Microsoft.Extensions.Configuration": {
        "type": "Transitive",
        "resolved": "3.1.3",
        "contentHash": "nTr4JgTSJScDBD3lahIh1jUBH8A43oG1cqID1qLoHSZhtegslpIyTYxmnehtUKi6xdY5j9R0oWeeGEP+JTcmAg==",
        "dependencies": {
          "Microsoft.Extensions.Configuration.Abstractions": "3.1.3"
        }
      },
      "Microsoft.Extensions.Configuration.Abstractions": {
        "type": "Transitive",
        "resolved": "3.1.3",
        "contentHash": "d3vpIJdw+hRtkW1WoNTXhCczakVVId30Tj58li5GbJxz6MVGi8gy4+7JdLBb/wuHFd4+25cZe+Z0WPi207rBbQ==",
        "dependencies": {
          "Microsoft.Extensions.Primitives": "3.1.3"
        }
      },
      "Microsoft.Extensions.Configuration.Binder": {
        "type": "Transitive",
        "resolved": "3.1.3",
        "contentHash": "GouLlU6JOffNNudJpC+eGtGMe9o5ds2oH9dsJUEH1QS13eLl60eNX9rHicaE40c252e7Aixn3sS7yregDfpQ8g==",
        "dependencies": {
          "Microsoft.Extensions.Configuration": "3.1.3"
        }
      },
      "Microsoft.Extensions.Configuration.FileExtensions": {
        "type": "Transitive",
        "resolved": "3.1.3",
        "contentHash": "elAAhku4duLMFnoambYY3VUp6AWHkMYu1j9ctWQkSfsCPwx9FlQ8luk4LS5oMQmOT0eY8E0zWG8jZM60GXIyNA==",
        "dependencies": {
          "Microsoft.Extensions.Configuration": "3.1.3",
          "Microsoft.Extensions.FileProviders.Physical": "3.1.3"
        }
      },
      "Microsoft.Extensions.Configuration.Json": {
        "type": "Transitive",
        "resolved": "3.1.3",
        "contentHash": "E26XwzU3Y+J4etuXwX0ScOxNwuBdifU/BGM0nI/GwY7SjvVkkBQDgYphUcujaiAZWJ7h7yh1KL9tBAMPgGthqg==",
        "dependencies": {
          "Microsoft.Extensions.Configuration": "3.1.3",
          "Microsoft.Extensions.Configuration.FileExtensions": "3.1.3"
        }
      },
      "Microsoft.Extensions.DependencyInjection": {
        "type": "Transitive",
        "resolved": "3.1.3",
        "contentHash": "H/d/jt4Pdp2iYx28shLkxfgQpk9S7cCCTEjtS/61PbZcFAT/mc4cemmOlBdED7+CqmEAIDg8X4Fo0KtADaNizg==",
        "dependencies": {
          "Microsoft.Extensions.DependencyInjection.Abstractions": "3.1.3"
        }
      },
      "Microsoft.Extensions.DependencyInjection.Abstractions": {
        "type": "Transitive",
        "resolved": "3.1.3",
        "contentHash": "woeS5XeBChU76EmtFCwGHKgBfsYIn76u3myDq4zNY2ZrcwzBMNEViK2FRgXDgF11PBNbGdKCXsWFFZDtqPW0nQ=="
      },
      "Microsoft.Extensions.DependencyModel": {
        "type": "Transitive",
        "resolved": "2.1.0",
        "contentHash": "nS2XKqi+1A1umnYNLX2Fbm/XnzCxs5i+zXVJ3VC6r9t2z0NZr9FLnJN4VQpKigdcWH/iFTbMuX6M6WQJcTjVIg==",
        "dependencies": {
          "Microsoft.DotNet.PlatformAbstractions": "2.1.0",
          "Newtonsoft.Json": "9.0.1",
          "System.Diagnostics.Debug": "4.0.11",
          "System.Dynamic.Runtime": "4.0.11",
          "System.Linq": "4.1.0"
        }
      },
      "Microsoft.Extensions.FileProviders.Abstractions": {
        "type": "Transitive",
        "resolved": "3.1.3",
        "contentHash": "vr1V6dj8NONgaTA/EdlwtJOaNXRBf6f/din15pkWM/RfTbdoqrr0mKcTRx4MD/AGwxgM0+G2rUT2pDQGa2tNtA==",
        "dependencies": {
          "Microsoft.Extensions.Primitives": "3.1.3"
        }
      },
      "Microsoft.Extensions.FileProviders.Physical": {
        "type": "Transitive",
        "resolved": "3.1.3",
        "contentHash": "CvCLmVfb90Wkm99Ho6izWoZ9WaY/SQbou0LSEvBQxKk0IPAWKfUw29QLqlszIkXp81VR1BwdprlGKFdFfZpZFA==",
        "dependencies": {
          "Microsoft.Extensions.FileProviders.Abstractions": "3.1.3",
          "Microsoft.Extensions.FileSystemGlobbing": "3.1.3"
        }
      },
      "Microsoft.Extensions.FileSystemGlobbing": {
        "type": "Transitive",
        "resolved": "3.1.3",
        "contentHash": "bAmmKRNZM7n7cEhmdywgfvd53MF8pUL9u6orliWvJmI3tQCuDaJalNr4z9FfMu/e6Baw5NTSV+ZsWdWIiOi1Rw=="
      },
      "Microsoft.Extensions.Logging": {
        "type": "Transitive",
        "resolved": "3.1.3",
        "contentHash": "mAuOMhgB73dgVYeJzrksGU6BUBr7vIruFJyxssYK1nmDS+ude0kShILrXPq2iGHOvYNacczW4VSa6zcssUh4iQ==",
        "dependencies": {
          "Microsoft.Extensions.Configuration.Binder": "3.1.3",
          "Microsoft.Extensions.DependencyInjection": "3.1.3",
          "Microsoft.Extensions.Logging.Abstractions": "3.1.3",
          "Microsoft.Extensions.Options": "3.1.3"
        }
      },
      "Microsoft.Extensions.Logging.Abstractions": {
        "type": "Transitive",
        "resolved": "3.1.3",
        "contentHash": "j6r0E+OVinD4s13CIZASYJLLLApStb1yh5Vig7moB2FE1UsMRj4TYJ/xioDjreVA0dyOFpbWny1/n2iSJMbmNg=="
      },
      "Microsoft.Extensions.Options": {
        "type": "Transitive",
        "resolved": "3.1.3",
        "contentHash": "RyOSOg/kHW3AXojWGSdOs3BXJJnE9Sc6RVvP4LhnY5oaC2Da4k8CWfIw7I+QThxV8HTCPjzmON9c+QO+JZggNg==",
        "dependencies": {
          "Microsoft.Extensions.DependencyInjection.Abstractions": "3.1.3",
          "Microsoft.Extensions.Primitives": "3.1.3"
        }
      },
      "Microsoft.Extensions.Primitives": {
        "type": "Transitive",
        "resolved": "3.1.3",
        "contentHash": "5gK6qeq9CBCHBfB3Tim3jCJTLafT9FXFBAZZq39rC8adz8mxcjVAuQSw3jGgHqoRk0jwtXKFhXJUVur8vfeuFg=="
      },
      "Microsoft.NETCore.Platforms": {
        "type": "Transitive",
        "resolved": "3.1.0",
        "contentHash": "z7aeg8oHln2CuNulfhiLYxCVMPEwBl3rzicjvIX+4sUuCwvXw5oXQEtbiU2c0z4qYL5L3Kmx0mMA/+t/SbY67w=="
      },
      "Microsoft.NETCore.Targets": {
        "type": "Transitive",
        "resolved": "1.1.0",
        "contentHash": "aOZA3BWfz9RXjpzt0sRJJMjAscAUm3Hoa4UWAfceV9UTYxgwZ1lZt5nO2myFf+/jetYQo4uTP7zS8sJY67BBxg=="
      },
      "Microsoft.TestPlatform": {
        "type": "Transitive",
        "resolved": "16.5.0",
        "contentHash": "6cHAcPNDf7itR729Mg+3N3Q3NfxRHgYYfrXTdct9obqUC6yoTiC/W2EdTkbqVC4fyeH7ZT7aoxiJgzi/O8OLvg=="
      },
      "Microsoft.TestPlatform.ObjectModel": {
        "type": "Transitive",
        "resolved": "16.5.0",
        "contentHash": "NnLFxmFBCAS6kye2JFszD5WKgj4Zve5KX/R0mhYwh6BVnSeybI2unRnjEPtLyY3CAVhwrY4bh/8LNFtslAcGZg==",
        "dependencies": {
          "NuGet.Frameworks": "5.0.0"
        }
      },
      "Microsoft.TestPlatform.Portable": {
        "type": "Transitive",
        "resolved": "16.5.0",
        "contentHash": "dB/OoM6LYrGYRBb2/WFruoQuq0KYcaIf5V9PxiZY1FQHkK+opq+TAuDAtyjeYVyTuEFNqdHfJdgmG6dngJFK6w=="
      },
      "Microsoft.TestPlatform.TestHost": {
        "type": "Transitive",
        "resolved": "16.5.0",
        "contentHash": "ytGymboQIvjNX5pLC0yp/Bz9sGDHqSnLQgBRtd4VrqOUgKmmcfxMYZ6p0TBZgAT1oijdC6xqUZ7rl8mbaaXTJw==",
        "dependencies": {
          "Microsoft.TestPlatform.ObjectModel": "16.5.0",
          "Newtonsoft.Json": "9.0.1"
        }
      },
      "Microsoft.TestPlatform.TranslationLayer": {
        "type": "Transitive",
        "resolved": "16.5.0",
        "contentHash": "swiVIKahahAp3Otj+0ovphZh2+mAWvnhfYl1J4dG/k1QcKb+PIMjfPE6BOTLfFDi8PyhZP9ChEN7wOYd7w3TrA==",
        "dependencies": {
          "NETStandard.Library": "2.0.0"
        }
      },
      "Microsoft.Web.LibraryManager.Build": {
        "type": "Transitive",
        "resolved": "2.0.96",
        "contentHash": "E6673JBzjfwoe3HlVAAxRchfUYloRsCwO/uWyjHswb0PZeFdRjYUJsLU3v4o3l2RQ596bGrLKv6rCWfbVDy0iQ==",
        "dependencies": {
          "System.Runtime.Loader": "4.3.0"
        }
      },
      "Microsoft.Win32.Registry": {
        "type": "Transitive",
        "resolved": "4.3.0",
        "contentHash": "Lw1/VwLH1yxz6SfFEjVRCN0pnflLEsWgnV4qsdJ512/HhTwnKXUG+zDQ4yTO3K/EJQemGoNaBHX5InISNKTzUQ==",
        "dependencies": {
          "Microsoft.NETCore.Platforms": "1.1.0",
          "System.Collections": "4.3.0",
          "System.Globalization": "4.3.0",
          "System.Resources.ResourceManager": "4.3.0",
          "System.Runtime": "4.3.0",
          "System.Runtime.Extensions": "4.3.0",
          "System.Runtime.Handles": "4.3.0",
          "System.Runtime.InteropServices": "4.3.0"
        }
      },
      "Mono.Cecil": {
        "type": "Transitive",
        "resolved": "0.11.2",
        "contentHash": "hZNAnXKQsOs/SZMFtT/e82/nA/iLgkeDy+sHD8xix4f0m9/3G0RNZplE1QHB+0n8QXq54jLqR/IPgVOkLapkyg=="
      },
      "MSBuild.StructuredLogger": {
        "type": "Transitive",
        "resolved": "2.0.11",
        "contentHash": "youJH/f03XEYwre6DWT+a8Fjb6Vs/UfioczhKYohHK24ljUSLBCRaopXX2+VzeA/7aQjmRmr4HYpzD9cCCJM9w==",
        "dependencies": {
          "Microsoft.Build": "15.8.166",
          "Microsoft.Build.Framework": "15.8.166",
          "Microsoft.Build.Tasks.Core": "15.8.166",
          "Microsoft.Build.Utilities.Core": "15.8.166"
        }
      },
      "MsBuildPipeLogger.Server": {
        "type": "Transitive",
        "resolved": "1.1.2",
        "contentHash": "3kIOap0qKW+/+Cd9o6tUM420ibgzCVuhTvLXVRv7M6EOmkH1iEiUsUTkFeQ+SqH5JuLHZfXmEZieDiWvRFtq1Q==",
        "dependencies": {
          "Microsoft.Build": "15.3.409",
          "NETStandard.Library": "1.6.1"
        }
      },
      "NETStandard.Library": {
        "type": "Transitive",
        "resolved": "2.0.0",
        "contentHash": "7jnbRU+L08FXKMxqUflxEXtVymWvNOrS8yHgu9s6EM8Anr6T/wIX4nZ08j/u3Asz+tCufp3YVwFSEvFTPYmBPA==",
        "dependencies": {
          "Microsoft.NETCore.Platforms": "1.1.0"
        }
      },
      "Newtonsoft.Json": {
        "type": "Transitive",
        "resolved": "12.0.3",
        "contentHash": "6mgjfnRB4jKMlzHSl+VD+oUc1IebOZabkbyWj2RiTgWwYPPuaK1H97G1sHqGwPlS5npiF5Q0OrxN1wni2n5QWg=="
      },
      "NuGet.Frameworks": {
        "type": "Transitive",
        "resolved": "5.0.0",
        "contentHash": "c5JVjuVAm4f7E9Vj+v09Z9s2ZsqFDjBpcsyS3M9xRo0bEdm/LVZSzLxxNvfvAwRiiE8nwe1h2G4OwiwlzFKXlA=="
      },
      "NuGet.Versioning": {
        "type": "Transitive",
        "resolved": "5.5.0",
        "contentHash": "jH8Q+XRO9REVelfvAUlRnLqrQCNi3NRVLM+MIWY4XW2CMxCD+R/X7cJWVAW7A6rG1FpgO8MbGM8DLwloMgYm0w=="
      },
      "runtime.debian.8-x64.runtime.native.System.Security.Cryptography.OpenSsl": {
        "type": "Transitive",
        "resolved": "4.3.0",
        "contentHash": "HdSSp5MnJSsg08KMfZThpuLPJpPwE5hBXvHwoKWosyHHfe8Mh5WKT0ylEOf6yNzX6Ngjxe4Whkafh5q7Ymac4Q=="
      },
      "runtime.fedora.23-x64.runtime.native.System.Security.Cryptography.OpenSsl": {
        "type": "Transitive",
        "resolved": "4.3.0",
        "contentHash": "+yH1a49wJMy8Zt4yx5RhJrxO/DBDByAiCzNwiETI+1S4mPdCu0OY4djdciC7Vssk0l22wQaDLrXxXkp+3+7bVA=="
      },
      "runtime.fedora.24-x64.runtime.native.System.Security.Cryptography.OpenSsl": {
        "type": "Transitive",
        "resolved": "4.3.0",
        "contentHash": "c3YNH1GQJbfIPJeCnr4avseugSqPrxwIqzthYyZDN6EuOyNOzq+y2KSUfRcXauya1sF4foESTgwM5e1A8arAKw=="
      },
      "runtime.native.System": {
        "type": "Transitive",
        "resolved": "4.3.0",
        "contentHash": "c/qWt2LieNZIj1jGnVNsE2Kl23Ya2aSTBuXMD6V7k9KWr6l16Tqdwq+hJScEpWER9753NWC8h96PaVNY5Ld7Jw==",
        "dependencies": {
          "Microsoft.NETCore.Platforms": "1.1.0",
          "Microsoft.NETCore.Targets": "1.1.0"
        }
      },
      "runtime.native.System.IO.Compression": {
        "type": "Transitive",
        "resolved": "4.3.0",
        "contentHash": "INBPonS5QPEgn7naufQFXJEp3zX6L4bwHgJ/ZH78aBTpeNfQMtf7C6VrAFhlq2xxWBveIOWyFzQjJ8XzHMhdOQ==",
        "dependencies": {
          "Microsoft.NETCore.Platforms": "1.1.0",
          "Microsoft.NETCore.Targets": "1.1.0"
        }
      },
      "runtime.native.System.Net.Http": {
        "type": "Transitive",
        "resolved": "4.3.0",
        "contentHash": "ZVuZJqnnegJhd2k/PtAbbIcZ3aZeITq3sj06oKfMBSfphW3HDmk/t4ObvbOk/JA/swGR0LNqMksAh/f7gpTROg==",
        "dependencies": {
          "Microsoft.NETCore.Platforms": "1.1.0",
          "Microsoft.NETCore.Targets": "1.1.0"
        }
      },
      "runtime.native.System.Security.Cryptography.Apple": {
        "type": "Transitive",
        "resolved": "4.3.0",
        "contentHash": "DloMk88juo0OuOWr56QG7MNchmafTLYWvABy36izkrLI5VledI0rq28KGs1i9wbpeT9NPQrx/wTf8U2vazqQ3Q==",
        "dependencies": {
          "runtime.osx.10.10-x64.runtime.native.System.Security.Cryptography.Apple": "4.3.0"
        }
      },
      "runtime.native.System.Security.Cryptography.OpenSsl": {
        "type": "Transitive",
        "resolved": "4.3.0",
        "contentHash": "NS1U+700m4KFRHR5o4vo9DSlTmlCKu/u7dtE5sUHVIPB+xpXxYQvgBgA6wEIeCz6Yfn0Z52/72WYsToCEPJnrw==",
        "dependencies": {
          "runtime.debian.8-x64.runtime.native.System.Security.Cryptography.OpenSsl": "4.3.0",
          "runtime.fedora.23-x64.runtime.native.System.Security.Cryptography.OpenSsl": "4.3.0",
          "runtime.fedora.24-x64.runtime.native.System.Security.Cryptography.OpenSsl": "4.3.0",
          "runtime.opensuse.13.2-x64.runtime.native.System.Security.Cryptography.OpenSsl": "4.3.0",
          "runtime.opensuse.42.1-x64.runtime.native.System.Security.Cryptography.OpenSsl": "4.3.0",
          "runtime.osx.10.10-x64.runtime.native.System.Security.Cryptography.OpenSsl": "4.3.0",
          "runtime.rhel.7-x64.runtime.native.System.Security.Cryptography.OpenSsl": "4.3.0",
          "runtime.ubuntu.14.04-x64.runtime.native.System.Security.Cryptography.OpenSsl": "4.3.0",
          "runtime.ubuntu.16.04-x64.runtime.native.System.Security.Cryptography.OpenSsl": "4.3.0",
          "runtime.ubuntu.16.10-x64.runtime.native.System.Security.Cryptography.OpenSsl": "4.3.0"
        }
      },
      "runtime.opensuse.13.2-x64.runtime.native.System.Security.Cryptography.OpenSsl": {
        "type": "Transitive",
        "resolved": "4.3.0",
        "contentHash": "b3pthNgxxFcD+Pc0WSEoC0+md3MyhRS6aCEeenvNE3Fdw1HyJ18ZhRFVJJzIeR/O/jpxPboB805Ho0T3Ul7w8A=="
      },
      "runtime.opensuse.42.1-x64.runtime.native.System.Security.Cryptography.OpenSsl": {
        "type": "Transitive",
        "resolved": "4.3.0",
        "contentHash": "KeLz4HClKf+nFS7p/6Fi/CqyLXh81FpiGzcmuS8DGi9lUqSnZ6Es23/gv2O+1XVGfrbNmviF7CckBpavkBoIFQ=="
      },
      "runtime.osx.10.10-x64.runtime.native.System.Security.Cryptography.Apple": {
        "type": "Transitive",
        "resolved": "4.3.0",
        "contentHash": "kVXCuMTrTlxq4XOOMAysuNwsXWpYeboGddNGpIgNSZmv1b6r/s/DPk0fYMB7Q5Qo4bY68o48jt4T4y5BVecbCQ=="
      },
      "runtime.osx.10.10-x64.runtime.native.System.Security.Cryptography.OpenSsl": {
        "type": "Transitive",
        "resolved": "4.3.0",
        "contentHash": "X7IdhILzr4ROXd8mI1BUCQMSHSQwelUlBjF1JyTKCjXaOGn2fB4EKBxQbCK2VjO3WaWIdlXZL3W6TiIVnrhX4g=="
      },
      "runtime.rhel.7-x64.runtime.native.System.Security.Cryptography.OpenSsl": {
        "type": "Transitive",
        "resolved": "4.3.0",
        "contentHash": "nyFNiCk/r+VOiIqreLix8yN+q3Wga9+SE8BCgkf+2BwEKiNx6DyvFjCgkfV743/grxv8jHJ8gUK4XEQw7yzRYg=="
      },
      "runtime.ubuntu.14.04-x64.runtime.native.System.Security.Cryptography.OpenSsl": {
        "type": "Transitive",
        "resolved": "4.3.0",
        "contentHash": "ytoewC6wGorL7KoCAvRfsgoJPJbNq+64k2SqW6JcOAebWsFUvCCYgfzQMrnpvPiEl4OrblUlhF2ji+Q1+SVLrQ=="
      },
      "runtime.ubuntu.16.04-x64.runtime.native.System.Security.Cryptography.OpenSsl": {
        "type": "Transitive",
        "resolved": "4.3.0",
        "contentHash": "I8bKw2I8k58Wx7fMKQJn2R8lamboCAiHfHeV/pS65ScKWMMI0+wJkLYlEKvgW1D/XvSl/221clBoR2q9QNNM7A=="
      },
      "runtime.ubuntu.16.10-x64.runtime.native.System.Security.Cryptography.OpenSsl": {
        "type": "Transitive",
        "resolved": "4.3.0",
        "contentHash": "VB5cn/7OzUfzdnC8tqAIMQciVLiq2epm2NrAm1E9OjNRyG4lVhfR61SMcLizejzQP8R8Uf/0l5qOIbUEi+RdEg=="
      },
      "Serilog": {
        "type": "Transitive",
        "resolved": "2.9.0",
        "contentHash": "QzcrD33A3+CsVvwi1I5CSei67ikQnkGrw7SscgL+vZTghaC2aNYg8fiUcedXHzKJFNjgje9rBjzwYGQTKEaXaA=="
      },
      "Serilog.Extensions.Logging": {
        "type": "Transitive",
        "resolved": "3.0.1",
        "contentHash": "U0xbGoZuxJRjE3C5vlCfrf9a4xHTmbrCXKmaA14cHAqiT1Qir0rkV7Xss9GpPJR3MRYH19DFUUqZ9hvWeJrzdQ==",
        "dependencies": {
          "Microsoft.Extensions.Logging": "2.0.0",
          "Serilog": "2.8.0"
        }
      },
      "Serilog.Extensions.Logging.File": {
        "type": "Transitive",
        "resolved": "2.0.0",
        "contentHash": "usO0qr4v9VCMBWiTJ1nQmAbPNCt40FrkDol6CpfCXbsxGZS/hH+YCueF7vvPQ32ATI0GWcMWiKRdjXEE7/HxTQ==",
        "dependencies": {
          "Microsoft.Extensions.Configuration.Abstractions": "2.0.0",
          "Microsoft.Extensions.Configuration.Binder": "2.0.0",
          "Serilog": "2.5.0",
          "Serilog.Extensions.Logging": "2.0.2",
          "Serilog.Formatting.Compact": "1.0.0",
          "Serilog.Sinks.Async": "1.1.0",
          "Serilog.Sinks.RollingFile": "3.3.0"
        }
      },
      "Serilog.Formatting.Compact": {
        "type": "Transitive",
        "resolved": "1.0.0",
        "contentHash": "r3QYz02y7+B7Ng30hyJM929OJhem7SsJ4XDUE0Zfptj2MRiQfpPUb5f58juAFjp/TnNeSX2QNzZEnHwLeoJfHQ==",
        "dependencies": {
          "Serilog": "2.0.0"
        }
      },
      "Serilog.Sinks.Async": {
        "type": "Transitive",
        "resolved": "1.1.0",
        "contentHash": "xll0Kanz2BkCxuv+F3p1WXr47jdsVM0GU1n1LZvK+18QiRZ/WGFNxSNw9EMKFV5ED5gr7MUpAe6PCMNL1HGUMA==",
        "dependencies": {
          "Serilog": "2.1.0",
          "System.Collections.Concurrent": "4.0.12"
        }
      },
      "Serilog.Sinks.Console": {
        "type": "Transitive",
        "resolved": "3.1.1",
        "contentHash": "56mI5AqvyF/i/c2451nvV71kq370XOCE4Uu5qiaJ295sOhMb9q3BWwG7mWLOVSnmpWiq0SBT3SXfgRXGNP6vzA==",
        "dependencies": {
          "Serilog": "2.5.0",
          "System.Console": "4.3.0",
          "System.Runtime.InteropServices": "4.3.0",
          "System.Runtime.InteropServices.RuntimeInformation": "4.3.0"
        }
      },
      "Serilog.Sinks.File": {
        "type": "Transitive",
        "resolved": "3.2.0",
        "contentHash": "VHbo68pMg5hwSWrzLEdZv5b/rYmIgHIRhd4d5rl8GnC5/a8Fr+RShT5kWyeJOXax1el6mNJ+dmHDOVgnNUQxaw==",
        "dependencies": {
          "Serilog": "2.3.0",
          "System.IO": "4.1.0",
          "System.IO.FileSystem": "4.0.1",
          "System.IO.FileSystem.Primitives": "4.0.1",
          "System.Text.Encoding.Extensions": "4.0.11",
          "System.Threading": "4.0.11",
          "System.Threading.Timer": "4.0.1"
        }
      },
      "Serilog.Sinks.RollingFile": {
        "type": "Transitive",
        "resolved": "3.3.0",
        "contentHash": "2lT5X1r3GH4P0bRWJfhA7etGl8Q2Ipw9AACvtAHWRUSpYZ42NGVyHoVs2ALBZ/cAkkS+tA4jl80Zie144eLQPg==",
        "dependencies": {
          "Serilog.Sinks.File": "3.2.0",
          "System.IO": "4.1.0",
          "System.IO.FileSystem.Primitives": "4.0.1",
          "System.Runtime.InteropServices": "4.1.0",
          "System.Text.Encoding.Extensions": "4.0.11"
        }
      },
      "System.AppContext": {
        "type": "Transitive",
        "resolved": "4.1.0",
        "contentHash": "3QjO4jNV7PdKkmQAVp9atA+usVnKRwI3Kx1nMwJ93T0LcQfx7pKAYk0nKz5wn1oP5iqlhZuy6RXOFdhr7rDwow==",
        "dependencies": {
          "System.Runtime": "4.1.0"
        }
      },
      "System.Buffers": {
        "type": "Transitive",
        "resolved": "4.3.0",
        "contentHash": "ratu44uTIHgeBeI0dE8DWvmXVBSo4u7ozRZZHOMmK/JPpYyo0dAfgSiHlpiObMQ5lEtEyIXA40sKRYg5J6A8uQ==",
        "dependencies": {
          "System.Diagnostics.Debug": "4.3.0",
          "System.Diagnostics.Tracing": "4.3.0",
          "System.Resources.ResourceManager": "4.3.0",
          "System.Runtime": "4.3.0",
          "System.Threading": "4.3.0"
        }
      },
      "System.CodeDom": {
        "type": "Transitive",
        "resolved": "4.4.0",
        "contentHash": "2sCCb7doXEwtYAbqzbF/8UAeDRMNmPaQbU2q50Psg1J9KzumyVVCgKQY8s53WIPTufNT0DpSe9QRvVjOzfDWBA=="
      },
      "System.Collections": {
        "type": "Transitive",
        "resolved": "4.3.0",
        "contentHash": "3Dcj85/TBdVpL5Zr+gEEBUuFe2icOnLalmEh9hfck1PTYbbyWuZgh4fmm2ysCLTrqLQw6t3TgTyJ+VLp+Qb+Lw==",
        "dependencies": {
          "Microsoft.NETCore.Platforms": "1.1.0",
          "Microsoft.NETCore.Targets": "1.1.0",
          "System.Runtime": "4.3.0"
        }
      },
      "System.Collections.Concurrent": {
        "type": "Transitive",
        "resolved": "4.3.0",
        "contentHash": "ztl69Xp0Y/UXCL+3v3tEU+lIy+bvjKNUmopn1wep/a291pVPK7dxBd6T7WnlQqRog+d1a/hSsgRsmFnIBKTPLQ==",
        "dependencies": {
          "System.Collections": "4.3.0",
          "System.Diagnostics.Debug": "4.3.0",
          "System.Diagnostics.Tracing": "4.3.0",
          "System.Globalization": "4.3.0",
          "System.Reflection": "4.3.0",
          "System.Resources.ResourceManager": "4.3.0",
          "System.Runtime": "4.3.0",
          "System.Runtime.Extensions": "4.3.0",
          "System.Threading": "4.3.0",
          "System.Threading.Tasks": "4.3.0"
        }
      },
      "System.Collections.Immutable": {
        "type": "Transitive",
        "resolved": "1.5.0",
        "contentHash": "EXKiDFsChZW0RjrZ4FYHu9aW6+P4MCgEDCklsVseRfhoO0F+dXeMSsMRAlVXIo06kGJ/zv+2w1a2uc2+kxxSaQ=="
      },
      "System.Collections.NonGeneric": {
        "type": "Transitive",
        "resolved": "4.3.0",
        "contentHash": "prtjIEMhGUnQq6RnPEYLpFt8AtLbp9yq2zxOSrY7KJJZrw25Fi97IzBqY7iqssbM61Ek5b8f3MG/sG1N2sN5KA==",
        "dependencies": {
          "System.Diagnostics.Debug": "4.3.0",
          "System.Globalization": "4.3.0",
          "System.Resources.ResourceManager": "4.3.0",
          "System.Runtime": "4.3.0",
          "System.Runtime.Extensions": "4.3.0",
          "System.Threading": "4.3.0"
        }
      },
      "System.Collections.Specialized": {
        "type": "Transitive",
        "resolved": "4.3.0",
        "contentHash": "Epx8PoVZR0iuOnJJDzp7pWvdfMMOAvpUo95pC4ScH2mJuXkKA2Y4aR3cG9qt2klHgSons1WFh4kcGW7cSXvrxg==",
        "dependencies": {
          "System.Collections.NonGeneric": "4.3.0",
          "System.Globalization": "4.3.0",
          "System.Globalization.Extensions": "4.3.0",
          "System.Resources.ResourceManager": "4.3.0",
          "System.Runtime": "4.3.0",
          "System.Runtime.Extensions": "4.3.0",
          "System.Threading": "4.3.0"
        }
      },
      "System.ComponentModel": {
        "type": "Transitive",
        "resolved": "4.3.0",
        "contentHash": "VyGn1jGRZVfxnh8EdvDCi71v3bMXrsu8aYJOwoV7SNDLVhiEqwP86pPMyRGsDsxhXAm2b3o9OIqeETfN5qfezw==",
        "dependencies": {
          "System.Runtime": "4.3.0"
        }
      },
      "System.ComponentModel.Annotations": {
        "type": "Transitive",
        "resolved": "4.7.0",
        "contentHash": "0YFqjhp/mYkDGpU0Ye1GjE53HMp9UVfGN7seGpAMttAC0C40v5gw598jCgpbBLMmCo0E5YRLBv5Z2doypO49ZQ=="
      },
      "System.ComponentModel.Primitives": {
        "type": "Transitive",
        "resolved": "4.3.0",
        "contentHash": "j8GUkCpM8V4d4vhLIIoBLGey2Z5bCkMVNjEZseyAlm4n5arcsJOeI3zkUP+zvZgzsbLTYh4lYeP/ZD/gdIAPrw==",
        "dependencies": {
          "System.ComponentModel": "4.3.0",
          "System.Resources.ResourceManager": "4.3.0",
          "System.Runtime": "4.3.0"
        }
      },
      "System.ComponentModel.TypeConverter": {
        "type": "Transitive",
        "resolved": "4.3.0",
        "contentHash": "16pQ6P+EdhcXzPiEK4kbA953Fu0MNG2ovxTZU81/qsCd1zPRsKc3uif5NgvllCY598k6bI0KUyKW8fanlfaDQg==",
        "dependencies": {
          "System.Collections": "4.3.0",
          "System.Collections.NonGeneric": "4.3.0",
          "System.Collections.Specialized": "4.3.0",
          "System.ComponentModel": "4.3.0",
          "System.ComponentModel.Primitives": "4.3.0",
          "System.Globalization": "4.3.0",
          "System.Linq": "4.3.0",
          "System.Reflection": "4.3.0",
          "System.Reflection.Extensions": "4.3.0",
          "System.Reflection.Primitives": "4.3.0",
          "System.Reflection.TypeExtensions": "4.3.0",
          "System.Resources.ResourceManager": "4.3.0",
          "System.Runtime": "4.3.0",
          "System.Runtime.Extensions": "4.3.0",
          "System.Threading": "4.3.0"
        }
      },
      "System.Console": {
        "type": "Transitive",
        "resolved": "4.3.0",
        "contentHash": "DHDrIxiqk1h03m6khKWV2X8p/uvN79rgSqpilL6uzpmSfxfU5ng8VcPtW4qsDsQDHiTv6IPV9TmD5M/vElPNLg==",
        "dependencies": {
          "Microsoft.NETCore.Platforms": "1.1.0",
          "Microsoft.NETCore.Targets": "1.1.0",
          "System.IO": "4.3.0",
          "System.Runtime": "4.3.0",
          "System.Text.Encoding": "4.3.0"
        }
      },
      "System.Diagnostics.Debug": {
        "type": "Transitive",
        "resolved": "4.3.0",
        "contentHash": "ZUhUOdqmaG5Jk3Xdb8xi5kIyQYAA4PnTNlHx1mu9ZY3qv4ELIdKbnL/akbGaKi2RnNUWaZsAs31rvzFdewTj2g==",
        "dependencies": {
          "Microsoft.NETCore.Platforms": "1.1.0",
          "Microsoft.NETCore.Targets": "1.1.0",
          "System.Runtime": "4.3.0"
        }
      },
      "System.Diagnostics.DiagnosticSource": {
        "type": "Transitive",
        "resolved": "4.3.0",
        "contentHash": "tD6kosZnTAGdrEa0tZSuFyunMbt/5KYDnHdndJYGqZoNy00XVXyACd5d6KnE1YgYv3ne2CjtAfNXo/fwEhnKUA==",
        "dependencies": {
          "System.Collections": "4.3.0",
          "System.Diagnostics.Tracing": "4.3.0",
          "System.Reflection": "4.3.0",
          "System.Runtime": "4.3.0",
          "System.Threading": "4.3.0"
        }
      },
      "System.Diagnostics.TraceSource": {
        "type": "Transitive",
        "resolved": "4.3.0",
        "contentHash": "VnYp1NxGx8Ww731y2LJ1vpfb/DKVNKEZ8Jsh5SgQTZREL/YpWRArgh9pI8CDLmgHspZmLL697CaLvH85qQpRiw==",
        "dependencies": {
          "Microsoft.NETCore.Platforms": "1.1.0",
          "System.Collections": "4.3.0",
          "System.Diagnostics.Debug": "4.3.0",
          "System.Globalization": "4.3.0",
          "System.Resources.ResourceManager": "4.3.0",
          "System.Runtime": "4.3.0",
          "System.Runtime.Extensions": "4.3.0",
          "System.Threading": "4.3.0",
          "runtime.native.System": "4.3.0"
        }
      },
      "System.Diagnostics.Tracing": {
        "type": "Transitive",
        "resolved": "4.3.0",
        "contentHash": "rswfv0f/Cqkh78rA5S8eN8Neocz234+emGCtTF3lxPY96F+mmmUen6tbn0glN6PMvlKQb9bPAY5e9u7fgPTkKw==",
        "dependencies": {
          "Microsoft.NETCore.Platforms": "1.1.0",
          "Microsoft.NETCore.Targets": "1.1.0",
          "System.Runtime": "4.3.0"
        }
      },
      "System.Dynamic.Runtime": {
        "type": "Transitive",
        "resolved": "4.3.0",
        "contentHash": "SNVi1E/vfWUAs/WYKhE9+qlS6KqK0YVhnlT0HQtr8pMIA8YX3lwy3uPMownDwdYISBdmAF/2holEIldVp85Wag==",
        "dependencies": {
          "System.Collections": "4.3.0",
          "System.Diagnostics.Debug": "4.3.0",
          "System.Linq": "4.3.0",
          "System.Linq.Expressions": "4.3.0",
          "System.ObjectModel": "4.3.0",
          "System.Reflection": "4.3.0",
          "System.Reflection.Emit": "4.3.0",
          "System.Reflection.Emit.ILGeneration": "4.3.0",
          "System.Reflection.Primitives": "4.3.0",
          "System.Reflection.TypeExtensions": "4.3.0",
          "System.Resources.ResourceManager": "4.3.0",
          "System.Runtime": "4.3.0",
          "System.Runtime.Extensions": "4.3.0",
          "System.Threading": "4.3.0"
        }
      },
      "System.Globalization": {
        "type": "Transitive",
        "resolved": "4.3.0",
        "contentHash": "kYdVd2f2PAdFGblzFswE4hkNANJBKRmsfa2X5LG2AcWE1c7/4t0pYae1L8vfZ5xvE2nK/R9JprtToA61OSHWIg==",
        "dependencies": {
          "Microsoft.NETCore.Platforms": "1.1.0",
          "Microsoft.NETCore.Targets": "1.1.0",
          "System.Runtime": "4.3.0"
        }
      },
      "System.Globalization.Calendars": {
        "type": "Transitive",
        "resolved": "4.3.0",
        "contentHash": "GUlBtdOWT4LTV3I+9/PJW+56AnnChTaOqqTLFtdmype/L500M2LIyXgmtd9X2P2VOkmJd5c67H5SaC2QcL1bFA==",
        "dependencies": {
          "Microsoft.NETCore.Platforms": "1.1.0",
          "Microsoft.NETCore.Targets": "1.1.0",
          "System.Globalization": "4.3.0",
          "System.Runtime": "4.3.0"
        }
      },
      "System.Globalization.Extensions": {
        "type": "Transitive",
        "resolved": "4.3.0",
        "contentHash": "FhKmdR6MPG+pxow6wGtNAWdZh7noIOpdD5TwQ3CprzgIE1bBBoim0vbR1+AWsWjQmU7zXHgQo4TWSP6lCeiWcQ==",
        "dependencies": {
          "Microsoft.NETCore.Platforms": "1.1.0",
          "System.Globalization": "4.3.0",
          "System.Resources.ResourceManager": "4.3.0",
          "System.Runtime": "4.3.0",
          "System.Runtime.Extensions": "4.3.0",
          "System.Runtime.InteropServices": "4.3.0"
        }
      },
      "System.IO": {
        "type": "Transitive",
        "resolved": "4.3.0",
        "contentHash": "3qjaHvxQPDpSOYICjUoTsmoq5u6QJAFRUITgeT/4gqkF1bajbSmb1kwSxEA8AHlofqgcKJcM8udgieRNhaJ5Cg==",
        "dependencies": {
          "Microsoft.NETCore.Platforms": "1.1.0",
          "Microsoft.NETCore.Targets": "1.1.0",
          "System.Runtime": "4.3.0",
          "System.Text.Encoding": "4.3.0",
          "System.Threading.Tasks": "4.3.0"
        }
      },
      "System.IO.Abstractions": {
        "type": "Transitive",
        "resolved": "10.0.6",
        "contentHash": "JWjrWmQXDu0W0hahT50rpUUGahQwzi914v0WyY0gspUAC71k1d+rsMDDH4Wc+5oFyEE12Fx06e9nHa3uKh8OgQ==",
        "dependencies": {
          "System.IO.FileSystem.AccessControl": "4.7.0"
        }
      },
      "System.IO.Compression": {
        "type": "Transitive",
        "resolved": "4.3.0",
        "contentHash": "YHndyoiV90iu4iKG115ibkhrG+S3jBm8Ap9OwoUAzO5oPDAWcr0SFwQFm0HjM8WkEZWo0zvLTyLmbvTkW1bXgg==",
        "dependencies": {
          "Microsoft.NETCore.Platforms": "1.1.0",
          "System.Buffers": "4.3.0",
          "System.Collections": "4.3.0",
          "System.Diagnostics.Debug": "4.3.0",
          "System.IO": "4.3.0",
          "System.Resources.ResourceManager": "4.3.0",
          "System.Runtime": "4.3.0",
          "System.Runtime.Extensions": "4.3.0",
          "System.Runtime.Handles": "4.3.0",
          "System.Runtime.InteropServices": "4.3.0",
          "System.Text.Encoding": "4.3.0",
          "System.Threading": "4.3.0",
          "System.Threading.Tasks": "4.3.0",
          "runtime.native.System": "4.3.0",
          "runtime.native.System.IO.Compression": "4.3.0"
        }
      },
      "System.IO.FileSystem": {
        "type": "Transitive",
        "resolved": "4.3.0",
        "contentHash": "3wEMARTnuio+ulnvi+hkRNROYwa1kylvYahhcLk4HSoVdl+xxTFVeVlYOfLwrDPImGls0mDqbMhrza8qnWPTdA==",
        "dependencies": {
          "Microsoft.NETCore.Platforms": "1.1.0",
          "Microsoft.NETCore.Targets": "1.1.0",
          "System.IO": "4.3.0",
          "System.IO.FileSystem.Primitives": "4.3.0",
          "System.Runtime": "4.3.0",
          "System.Runtime.Handles": "4.3.0",
          "System.Text.Encoding": "4.3.0",
          "System.Threading.Tasks": "4.3.0"
        }
      },
      "System.IO.FileSystem.AccessControl": {
        "type": "Transitive",
        "resolved": "4.7.0",
        "contentHash": "vMToiarpU81LR1/KZtnT7VDPvqAZfw9oOS5nY6pPP78nGYz3COLsQH3OfzbR+SjTgltd31R6KmKklz/zDpTmzw==",
        "dependencies": {
          "System.Security.AccessControl": "4.7.0",
          "System.Security.Principal.Windows": "4.7.0"
        }
      },
      "System.IO.FileSystem.Primitives": {
        "type": "Transitive",
        "resolved": "4.3.0",
        "contentHash": "6QOb2XFLch7bEc4lIcJH49nJN2HV+OC3fHDgsLVsBVBk3Y4hFAnOBGzJ2lUu7CyDDFo9IBWkSsnbkT6IBwwiMw==",
        "dependencies": {
          "System.Runtime": "4.3.0"
        }
      },
      "System.Linq": {
        "type": "Transitive",
        "resolved": "4.3.0",
        "contentHash": "5DbqIUpsDp0dFftytzuMmc0oeMdQwjcP/EWxsksIz/w1TcFRkZ3yKKz0PqiYFMmEwPSWw+qNVqD7PJ889JzHbw==",
        "dependencies": {
          "System.Collections": "4.3.0",
          "System.Diagnostics.Debug": "4.3.0",
          "System.Resources.ResourceManager": "4.3.0",
          "System.Runtime": "4.3.0",
          "System.Runtime.Extensions": "4.3.0"
        }
      },
      "System.Linq.Expressions": {
        "type": "Transitive",
        "resolved": "4.3.0",
        "contentHash": "PGKkrd2khG4CnlyJwxwwaWWiSiWFNBGlgXvJpeO0xCXrZ89ODrQ6tjEWS/kOqZ8GwEOUATtKtzp1eRgmYNfclg==",
        "dependencies": {
          "System.Collections": "4.3.0",
          "System.Diagnostics.Debug": "4.3.0",
          "System.Globalization": "4.3.0",
          "System.IO": "4.3.0",
          "System.Linq": "4.3.0",
          "System.ObjectModel": "4.3.0",
          "System.Reflection": "4.3.0",
          "System.Reflection.Emit": "4.3.0",
          "System.Reflection.Emit.ILGeneration": "4.3.0",
          "System.Reflection.Emit.Lightweight": "4.3.0",
          "System.Reflection.Extensions": "4.3.0",
          "System.Reflection.Primitives": "4.3.0",
          "System.Reflection.TypeExtensions": "4.3.0",
          "System.Resources.ResourceManager": "4.3.0",
          "System.Runtime": "4.3.0",
          "System.Runtime.Extensions": "4.3.0",
          "System.Threading": "4.3.0"
        }
      },
      "System.Linq.Parallel": {
        "type": "Transitive",
        "resolved": "4.0.1",
        "contentHash": "J7XCa7n2cFn32uLbtceXfBFhgCk5M++50lylHKNbqTiJkw5y4Tglpi6amuJNPCvj9bLzNSI7rs1fi4joLMNRgg==",
        "dependencies": {
          "System.Collections": "4.0.11",
          "System.Collections.Concurrent": "4.0.12",
          "System.Diagnostics.Debug": "4.0.11",
          "System.Diagnostics.Tracing": "4.1.0",
          "System.Linq": "4.1.0",
          "System.Resources.ResourceManager": "4.0.1",
          "System.Runtime": "4.1.0",
          "System.Runtime.Extensions": "4.1.0",
          "System.Threading": "4.0.11",
          "System.Threading.Tasks": "4.0.11"
        }
      },
      "System.Memory": {
        "type": "Transitive",
        "resolved": "4.5.3",
        "contentHash": "3oDzvc/zzetpTKWMShs1AADwZjQ/36HnsufHRPcOjyRAAMLDlu2iD33MBI2opxnezcVUtXyqDXXjoFMOU9c7SA=="
      },
      "System.Net.Http": {
        "type": "Transitive",
        "resolved": "4.3.0",
        "contentHash": "sYg+FtILtRQuYWSIAuNOELwVuVsxVyJGWQyOnlAzhV4xvhyFnON1bAzYYC+jjRW8JREM45R0R5Dgi8MTC5sEwA==",
        "dependencies": {
          "Microsoft.NETCore.Platforms": "1.1.0",
          "System.Collections": "4.3.0",
          "System.Diagnostics.Debug": "4.3.0",
          "System.Diagnostics.DiagnosticSource": "4.3.0",
          "System.Diagnostics.Tracing": "4.3.0",
          "System.Globalization": "4.3.0",
          "System.Globalization.Extensions": "4.3.0",
          "System.IO": "4.3.0",
          "System.IO.FileSystem": "4.3.0",
          "System.Net.Primitives": "4.3.0",
          "System.Resources.ResourceManager": "4.3.0",
          "System.Runtime": "4.3.0",
          "System.Runtime.Extensions": "4.3.0",
          "System.Runtime.Handles": "4.3.0",
          "System.Runtime.InteropServices": "4.3.0",
          "System.Security.Cryptography.Algorithms": "4.3.0",
          "System.Security.Cryptography.Encoding": "4.3.0",
          "System.Security.Cryptography.OpenSsl": "4.3.0",
          "System.Security.Cryptography.Primitives": "4.3.0",
          "System.Security.Cryptography.X509Certificates": "4.3.0",
          "System.Text.Encoding": "4.3.0",
          "System.Threading": "4.3.0",
          "System.Threading.Tasks": "4.3.0",
          "runtime.native.System": "4.3.0",
          "runtime.native.System.Net.Http": "4.3.0",
          "runtime.native.System.Security.Cryptography.OpenSsl": "4.3.0"
        }
      },
      "System.Net.Primitives": {
        "type": "Transitive",
        "resolved": "4.3.0",
        "contentHash": "qOu+hDwFwoZPbzPvwut2qATe3ygjeQBDQj91xlsaqGFQUI5i4ZnZb8yyQuLGpDGivEPIt8EJkd1BVzVoP31FXA==",
        "dependencies": {
          "Microsoft.NETCore.Platforms": "1.1.0",
          "Microsoft.NETCore.Targets": "1.1.0",
          "System.Runtime": "4.3.0",
          "System.Runtime.Handles": "4.3.0"
        }
      },
      "System.ObjectModel": {
        "type": "Transitive",
        "resolved": "4.3.0",
        "contentHash": "bdX+80eKv9bN6K4N+d77OankKHGn6CH711a6fcOpMQu2Fckp/Ft4L/kW9WznHpyR0NRAvJutzOMHNNlBGvxQzQ==",
        "dependencies": {
          "System.Collections": "4.3.0",
          "System.Diagnostics.Debug": "4.3.0",
          "System.Resources.ResourceManager": "4.3.0",
          "System.Runtime": "4.3.0",
          "System.Threading": "4.3.0"
        }
      },
      "System.Reflection": {
        "type": "Transitive",
        "resolved": "4.3.0",
        "contentHash": "KMiAFoW7MfJGa9nDFNcfu+FpEdiHpWgTcS2HdMpDvt9saK3y/G4GwprPyzqjFH9NTaGPQeWNHU+iDlDILj96aQ==",
        "dependencies": {
          "Microsoft.NETCore.Platforms": "1.1.0",
          "Microsoft.NETCore.Targets": "1.1.0",
          "System.IO": "4.3.0",
          "System.Reflection.Primitives": "4.3.0",
          "System.Runtime": "4.3.0"
        }
      },
      "System.Reflection.Emit": {
        "type": "Transitive",
        "resolved": "4.3.0",
        "contentHash": "228FG0jLcIwTVJyz8CLFKueVqQK36ANazUManGaJHkO0icjiIypKW7YLWLIWahyIkdh5M7mV2dJepllLyA1SKg==",
        "dependencies": {
          "System.IO": "4.3.0",
          "System.Reflection": "4.3.0",
          "System.Reflection.Emit.ILGeneration": "4.3.0",
          "System.Reflection.Primitives": "4.3.0",
          "System.Runtime": "4.3.0"
        }
      },
      "System.Reflection.Emit.ILGeneration": {
        "type": "Transitive",
        "resolved": "4.3.0",
        "contentHash": "59tBslAk9733NXLrUJrwNZEzbMAcu8k344OYo+wfSVygcgZ9lgBdGIzH/nrg3LYhXceynyvTc8t5/GD4Ri0/ng==",
        "dependencies": {
          "System.Reflection": "4.3.0",
          "System.Reflection.Primitives": "4.3.0",
          "System.Runtime": "4.3.0"
        }
      },
      "System.Reflection.Emit.Lightweight": {
        "type": "Transitive",
        "resolved": "4.3.0",
        "contentHash": "oadVHGSMsTmZsAF864QYN1t1QzZjIcuKU3l2S9cZOwDdDueNTrqq1yRj7koFfIGEnKpt6NjpL3rOzRhs4ryOgA==",
        "dependencies": {
          "System.Reflection": "4.3.0",
          "System.Reflection.Emit.ILGeneration": "4.3.0",
          "System.Reflection.Primitives": "4.3.0",
          "System.Runtime": "4.3.0"
        }
      },
      "System.Reflection.Extensions": {
        "type": "Transitive",
        "resolved": "4.3.0",
        "contentHash": "rJkrJD3kBI5B712aRu4DpSIiHRtr6QlfZSQsb0hYHrDCZORXCFjQfoipo2LaMUHoT9i1B7j7MnfaEKWDFmFQNQ==",
        "dependencies": {
          "Microsoft.NETCore.Platforms": "1.1.0",
          "Microsoft.NETCore.Targets": "1.1.0",
          "System.Reflection": "4.3.0",
          "System.Runtime": "4.3.0"
        }
      },
      "System.Reflection.Metadata": {
        "type": "Transitive",
        "resolved": "1.6.0",
        "contentHash": "COC1aiAJjCoA5GBF+QKL2uLqEBew4JsCkQmoHKbN3TlOZKa2fKLz5CpiRQKDz0RsAOEGsVKqOD5bomsXq/4STQ=="
      },
      "System.Reflection.Primitives": {
        "type": "Transitive",
        "resolved": "4.3.0",
        "contentHash": "5RXItQz5As4xN2/YUDxdpsEkMhvw3e6aNveFXUn4Hl/udNTCNhnKp8lT9fnc3MhvGKh1baak5CovpuQUXHAlIA==",
        "dependencies": {
          "Microsoft.NETCore.Platforms": "1.1.0",
          "Microsoft.NETCore.Targets": "1.1.0",
          "System.Runtime": "4.3.0"
        }
      },
      "System.Reflection.TypeExtensions": {
        "type": "Transitive",
        "resolved": "4.6.0",
        "contentHash": "QdTazwZFwrbACRQz1nV2PBqQCDAG+Wfat3dNBiuDp3JjIZo+SsKGLkSK0hc3+pdprRNKZl59HP3LM4DwDdt0LA=="
      },
      "System.Resources.ResourceManager": {
        "type": "Transitive",
        "resolved": "4.3.0",
        "contentHash": "/zrcPkkWdZmI4F92gL/TPumP98AVDu/Wxr3CSJGQQ+XN6wbRZcyfSKVoPo17ilb3iOr0cCRqJInGwNMolqhS8A==",
        "dependencies": {
          "Microsoft.NETCore.Platforms": "1.1.0",
          "Microsoft.NETCore.Targets": "1.1.0",
          "System.Globalization": "4.3.0",
          "System.Reflection": "4.3.0",
          "System.Runtime": "4.3.0"
        }
      },
      "System.Resources.Writer": {
        "type": "Transitive",
        "resolved": "4.0.0",
        "contentHash": "Hz+ZS81dVSNy93YyJhhL3GwzmMhfcQ8FbUooAt9MO4joIe0vPM4gclv0C82ko1tuN/Kw6CvZFLYkgk6n9xvEkg==",
        "dependencies": {
          "System.Collections": "4.0.11",
          "System.IO": "4.1.0",
          "System.Resources.ResourceManager": "4.0.1",
          "System.Runtime": "4.1.0",
          "System.Runtime.Extensions": "4.1.0",
          "System.Text.Encoding": "4.0.11"
        }
      },
      "System.Runtime": {
        "type": "Transitive",
        "resolved": "4.3.0",
        "contentHash": "JufQi0vPQ0xGnAczR13AUFglDyVYt4Kqnz1AZaiKZ5+GICq0/1MH/mO/eAJHt/mHW1zjKBJd7kV26SrxddAhiw==",
        "dependencies": {
          "Microsoft.NETCore.Platforms": "1.1.0",
          "Microsoft.NETCore.Targets": "1.1.0"
        }
      },
      "System.Runtime.CompilerServices.Unsafe": {
        "type": "Transitive",
        "resolved": "4.6.0",
        "contentHash": "HxozeSlipUK7dAroTYwIcGwKDeOVpQnJlpVaOkBz7CM4TsE5b/tKlQBZecTjh6FzcSbxndYaxxpsBMz+wMJeyw=="
      },
      "System.Runtime.Extensions": {
        "type": "Transitive",
        "resolved": "4.3.0",
        "contentHash": "guW0uK0fn5fcJJ1tJVXYd7/1h5F+pea1r7FLSOz/f8vPEqbR2ZAknuRDvTQ8PzAilDveOxNjSfr0CHfIQfFk8g==",
        "dependencies": {
          "Microsoft.NETCore.Platforms": "1.1.0",
          "Microsoft.NETCore.Targets": "1.1.0",
          "System.Runtime": "4.3.0"
        }
      },
      "System.Runtime.Handles": {
        "type": "Transitive",
        "resolved": "4.3.0",
        "contentHash": "OKiSUN7DmTWeYb3l51A7EYaeNMnvxwE249YtZz7yooT4gOZhmTjIn48KgSsw2k2lYdLgTKNJw/ZIfSElwDRVgg==",
        "dependencies": {
          "Microsoft.NETCore.Platforms": "1.1.0",
          "Microsoft.NETCore.Targets": "1.1.0",
          "System.Runtime": "4.3.0"
        }
      },
      "System.Runtime.InteropServices": {
        "type": "Transitive",
        "resolved": "4.3.0",
        "contentHash": "uv1ynXqiMK8mp1GM3jDqPCFN66eJ5w5XNomaK2XD+TuCroNTLFGeZ+WCmBMcBDyTFKou3P6cR6J/QsaqDp7fGQ==",
        "dependencies": {
          "Microsoft.NETCore.Platforms": "1.1.0",
          "Microsoft.NETCore.Targets": "1.1.0",
          "System.Reflection": "4.3.0",
          "System.Reflection.Primitives": "4.3.0",
          "System.Runtime": "4.3.0",
          "System.Runtime.Handles": "4.3.0"
        }
      },
      "System.Runtime.InteropServices.RuntimeInformation": {
        "type": "Transitive",
        "resolved": "4.3.0",
        "contentHash": "cbz4YJMqRDR7oLeMRbdYv7mYzc++17lNhScCX0goO2XpGWdvAt60CGN+FHdePUEHCe/Jy9jUlvNAiNdM+7jsOw==",
        "dependencies": {
          "System.Reflection": "4.3.0",
          "System.Reflection.Extensions": "4.3.0",
          "System.Resources.ResourceManager": "4.3.0",
          "System.Runtime": "4.3.0",
          "System.Runtime.InteropServices": "4.3.0",
          "System.Threading": "4.3.0",
          "runtime.native.System": "4.3.0"
        }
      },
      "System.Runtime.Loader": {
        "type": "Transitive",
        "resolved": "4.3.0",
        "contentHash": "DHMaRn8D8YCK2GG2pw+UzNxn/OHVfaWx7OTLBD/hPegHZZgcZh3H6seWegrC4BYwsfuGrywIuT+MQs+rPqRLTQ==",
        "dependencies": {
          "System.IO": "4.3.0",
          "System.Reflection": "4.3.0",
          "System.Runtime": "4.3.0"
        }
      },
      "System.Runtime.Numerics": {
        "type": "Transitive",
        "resolved": "4.3.0",
        "contentHash": "yMH+MfdzHjy17l2KESnPiF2dwq7T+xLnSJar7slyimAkUh/gTrS9/UQOtv7xarskJ2/XDSNvfLGOBQPjL7PaHQ==",
        "dependencies": {
          "System.Globalization": "4.3.0",
          "System.Resources.ResourceManager": "4.3.0",
          "System.Runtime": "4.3.0",
          "System.Runtime.Extensions": "4.3.0"
        }
      },
      "System.Runtime.Serialization.Primitives": {
        "type": "Transitive",
        "resolved": "4.1.1",
        "contentHash": "HZ6Du5QrTG8MNJbf4e4qMO3JRAkIboGT5Fk804uZtg3Gq516S7hAqTm2UZKUHa7/6HUGdVy3AqMQKbns06G/cg==",
        "dependencies": {
          "System.Resources.ResourceManager": "4.0.1",
          "System.Runtime": "4.1.0"
        }
      },
      "System.Security.AccessControl": {
        "type": "Transitive",
        "resolved": "4.7.0",
        "contentHash": "JECvTt5aFF3WT3gHpfofL2MNNP6v84sxtXxpqhLBCcDRzqsPBmHhQ6shv4DwwN2tRlzsUxtb3G9M3763rbXKDg==",
        "dependencies": {
          "Microsoft.NETCore.Platforms": "3.1.0",
          "System.Security.Principal.Windows": "4.7.0"
        }
      },
      "System.Security.Cryptography.Algorithms": {
        "type": "Transitive",
        "resolved": "4.3.0",
        "contentHash": "W1kd2Y8mYSCgc3ULTAZ0hOP2dSdG5YauTb1089T0/kRcN2MpSAW1izOFROrJgxSlMn3ArsgHXagigyi+ibhevg==",
        "dependencies": {
          "Microsoft.NETCore.Platforms": "1.1.0",
          "System.Collections": "4.3.0",
          "System.IO": "4.3.0",
          "System.Resources.ResourceManager": "4.3.0",
          "System.Runtime": "4.3.0",
          "System.Runtime.Extensions": "4.3.0",
          "System.Runtime.Handles": "4.3.0",
          "System.Runtime.InteropServices": "4.3.0",
          "System.Runtime.Numerics": "4.3.0",
          "System.Security.Cryptography.Encoding": "4.3.0",
          "System.Security.Cryptography.Primitives": "4.3.0",
          "System.Text.Encoding": "4.3.0",
          "runtime.native.System.Security.Cryptography.Apple": "4.3.0",
          "runtime.native.System.Security.Cryptography.OpenSsl": "4.3.0"
        }
      },
      "System.Security.Cryptography.Cng": {
        "type": "Transitive",
        "resolved": "4.3.0",
        "contentHash": "03idZOqFlsKRL4W+LuCpJ6dBYDUWReug6lZjBa3uJWnk5sPCUXckocevTaUA8iT/MFSrY/2HXkOt753xQ/cf8g==",
        "dependencies": {
          "Microsoft.NETCore.Platforms": "1.1.0",
          "System.IO": "4.3.0",
          "System.Resources.ResourceManager": "4.3.0",
          "System.Runtime": "4.3.0",
          "System.Runtime.Extensions": "4.3.0",
          "System.Runtime.Handles": "4.3.0",
          "System.Runtime.InteropServices": "4.3.0",
          "System.Security.Cryptography.Algorithms": "4.3.0",
          "System.Security.Cryptography.Encoding": "4.3.0",
          "System.Security.Cryptography.Primitives": "4.3.0",
          "System.Text.Encoding": "4.3.0"
        }
      },
      "System.Security.Cryptography.Csp": {
        "type": "Transitive",
        "resolved": "4.3.0",
        "contentHash": "X4s/FCkEUnRGnwR3aSfVIkldBmtURMhmexALNTwpjklzxWU7yjMk7GHLKOZTNkgnWnE0q7+BCf9N2LVRWxewaA==",
        "dependencies": {
          "Microsoft.NETCore.Platforms": "1.1.0",
          "System.IO": "4.3.0",
          "System.Reflection": "4.3.0",
          "System.Resources.ResourceManager": "4.3.0",
          "System.Runtime": "4.3.0",
          "System.Runtime.Extensions": "4.3.0",
          "System.Runtime.Handles": "4.3.0",
          "System.Runtime.InteropServices": "4.3.0",
          "System.Security.Cryptography.Algorithms": "4.3.0",
          "System.Security.Cryptography.Encoding": "4.3.0",
          "System.Security.Cryptography.Primitives": "4.3.0",
          "System.Text.Encoding": "4.3.0",
          "System.Threading": "4.3.0"
        }
      },
      "System.Security.Cryptography.Encoding": {
        "type": "Transitive",
        "resolved": "4.3.0",
        "contentHash": "1DEWjZZly9ae9C79vFwqaO5kaOlI5q+3/55ohmq/7dpDyDfc8lYe7YVxJUZ5MF/NtbkRjwFRo14yM4OEo9EmDw==",
        "dependencies": {
          "Microsoft.NETCore.Platforms": "1.1.0",
          "System.Collections": "4.3.0",
          "System.Collections.Concurrent": "4.3.0",
          "System.Linq": "4.3.0",
          "System.Resources.ResourceManager": "4.3.0",
          "System.Runtime": "4.3.0",
          "System.Runtime.Extensions": "4.3.0",
          "System.Runtime.Handles": "4.3.0",
          "System.Runtime.InteropServices": "4.3.0",
          "System.Security.Cryptography.Primitives": "4.3.0",
          "System.Text.Encoding": "4.3.0",
          "runtime.native.System.Security.Cryptography.OpenSsl": "4.3.0"
        }
      },
      "System.Security.Cryptography.OpenSsl": {
        "type": "Transitive",
        "resolved": "4.3.0",
        "contentHash": "h4CEgOgv5PKVF/HwaHzJRiVboL2THYCou97zpmhjghx5frc7fIvlkY1jL+lnIQyChrJDMNEXS6r7byGif8Cy4w==",
        "dependencies": {
          "System.Collections": "4.3.0",
          "System.IO": "4.3.0",
          "System.Resources.ResourceManager": "4.3.0",
          "System.Runtime": "4.3.0",
          "System.Runtime.Extensions": "4.3.0",
          "System.Runtime.Handles": "4.3.0",
          "System.Runtime.InteropServices": "4.3.0",
          "System.Runtime.Numerics": "4.3.0",
          "System.Security.Cryptography.Algorithms": "4.3.0",
          "System.Security.Cryptography.Encoding": "4.3.0",
          "System.Security.Cryptography.Primitives": "4.3.0",
          "System.Text.Encoding": "4.3.0",
          "runtime.native.System.Security.Cryptography.OpenSsl": "4.3.0"
        }
      },
      "System.Security.Cryptography.Primitives": {
        "type": "Transitive",
        "resolved": "4.3.0",
        "contentHash": "7bDIyVFNL/xKeFHjhobUAQqSpJq9YTOpbEs6mR233Et01STBMXNAc/V+BM6dwYGc95gVh/Zf+iVXWzj3mE8DWg==",
        "dependencies": {
          "System.Diagnostics.Debug": "4.3.0",
          "System.Globalization": "4.3.0",
          "System.IO": "4.3.0",
          "System.Resources.ResourceManager": "4.3.0",
          "System.Runtime": "4.3.0",
          "System.Threading": "4.3.0",
          "System.Threading.Tasks": "4.3.0"
        }
      },
      "System.Security.Cryptography.X509Certificates": {
        "type": "Transitive",
        "resolved": "4.3.0",
        "contentHash": "t2Tmu6Y2NtJ2um0RtcuhP7ZdNNxXEgUm2JeoA/0NvlMjAhKCnM1NX07TDl3244mVp3QU6LPEhT3HTtH1uF7IYw==",
        "dependencies": {
          "Microsoft.NETCore.Platforms": "1.1.0",
          "System.Collections": "4.3.0",
          "System.Diagnostics.Debug": "4.3.0",
          "System.Globalization": "4.3.0",
          "System.Globalization.Calendars": "4.3.0",
          "System.IO": "4.3.0",
          "System.IO.FileSystem": "4.3.0",
          "System.IO.FileSystem.Primitives": "4.3.0",
          "System.Resources.ResourceManager": "4.3.0",
          "System.Runtime": "4.3.0",
          "System.Runtime.Extensions": "4.3.0",
          "System.Runtime.Handles": "4.3.0",
          "System.Runtime.InteropServices": "4.3.0",
          "System.Runtime.Numerics": "4.3.0",
          "System.Security.Cryptography.Algorithms": "4.3.0",
          "System.Security.Cryptography.Cng": "4.3.0",
          "System.Security.Cryptography.Csp": "4.3.0",
          "System.Security.Cryptography.Encoding": "4.3.0",
          "System.Security.Cryptography.OpenSsl": "4.3.0",
          "System.Security.Cryptography.Primitives": "4.3.0",
          "System.Text.Encoding": "4.3.0",
          "System.Threading": "4.3.0",
          "runtime.native.System": "4.3.0",
          "runtime.native.System.Net.Http": "4.3.0",
          "runtime.native.System.Security.Cryptography.OpenSsl": "4.3.0"
        }
      },
      "System.Security.Principal.Windows": {
        "type": "Transitive",
        "resolved": "4.7.0",
        "contentHash": "ojD0PX0XhneCsUbAZVKdb7h/70vyYMDYs85lwEI+LngEONe/17A0cFaRFqZU+sOEidcVswYWikYOQ9PPfjlbtQ=="
      },
      "System.Text.Encoding": {
        "type": "Transitive",
        "resolved": "4.3.0",
        "contentHash": "BiIg+KWaSDOITze6jGQynxg64naAPtqGHBwDrLaCtixsa5bKiR8dpPOHA7ge3C0JJQizJE+sfkz1wV+BAKAYZw==",
        "dependencies": {
          "Microsoft.NETCore.Platforms": "1.1.0",
          "Microsoft.NETCore.Targets": "1.1.0",
          "System.Runtime": "4.3.0"
        }
      },
      "System.Text.Encoding.CodePages": {
        "type": "Transitive",
        "resolved": "4.5.1",
        "contentHash": "4J2JQXbftjPMppIHJ7IC+VXQ9XfEagN92vZZNoG12i+zReYlim5dMoXFC1Zzg7tsnKDM7JPo5bYfFK4Jheq44w==",
        "dependencies": {
          "Microsoft.NETCore.Platforms": "2.1.2",
          "System.Runtime.CompilerServices.Unsafe": "4.5.2"
        }
      },
      "System.Text.Encoding.Extensions": {
        "type": "Transitive",
        "resolved": "4.3.0",
        "contentHash": "YVMK0Bt/A43RmwizJoZ22ei2nmrhobgeiYwFzC4YAN+nue8RF6djXDMog0UCn+brerQoYVyaS+ghy9P/MUVcmw==",
        "dependencies": {
          "Microsoft.NETCore.Platforms": "1.1.0",
          "Microsoft.NETCore.Targets": "1.1.0",
          "System.Runtime": "4.3.0",
          "System.Text.Encoding": "4.3.0"
        }
      },
      "System.Text.RegularExpressions": {
        "type": "Transitive",
        "resolved": "4.3.0",
        "contentHash": "RpT2DA+L660cBt1FssIE9CAGpLFdFPuheB7pLpKpn6ZXNby7jDERe8Ua/Ne2xGiwLVG2JOqziiaVCGDon5sKFA==",
        "dependencies": {
          "System.Runtime": "4.3.0"
        }
      },
      "System.Threading": {
        "type": "Transitive",
        "resolved": "4.3.0",
        "contentHash": "VkUS0kOBcUf3Wwm0TSbrevDDZ6BlM+b/HRiapRFWjM5O0NS0LviG0glKmFK+hhPDd1XFeSdU1GmlLhb2CoVpIw==",
        "dependencies": {
          "System.Runtime": "4.3.0",
          "System.Threading.Tasks": "4.3.0"
        }
      },
      "System.Threading.Tasks": {
        "type": "Transitive",
        "resolved": "4.3.0",
        "contentHash": "LbSxKEdOUhVe8BezB/9uOGGppt+nZf6e1VFyw6v3DN6lqitm0OSn2uXMOdtP0M3W4iMcqcivm2J6UgqiwwnXiA==",
        "dependencies": {
          "Microsoft.NETCore.Platforms": "1.1.0",
          "Microsoft.NETCore.Targets": "1.1.0",
          "System.Runtime": "4.3.0"
        }
      },
      "System.Threading.Tasks.Dataflow": {
        "type": "Transitive",
        "resolved": "4.6.0",
        "contentHash": "2hRjGu2r2jxRZ55wmcHO/WbdX+YAOz9x6FE8xqkHZgPaoFMKQZRe9dk8xTZIas8fRjxRmzawnTEWIrhlM+Un7w==",
        "dependencies": {
          "System.Collections": "4.0.11",
          "System.Collections.Concurrent": "4.0.12",
          "System.Diagnostics.Debug": "4.0.11",
          "System.Diagnostics.Tracing": "4.1.0",
          "System.Dynamic.Runtime": "4.0.11",
          "System.Linq": "4.1.0",
          "System.Resources.ResourceManager": "4.0.1",
          "System.Runtime": "4.1.0",
          "System.Runtime.Extensions": "4.1.0",
          "System.Threading": "4.0.11",
          "System.Threading.Tasks": "4.0.11"
        }
      },
      "System.Threading.Tasks.Extensions": {
        "type": "Transitive",
        "resolved": "4.5.3",
        "contentHash": "+MvhNtcvIbqmhANyKu91jQnvIRVSTiaOiFNfKWwXGHG48YAb4I/TyH8spsySiPYla7gKal5ZnF3teJqZAximyQ=="
      },
      "System.Threading.Thread": {
        "type": "Transitive",
        "resolved": "4.0.0",
        "contentHash": "gIdJqDXlOr5W9zeqFErLw3dsOsiShSCYtF9SEHitACycmvNvY8odf9kiKvp6V7aibc8C4HzzNBkWXjyfn7plbQ==",
        "dependencies": {
          "System.Runtime": "4.1.0"
        }
      },
      "System.Threading.Timer": {
        "type": "Transitive",
        "resolved": "4.0.1",
        "contentHash": "saGfUV8uqVW6LeURiqxcGhZ24PzuRNaUBtbhVeuUAvky1naH395A/1nY0P2bWvrw/BreRtIB/EzTDkGBpqCwEw==",
        "dependencies": {
          "Microsoft.NETCore.Platforms": "1.0.1",
          "Microsoft.NETCore.Targets": "1.0.1",
          "System.Runtime": "4.1.0"
        }
      },
      "System.Xml.ReaderWriter": {
        "type": "Transitive",
        "resolved": "4.3.0",
        "contentHash": "GrprA+Z0RUXaR4N7/eW71j1rgMnEnEVlgii49GZyAjTH7uliMnrOU3HNFBr6fEDBCJCIdlVNq9hHbaDR621XBA==",
        "dependencies": {
          "System.Collections": "4.3.0",
          "System.Diagnostics.Debug": "4.3.0",
          "System.Globalization": "4.3.0",
          "System.IO": "4.3.0",
          "System.IO.FileSystem": "4.3.0",
          "System.IO.FileSystem.Primitives": "4.3.0",
          "System.Resources.ResourceManager": "4.3.0",
          "System.Runtime": "4.3.0",
          "System.Runtime.Extensions": "4.3.0",
          "System.Runtime.InteropServices": "4.3.0",
          "System.Text.Encoding": "4.3.0",
          "System.Text.Encoding.Extensions": "4.3.0",
          "System.Text.RegularExpressions": "4.3.0",
          "System.Threading.Tasks": "4.3.0",
          "System.Threading.Tasks.Extensions": "4.3.0"
        }
      },
      "System.Xml.XmlDocument": {
        "type": "Transitive",
        "resolved": "4.3.0",
        "contentHash": "lJ8AxvkX7GQxpC6GFCeBj8ThYVyQczx2+f/cWHJU8tjS7YfI6Cv6bon70jVEgs2CiFbmmM8b9j1oZVx0dSI2Ww==",
        "dependencies": {
          "System.Collections": "4.3.0",
          "System.Diagnostics.Debug": "4.3.0",
          "System.Globalization": "4.3.0",
          "System.IO": "4.3.0",
          "System.Resources.ResourceManager": "4.3.0",
          "System.Runtime": "4.3.0",
          "System.Runtime.Extensions": "4.3.0",
          "System.Text.Encoding": "4.3.0",
          "System.Threading": "4.3.0",
          "System.Xml.ReaderWriter": "4.3.0"
        }
      },
      "xunit.abstractions": {
        "type": "Transitive",
        "resolved": "2.0.3",
        "contentHash": "pot1I4YOxlWjIb5jmwvvQNbTrZ3lJQ+jUGkGjWE3hEFM0l5gOnBWS+H3qsex68s5cO52g+44vpGzhAt+42vwKg=="
      },
      "xunit.analyzers": {
        "type": "Transitive",
        "resolved": "0.10.0",
        "contentHash": "4/IDFCJfIeg6bix9apmUtIMwvOsiwqdEexeO/R2D4GReIGPLIRODTpId/l4LRSrAJk9lEO3Zx1H0Zx6uohJDNg=="
      },
      "xunit.assert": {
        "type": "Transitive",
        "resolved": "2.4.1",
        "contentHash": "O/Oe0BS5RmSsM+LQOb041TzuPo5MdH2Rov+qXGS37X+KFG1Hxz7kopYklM5+1Y+tRGeXrOx5+Xne1RuqLFQoyQ==",
        "dependencies": {
          "NETStandard.Library": "1.6.1"
        }
      },
      "xunit.core": {
        "type": "Transitive",
        "resolved": "2.4.1",
        "contentHash": "Zsj5OMU6JasNGERXZy8s72+pcheG6Q15atS5XpZXqAtULuyQiQ6XNnUsp1gyfC6WgqScqMvySiEHmHcOG6Eg0Q==",
        "dependencies": {
          "xunit.extensibility.core": "[2.4.1]",
          "xunit.extensibility.execution": "[2.4.1]"
        }
      },
      "xunit.extensibility.core": {
        "type": "Transitive",
        "resolved": "2.4.1",
        "contentHash": "yKZKm/8QNZnBnGZFD9SewkllHBiK0DThybQD/G4PiAmQjKtEZyHi6ET70QPU9KtSMJGRYS6Syk7EyR2EVDU4Kg==",
        "dependencies": {
          "NETStandard.Library": "1.6.1",
          "xunit.abstractions": "2.0.3"
        }
      },
      "xunit.extensibility.execution": {
        "type": "Transitive",
        "resolved": "2.4.1",
        "contentHash": "7e/1jqBpcb7frLkB6XDrHCGXAbKN4Rtdb88epYxCSRQuZDRW8UtTfdTEVpdTl8s4T56e07hOBVd4G0OdCxIY2A==",
        "dependencies": {
          "NETStandard.Library": "1.6.1",
          "xunit.extensibility.core": "[2.4.1]"
        }
      },
      "dotnet-stryker": {
        "type": "Project",
        "dependencies": {
          "McMaster.Extensions.CommandLineUtils": "3.0.0",
          "Microsoft.Extensions.Configuration.Binder": "3.1.3",
          "NuGet.Versioning": "5.5.0",
          "stryker": "0.17.1"
        }
      },
      "stryker": {
        "type": "Project",
        "dependencies": {
          "Buildalyzer": "2.5.1",
          "DotNet.Glob": "3.0.9",
          "LibGit2Sharp": "0.26.2",
          "Microsoft.CodeAnalysis.CSharp": "3.5.0",
          "Microsoft.Extensions.Configuration": "3.1.3",
          "Microsoft.Extensions.Configuration.Json": "3.1.3",
          "Microsoft.Extensions.Logging": "3.1.3",
          "Microsoft.TestPlatform": "16.5.0",
          "Microsoft.TestPlatform.ObjectModel": "16.5.0",
          "Microsoft.TestPlatform.Portable": "16.5.0",
          "Microsoft.TestPlatform.TranslationLayer": "16.5.0",
          "Microsoft.Web.LibraryManager.Build": "2.0.96",
          "Mono.Cecil": "0.11.2",
          "Newtonsoft.Json": "12.0.3",
          "Serilog": "2.9.0",
          "Serilog.Extensions.Logging": "3.0.1",
          "Serilog.Extensions.Logging.File": "2.0.0",
          "Serilog.Sinks.Console": "3.1.1",
<<<<<<< HEAD
          "Stryker.DataCollector": "0.16.1",
          "System.IO.Abstractions": "10.0.4"
=======
          "Stryker.DataCollector": "0.17.1",
          "System.IO.Abstractions": "10.0.6"
>>>>>>> 082e240e
        }
      },
      "stryker.datacollector": {
        "type": "Project",
        "dependencies": {
          "Microsoft.TestPlatform.ObjectModel": "16.5.0"
        }
      }
    }
  }
}<|MERGE_RESOLUTION|>--- conflicted
+++ resolved
@@ -1668,13 +1668,8 @@
           "Serilog.Extensions.Logging": "3.0.1",
           "Serilog.Extensions.Logging.File": "2.0.0",
           "Serilog.Sinks.Console": "3.1.1",
-<<<<<<< HEAD
           "Stryker.DataCollector": "0.16.1",
-          "System.IO.Abstractions": "10.0.4"
-=======
-          "Stryker.DataCollector": "0.17.1",
           "System.IO.Abstractions": "10.0.6"
->>>>>>> 082e240e
         }
       },
       "stryker.datacollector": {
