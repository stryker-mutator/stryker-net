--- conflicted
+++ resolved
@@ -1611,11 +1611,7 @@
         "dependencies": {
           "McMaster.Extensions.CommandLineUtils": "[4.1.1, )",
           "NuGet.Protocol": "[6.10.0, )",
-<<<<<<< HEAD
-          "YamlDotNet": "[15.1.4, )",
-=======
           "YamlDotNet": "[15.1.6, )",
->>>>>>> 290084f4
           "stryker": "[4.0.6, )"
         }
       },
@@ -1645,13 +1641,8 @@
           "ShellProgressBar": "[5.2.0, )",
           "Spectre.Console": "[0.49.1, )",
           "Spectre.Console.Analyzer": "[0.49.1, )",
-<<<<<<< HEAD
-          "Stryker.DataCollector": "[1.0.0, )",
-          "Stryker.RegexMutators": "[1.0.0, )",
-=======
           "Stryker.DataCollector": "[4.0.6, )",
           "Stryker.RegexMutators": "[4.0.6, )",
->>>>>>> 290084f4
           "TestableIO.System.IO.Abstractions.Wrappers": "[21.0.2, )"
         }
       },
