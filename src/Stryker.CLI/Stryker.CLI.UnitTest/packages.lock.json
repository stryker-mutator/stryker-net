{
  "version": 2,
  "dependencies": {
    "net6.0": {
      "coverlet.collector": {
        "type": "Direct",
        "requested": "[3.2.0, )",
        "resolved": "3.2.0",
        "contentHash": "xjY8xBigSeWIYs4I7DgUHqSNoGqnHi7Fv7/7RZD02rvZyG3hlsjnQKiVKVWKgr9kRKgmV+dEfu8KScvysiC0Wg=="
      },
      "coverlet.msbuild": {
        "type": "Direct",
        "requested": "[3.2.0, )",
        "resolved": "3.2.0",
        "contentHash": "lu/eJJpqJb4qy3BGPtDD/LI5RSOwXYYyRErTyaG0OTP69llzVK3FEe74hBQx0JtLUTLEVBfERV4uGYcE1Br2sg=="
      },
      "DotNet.ReproducibleBuilds": {
        "type": "Direct",
        "requested": "[1.1.1, )",
        "resolved": "1.1.1",
        "contentHash": "+H2t/t34h6mhEoUvHi8yGXyuZ2GjSovcGYehJrS2MDm2XgmPfZL2Sdxg+uL2lKgZ4M6tTwKHIlxOob2bgh0NRQ==",
        "dependencies": {
          "Microsoft.SourceLink.AzureRepos.Git": "1.1.1",
          "Microsoft.SourceLink.Bitbucket.Git": "1.1.1",
          "Microsoft.SourceLink.GitHub": "1.1.1",
          "Microsoft.SourceLink.GitLab": "1.1.1"
        }
      },
      "Microsoft.NET.Test.Sdk": {
        "type": "Direct",
        "requested": "[17.3.2, )",
        "resolved": "17.3.2",
        "contentHash": "apR0ha1T8FujBwq1P8i/DOZjbI5XhcP/i8As4NnVztVSpZG8GtWRPCstcmgkUkBpvEfcrrDPlJWbuZY+Hl1hSg==",
        "dependencies": {
          "Microsoft.CodeCoverage": "17.3.2",
          "Microsoft.TestPlatform.TestHost": "17.3.2"
        }
      },
      "Moq": {
        "type": "Direct",
        "requested": "[4.18.3, )",
        "resolved": "4.18.3",
        "contentHash": "nmV2lludVOFmVi+Vtq9twX1/SDiEVyYDURzxW39gUBqjyoXmdyNwJSeOfSCJoJTXDXBVfFNfEljB5UWGj/cKnQ==",
        "dependencies": {
          "Castle.Core": "5.1.0"
        }
      },
      "Shouldly": {
        "type": "Direct",
        "requested": "[4.1.0, )",
        "resolved": "4.1.0",
        "contentHash": "sEmt1Wf3VvSmCVMfS0XsmnlLubqK9dTk7RxwMxDjk0YYnkAnb3S+wESntgrjgbcszO+HzVxUy9iVJxwxT1HWIw==",
        "dependencies": {
          "DiffEngine": "10.0.0",
          "EmptyFiles": "2.8.0",
          "Microsoft.CSharp": "4.7.0"
        }
      },
      "Spectre.Console.Testing": {
        "type": "Direct",
        "requested": "[0.45.0, )",
        "resolved": "0.45.0",
        "contentHash": "kgcRuZ7laaiirx/lSF56euJSyvjYDhDMiONOQxYtGx8sT1pwRq5CfTRrRorXbCZuJ/CNr6YzXEtT339y5qoZKg==",
        "dependencies": {
          "Spectre.Console": "0.45.0",
          "Spectre.Console.Cli": "0.45.0"
        }
      },
      "System.IO.Abstractions.TestingHelpers": {
        "type": "Direct",
        "requested": "[19.1.5, )",
        "resolved": "19.1.5",
        "contentHash": "EsxATRfeyoK6Wyda9cofTyeXpSwZ5DoKla11mZ+CdVMxnsL/EXIDh7YH3ULQwZ76N7If4xb2Q5IY7alWzo6J9A==",
        "dependencies": {
          "TestableIO.System.IO.Abstractions.TestingHelpers": "19.1.5"
        }
      },
      "xunit": {
        "type": "Direct",
        "requested": "[2.4.2, )",
        "resolved": "2.4.2",
        "contentHash": "6Mj73Ont3zj2CJuoykVJfE0ZmRwn7C+pTuRP8c4bnaaTFjwNG6tGe0prJ1yIbMe9AHrpDys63ctWacSsFJWK/w==",
        "dependencies": {
          "xunit.analyzers": "1.0.0",
          "xunit.assert": "2.4.2",
          "xunit.core": "[2.4.2]"
        }
      },
      "xunit.runner.visualstudio": {
        "type": "Direct",
        "requested": "[2.4.5, )",
        "resolved": "2.4.5",
        "contentHash": "OwHamvBdUKgqsXfBzWiCW/O98BTx81UKzx2bieIOQI7CZFE5NEQZGi8PBQGIKawDW96xeRffiNf20SjfC0x9hw=="
      },
      "Buildalyzer.Logger": {
        "type": "Transitive",
        "resolved": "5.0.0",
        "contentHash": "T+bvSIWns87XNUnE9doORmjHOuH3arOTChGHA1IQlUBmKHs/WQt/0MWYZuool3egVVn/552+6c2j0eoKxPSqbw=="
      },
      "Castle.Core": {
        "type": "Transitive",
        "resolved": "5.1.0",
        "contentHash": "31UJpTHOiWq95CDOHazE3Ub/hE/PydNWsJMwnEVTqFFP4WhAugwpaVGxzOxKgNeSUUeqS2W6lxV+q7u1pAOfXg==",
        "dependencies": {
          "System.Diagnostics.EventLog": "6.0.0"
        }
      },
      "DiffEngine": {
        "type": "Transitive",
        "resolved": "10.0.0",
        "contentHash": "H8F7V1zRHkWLP5AW9lCxZypanXlFRT8n7P9Ou8cxz189Yg8TEw5FwTqQCaXjVPRjfE8621lhblpQrghbGJgDZw==",
        "dependencies": {
          "EmptyFiles": "2.8.0",
          "System.Management": "5.0.0"
        }
      },
      "EmptyFiles": {
        "type": "Transitive",
        "resolved": "2.8.0",
        "contentHash": "2N6IdrlSYT+FhX5hAbasJ7wpV/ONtIX+7fN+XXukwGAgHRNjiAoO0TScQsTZcgaXmbuvGu4ogKk0jPt2dVLgTQ=="
      },
      "FSharp.Core": {
        "type": "Transitive",
        "resolved": "6.0.7",
        "contentHash": "e6wGrq5smV3Yk2fBE/Y0nBG5oFyF59k5Je0a0QDydUpg6liyaafGjD3xvutciKepCP2knspZ/sWViC/F1OyyQQ=="
      },
      "LibGit2Sharp.NativeBinaries": {
        "type": "Transitive",
        "resolved": "2.0.315-alpha.0.9",
        "contentHash": "Cl9E9ZRZm2ma5k/gD/9+f5WAh/9ayhENos/jLkSmPmzkuKl8qkTaLHA9j70qEZ1RSRceDlIwbfSYzVD5JaxHzg=="
      },
      "Microsoft.Build": {
        "type": "Transitive",
        "resolved": "16.9.0",
        "contentHash": "lTwFuDn2qnb7RJcjnxSBlwR+XDtr0/Tcx2WW8jr3ThP95XCilxWCiKXIWP8EeQ7qK/OEbAc6b+yfg3lzmCpvRA==",
        "dependencies": {
          "Microsoft.Build.Framework": "16.9.0",
          "Microsoft.Win32.Registry": "4.3.0",
          "System.Collections.Immutable": "5.0.0",
          "System.Memory": "4.5.4",
          "System.Reflection.Metadata": "1.6.0",
          "System.Security.Principal.Windows": "4.7.0",
          "System.Text.Encoding.CodePages": "4.0.1",
          "System.Text.Json": "4.7.0",
          "System.Threading.Tasks.Dataflow": "4.9.0"
        }
      },
      "Microsoft.Build.Framework": {
        "type": "Transitive",
        "resolved": "17.0.0",
        "contentHash": "XbFA0z+6Ws2pNeRXYcDF3lKlNgRoSGMm2Q5HKzZD+EbwYMKPKrl/BJnnkMuDJHU0KravYHfhzBnLLJpPeZ3E7A==",
        "dependencies": {
          "System.Security.Permissions": "4.7.0"
        }
      },
      "Microsoft.Build.Tasks.Core": {
        "type": "Transitive",
        "resolved": "17.0.0",
        "contentHash": "6772b15xCfwBRkz8MzGZb1YpyvvZmAtCbSx9frZJ0bpXKrhyN/+BP9mOjp2xVaJPyNBOfh9CwUOo+mnJheO/pw==",
        "dependencies": {
          "Microsoft.Build.Framework": "17.0.0",
          "Microsoft.Build.Utilities.Core": "17.0.0",
          "Microsoft.NET.StringTools": "1.0.0",
          "Microsoft.Win32.Registry": "4.3.0",
          "System.CodeDom": "4.4.0",
          "System.Collections.Immutable": "5.0.0",
          "System.Reflection.Metadata": "1.6.0",
          "System.Resources.Extensions": "4.6.0",
          "System.Security.Cryptography.Pkcs": "4.7.0",
          "System.Security.Cryptography.Xml": "4.7.0",
          "System.Security.Permissions": "4.7.0",
          "System.Threading.Tasks.Dataflow": "4.9.0"
        }
      },
      "Microsoft.Build.Tasks.Git": {
        "type": "Transitive",
        "resolved": "1.1.1",
        "contentHash": "AT3HlgTjsqHnWpBHSNeR0KxbLZD7bztlZVj7I8vgeYG9SYqbeFGh0TM/KVtC6fg53nrWHl3VfZFvb5BiQFcY6Q=="
      },
      "Microsoft.Build.Utilities.Core": {
        "type": "Transitive",
        "resolved": "17.0.0",
        "contentHash": "+eqDvecetKfsZR9WqLQ96F9xhxFb3m9VOjkyzuaA/2D1cub1aW9XyegZb8+gEpBa+o7dHnIN9FskC+tRXtqLSQ==",
        "dependencies": {
          "Microsoft.Build.Framework": "17.0.0",
          "Microsoft.NET.StringTools": "1.0.0",
          "Microsoft.Win32.Registry": "4.3.0",
          "System.Collections.Immutable": "5.0.0",
          "System.Configuration.ConfigurationManager": "4.7.0",
          "System.Security.Permissions": "4.7.0",
          "System.Text.Encoding.CodePages": "4.0.1"
        }
      },
      "Microsoft.CodeAnalysis.Analyzers": {
        "type": "Transitive",
        "resolved": "3.3.3",
        "contentHash": "j/rOZtLMVJjrfLRlAMckJLPW/1rze9MT1yfWqSIbUPGRu1m1P0fuo9PmqapwsmePfGB5PJrudQLvmUOAMF0DqQ=="
      },
      "Microsoft.CodeAnalysis.Common": {
        "type": "Transitive",
        "resolved": "4.4.0",
        "contentHash": "JfHupS/B7Jb5MZoYkFFABn3mux0wQgxi2D8F/rJYZeRBK2ZOyk7TjQ2Kq9rh6W/DCh0KNbbSbn5qoFar+ueHqw==",
        "dependencies": {
          "Microsoft.CodeAnalysis.Analyzers": "3.3.3",
          "System.Collections.Immutable": "6.0.0",
          "System.Memory": "4.5.5",
          "System.Reflection.Metadata": "5.0.0",
          "System.Runtime.CompilerServices.Unsafe": "6.0.0",
          "System.Text.Encoding.CodePages": "6.0.0",
          "System.Threading.Tasks.Extensions": "4.5.4"
        }
      },
      "Microsoft.CodeCoverage": {
        "type": "Transitive",
        "resolved": "17.3.2",
        "contentHash": "+CeYNY9hYNRgv1wAID5koeDVob1ZOrOYfRRTLxU9Zm5ZMDMkMZ8wzXgakxVv+jtk8tPdE8Ze9vVE+czMKapv/Q=="
      },
      "Microsoft.CSharp": {
        "type": "Transitive",
        "resolved": "4.7.0",
        "contentHash": "pTj+D3uJWyN3My70i2Hqo+OXixq3Os2D1nJ2x92FFo6sk8fYS1m1WLNTs0Dc1uPaViH0YvEEwvzddQ7y4rhXmA=="
      },
      "Microsoft.DotNet.PlatformAbstractions": {
        "type": "Transitive",
        "resolved": "2.1.0",
        "contentHash": "9KPDwvb/hLEVXYruVHVZ8BkebC8j17DmPb56LnqRF74HqSPLjCkrlFUjOtFpQPA2DeADBRTI/e69aCfRBfrhxw==",
        "dependencies": {
          "System.AppContext": "4.1.0",
          "System.Collections": "4.0.11",
          "System.IO": "4.1.0",
          "System.IO.FileSystem": "4.0.1",
          "System.Reflection.TypeExtensions": "4.1.0",
          "System.Runtime.Extensions": "4.1.0",
          "System.Runtime.InteropServices": "4.1.0",
          "System.Runtime.InteropServices.RuntimeInformation": "4.0.0"
        }
      },
      "Microsoft.Extensions.Configuration.Abstractions": {
        "type": "Transitive",
        "resolved": "6.0.0",
        "contentHash": "qWzV9o+ZRWq+pGm+1dF+R7qTgTYoXvbyowRoBxQJGfqTpqDun2eteerjRQhq5PQ/14S+lqto3Ft4gYaRyl4rdQ==",
        "dependencies": {
          "Microsoft.Extensions.Primitives": "6.0.0"
        }
      },
      "Microsoft.Extensions.Configuration.Binder": {
        "type": "Transitive",
        "resolved": "6.0.0",
        "contentHash": "b3ErKzND8LIC7o08QAVlKfaEIYEvLJbtmVbFZVBRXeu9YkKfSSzLZfR1SUfQPBIy9mKLhEtJgGYImkcMNaKE0A==",
        "dependencies": {
          "Microsoft.Extensions.Configuration.Abstractions": "6.0.0"
        }
      },
      "Microsoft.Extensions.DependencyInjection": {
        "type": "Transitive",
        "resolved": "7.0.0",
        "contentHash": "elNeOmkeX3eDVG6pYVeV82p29hr+UKDaBhrZyWvWLw/EVZSYEkZlQdkp0V39k/Xehs2Qa0mvoCvkVj3eQxNQ1Q==",
        "dependencies": {
          "Microsoft.Extensions.DependencyInjection.Abstractions": "7.0.0"
        }
      },
      "Microsoft.Extensions.DependencyInjection.Abstractions": {
        "type": "Transitive",
        "resolved": "7.0.0",
        "contentHash": "h3j/QfmFN4S0w4C2A6X7arXij/M/OVw3uQHSOFxnND4DyAzO1F9eMX7Eti7lU/OkSthEE0WzRsfT/Dmx86jzCw=="
      },
      "Microsoft.Extensions.DependencyModel": {
        "type": "Transitive",
        "resolved": "2.1.0",
        "contentHash": "nS2XKqi+1A1umnYNLX2Fbm/XnzCxs5i+zXVJ3VC6r9t2z0NZr9FLnJN4VQpKigdcWH/iFTbMuX6M6WQJcTjVIg==",
        "dependencies": {
          "Microsoft.DotNet.PlatformAbstractions": "2.1.0",
          "Newtonsoft.Json": "9.0.1",
          "System.Diagnostics.Debug": "4.0.11",
          "System.Dynamic.Runtime": "4.0.11",
          "System.Linq": "4.1.0"
        }
      },
      "Microsoft.Extensions.Logging.Abstractions": {
        "type": "Transitive",
        "resolved": "7.0.0",
        "contentHash": "kmn78+LPVMOWeITUjIlfxUPDsI0R6G0RkeAMBmQxAJ7vBJn4q2dTva7pWi65ceN5vPGjJ9q/Uae2WKgvfktJAw=="
      },
      "Microsoft.Extensions.Options": {
        "type": "Transitive",
        "resolved": "7.0.0",
        "contentHash": "lP1yBnTTU42cKpMozuafbvNtQ7QcBjr/CcK3bYOGEMH55Fjt+iecXjT6chR7vbgCMqy3PG3aNQSZgo/EuY/9qQ==",
        "dependencies": {
          "Microsoft.Extensions.DependencyInjection.Abstractions": "7.0.0",
          "Microsoft.Extensions.Primitives": "7.0.0"
        }
      },
      "Microsoft.Extensions.Primitives": {
        "type": "Transitive",
        "resolved": "7.0.0",
        "contentHash": "um1KU5kxcRp3CNuI8o/GrZtD4AIOXDk+RLsytjZ9QPok3ttLUelLKpilVPuaFT3TFjOhSibUAso0odbOaCDj3Q==",
        "dependencies": {
          "System.Runtime.CompilerServices.Unsafe": "6.0.0"
        }
      },
      "Microsoft.NET.StringTools": {
        "type": "Transitive",
        "resolved": "1.0.0",
        "contentHash": "ZYVcoDM0LnSyT5nWoRGfShYdOecCw2sOXWwP6j1Z0u48Xq3+BVvZ+EiPCX9/8Gz439giW+O1H1kWF9Eb/w6rVg==",
        "dependencies": {
          "System.Memory": "4.5.4",
          "System.Runtime.CompilerServices.Unsafe": "5.0.0"
        }
      },
      "Microsoft.NETCore.Platforms": {
        "type": "Transitive",
        "resolved": "5.0.0",
        "contentHash": "VyPlqzH2wavqquTcYpkIIAQ6WdenuKoFN0BdYBbCWsclXacSOHNQn66Gt4z5NBqEYW0FAPm5rlvki9ZiCij5xQ=="
      },
      "Microsoft.NETCore.Targets": {
        "type": "Transitive",
        "resolved": "1.1.0",
        "contentHash": "aOZA3BWfz9RXjpzt0sRJJMjAscAUm3Hoa4UWAfceV9UTYxgwZ1lZt5nO2myFf+/jetYQo4uTP7zS8sJY67BBxg=="
      },
      "Microsoft.SourceLink.AzureRepos.Git": {
        "type": "Transitive",
        "resolved": "1.1.1",
        "contentHash": "qB5urvw9LO2bG3eVAkuL+2ughxz2rR7aYgm2iyrB8Rlk9cp2ndvGRCvehk3rNIhRuNtQaeKwctOl1KvWiklv5w==",
        "dependencies": {
          "Microsoft.Build.Tasks.Git": "1.1.1",
          "Microsoft.SourceLink.Common": "1.1.1"
        }
      },
      "Microsoft.SourceLink.Bitbucket.Git": {
        "type": "Transitive",
        "resolved": "1.1.1",
        "contentHash": "cDzxXwlyWpLWaH0em4Idj0H3AmVo3L/6xRXKssYemx+7W52iNskj/SQ4FOmfCb8YQt39otTDNMveCZzYtMoucQ==",
        "dependencies": {
          "Microsoft.Build.Tasks.Git": "1.1.1",
          "Microsoft.SourceLink.Common": "1.1.1"
        }
      },
      "Microsoft.SourceLink.Common": {
        "type": "Transitive",
        "resolved": "1.1.1",
        "contentHash": "WMcGpWKrmJmzrNeuaEb23bEMnbtR/vLmvZtkAP5qWu7vQsY59GqfRJd65sFpBszbd2k/bQ8cs8eWawQKAabkVg=="
      },
      "Microsoft.SourceLink.GitHub": {
        "type": "Transitive",
        "resolved": "1.1.1",
        "contentHash": "IaJGnOv/M7UQjRJks7B6p7pbPnOwisYGOIzqCz5ilGFTApZ3ktOR+6zJ12ZRPInulBmdAf1SrGdDG2MU8g6XTw==",
        "dependencies": {
          "Microsoft.Build.Tasks.Git": "1.1.1",
          "Microsoft.SourceLink.Common": "1.1.1"
        }
      },
      "Microsoft.SourceLink.GitLab": {
        "type": "Transitive",
        "resolved": "1.1.1",
        "contentHash": "tvsg47DDLqqedlPeYVE2lmiTpND8F0hkrealQ5hYltSmvruy/Gr5nHAKSsjyw5L3NeM/HLMI5ORv7on/M4qyZw==",
        "dependencies": {
          "Microsoft.Build.Tasks.Git": "1.1.1",
          "Microsoft.SourceLink.Common": "1.1.1"
        }
      },
      "Microsoft.TestPlatform.TestHost": {
        "type": "Transitive",
        "resolved": "17.3.2",
        "contentHash": "113J19v31pIx+PzmdEw67cWTZWh/YApnprbclFeat6szNbnpKOKG7Ap4PX5LT6E5Da+xONyilxvx2HZPpEaXPQ==",
        "dependencies": {
          "Microsoft.TestPlatform.ObjectModel": "17.3.2",
          "Newtonsoft.Json": "9.0.1"
        }
      },
      "Microsoft.Win32.Primitives": {
        "type": "Transitive",
        "resolved": "4.3.0",
        "contentHash": "9ZQKCWxH7Ijp9BfahvL2Zyf1cJIk8XYLF6Yjzr2yi0b2cOut/HQ31qf1ThHAgCc3WiZMdnWcfJCgN82/0UunxA==",
        "dependencies": {
          "Microsoft.NETCore.Platforms": "1.1.0",
          "Microsoft.NETCore.Targets": "1.1.0",
          "System.Runtime": "4.3.0"
        }
      },
      "Microsoft.Win32.Registry": {
        "type": "Transitive",
        "resolved": "5.0.0",
        "contentHash": "dDoKi0PnDz31yAyETfRntsLArTlVAVzUzCIvvEDsDsucrl33Dl8pIJG06ePTJTI3tGpeyHS9Cq7Foc/s4EeKcg==",
        "dependencies": {
          "System.Security.AccessControl": "5.0.0",
          "System.Security.Principal.Windows": "5.0.0"
        }
      },
      "Microsoft.Win32.SystemEvents": {
        "type": "Transitive",
        "resolved": "4.7.0",
        "contentHash": "mtVirZr++rq+XCDITMUdnETD59XoeMxSpLRIII7JRI6Yj0LEDiO1pPn0ktlnIj12Ix8bfvQqQDMMIF9wC98oCA==",
        "dependencies": {
          "Microsoft.NETCore.Platforms": "3.1.0"
        }
      },
      "MSBuild.StructuredLogger": {
        "type": "Transitive",
        "resolved": "2.1.507",
        "contentHash": "/Tp6qc8MiBr91jaoHlgIWWOQXzOJs0CpQdeXmn8krpDrvbjQzcGu8iDDzIwGElkooGzUTxtGoKN1QJ9VNBrBDg==",
        "dependencies": {
          "Microsoft.Build": "16.4.0",
          "Microsoft.Build.Framework": "16.4.0",
          "Microsoft.Build.Tasks.Core": "16.4.0",
          "Microsoft.Build.Utilities.Core": "16.4.0"
        }
      },
      "MsBuildPipeLogger.Server": {
        "type": "Transitive",
        "resolved": "1.1.6",
        "contentHash": "rls0hb7plSfVFCqScDxTqtGpIlMfoQEchqjmK/YtXDML11GU5jI+oCi9YsikGulJVUv/vLSY6Ktah0uXwv25EA==",
        "dependencies": {
          "Microsoft.Build": "15.3.409"
        }
      },
      "NETStandard.Library": {
        "type": "Transitive",
        "resolved": "2.0.0",
        "contentHash": "7jnbRU+L08FXKMxqUflxEXtVymWvNOrS8yHgu9s6EM8Anr6T/wIX4nZ08j/u3Asz+tCufp3YVwFSEvFTPYmBPA==",
        "dependencies": {
          "Microsoft.NETCore.Platforms": "1.1.0"
        }
      },
      "Newtonsoft.Json": {
        "type": "Transitive",
        "resolved": "13.0.1",
        "contentHash": "ppPFpBcvxdsfUonNcvITKqLl3bqxWbDCZIzDWHzjpdAHRFfZe0Dw9HmA0+za13IdyrgJwpkDTDA9fHaxOrt20A=="
      },
      "NuGet.Common": {
        "type": "Transitive",
        "resolved": "6.4.0",
        "contentHash": "srECugLk+LB1bXelDCDhHoi6do/EYTXzuntKhjHraS4roVB3NfWohEdCSiAPdpSV9M40Q6jo6MV2Srml9e+jHQ==",
        "dependencies": {
          "NuGet.Frameworks": "6.4.0"
        }
      },
      "NuGet.Configuration": {
        "type": "Transitive",
        "resolved": "6.4.0",
        "contentHash": "vPjauG9AoacEjiZWGIs+d11FCRVmseqAw78FIApfLvZrYMEbbwc9vc0LdC3PpoW5FxYkktyZSiiXVKXGLu+gXw==",
        "dependencies": {
          "NuGet.Common": "6.4.0",
          "System.Security.Cryptography.ProtectedData": "4.4.0"
        }
      },
      "NuGet.Packaging": {
        "type": "Transitive",
        "resolved": "6.4.0",
        "contentHash": "aR10aYqcUMGC2mwMGH5rls/MGaz3EVH8DKTTHQ/EC91hXNtrCTTAQonaRR+v1EItcoxtQeZ/WQOorv4z270Tgg==",
        "dependencies": {
          "Newtonsoft.Json": "13.0.1",
          "NuGet.Configuration": "6.4.0",
          "NuGet.Versioning": "6.4.0",
          "System.Security.Cryptography.Cng": "5.0.0",
          "System.Security.Cryptography.Pkcs": "5.0.0"
        }
      },
      "NuGet.Versioning": {
        "type": "Transitive",
        "resolved": "6.4.0",
        "contentHash": "YE8p3TpX4jIw+Gb24maE8YRDoqWA4imLmCbdOj5IvslLrZJXQ8akeFOGOplxICNVevON1g1SFYT2+cq4yy0nQQ=="
      },
      "runtime.debian.8-x64.runtime.native.System.Security.Cryptography.OpenSsl": {
        "type": "Transitive",
        "resolved": "4.3.0",
        "contentHash": "HdSSp5MnJSsg08KMfZThpuLPJpPwE5hBXvHwoKWosyHHfe8Mh5WKT0ylEOf6yNzX6Ngjxe4Whkafh5q7Ymac4Q=="
      },
      "runtime.fedora.23-x64.runtime.native.System.Security.Cryptography.OpenSsl": {
        "type": "Transitive",
        "resolved": "4.3.0",
        "contentHash": "+yH1a49wJMy8Zt4yx5RhJrxO/DBDByAiCzNwiETI+1S4mPdCu0OY4djdciC7Vssk0l22wQaDLrXxXkp+3+7bVA=="
      },
      "runtime.fedora.24-x64.runtime.native.System.Security.Cryptography.OpenSsl": {
        "type": "Transitive",
        "resolved": "4.3.0",
        "contentHash": "c3YNH1GQJbfIPJeCnr4avseugSqPrxwIqzthYyZDN6EuOyNOzq+y2KSUfRcXauya1sF4foESTgwM5e1A8arAKw=="
      },
      "runtime.native.System": {
        "type": "Transitive",
        "resolved": "4.3.0",
        "contentHash": "c/qWt2LieNZIj1jGnVNsE2Kl23Ya2aSTBuXMD6V7k9KWr6l16Tqdwq+hJScEpWER9753NWC8h96PaVNY5Ld7Jw==",
        "dependencies": {
          "Microsoft.NETCore.Platforms": "1.1.0",
          "Microsoft.NETCore.Targets": "1.1.0"
        }
      },
      "runtime.native.System.Net.Http": {
        "type": "Transitive",
        "resolved": "4.3.0",
        "contentHash": "ZVuZJqnnegJhd2k/PtAbbIcZ3aZeITq3sj06oKfMBSfphW3HDmk/t4ObvbOk/JA/swGR0LNqMksAh/f7gpTROg==",
        "dependencies": {
          "Microsoft.NETCore.Platforms": "1.1.0",
          "Microsoft.NETCore.Targets": "1.1.0"
        }
      },
      "runtime.native.System.Net.Security": {
        "type": "Transitive",
        "resolved": "4.3.0",
        "contentHash": "M2nN92ePS8BgQ2oi6Jj3PlTUzadYSIWLdZrHY1n1ZcW9o4wAQQ6W+aQ2lfq1ysZQfVCgDwY58alUdowrzezztg==",
        "dependencies": {
          "Microsoft.NETCore.Platforms": "1.1.0",
          "Microsoft.NETCore.Targets": "1.1.0"
        }
      },
      "runtime.native.System.Security.Cryptography.Apple": {
        "type": "Transitive",
        "resolved": "4.3.0",
        "contentHash": "DloMk88juo0OuOWr56QG7MNchmafTLYWvABy36izkrLI5VledI0rq28KGs1i9wbpeT9NPQrx/wTf8U2vazqQ3Q==",
        "dependencies": {
          "runtime.osx.10.10-x64.runtime.native.System.Security.Cryptography.Apple": "4.3.0"
        }
      },
      "runtime.native.System.Security.Cryptography.OpenSsl": {
        "type": "Transitive",
        "resolved": "4.3.0",
        "contentHash": "NS1U+700m4KFRHR5o4vo9DSlTmlCKu/u7dtE5sUHVIPB+xpXxYQvgBgA6wEIeCz6Yfn0Z52/72WYsToCEPJnrw==",
        "dependencies": {
          "runtime.debian.8-x64.runtime.native.System.Security.Cryptography.OpenSsl": "4.3.0",
          "runtime.fedora.23-x64.runtime.native.System.Security.Cryptography.OpenSsl": "4.3.0",
          "runtime.fedora.24-x64.runtime.native.System.Security.Cryptography.OpenSsl": "4.3.0",
          "runtime.opensuse.13.2-x64.runtime.native.System.Security.Cryptography.OpenSsl": "4.3.0",
          "runtime.opensuse.42.1-x64.runtime.native.System.Security.Cryptography.OpenSsl": "4.3.0",
          "runtime.osx.10.10-x64.runtime.native.System.Security.Cryptography.OpenSsl": "4.3.0",
          "runtime.rhel.7-x64.runtime.native.System.Security.Cryptography.OpenSsl": "4.3.0",
          "runtime.ubuntu.14.04-x64.runtime.native.System.Security.Cryptography.OpenSsl": "4.3.0",
          "runtime.ubuntu.16.04-x64.runtime.native.System.Security.Cryptography.OpenSsl": "4.3.0",
          "runtime.ubuntu.16.10-x64.runtime.native.System.Security.Cryptography.OpenSsl": "4.3.0"
        }
      },
      "runtime.opensuse.13.2-x64.runtime.native.System.Security.Cryptography.OpenSsl": {
        "type": "Transitive",
        "resolved": "4.3.0",
        "contentHash": "b3pthNgxxFcD+Pc0WSEoC0+md3MyhRS6aCEeenvNE3Fdw1HyJ18ZhRFVJJzIeR/O/jpxPboB805Ho0T3Ul7w8A=="
      },
      "runtime.opensuse.42.1-x64.runtime.native.System.Security.Cryptography.OpenSsl": {
        "type": "Transitive",
        "resolved": "4.3.0",
        "contentHash": "KeLz4HClKf+nFS7p/6Fi/CqyLXh81FpiGzcmuS8DGi9lUqSnZ6Es23/gv2O+1XVGfrbNmviF7CckBpavkBoIFQ=="
      },
      "runtime.osx.10.10-x64.runtime.native.System.Security.Cryptography.Apple": {
        "type": "Transitive",
        "resolved": "4.3.0",
        "contentHash": "kVXCuMTrTlxq4XOOMAysuNwsXWpYeboGddNGpIgNSZmv1b6r/s/DPk0fYMB7Q5Qo4bY68o48jt4T4y5BVecbCQ=="
      },
      "runtime.osx.10.10-x64.runtime.native.System.Security.Cryptography.OpenSsl": {
        "type": "Transitive",
        "resolved": "4.3.0",
        "contentHash": "X7IdhILzr4ROXd8mI1BUCQMSHSQwelUlBjF1JyTKCjXaOGn2fB4EKBxQbCK2VjO3WaWIdlXZL3W6TiIVnrhX4g=="
      },
      "runtime.rhel.7-x64.runtime.native.System.Security.Cryptography.OpenSsl": {
        "type": "Transitive",
        "resolved": "4.3.0",
        "contentHash": "nyFNiCk/r+VOiIqreLix8yN+q3Wga9+SE8BCgkf+2BwEKiNx6DyvFjCgkfV743/grxv8jHJ8gUK4XEQw7yzRYg=="
      },
      "runtime.ubuntu.14.04-x64.runtime.native.System.Security.Cryptography.OpenSsl": {
        "type": "Transitive",
        "resolved": "4.3.0",
        "contentHash": "ytoewC6wGorL7KoCAvRfsgoJPJbNq+64k2SqW6JcOAebWsFUvCCYgfzQMrnpvPiEl4OrblUlhF2ji+Q1+SVLrQ=="
      },
      "runtime.ubuntu.16.04-x64.runtime.native.System.Security.Cryptography.OpenSsl": {
        "type": "Transitive",
        "resolved": "4.3.0",
        "contentHash": "I8bKw2I8k58Wx7fMKQJn2R8lamboCAiHfHeV/pS65ScKWMMI0+wJkLYlEKvgW1D/XvSl/221clBoR2q9QNNM7A=="
      },
      "runtime.ubuntu.16.10-x64.runtime.native.System.Security.Cryptography.OpenSsl": {
        "type": "Transitive",
        "resolved": "4.3.0",
        "contentHash": "VB5cn/7OzUfzdnC8tqAIMQciVLiq2epm2NrAm1E9OjNRyG4lVhfR61SMcLizejzQP8R8Uf/0l5qOIbUEi+RdEg=="
      },
      "Serilog.Formatting.Compact": {
        "type": "Transitive",
        "resolved": "1.1.0",
        "contentHash": "pNroKVjo+rDqlxNG5PXkRLpfSCuDOBY0ri6jp9PLe505ljqwhwZz8ospy2vWhQlFu5GkIesh3FcDs4n7sWZODA==",
        "dependencies": {
          "Serilog": "2.8.0"
        }
      },
      "Serilog.Sinks.Async": {
        "type": "Transitive",
        "resolved": "1.5.0",
        "contentHash": "csHYIqAwI4Gy9oAhXYRwxGrQEAtBg3Ep7WaCzsnA1cZuBZjVAU0n7hWaJhItjO7hbLHh/9gRVxALCUB4Dv+gZw==",
        "dependencies": {
          "Serilog": "2.9.0"
        }
      },
      "Serilog.Sinks.File": {
        "type": "Transitive",
        "resolved": "3.2.0",
        "contentHash": "VHbo68pMg5hwSWrzLEdZv5b/rYmIgHIRhd4d5rl8GnC5/a8Fr+RShT5kWyeJOXax1el6mNJ+dmHDOVgnNUQxaw==",
        "dependencies": {
          "Serilog": "2.3.0",
          "System.IO": "4.1.0",
          "System.IO.FileSystem": "4.0.1",
          "System.IO.FileSystem.Primitives": "4.0.1",
          "System.Text.Encoding.Extensions": "4.0.11",
          "System.Threading": "4.0.11",
          "System.Threading.Timer": "4.0.1"
        }
      },
      "Serilog.Sinks.RollingFile": {
        "type": "Transitive",
        "resolved": "3.3.0",
        "contentHash": "2lT5X1r3GH4P0bRWJfhA7etGl8Q2Ipw9AACvtAHWRUSpYZ42NGVyHoVs2ALBZ/cAkkS+tA4jl80Zie144eLQPg==",
        "dependencies": {
          "Serilog.Sinks.File": "3.2.0",
          "System.IO": "4.1.0",
          "System.IO.FileSystem.Primitives": "4.0.1",
          "System.Runtime.InteropServices": "4.1.0",
          "System.Text.Encoding.Extensions": "4.0.11"
        }
      },
      "Spectre.Console.Cli": {
        "type": "Transitive",
        "resolved": "0.45.0",
        "contentHash": "SZcYjwEmmYgmTDqOluWFYtURI9bgRtmx3tSdslHsMU9lKWkev3UHEkzDbOtu4XwY+hCn9NOjBRSDWNafa4fyCQ==",
        "dependencies": {
          "Spectre.Console": "0.45.0"
        }
      },
      "System.AppContext": {
        "type": "Transitive",
        "resolved": "4.1.0",
        "contentHash": "3QjO4jNV7PdKkmQAVp9atA+usVnKRwI3Kx1nMwJ93T0LcQfx7pKAYk0nKz5wn1oP5iqlhZuy6RXOFdhr7rDwow==",
        "dependencies": {
          "System.Runtime": "4.1.0"
        }
      },
      "System.Buffers": {
        "type": "Transitive",
        "resolved": "4.5.1",
        "contentHash": "Rw7ijyl1qqRS0YQD/WycNst8hUUMgrMH4FCn1nNm27M4VxchZ1js3fVjQaANHO5f3sN4isvP4a+Met9Y4YomAg=="
      },
      "System.CodeDom": {
        "type": "Transitive",
        "resolved": "5.0.0",
        "contentHash": "JPJArwA1kdj8qDAkY2XGjSWoYnqiM7q/3yRNkt6n28Mnn95MuEGkZXUbPBf7qc3IjwrGY5ttQon7yqHZyQJmOQ=="
      },
      "System.Collections": {
        "type": "Transitive",
        "resolved": "4.3.0",
        "contentHash": "3Dcj85/TBdVpL5Zr+gEEBUuFe2icOnLalmEh9hfck1PTYbbyWuZgh4fmm2ysCLTrqLQw6t3TgTyJ+VLp+Qb+Lw==",
        "dependencies": {
          "Microsoft.NETCore.Platforms": "1.1.0",
          "Microsoft.NETCore.Targets": "1.1.0",
          "System.Runtime": "4.3.0"
        }
      },
      "System.Collections.Concurrent": {
        "type": "Transitive",
        "resolved": "4.3.0",
        "contentHash": "ztl69Xp0Y/UXCL+3v3tEU+lIy+bvjKNUmopn1wep/a291pVPK7dxBd6T7WnlQqRog+d1a/hSsgRsmFnIBKTPLQ==",
        "dependencies": {
          "System.Collections": "4.3.0",
          "System.Diagnostics.Debug": "4.3.0",
          "System.Diagnostics.Tracing": "4.3.0",
          "System.Globalization": "4.3.0",
          "System.Reflection": "4.3.0",
          "System.Resources.ResourceManager": "4.3.0",
          "System.Runtime": "4.3.0",
          "System.Runtime.Extensions": "4.3.0",
          "System.Threading": "4.3.0",
          "System.Threading.Tasks": "4.3.0"
        }
      },
      "System.Collections.Immutable": {
        "type": "Transitive",
        "resolved": "6.0.0",
        "contentHash": "l4zZJ1WU2hqpQQHXz1rvC3etVZN+2DLmQMO79FhOTZHMn8tDRr+WU287sbomD0BETlmKDn0ygUgVy9k5xkkJdA==",
        "dependencies": {
          "System.Runtime.CompilerServices.Unsafe": "6.0.0"
        }
      },
      "System.ComponentModel.Annotations": {
        "type": "Transitive",
        "resolved": "5.0.0",
        "contentHash": "dMkqfy2el8A8/I76n2Hi1oBFEbG1SfxD2l5nhwXV3XjlnOmwxJlQbYpJH4W51odnU9sARCSAgv7S3CyAFMkpYg=="
      },
      "System.Configuration.ConfigurationManager": {
        "type": "Transitive",
        "resolved": "4.7.0",
        "contentHash": "/anOTeSZCNNI2zDilogWrZ8pNqCmYbzGNexUnNhjW8k0sHqEZ2nHJBp147jBV3hGYswu5lINpNg1vxR7bnqvVA==",
        "dependencies": {
          "System.Security.Cryptography.ProtectedData": "4.7.0",
          "System.Security.Permissions": "4.7.0"
        }
      },
      "System.Diagnostics.Debug": {
        "type": "Transitive",
        "resolved": "4.3.0",
        "contentHash": "ZUhUOdqmaG5Jk3Xdb8xi5kIyQYAA4PnTNlHx1mu9ZY3qv4ELIdKbnL/akbGaKi2RnNUWaZsAs31rvzFdewTj2g==",
        "dependencies": {
          "Microsoft.NETCore.Platforms": "1.1.0",
          "Microsoft.NETCore.Targets": "1.1.0",
          "System.Runtime": "4.3.0"
        }
      },
      "System.Diagnostics.DiagnosticSource": {
        "type": "Transitive",
        "resolved": "4.3.0",
        "contentHash": "tD6kosZnTAGdrEa0tZSuFyunMbt/5KYDnHdndJYGqZoNy00XVXyACd5d6KnE1YgYv3ne2CjtAfNXo/fwEhnKUA==",
        "dependencies": {
          "System.Collections": "4.3.0",
          "System.Diagnostics.Tracing": "4.3.0",
          "System.Reflection": "4.3.0",
          "System.Runtime": "4.3.0",
          "System.Threading": "4.3.0"
        }
      },
      "System.Diagnostics.EventLog": {
        "type": "Transitive",
        "resolved": "6.0.0",
        "contentHash": "lcyUiXTsETK2ALsZrX+nWuHSIQeazhqPphLfaRxzdGaG93+0kELqpgEHtwWOlQe7+jSFnKwaCAgL4kjeZCQJnw=="
      },
      "System.Diagnostics.Process": {
        "type": "Transitive",
        "resolved": "4.3.0",
        "contentHash": "J0wOX07+QASQblsfxmIMFc9Iq7KTXYL3zs2G/Xc704Ylv3NpuVdo6gij6V3PGiptTxqsK0K7CdXenRvKUnkA2g==",
        "dependencies": {
          "Microsoft.NETCore.Platforms": "1.1.0",
          "Microsoft.Win32.Primitives": "4.3.0",
          "Microsoft.Win32.Registry": "4.3.0",
          "System.Collections": "4.3.0",
          "System.Diagnostics.Debug": "4.3.0",
          "System.Globalization": "4.3.0",
          "System.IO": "4.3.0",
          "System.IO.FileSystem": "4.3.0",
          "System.IO.FileSystem.Primitives": "4.3.0",
          "System.Resources.ResourceManager": "4.3.0",
          "System.Runtime": "4.3.0",
          "System.Runtime.Extensions": "4.3.0",
          "System.Runtime.Handles": "4.3.0",
          "System.Runtime.InteropServices": "4.3.0",
          "System.Text.Encoding": "4.3.0",
          "System.Text.Encoding.Extensions": "4.3.0",
          "System.Threading": "4.3.0",
          "System.Threading.Tasks": "4.3.0",
          "System.Threading.Thread": "4.3.0",
          "System.Threading.ThreadPool": "4.3.0",
          "runtime.native.System": "4.3.0"
        }
      },
      "System.Diagnostics.TraceSource": {
        "type": "Transitive",
        "resolved": "4.3.0",
        "contentHash": "VnYp1NxGx8Ww731y2LJ1vpfb/DKVNKEZ8Jsh5SgQTZREL/YpWRArgh9pI8CDLmgHspZmLL697CaLvH85qQpRiw==",
        "dependencies": {
          "Microsoft.NETCore.Platforms": "1.1.0",
          "System.Collections": "4.3.0",
          "System.Diagnostics.Debug": "4.3.0",
          "System.Globalization": "4.3.0",
          "System.Resources.ResourceManager": "4.3.0",
          "System.Runtime": "4.3.0",
          "System.Runtime.Extensions": "4.3.0",
          "System.Threading": "4.3.0",
          "runtime.native.System": "4.3.0"
        }
      },
      "System.Diagnostics.Tracing": {
        "type": "Transitive",
        "resolved": "4.3.0",
        "contentHash": "rswfv0f/Cqkh78rA5S8eN8Neocz234+emGCtTF3lxPY96F+mmmUen6tbn0glN6PMvlKQb9bPAY5e9u7fgPTkKw==",
        "dependencies": {
          "Microsoft.NETCore.Platforms": "1.1.0",
          "Microsoft.NETCore.Targets": "1.1.0",
          "System.Runtime": "4.3.0"
        }
      },
      "System.Drawing.Common": {
        "type": "Transitive",
        "resolved": "4.7.0",
        "contentHash": "v+XbyYHaZjDfn0ENmJEV1VYLgGgCTx1gnfOBcppowbpOAriglYgGCvFCPr2EEZyBvXlpxbEsTwkOlInl107ahA==",
        "dependencies": {
          "Microsoft.NETCore.Platforms": "3.1.0",
          "Microsoft.Win32.SystemEvents": "4.7.0"
        }
      },
      "System.Dynamic.Runtime": {
        "type": "Transitive",
        "resolved": "4.0.11",
        "contentHash": "db34f6LHYM0U0JpE+sOmjar27BnqTVkbLJhgfwMpTdgTigG/Hna3m2MYVwnFzGGKnEJk2UXFuoVTr8WUbU91/A==",
        "dependencies": {
          "System.Collections": "4.0.11",
          "System.Diagnostics.Debug": "4.0.11",
          "System.Globalization": "4.0.11",
          "System.Linq": "4.1.0",
          "System.Linq.Expressions": "4.1.0",
          "System.ObjectModel": "4.0.12",
          "System.Reflection": "4.1.0",
          "System.Reflection.Emit": "4.0.1",
          "System.Reflection.Emit.ILGeneration": "4.0.1",
          "System.Reflection.Primitives": "4.0.1",
          "System.Reflection.TypeExtensions": "4.1.0",
          "System.Resources.ResourceManager": "4.0.1",
          "System.Runtime": "4.1.0",
          "System.Runtime.Extensions": "4.1.0",
          "System.Threading": "4.0.11"
        }
      },
      "System.Formats.Asn1": {
        "type": "Transitive",
        "resolved": "5.0.0",
        "contentHash": "MTvUIktmemNB+El0Fgw9egyqT9AYSIk6DTJeoDSpc3GIHxHCMo8COqkWT1mptX5tZ1SlQ6HJZ0OsSvMth1c12w=="
      },
      "System.Globalization": {
        "type": "Transitive",
        "resolved": "4.3.0",
        "contentHash": "kYdVd2f2PAdFGblzFswE4hkNANJBKRmsfa2X5LG2AcWE1c7/4t0pYae1L8vfZ5xvE2nK/R9JprtToA61OSHWIg==",
        "dependencies": {
          "Microsoft.NETCore.Platforms": "1.1.0",
          "Microsoft.NETCore.Targets": "1.1.0",
          "System.Runtime": "4.3.0"
        }
      },
      "System.Globalization.Calendars": {
        "type": "Transitive",
        "resolved": "4.3.0",
        "contentHash": "GUlBtdOWT4LTV3I+9/PJW+56AnnChTaOqqTLFtdmype/L500M2LIyXgmtd9X2P2VOkmJd5c67H5SaC2QcL1bFA==",
        "dependencies": {
          "Microsoft.NETCore.Platforms": "1.1.0",
          "Microsoft.NETCore.Targets": "1.1.0",
          "System.Globalization": "4.3.0",
          "System.Runtime": "4.3.0"
        }
      },
      "System.Globalization.Extensions": {
        "type": "Transitive",
        "resolved": "4.3.0",
        "contentHash": "FhKmdR6MPG+pxow6wGtNAWdZh7noIOpdD5TwQ3CprzgIE1bBBoim0vbR1+AWsWjQmU7zXHgQo4TWSP6lCeiWcQ==",
        "dependencies": {
          "Microsoft.NETCore.Platforms": "1.1.0",
          "System.Globalization": "4.3.0",
          "System.Resources.ResourceManager": "4.3.0",
          "System.Runtime": "4.3.0",
          "System.Runtime.Extensions": "4.3.0",
          "System.Runtime.InteropServices": "4.3.0"
        }
      },
      "System.IO": {
        "type": "Transitive",
        "resolved": "4.3.0",
        "contentHash": "3qjaHvxQPDpSOYICjUoTsmoq5u6QJAFRUITgeT/4gqkF1bajbSmb1kwSxEA8AHlofqgcKJcM8udgieRNhaJ5Cg==",
        "dependencies": {
          "Microsoft.NETCore.Platforms": "1.1.0",
          "Microsoft.NETCore.Targets": "1.1.0",
          "System.Runtime": "4.3.0",
          "System.Text.Encoding": "4.3.0",
          "System.Threading.Tasks": "4.3.0"
        }
      },
      "System.IO.FileSystem": {
        "type": "Transitive",
        "resolved": "4.3.0",
        "contentHash": "3wEMARTnuio+ulnvi+hkRNROYwa1kylvYahhcLk4HSoVdl+xxTFVeVlYOfLwrDPImGls0mDqbMhrza8qnWPTdA==",
        "dependencies": {
          "Microsoft.NETCore.Platforms": "1.1.0",
          "Microsoft.NETCore.Targets": "1.1.0",
          "System.IO": "4.3.0",
          "System.IO.FileSystem.Primitives": "4.3.0",
          "System.Runtime": "4.3.0",
          "System.Runtime.Handles": "4.3.0",
          "System.Text.Encoding": "4.3.0",
          "System.Threading.Tasks": "4.3.0"
        }
      },
      "System.IO.FileSystem.Primitives": {
        "type": "Transitive",
        "resolved": "4.3.0",
        "contentHash": "6QOb2XFLch7bEc4lIcJH49nJN2HV+OC3fHDgsLVsBVBk3Y4hFAnOBGzJ2lUu7CyDDFo9IBWkSsnbkT6IBwwiMw==",
        "dependencies": {
          "System.Runtime": "4.3.0"
        }
      },
      "System.Linq": {
        "type": "Transitive",
        "resolved": "4.3.0",
        "contentHash": "5DbqIUpsDp0dFftytzuMmc0oeMdQwjcP/EWxsksIz/w1TcFRkZ3yKKz0PqiYFMmEwPSWw+qNVqD7PJ889JzHbw==",
        "dependencies": {
          "System.Collections": "4.3.0",
          "System.Diagnostics.Debug": "4.3.0",
          "System.Resources.ResourceManager": "4.3.0",
          "System.Runtime": "4.3.0",
          "System.Runtime.Extensions": "4.3.0"
        }
      },
      "System.Linq.Expressions": {
        "type": "Transitive",
        "resolved": "4.3.0",
        "contentHash": "PGKkrd2khG4CnlyJwxwwaWWiSiWFNBGlgXvJpeO0xCXrZ89ODrQ6tjEWS/kOqZ8GwEOUATtKtzp1eRgmYNfclg==",
        "dependencies": {
          "System.Collections": "4.3.0",
          "System.Diagnostics.Debug": "4.3.0",
          "System.Globalization": "4.3.0",
          "System.IO": "4.3.0",
          "System.Linq": "4.3.0",
          "System.ObjectModel": "4.3.0",
          "System.Reflection": "4.3.0",
          "System.Reflection.Emit": "4.3.0",
          "System.Reflection.Emit.ILGeneration": "4.3.0",
          "System.Reflection.Emit.Lightweight": "4.3.0",
          "System.Reflection.Extensions": "4.3.0",
          "System.Reflection.Primitives": "4.3.0",
          "System.Reflection.TypeExtensions": "4.3.0",
          "System.Resources.ResourceManager": "4.3.0",
          "System.Runtime": "4.3.0",
          "System.Runtime.Extensions": "4.3.0",
          "System.Threading": "4.3.0"
        }
      },
      "System.Linq.Queryable": {
        "type": "Transitive",
        "resolved": "4.3.0",
        "contentHash": "In1Bmmvl/j52yPu3xgakQSI0YIckPUr870w4K5+Lak3JCCa8hl+my65lABOuKfYs4ugmZy25ScFerC4nz8+b6g==",
        "dependencies": {
          "System.Collections": "4.3.0",
          "System.Diagnostics.Debug": "4.3.0",
          "System.Linq": "4.3.0",
          "System.Linq.Expressions": "4.3.0",
          "System.Reflection": "4.3.0",
          "System.Reflection.Extensions": "4.3.0",
          "System.Resources.ResourceManager": "4.3.0",
          "System.Runtime": "4.3.0"
        }
      },
      "System.Management": {
        "type": "Transitive",
        "resolved": "5.0.0",
        "contentHash": "MF1CHaRcC+MLFdnDthv4/bKWBZnlnSpkGqa87pKukQefgEdwtb9zFW6zs0GjPp73qtpYYg4q6PEKbzJbxCpKfw==",
        "dependencies": {
          "Microsoft.NETCore.Platforms": "5.0.0",
          "Microsoft.Win32.Registry": "5.0.0",
          "System.CodeDom": "5.0.0"
        }
      },
      "System.Memory": {
        "type": "Transitive",
        "resolved": "4.5.5",
        "contentHash": "XIWiDvKPXaTveaB7HVganDlOCRoj03l+jrwNvcge/t8vhGYKvqV+dMv6G4SAX2NoNmN0wZfVPTAlFwZcZvVOUw=="
      },
      "System.Net.Http": {
        "type": "Transitive",
        "resolved": "4.3.0",
        "contentHash": "sYg+FtILtRQuYWSIAuNOELwVuVsxVyJGWQyOnlAzhV4xvhyFnON1bAzYYC+jjRW8JREM45R0R5Dgi8MTC5sEwA==",
        "dependencies": {
          "Microsoft.NETCore.Platforms": "1.1.0",
          "System.Collections": "4.3.0",
          "System.Diagnostics.Debug": "4.3.0",
          "System.Diagnostics.DiagnosticSource": "4.3.0",
          "System.Diagnostics.Tracing": "4.3.0",
          "System.Globalization": "4.3.0",
          "System.Globalization.Extensions": "4.3.0",
          "System.IO": "4.3.0",
          "System.IO.FileSystem": "4.3.0",
          "System.Net.Primitives": "4.3.0",
          "System.Resources.ResourceManager": "4.3.0",
          "System.Runtime": "4.3.0",
          "System.Runtime.Extensions": "4.3.0",
          "System.Runtime.Handles": "4.3.0",
          "System.Runtime.InteropServices": "4.3.0",
          "System.Security.Cryptography.Algorithms": "4.3.0",
          "System.Security.Cryptography.Encoding": "4.3.0",
          "System.Security.Cryptography.OpenSsl": "4.3.0",
          "System.Security.Cryptography.Primitives": "4.3.0",
          "System.Security.Cryptography.X509Certificates": "4.3.0",
          "System.Text.Encoding": "4.3.0",
          "System.Threading": "4.3.0",
          "System.Threading.Tasks": "4.3.0",
          "runtime.native.System": "4.3.0",
          "runtime.native.System.Net.Http": "4.3.0",
          "runtime.native.System.Security.Cryptography.OpenSsl": "4.3.0"
        }
      },
      "System.Net.Primitives": {
        "type": "Transitive",
        "resolved": "4.3.0",
        "contentHash": "qOu+hDwFwoZPbzPvwut2qATe3ygjeQBDQj91xlsaqGFQUI5i4ZnZb8yyQuLGpDGivEPIt8EJkd1BVzVoP31FXA==",
        "dependencies": {
          "Microsoft.NETCore.Platforms": "1.1.0",
          "Microsoft.NETCore.Targets": "1.1.0",
          "System.Runtime": "4.3.0",
          "System.Runtime.Handles": "4.3.0"
        }
      },
      "System.Net.Requests": {
        "type": "Transitive",
        "resolved": "4.3.0",
        "contentHash": "OZNUuAs0kDXUzm7U5NZ1ojVta5YFZmgT2yxBqsQ7Eseq5Ahz88LInGRuNLJ/NP2F8W1q7tse1pKDthj3reF5QA==",
        "dependencies": {
          "Microsoft.NETCore.Platforms": "1.1.0",
          "System.Collections": "4.3.0",
          "System.Diagnostics.Debug": "4.3.0",
          "System.Diagnostics.Tracing": "4.3.0",
          "System.Globalization": "4.3.0",
          "System.IO": "4.3.0",
          "System.Net.Http": "4.3.0",
          "System.Net.Primitives": "4.3.0",
          "System.Net.WebHeaderCollection": "4.3.0",
          "System.Resources.ResourceManager": "4.3.0",
          "System.Runtime": "4.3.0",
          "System.Threading": "4.3.0",
          "System.Threading.Tasks": "4.3.0"
        }
      },
      "System.Net.Security": {
        "type": "Transitive",
        "resolved": "4.3.1",
        "contentHash": "qYnDntmrrHXUAhA+v2Kve8onMjJ2ZryQvx7kjGhW88c0IgA9B+q2M8b3l76HFBeotufDbAJfOvLEP32PS4XIKA==",
        "dependencies": {
          "Microsoft.NETCore.Platforms": "1.1.0",
          "Microsoft.Win32.Primitives": "4.3.0",
          "System.Collections": "4.3.0",
          "System.Collections.Concurrent": "4.3.0",
          "System.Diagnostics.Tracing": "4.3.0",
          "System.Globalization": "4.3.0",
          "System.Globalization.Extensions": "4.3.0",
          "System.IO": "4.3.0",
          "System.Net.Primitives": "4.3.0",
          "System.Resources.ResourceManager": "4.3.0",
          "System.Runtime": "4.3.0",
          "System.Runtime.Extensions": "4.3.0",
          "System.Runtime.Handles": "4.3.0",
          "System.Runtime.InteropServices": "4.3.0",
          "System.Security.Claims": "4.3.0",
          "System.Security.Cryptography.Algorithms": "4.3.0",
          "System.Security.Cryptography.Encoding": "4.3.0",
          "System.Security.Cryptography.OpenSsl": "4.3.0",
          "System.Security.Cryptography.Primitives": "4.3.0",
          "System.Security.Cryptography.X509Certificates": "4.3.0",
          "System.Security.Principal": "4.3.0",
          "System.Text.Encoding": "4.3.0",
          "System.Threading": "4.3.0",
          "System.Threading.Tasks": "4.3.0",
          "System.Threading.ThreadPool": "4.3.0",
          "runtime.native.System": "4.3.0",
          "runtime.native.System.Net.Security": "4.3.0",
          "runtime.native.System.Security.Cryptography.OpenSsl": "4.3.0"
        }
      },
      "System.Net.WebHeaderCollection": {
        "type": "Transitive",
        "resolved": "4.3.0",
        "contentHash": "XZrXYG3c7QV/GpWeoaRC02rM6LH2JJetfVYskf35wdC/w2fFDFMphec4gmVH2dkll6abtW14u9Rt96pxd9YH2A==",
        "dependencies": {
          "System.Collections": "4.3.0",
          "System.Resources.ResourceManager": "4.3.0",
          "System.Runtime": "4.3.0",
          "System.Runtime.Extensions": "4.3.0"
        }
      },
      "System.ObjectModel": {
        "type": "Transitive",
        "resolved": "4.3.0",
        "contentHash": "bdX+80eKv9bN6K4N+d77OankKHGn6CH711a6fcOpMQu2Fckp/Ft4L/kW9WznHpyR0NRAvJutzOMHNNlBGvxQzQ==",
        "dependencies": {
          "System.Collections": "4.3.0",
          "System.Diagnostics.Debug": "4.3.0",
          "System.Resources.ResourceManager": "4.3.0",
          "System.Runtime": "4.3.0",
          "System.Threading": "4.3.0"
        }
      },
      "System.Reflection": {
        "type": "Transitive",
        "resolved": "4.3.0",
        "contentHash": "KMiAFoW7MfJGa9nDFNcfu+FpEdiHpWgTcS2HdMpDvt9saK3y/G4GwprPyzqjFH9NTaGPQeWNHU+iDlDILj96aQ==",
        "dependencies": {
          "Microsoft.NETCore.Platforms": "1.1.0",
          "Microsoft.NETCore.Targets": "1.1.0",
          "System.IO": "4.3.0",
          "System.Reflection.Primitives": "4.3.0",
          "System.Runtime": "4.3.0"
        }
      },
      "System.Reflection.Emit": {
        "type": "Transitive",
        "resolved": "4.3.0",
        "contentHash": "228FG0jLcIwTVJyz8CLFKueVqQK36ANazUManGaJHkO0icjiIypKW7YLWLIWahyIkdh5M7mV2dJepllLyA1SKg==",
        "dependencies": {
          "System.IO": "4.3.0",
          "System.Reflection": "4.3.0",
          "System.Reflection.Emit.ILGeneration": "4.3.0",
          "System.Reflection.Primitives": "4.3.0",
          "System.Runtime": "4.3.0"
        }
      },
      "System.Reflection.Emit.ILGeneration": {
        "type": "Transitive",
        "resolved": "4.3.0",
        "contentHash": "59tBslAk9733NXLrUJrwNZEzbMAcu8k344OYo+wfSVygcgZ9lgBdGIzH/nrg3LYhXceynyvTc8t5/GD4Ri0/ng==",
        "dependencies": {
          "System.Reflection": "4.3.0",
          "System.Reflection.Primitives": "4.3.0",
          "System.Runtime": "4.3.0"
        }
      },
      "System.Reflection.Emit.Lightweight": {
        "type": "Transitive",
        "resolved": "4.3.0",
        "contentHash": "oadVHGSMsTmZsAF864QYN1t1QzZjIcuKU3l2S9cZOwDdDueNTrqq1yRj7koFfIGEnKpt6NjpL3rOzRhs4ryOgA==",
        "dependencies": {
          "System.Reflection": "4.3.0",
          "System.Reflection.Emit.ILGeneration": "4.3.0",
          "System.Reflection.Primitives": "4.3.0",
          "System.Runtime": "4.3.0"
        }
      },
      "System.Reflection.Extensions": {
        "type": "Transitive",
        "resolved": "4.3.0",
        "contentHash": "rJkrJD3kBI5B712aRu4DpSIiHRtr6QlfZSQsb0hYHrDCZORXCFjQfoipo2LaMUHoT9i1B7j7MnfaEKWDFmFQNQ==",
        "dependencies": {
          "Microsoft.NETCore.Platforms": "1.1.0",
          "Microsoft.NETCore.Targets": "1.1.0",
          "System.Reflection": "4.3.0",
          "System.Runtime": "4.3.0"
        }
      },
      "System.Reflection.Metadata": {
        "type": "Transitive",
        "resolved": "5.0.0",
        "contentHash": "5NecZgXktdGg34rh1OenY1rFNDCI8xSjFr+Z4OU4cU06AQHUdRnIIEeWENu3Wl4YowbzkymAIMvi3WyK9U53pQ=="
      },
      "System.Reflection.Primitives": {
        "type": "Transitive",
        "resolved": "4.3.0",
        "contentHash": "5RXItQz5As4xN2/YUDxdpsEkMhvw3e6aNveFXUn4Hl/udNTCNhnKp8lT9fnc3MhvGKh1baak5CovpuQUXHAlIA==",
        "dependencies": {
          "Microsoft.NETCore.Platforms": "1.1.0",
          "Microsoft.NETCore.Targets": "1.1.0",
          "System.Runtime": "4.3.0"
        }
      },
      "System.Reflection.TypeExtensions": {
        "type": "Transitive",
        "resolved": "4.7.0",
        "contentHash": "VybpaOQQhqE6siHppMktjfGBw1GCwvCqiufqmP8F1nj7fTUNtW35LOEt3UZTEsECfo+ELAl/9o9nJx3U91i7vA=="
      },
      "System.Resources.Extensions": {
        "type": "Transitive",
        "resolved": "4.6.0",
        "contentHash": "6aVCk8oTFZNT3Tx1jjiPi6+aipiJ3qMZYttAREKTRJidP50YvNeOn4PXrqzfA5qC23fLReq2JYp+nJwzj62HGw=="
      },
      "System.Resources.ResourceManager": {
        "type": "Transitive",
        "resolved": "4.3.0",
        "contentHash": "/zrcPkkWdZmI4F92gL/TPumP98AVDu/Wxr3CSJGQQ+XN6wbRZcyfSKVoPo17ilb3iOr0cCRqJInGwNMolqhS8A==",
        "dependencies": {
          "Microsoft.NETCore.Platforms": "1.1.0",
          "Microsoft.NETCore.Targets": "1.1.0",
          "System.Globalization": "4.3.0",
          "System.Reflection": "4.3.0",
          "System.Runtime": "4.3.0"
        }
      },
      "System.Runtime": {
        "type": "Transitive",
        "resolved": "4.3.0",
        "contentHash": "JufQi0vPQ0xGnAczR13AUFglDyVYt4Kqnz1AZaiKZ5+GICq0/1MH/mO/eAJHt/mHW1zjKBJd7kV26SrxddAhiw==",
        "dependencies": {
          "Microsoft.NETCore.Platforms": "1.1.0",
          "Microsoft.NETCore.Targets": "1.1.0"
        }
      },
      "System.Runtime.CompilerServices.Unsafe": {
        "type": "Transitive",
        "resolved": "6.0.0",
        "contentHash": "/iUeP3tq1S0XdNNoMz5C9twLSrM/TH+qElHkXWaPvuNOt+99G75NrV0OS2EqHx5wMN7popYjpc8oTjC1y16DLg=="
      },
      "System.Runtime.Extensions": {
        "type": "Transitive",
        "resolved": "4.3.0",
        "contentHash": "guW0uK0fn5fcJJ1tJVXYd7/1h5F+pea1r7FLSOz/f8vPEqbR2ZAknuRDvTQ8PzAilDveOxNjSfr0CHfIQfFk8g==",
        "dependencies": {
          "Microsoft.NETCore.Platforms": "1.1.0",
          "Microsoft.NETCore.Targets": "1.1.0",
          "System.Runtime": "4.3.0"
        }
      },
      "System.Runtime.Handles": {
        "type": "Transitive",
        "resolved": "4.3.0",
        "contentHash": "OKiSUN7DmTWeYb3l51A7EYaeNMnvxwE249YtZz7yooT4gOZhmTjIn48KgSsw2k2lYdLgTKNJw/ZIfSElwDRVgg==",
        "dependencies": {
          "Microsoft.NETCore.Platforms": "1.1.0",
          "Microsoft.NETCore.Targets": "1.1.0",
          "System.Runtime": "4.3.0"
        }
      },
      "System.Runtime.InteropServices": {
        "type": "Transitive",
        "resolved": "4.3.0",
        "contentHash": "uv1ynXqiMK8mp1GM3jDqPCFN66eJ5w5XNomaK2XD+TuCroNTLFGeZ+WCmBMcBDyTFKou3P6cR6J/QsaqDp7fGQ==",
        "dependencies": {
          "Microsoft.NETCore.Platforms": "1.1.0",
          "Microsoft.NETCore.Targets": "1.1.0",
          "System.Reflection": "4.3.0",
          "System.Reflection.Primitives": "4.3.0",
          "System.Runtime": "4.3.0",
          "System.Runtime.Handles": "4.3.0"
        }
      },
      "System.Runtime.InteropServices.RuntimeInformation": {
        "type": "Transitive",
        "resolved": "4.3.0",
        "contentHash": "cbz4YJMqRDR7oLeMRbdYv7mYzc++17lNhScCX0goO2XpGWdvAt60CGN+FHdePUEHCe/Jy9jUlvNAiNdM+7jsOw==",
        "dependencies": {
          "System.Reflection": "4.3.0",
          "System.Reflection.Extensions": "4.3.0",
          "System.Resources.ResourceManager": "4.3.0",
          "System.Runtime": "4.3.0",
          "System.Runtime.InteropServices": "4.3.0",
          "System.Threading": "4.3.0",
          "runtime.native.System": "4.3.0"
        }
      },
      "System.Runtime.Loader": {
        "type": "Transitive",
        "resolved": "4.3.0",
        "contentHash": "DHMaRn8D8YCK2GG2pw+UzNxn/OHVfaWx7OTLBD/hPegHZZgcZh3H6seWegrC4BYwsfuGrywIuT+MQs+rPqRLTQ==",
        "dependencies": {
          "System.IO": "4.3.0",
          "System.Reflection": "4.3.0",
          "System.Runtime": "4.3.0"
        }
      },
      "System.Runtime.Numerics": {
        "type": "Transitive",
        "resolved": "4.3.0",
        "contentHash": "yMH+MfdzHjy17l2KESnPiF2dwq7T+xLnSJar7slyimAkUh/gTrS9/UQOtv7xarskJ2/XDSNvfLGOBQPjL7PaHQ==",
        "dependencies": {
          "System.Globalization": "4.3.0",
          "System.Resources.ResourceManager": "4.3.0",
          "System.Runtime": "4.3.0",
          "System.Runtime.Extensions": "4.3.0"
        }
      },
      "System.Security.AccessControl": {
        "type": "Transitive",
        "resolved": "5.0.0",
        "contentHash": "dagJ1mHZO3Ani8GH0PHpPEe/oYO+rVdbQjvjJkBRNQkX4t0r1iaeGn8+/ybkSLEan3/slM0t59SVdHzuHf2jmw==",
        "dependencies": {
          "Microsoft.NETCore.Platforms": "5.0.0",
          "System.Security.Principal.Windows": "5.0.0"
        }
      },
      "System.Security.Claims": {
        "type": "Transitive",
        "resolved": "4.3.0",
        "contentHash": "P/+BR/2lnc4PNDHt/TPBAWHVMLMRHsyYZbU1NphW4HIWzCggz8mJbTQQ3MKljFE7LS3WagmVFuBgoLcFzYXlkA==",
        "dependencies": {
          "System.Collections": "4.3.0",
          "System.Globalization": "4.3.0",
          "System.IO": "4.3.0",
          "System.Resources.ResourceManager": "4.3.0",
          "System.Runtime": "4.3.0",
          "System.Runtime.Extensions": "4.3.0",
          "System.Security.Principal": "4.3.0"
        }
      },
      "System.Security.Cryptography.Algorithms": {
        "type": "Transitive",
        "resolved": "4.3.0",
        "contentHash": "W1kd2Y8mYSCgc3ULTAZ0hOP2dSdG5YauTb1089T0/kRcN2MpSAW1izOFROrJgxSlMn3ArsgHXagigyi+ibhevg==",
        "dependencies": {
          "Microsoft.NETCore.Platforms": "1.1.0",
          "System.Collections": "4.3.0",
          "System.IO": "4.3.0",
          "System.Resources.ResourceManager": "4.3.0",
          "System.Runtime": "4.3.0",
          "System.Runtime.Extensions": "4.3.0",
          "System.Runtime.Handles": "4.3.0",
          "System.Runtime.InteropServices": "4.3.0",
          "System.Runtime.Numerics": "4.3.0",
          "System.Security.Cryptography.Encoding": "4.3.0",
          "System.Security.Cryptography.Primitives": "4.3.0",
          "System.Text.Encoding": "4.3.0",
          "runtime.native.System.Security.Cryptography.Apple": "4.3.0",
          "runtime.native.System.Security.Cryptography.OpenSsl": "4.3.0"
        }
      },
      "System.Security.Cryptography.Cng": {
        "type": "Transitive",
        "resolved": "5.0.0",
        "contentHash": "jIMXsKn94T9JY7PvPq/tMfqa6GAaHpElRDpmG+SuL+D3+sTw2M8VhnibKnN8Tq+4JqbPJ/f+BwtLeDMEnzAvRg==",
        "dependencies": {
          "System.Formats.Asn1": "5.0.0"
        }
      },
      "System.Security.Cryptography.Csp": {
        "type": "Transitive",
        "resolved": "4.3.0",
        "contentHash": "X4s/FCkEUnRGnwR3aSfVIkldBmtURMhmexALNTwpjklzxWU7yjMk7GHLKOZTNkgnWnE0q7+BCf9N2LVRWxewaA==",
        "dependencies": {
          "Microsoft.NETCore.Platforms": "1.1.0",
          "System.IO": "4.3.0",
          "System.Reflection": "4.3.0",
          "System.Resources.ResourceManager": "4.3.0",
          "System.Runtime": "4.3.0",
          "System.Runtime.Extensions": "4.3.0",
          "System.Runtime.Handles": "4.3.0",
          "System.Runtime.InteropServices": "4.3.0",
          "System.Security.Cryptography.Algorithms": "4.3.0",
          "System.Security.Cryptography.Encoding": "4.3.0",
          "System.Security.Cryptography.Primitives": "4.3.0",
          "System.Text.Encoding": "4.3.0",
          "System.Threading": "4.3.0"
        }
      },
      "System.Security.Cryptography.Encoding": {
        "type": "Transitive",
        "resolved": "4.3.0",
        "contentHash": "1DEWjZZly9ae9C79vFwqaO5kaOlI5q+3/55ohmq/7dpDyDfc8lYe7YVxJUZ5MF/NtbkRjwFRo14yM4OEo9EmDw==",
        "dependencies": {
          "Microsoft.NETCore.Platforms": "1.1.0",
          "System.Collections": "4.3.0",
          "System.Collections.Concurrent": "4.3.0",
          "System.Linq": "4.3.0",
          "System.Resources.ResourceManager": "4.3.0",
          "System.Runtime": "4.3.0",
          "System.Runtime.Extensions": "4.3.0",
          "System.Runtime.Handles": "4.3.0",
          "System.Runtime.InteropServices": "4.3.0",
          "System.Security.Cryptography.Primitives": "4.3.0",
          "System.Text.Encoding": "4.3.0",
          "runtime.native.System.Security.Cryptography.OpenSsl": "4.3.0"
        }
      },
      "System.Security.Cryptography.OpenSsl": {
        "type": "Transitive",
        "resolved": "4.3.0",
        "contentHash": "h4CEgOgv5PKVF/HwaHzJRiVboL2THYCou97zpmhjghx5frc7fIvlkY1jL+lnIQyChrJDMNEXS6r7byGif8Cy4w==",
        "dependencies": {
          "System.Collections": "4.3.0",
          "System.IO": "4.3.0",
          "System.Resources.ResourceManager": "4.3.0",
          "System.Runtime": "4.3.0",
          "System.Runtime.Extensions": "4.3.0",
          "System.Runtime.Handles": "4.3.0",
          "System.Runtime.InteropServices": "4.3.0",
          "System.Runtime.Numerics": "4.3.0",
          "System.Security.Cryptography.Algorithms": "4.3.0",
          "System.Security.Cryptography.Encoding": "4.3.0",
          "System.Security.Cryptography.Primitives": "4.3.0",
          "System.Text.Encoding": "4.3.0",
          "runtime.native.System.Security.Cryptography.OpenSsl": "4.3.0"
        }
      },
      "System.Security.Cryptography.Pkcs": {
        "type": "Transitive",
        "resolved": "5.0.0",
        "contentHash": "9TPLGjBCGKmNvG8pjwPeuYy0SMVmGZRwlTZvyPHDbYv/DRkoeumJdfumaaDNQzVGMEmbWtg07zUpSW9q70IlDQ==",
        "dependencies": {
          "System.Formats.Asn1": "5.0.0",
          "System.Security.Cryptography.Cng": "5.0.0"
        }
      },
      "System.Security.Cryptography.Primitives": {
        "type": "Transitive",
        "resolved": "4.3.0",
        "contentHash": "7bDIyVFNL/xKeFHjhobUAQqSpJq9YTOpbEs6mR233Et01STBMXNAc/V+BM6dwYGc95gVh/Zf+iVXWzj3mE8DWg==",
        "dependencies": {
          "System.Diagnostics.Debug": "4.3.0",
          "System.Globalization": "4.3.0",
          "System.IO": "4.3.0",
          "System.Resources.ResourceManager": "4.3.0",
          "System.Runtime": "4.3.0",
          "System.Threading": "4.3.0",
          "System.Threading.Tasks": "4.3.0"
        }
      },
      "System.Security.Cryptography.ProtectedData": {
        "type": "Transitive",
        "resolved": "4.7.0",
        "contentHash": "ehYW0m9ptxpGWvE4zgqongBVWpSDU/JCFD4K7krxkQwSz/sFQjEXCUqpvencjy6DYDbn7Ig09R8GFffu8TtneQ=="
      },
      "System.Security.Cryptography.X509Certificates": {
        "type": "Transitive",
        "resolved": "4.3.0",
        "contentHash": "t2Tmu6Y2NtJ2um0RtcuhP7ZdNNxXEgUm2JeoA/0NvlMjAhKCnM1NX07TDl3244mVp3QU6LPEhT3HTtH1uF7IYw==",
        "dependencies": {
          "Microsoft.NETCore.Platforms": "1.1.0",
          "System.Collections": "4.3.0",
          "System.Diagnostics.Debug": "4.3.0",
          "System.Globalization": "4.3.0",
          "System.Globalization.Calendars": "4.3.0",
          "System.IO": "4.3.0",
          "System.IO.FileSystem": "4.3.0",
          "System.IO.FileSystem.Primitives": "4.3.0",
          "System.Resources.ResourceManager": "4.3.0",
          "System.Runtime": "4.3.0",
          "System.Runtime.Extensions": "4.3.0",
          "System.Runtime.Handles": "4.3.0",
          "System.Runtime.InteropServices": "4.3.0",
          "System.Runtime.Numerics": "4.3.0",
          "System.Security.Cryptography.Algorithms": "4.3.0",
          "System.Security.Cryptography.Cng": "4.3.0",
          "System.Security.Cryptography.Csp": "4.3.0",
          "System.Security.Cryptography.Encoding": "4.3.0",
          "System.Security.Cryptography.OpenSsl": "4.3.0",
          "System.Security.Cryptography.Primitives": "4.3.0",
          "System.Text.Encoding": "4.3.0",
          "System.Threading": "4.3.0",
          "runtime.native.System": "4.3.0",
          "runtime.native.System.Net.Http": "4.3.0",
          "runtime.native.System.Security.Cryptography.OpenSsl": "4.3.0"
        }
      },
      "System.Security.Cryptography.Xml": {
        "type": "Transitive",
        "resolved": "4.7.0",
        "contentHash": "B6pAyxMvXGbZemb+ER877KSr6OKis+qAdxhhKKK36I6sgj2js8mbcEVviZEHYV8XRTWjbKsAq8Z/zoaegA30dA==",
        "dependencies": {
          "System.Security.Cryptography.Pkcs": "4.7.0",
          "System.Security.Permissions": "4.7.0"
        }
      },
      "System.Security.Permissions": {
        "type": "Transitive",
        "resolved": "4.7.0",
        "contentHash": "dkOV6YYVBnYRa15/yv004eCGRBVADXw8qRbbNiCn/XpdJSUXkkUeIvdvFHkvnko4CdKMqG8yRHC4ox83LSlMsQ==",
        "dependencies": {
          "System.Security.AccessControl": "4.7.0",
          "System.Windows.Extensions": "4.7.0"
        }
      },
      "System.Security.Principal": {
        "type": "Transitive",
        "resolved": "4.3.0",
        "contentHash": "I1tkfQlAoMM2URscUtpcRo/hX0jinXx6a/KUtEQoz3owaYwl3qwsO8cbzYVVnjxrzxjHo3nJC+62uolgeGIS9A==",
        "dependencies": {
          "System.Runtime": "4.3.0"
        }
      },
      "System.Security.Principal.Windows": {
        "type": "Transitive",
        "resolved": "5.0.0",
        "contentHash": "t0MGLukB5WAVU9bO3MGzvlGnyJPgUlcwerXn1kzBRjwLKixT96XV0Uza41W49gVd8zEMFu9vQEFlv0IOrytICA=="
      },
      "System.Text.Encoding": {
        "type": "Transitive",
        "resolved": "4.3.0",
        "contentHash": "BiIg+KWaSDOITze6jGQynxg64naAPtqGHBwDrLaCtixsa5bKiR8dpPOHA7ge3C0JJQizJE+sfkz1wV+BAKAYZw==",
        "dependencies": {
          "Microsoft.NETCore.Platforms": "1.1.0",
          "Microsoft.NETCore.Targets": "1.1.0",
          "System.Runtime": "4.3.0"
        }
      },
      "System.Text.Encoding.CodePages": {
        "type": "Transitive",
        "resolved": "6.0.0",
        "contentHash": "ZFCILZuOvtKPauZ/j/swhvw68ZRi9ATCfvGbk1QfydmcXBkIWecWKn/250UH7rahZ5OoDBaiAudJtPvLwzw85A==",
        "dependencies": {
          "System.Runtime.CompilerServices.Unsafe": "6.0.0"
        }
      },
      "System.Text.Encoding.Extensions": {
        "type": "Transitive",
        "resolved": "4.3.0",
        "contentHash": "YVMK0Bt/A43RmwizJoZ22ei2nmrhobgeiYwFzC4YAN+nue8RF6djXDMog0UCn+brerQoYVyaS+ghy9P/MUVcmw==",
        "dependencies": {
          "Microsoft.NETCore.Platforms": "1.1.0",
          "Microsoft.NETCore.Targets": "1.1.0",
          "System.Runtime": "4.3.0",
          "System.Text.Encoding": "4.3.0"
        }
      },
      "System.Text.Json": {
        "type": "Transitive",
        "resolved": "4.7.0",
        "contentHash": "IPq/x/d5nAcnD3vIyM3AbPOaTgcqrh0AqPSx7U53UFu3M6k1TH1u/eXc9/h4jm/3mpP1WRUpevlPY4PACd7AWw=="
      },
      "System.Threading": {
        "type": "Transitive",
        "resolved": "4.3.0",
        "contentHash": "VkUS0kOBcUf3Wwm0TSbrevDDZ6BlM+b/HRiapRFWjM5O0NS0LviG0glKmFK+hhPDd1XFeSdU1GmlLhb2CoVpIw==",
        "dependencies": {
          "System.Runtime": "4.3.0",
          "System.Threading.Tasks": "4.3.0"
        }
      },
      "System.Threading.Tasks": {
        "type": "Transitive",
        "resolved": "4.3.0",
        "contentHash": "LbSxKEdOUhVe8BezB/9uOGGppt+nZf6e1VFyw6v3DN6lqitm0OSn2uXMOdtP0M3W4iMcqcivm2J6UgqiwwnXiA==",
        "dependencies": {
          "Microsoft.NETCore.Platforms": "1.1.0",
          "Microsoft.NETCore.Targets": "1.1.0",
          "System.Runtime": "4.3.0"
        }
      },
      "System.Threading.Tasks.Dataflow": {
        "type": "Transitive",
        "resolved": "4.9.0",
        "contentHash": "dTS+3D/GtG2/Pvc3E5YzVvAa7aQJgLDlZDIzukMOJjYudVOQOUXEU68y6Zi3Nn/jqIeB5kOCwrGbQFAKHVzXEQ=="
      },
      "System.Threading.Tasks.Extensions": {
        "type": "Transitive",
        "resolved": "4.5.4",
        "contentHash": "zteT+G8xuGu6mS+mzDzYXbzS7rd3K6Fjb9RiZlYlJPam2/hU7JCBZBVEcywNuR+oZ1ncTvc/cq0faRr3P01OVg=="
      },
      "System.Threading.Tasks.Parallel": {
        "type": "Transitive",
        "resolved": "4.3.0",
        "contentHash": "cbjBNZHf/vQCfcdhzx7knsiygoCKgxL8mZOeocXZn5gWhCdzHIq6bYNKWX0LAJCWYP7bds4yBK8p06YkP0oa0g==",
        "dependencies": {
          "System.Collections.Concurrent": "4.3.0",
          "System.Diagnostics.Debug": "4.3.0",
          "System.Diagnostics.Tracing": "4.3.0",
          "System.Resources.ResourceManager": "4.3.0",
          "System.Runtime": "4.3.0",
          "System.Runtime.Extensions": "4.3.0",
          "System.Threading": "4.3.0",
          "System.Threading.Tasks": "4.3.0"
        }
      },
      "System.Threading.Thread": {
        "type": "Transitive",
        "resolved": "4.3.0",
        "contentHash": "OHmbT+Zz065NKII/ZHcH9XO1dEuLGI1L2k7uYss+9C1jLxTC9kTZZuzUOyXHayRk+dft9CiDf3I/QZ0t8JKyBQ==",
        "dependencies": {
          "System.Runtime": "4.3.0"
        }
      },
      "System.Threading.ThreadPool": {
        "type": "Transitive",
        "resolved": "4.3.0",
        "contentHash": "k/+g4b7vjdd4aix83sTgC9VG6oXYKAktSfNIJUNGxPEj7ryEOfzHHhfnmsZvjxawwcD9HyWXKCXmPjX8U4zeSw==",
        "dependencies": {
          "System.Runtime": "4.3.0",
          "System.Runtime.Handles": "4.3.0"
        }
      },
      "System.Threading.Timer": {
        "type": "Transitive",
        "resolved": "4.0.1",
        "contentHash": "saGfUV8uqVW6LeURiqxcGhZ24PzuRNaUBtbhVeuUAvky1naH395A/1nY0P2bWvrw/BreRtIB/EzTDkGBpqCwEw==",
        "dependencies": {
          "Microsoft.NETCore.Platforms": "1.0.1",
          "Microsoft.NETCore.Targets": "1.0.1",
          "System.Runtime": "4.1.0"
        }
      },
      "System.Windows.Extensions": {
        "type": "Transitive",
        "resolved": "4.7.0",
        "contentHash": "CeWTdRNfRaSh0pm2gDTJFwVaXfTq6Xwv/sA887iwPTneW7oMtMlpvDIO+U60+3GWTB7Aom6oQwv5VZVUhQRdPQ==",
        "dependencies": {
          "System.Drawing.Common": "4.7.0"
        }
      },
      "TestableIO.System.IO.Abstractions": {
        "type": "Transitive",
        "resolved": "19.1.5",
        "contentHash": "jBsuhMdPQ51kbPrXbSPL8R38ARpTlxvUZNBo2XwelTu5XM0P3xEfjwjkTEfUx3EOHIkM1rEHi/Jg0sjt7hpekA=="
<<<<<<< HEAD
=======
      },
      "TestableIO.System.IO.Abstractions.TestingHelpers": {
        "type": "Transitive",
        "resolved": "19.1.5",
        "contentHash": "a7LLIcLnn1dn8GmJedo3sjPU713EMmGeFg4Bor9YZtyppNedOGKyoDN4TiNa5Pj9w7p3U9N8mh4pgNCwEMsE8Q==",
        "dependencies": {
          "TestableIO.System.IO.Abstractions": "19.1.5",
          "TestableIO.System.IO.Abstractions.Wrappers": "19.1.5"
        }
>>>>>>> 8b7ef0f3
      },
      "TestableIO.System.IO.Abstractions.Wrappers": {
        "type": "Transitive",
        "resolved": "19.1.5",
        "contentHash": "hFJ3IYSMw9B6do5uYQSzlbvFVNFS7iS3H5nej8h/9QY468Z1rFWjgNK4aqInYO4Yvft1GpLnzcpsZbqX+TraeA==",
        "dependencies": {
          "TestableIO.System.IO.Abstractions": "19.1.5"
        }
      },
      "xunit.abstractions": {
        "type": "Transitive",
        "resolved": "2.0.3",
        "contentHash": "pot1I4YOxlWjIb5jmwvvQNbTrZ3lJQ+jUGkGjWE3hEFM0l5gOnBWS+H3qsex68s5cO52g+44vpGzhAt+42vwKg=="
      },
      "xunit.analyzers": {
        "type": "Transitive",
        "resolved": "1.0.0",
        "contentHash": "BeO8hEgs/c8Ls2647fPfieMngncvf0D0xYNDfIO59MolxtCtVjFRd6SRc+7tj8VMqkVOuJcnc9eh4ngI2cAmLQ=="
      },
      "xunit.assert": {
        "type": "Transitive",
        "resolved": "2.4.2",
        "contentHash": "pxJISOFjn2XTTi1mcDCkRZrTFb9OtRRCtx2kZFNF51GdReLr1ls2rnyxvAS4JO247K3aNtflvh5Q0346K5BROA==",
        "dependencies": {
          "NETStandard.Library": "1.6.1"
        }
      },
      "xunit.core": {
        "type": "Transitive",
        "resolved": "2.4.2",
        "contentHash": "KB4yGCxNqIVyekhJLXtKSEq6BaXVp/JO3mbGVE1hxypZTLEe7h+sTbAhpA+yZW2dPtXTuiW+C1B2oxxHEkrmOw==",
        "dependencies": {
          "xunit.extensibility.core": "[2.4.2]",
          "xunit.extensibility.execution": "[2.4.2]"
        }
      },
      "xunit.extensibility.core": {
        "type": "Transitive",
        "resolved": "2.4.2",
        "contentHash": "W1BoXTIN1C6kpVSMw25huSet25ky6IAQUNovu3zGOGN/jWnbgSoTyCrlIhmXSg0tH5nEf8q7h3OjNHOjyu5PfA==",
        "dependencies": {
          "NETStandard.Library": "1.6.1",
          "xunit.abstractions": "2.0.3"
        }
      },
      "xunit.extensibility.execution": {
        "type": "Transitive",
        "resolved": "2.4.2",
        "contentHash": "CZmgcKkwpyo8FlupZdWpJCryrAOWLh1FBPG6gmVZuPQkGQsim/oL4PcP4nfrC2hHgXUFtluvaJ0Sp9PQKUMNpg==",
        "dependencies": {
          "NETStandard.Library": "1.6.1",
          "xunit.extensibility.core": "[2.4.2]"
        }
      },
      "dotnet-stryker": {
        "type": "Project",
        "dependencies": {
          "McMaster.Extensions.CommandLineUtils": "[4.0.2, )",
          "NuGet.Protocol": "[6.4.0, )",
          "YamlDotNet": "[12.3.1, )",
          "stryker": "[3.3.0, )"
        }
      },
      "stryker": {
        "type": "Project",
        "dependencies": {
          "Buildalyzer": "[5.0.0, )",
          "DotNet.Glob": "[3.1.3, )",
          "FSharp.Compiler.Service": "[41.0.7, )",
          "Grynwald.MarkdownGenerator": "[2.5.34, )",
          "LibGit2Sharp": "[0.27.0-preview-0182, )",
          "Microsoft.CodeAnalysis.CSharp": "[4.4.0, )",
          "Microsoft.Extensions.Logging": "[7.0.0, )",
          "Microsoft.TestPlatform": "[17.2.0, )",
          "Microsoft.TestPlatform.ObjectModel": "[17.2.0, )",
          "Microsoft.TestPlatform.Portable": "[17.2.0, )",
          "Microsoft.TestPlatform.TranslationLayer": "[17.2.0, )",
          "Microsoft.Web.LibraryManager.Build": "[2.1.175, )",
          "Mono.Cecil": "[0.11.4, )",
          "NuGet.Frameworks": "[6.4.0, )",
          "Serilog": "[2.12.0, )",
          "Serilog.Extensions.Logging": "[3.1.0, )",
          "Serilog.Extensions.Logging.File": "[3.0.0, )",
          "Serilog.Sinks.Console": "[4.1.0, )",
          "ShellProgressBar": "[5.2.0, )",
          "Spectre.Console": "[0.45.0, )",
          "Spectre.Console.Analyzer": "[0.45.0, )",
          "Stryker.DataCollector": "[3.3.0, )",
          "Stryker.RegexMutators": "[3.3.0, )",
          "System.IO.Abstractions": "[19.1.5, )"
        }
      },
      "stryker.datacollector": {
        "type": "Project",
        "dependencies": {
          "Microsoft.TestPlatform.ObjectModel": "[17.2.0, )"
        }
      },
      "stryker.regexmutators": {
        "type": "Project",
        "dependencies": {
          "RegexParser": "[0.5.1, )"
        }
      },
      "Buildalyzer": {
        "type": "CentralTransitive",
        "requested": "[5.0.0, )",
        "resolved": "5.0.0",
        "contentHash": "iyqVWGyn/hyI/21o6fN0Mp9TYDUKOvzPlIoly4PztyJYDvbX9RgKu1XDTYYlC2CHWrViSgz/FSF9uxee7dxJPg==",
        "dependencies": {
          "Buildalyzer.Logger": "5.0.0",
          "MSBuild.StructuredLogger": "2.1.507",
          "Microsoft.Build": "16.9.0",
          "Microsoft.Build.Framework": "16.9.0",
          "Microsoft.Build.Tasks.Core": "16.9.0",
          "Microsoft.Build.Utilities.Core": "16.9.0",
          "Microsoft.Extensions.DependencyModel": "2.1.0",
          "Microsoft.Extensions.Logging": "2.1.1",
          "Microsoft.Extensions.Logging.Abstractions": "2.1.1",
          "MsBuildPipeLogger.Server": "1.1.6",
          "NuGet.Frameworks": "6.0.0",
          "System.Reflection.TypeExtensions": "4.7.0"
        }
      },
      "DotNet.Glob": {
        "type": "CentralTransitive",
        "requested": "[3.1.3, )",
        "resolved": "3.1.3",
        "contentHash": "hOfHw7MLJw/tbXaFwR1oiDb+dIXDp8URTxp5Pco42OOhiw77wrUNx6v6syNygHZbWwYdXQocL2Mo1l5FnfDVjg=="
      },
      "FSharp.Compiler.Service": {
        "type": "CentralTransitive",
        "requested": "[41.0.7, )",
        "resolved": "41.0.7",
        "contentHash": "9hnZKKutBr96xpu16gbdo8RTdPhjTG8FTtH8p/DPhVOoEoELBEl1bZiodiqdDLP+XDXHstZJo398XCVk7ohp+w==",
        "dependencies": {
          "FSharp.Core": "[6.0.7]",
          "Microsoft.Build.Framework": "17.0.0",
          "Microsoft.Build.Tasks.Core": "17.0.0",
          "Microsoft.Build.Utilities.Core": "17.0.0",
          "System.Buffers": "4.5.1",
          "System.Collections.Immutable": "5.0.0",
          "System.Diagnostics.Process": "4.3.0",
          "System.Diagnostics.TraceSource": "4.3.0",
          "System.Linq.Expressions": "4.3.0",
          "System.Linq.Queryable": "4.3.0",
          "System.Memory": "4.5.4",
          "System.Net.Requests": "4.3.0",
          "System.Net.Security": "4.3.1",
          "System.Reflection.Emit": "4.3.0",
          "System.Reflection.Metadata": "5.0.0",
          "System.Reflection.TypeExtensions": "4.3.0",
          "System.Runtime": "4.3.0",
          "System.Runtime.CompilerServices.Unsafe": "6.0.0",
          "System.Runtime.InteropServices": "4.3.0",
          "System.Runtime.Loader": "4.3.0",
          "System.Security.Claims": "4.3.0",
          "System.Security.Cryptography.Algorithms": "4.3.0",
          "System.Security.Principal": "4.3.0",
          "System.Threading.Tasks.Parallel": "4.3.0",
          "System.Threading.Thread": "4.3.0",
          "System.Threading.ThreadPool": "4.3.0"
        }
      },
      "Grynwald.MarkdownGenerator": {
        "type": "CentralTransitive",
        "requested": "[2.5.34, )",
        "resolved": "2.5.34",
        "contentHash": "2esww+F8jCv2bfFkQJ7lAUfk7adbjI70i4cXdsd6TQIKIUIVgLNbLw0sZuvjbXpRfjrKu3nOTYiehS5Ua1l0Mw=="
      },
      "LibGit2Sharp": {
        "type": "CentralTransitive",
        "requested": "[0.27.0-preview-0182, )",
        "resolved": "0.27.0-preview-0182",
        "contentHash": "YgSFGX7q+KwzkjiD04sZ6Zr8GVrG4o7dHUwM9eDsliT350HxX83smtJc8kyMBiBLyjX4X3qB7aIs2KJL3Uh1og==",
        "dependencies": {
          "LibGit2Sharp.NativeBinaries": "[2.0.315-alpha.0.9]"
        }
      },
      "McMaster.Extensions.CommandLineUtils": {
        "type": "CentralTransitive",
        "requested": "[4.0.2, )",
        "resolved": "4.0.2",
        "contentHash": "/M/p9fPUfu1dtIa+/xJS3hdp4aNIVr3c0reLFP4ZKo1vZy1sXeWeyaSapoVk8dmT79OxJTpLUGDdv0ReBd8d8A==",
        "dependencies": {
          "System.ComponentModel.Annotations": "5.0.0"
        }
      },
      "Microsoft.CodeAnalysis.CSharp": {
        "type": "CentralTransitive",
        "requested": "[4.4.0, )",
        "resolved": "4.4.0",
        "contentHash": "eD2w0xHRoaqK07hjlOKGR9eLNy3nimiGNeCClNax1NDgS/+DBtBqCjXelOa+TNy99kIB3nHhUqDmr46nDXy/RQ==",
        "dependencies": {
          "Microsoft.CodeAnalysis.Common": "[4.4.0]"
        }
      },
      "Microsoft.Extensions.Logging": {
        "type": "CentralTransitive",
        "requested": "[7.0.0, )",
        "resolved": "7.0.0",
        "contentHash": "Nw2muoNrOG5U5qa2ZekXwudUn2BJcD41e65zwmDHb1fQegTX66UokLWZkJRpqSSHXDOWZ5V0iqhbxOEky91atA==",
        "dependencies": {
          "Microsoft.Extensions.DependencyInjection": "7.0.0",
          "Microsoft.Extensions.DependencyInjection.Abstractions": "7.0.0",
          "Microsoft.Extensions.Logging.Abstractions": "7.0.0",
          "Microsoft.Extensions.Options": "7.0.0"
        }
      },
      "Microsoft.TestPlatform": {
        "type": "CentralTransitive",
        "requested": "[17.2.0, )",
        "resolved": "17.2.0",
        "contentHash": "07JXcVilkJdhSk4moz11UinymHjER7NWw63BooO4UVhqSf/rq9bjCXZxU/EEK/zRubbdJGyQgj+8QdqgWn/WzQ=="
      },
      "Microsoft.TestPlatform.ObjectModel": {
        "type": "CentralTransitive",
        "requested": "[17.2.0, )",
        "resolved": "17.3.2",
        "contentHash": "DJEIfSA2GDC+2m42vKGNR2hm+Uhta4SpCsLZVVvYIiYMjxtk7GzNnv82qvE4SCW3kIYllMg2D0rr8juuj/f7AA==",
        "dependencies": {
          "NuGet.Frameworks": "5.11.0",
          "System.Reflection.Metadata": "1.6.0"
        }
      },
      "Microsoft.TestPlatform.Portable": {
        "type": "CentralTransitive",
        "requested": "[17.2.0, )",
        "resolved": "17.2.0",
        "contentHash": "ocTh0BzMX01TLrk9jhMv2TY5Irx4ZZTk3Z8UtUT595G1IRt1G2L2yfTQ1WXIv6rnqOsj+ZYOLjExmVAZgFHi4w=="
      },
      "Microsoft.TestPlatform.TranslationLayer": {
        "type": "CentralTransitive",
        "requested": "[17.2.0, )",
        "resolved": "17.2.0",
        "contentHash": "dLud1eTmH8aADD3YPTn90lNdEYCZ8iHZS3aVXhsVejTvUTXJc5ISw+OvaI/aa0bi6u03y+TisNKUswAbhHTucQ==",
        "dependencies": {
          "NETStandard.Library": "2.0.0"
        }
      },
      "Microsoft.Web.LibraryManager.Build": {
        "type": "CentralTransitive",
        "requested": "[2.1.175, )",
        "resolved": "2.1.175",
        "contentHash": "OhJ8cfzvX/rxCuEezniBQCaCqKuQtU2tNr3m3Qryu+V30lZcUrjtsg39DGZWLw6EzbJA+TUdZPfuLeEDuz3cXA==",
        "dependencies": {
          "System.Runtime.Loader": "4.3.0"
        }
      },
      "Mono.Cecil": {
        "type": "CentralTransitive",
        "requested": "[0.11.4, )",
        "resolved": "0.11.4",
        "contentHash": "IC1h5g0NeJGHIUgzM1P82ld57knhP0IcQfrYITDPXlNpMYGUrsG5TxuaWTjaeqDNQMBDNZkB8L0rBnwsY6JHuQ=="
      },
      "NuGet.Frameworks": {
        "type": "CentralTransitive",
        "requested": "[6.4.0, )",
        "resolved": "6.4.0",
        "contentHash": "qcufbjJIDtyY/Hah7JJfcRVpRYM3scgPqYBnukjO9kfADCFGr2azvVBozuwzljA6w/cR3w8bXLq6vW5xGrsmHw=="
      },
      "NuGet.Protocol": {
        "type": "CentralTransitive",
        "requested": "[6.4.0, )",
        "resolved": "6.4.0",
        "contentHash": "KIPjsWP0P3EMsDsXaa6YBCTvYKur/zI0luS1kO5G37ci8mHs2kJFsuG5qaMhGvgyHASu54sxlic1n1oza2Pcbw==",
        "dependencies": {
          "NuGet.Packaging": "6.4.0"
        }
      },
      "RegexParser": {
        "type": "CentralTransitive",
        "requested": "[0.5.1, )",
        "resolved": "0.5.1",
        "contentHash": "cFqI0vxy4E7C83ijq1uFIkIOEnG3kezH+xBkBaQX9FvJKikrt+riQRDC4J4NQ5QXh/p6R3DC8qBVGXloC58zEQ=="
      },
      "Serilog": {
        "type": "CentralTransitive",
        "requested": "[2.12.0, )",
        "resolved": "2.12.0",
        "contentHash": "xaiJLIdu6rYMKfQMYUZgTy8YK7SMZjB4Yk50C/u//Z4OsvxkUfSPJy4nknfvwAC34yr13q7kcyh4grbwhSxyZg=="
      },
      "Serilog.Extensions.Logging": {
        "type": "CentralTransitive",
        "requested": "[3.1.0, )",
        "resolved": "3.1.0",
        "contentHash": "IWfem7wfrFbB3iw1OikqPFNPEzfayvDuN4WP7Ue1AVFskalMByeWk3QbtUXQR34SBkv1EbZ3AySHda/ErDgpcg==",
        "dependencies": {
          "Microsoft.Extensions.Logging": "2.0.0",
          "Serilog": "2.9.0"
        }
      },
      "Serilog.Extensions.Logging.File": {
        "type": "CentralTransitive",
        "requested": "[3.0.0, )",
        "resolved": "3.0.0",
        "contentHash": "bUYjMHn7NhpK+/8HDftG7+G5hpWzD49XTSvLoUFZGgappDa6FoseqFOsLrjLRjwe1zM+igH5mySFJv3ntb+qcg==",
        "dependencies": {
          "Microsoft.Extensions.Configuration.Abstractions": "6.0.0",
          "Microsoft.Extensions.Configuration.Binder": "6.0.0",
          "Serilog": "2.10.0",
          "Serilog.Extensions.Logging": "3.1.0",
          "Serilog.Formatting.Compact": "1.1.0",
          "Serilog.Sinks.Async": "1.5.0",
          "Serilog.Sinks.RollingFile": "3.3.0"
        }
      },
      "Serilog.Sinks.Console": {
        "type": "CentralTransitive",
        "requested": "[4.1.0, )",
        "resolved": "4.1.0",
        "contentHash": "K6N5q+5fetjnJPvCmkWOpJ/V8IEIoMIB1s86OzBrbxwTyHxdx3pmz4H+8+O/Dc/ftUX12DM1aynx/dDowkwzqg==",
        "dependencies": {
          "Serilog": "2.10.0"
        }
      },
      "ShellProgressBar": {
        "type": "CentralTransitive",
        "requested": "[5.2.0, )",
        "resolved": "5.2.0",
        "contentHash": "XwR9OG00J837mtAXlHIeaJX93di6ZqPUwQLRXTLxyjDiAsytuZDKWELjeDXpWTQCzKsq+oZVhIeK8SN3ubYTwg==",
        "dependencies": {
          "System.Runtime.InteropServices.RuntimeInformation": "4.3.0",
          "System.Text.Encoding.CodePages": "4.0.1"
        }
      },
      "Spectre.Console": {
        "type": "CentralTransitive",
        "requested": "[0.45.0, )",
        "resolved": "0.45.0",
        "contentHash": "e//13o8/BCrWmwN26eJ4zCzD2iq7iUlqQd+nDI9nJUdnJ/rYAanYiNFZZ7YHwlv48IKuKtRYYP6/wPt1DG67ww==",
        "dependencies": {
          "System.Memory": "4.5.5"
        }
      },
      "Spectre.Console.Analyzer": {
        "type": "CentralTransitive",
        "requested": "[0.45.0, )",
        "resolved": "0.45.0",
        "contentHash": "0OiLWW4sSUB3p/eAufk8AV998LxKR1ztquxzGfPKq1EBO1dS44M40kIaQXdwux+vWiVqfHnfDYdo9Lt5OjPshg=="
      },
      "System.IO.Abstractions": {
        "type": "CentralTransitive",
        "requested": "[19.1.5, )",
        "resolved": "19.1.5",
        "contentHash": "tOS9FtA8fb/IAVjyaUc4+osF8IpK3i4dsOYJ4R2hoLyLS9D3qKR8nEVb/Y+nDQW5KEbTmLVpC6vEm2UnAZi/HQ==",
        "dependencies": {
          "TestableIO.System.IO.Abstractions": "19.1.5",
          "TestableIO.System.IO.Abstractions.Wrappers": "19.1.5"
        }
      },
      "YamlDotNet": {
        "type": "CentralTransitive",
        "requested": "[12.3.1, )",
        "resolved": "12.3.1",
        "contentHash": "5AuPSmnxs77+u8oLEW9iF+DUOzkb+VVsJ1IUPYcRJCho0hkLWGO59ZZOr7Mto31oExP8Nm9Q+4BzVwU6sIDQWA=="
      }
    }
  }
}<|MERGE_RESOLUTION|>--- conflicted
+++ resolved
@@ -1552,8 +1552,6 @@
         "type": "Transitive",
         "resolved": "19.1.5",
         "contentHash": "jBsuhMdPQ51kbPrXbSPL8R38ARpTlxvUZNBo2XwelTu5XM0P3xEfjwjkTEfUx3EOHIkM1rEHi/Jg0sjt7hpekA=="
-<<<<<<< HEAD
-=======
       },
       "TestableIO.System.IO.Abstractions.TestingHelpers": {
         "type": "Transitive",
@@ -1563,7 +1561,6 @@
           "TestableIO.System.IO.Abstractions": "19.1.5",
           "TestableIO.System.IO.Abstractions.Wrappers": "19.1.5"
         }
->>>>>>> 8b7ef0f3
       },
       "TestableIO.System.IO.Abstractions.Wrappers": {
         "type": "Transitive",
