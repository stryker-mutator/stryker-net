--- conflicted
+++ resolved
@@ -1644,11 +1644,7 @@
           "McMaster.Extensions.CommandLineUtils": "3.0.0",
           "Microsoft.Extensions.Configuration.Binder": "3.1.3",
           "NuGet.Versioning": "5.5.0",
-<<<<<<< HEAD
-          "stryker": "0.17.0"
-=======
           "stryker": "0.17.1"
->>>>>>> 20341051
         }
       },
       "stryker": {
@@ -1672,7 +1668,7 @@
           "Serilog.Extensions.Logging": "3.0.1",
           "Serilog.Extensions.Logging.File": "2.0.0",
           "Serilog.Sinks.Console": "3.1.1",
-          "Stryker.DataCollector": "0.17.1",
+          "Stryker.DataCollector": "0.16.1",
           "System.IO.Abstractions": "10.0.8"
         }
       },
