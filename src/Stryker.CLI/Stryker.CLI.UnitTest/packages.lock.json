--- conflicted
+++ resolved
@@ -122,7 +122,7 @@
         "resolved": "5.0.0",
         "contentHash": "edc8jjyXqzzy8jFdhs36FZdwmlDDTgqPb2Zy1Q5F/f2uAc88bu/VS/0Tpvgupmpl9zJOvOo5ZizVANb0ltN1NQ==",
         "dependencies": {
-          "System.Diagnostics.EventLog": "4.7.0"
+          "System.Diagnostics.EventLog": "6.0.0"
         }
       },
       "DiffEngine": {
@@ -973,13 +973,8 @@
       },
       "System.Diagnostics.EventLog": {
         "type": "Transitive",
-        "resolved": "5.0.0",
-        "contentHash": "FHkCwUfsTs+/5tsK+c0egLfacUgbhvcwi3wUFWSEEArSXao343mYqcpOVVFMlcCkdNtjU4YwAWaKYwal6f02og==",
-        "dependencies": {
-          "Microsoft.NETCore.Platforms": "5.0.0",
-          "Microsoft.Win32.Registry": "5.0.0",
-          "System.Security.Principal.Windows": "5.0.0"
-        }
+        "resolved": "6.0.0",
+        "contentHash": "lcyUiXTsETK2ALsZrX+nWuHSIQeazhqPphLfaRxzdGaG93+0kELqpgEHtwWOlQe7+jSFnKwaCAgL4kjeZCQJnw=="
       },
       "System.Diagnostics.PerformanceCounter": {
         "type": "Transitive",
@@ -1096,16 +1091,8 @@
       },
       "System.IO.Abstractions": {
         "type": "Transitive",
-<<<<<<< HEAD
-        "resolved": "17.0.3",
-        "contentHash": "P1iDcQEvrVO359GJr7BSsb2XL+YlW9/oqVtlNwszVjj1Aj9qyORBYkftOicPxdBSHiR5Eu/Px2cMu5qiD5elnA=="
-=======
         "resolved": "17.0.10",
-        "contentHash": "pXhKp+rE17muzrBy1MfL2Y4gPskkmiHN0VHy67gcdH3xxa8dbbiVIQkpHGh6dbtcmh7C0FsnHjww4N+Y29yNJg==",
-        "dependencies": {
-          "System.IO.FileSystem.AccessControl": "5.0.0"
-        }
->>>>>>> 64f19192
+        "contentHash": "pXhKp+rE17muzrBy1MfL2Y4gPskkmiHN0VHy67gcdH3xxa8dbbiVIQkpHGh6dbtcmh7C0FsnHjww4N+Y29yNJg=="
       },
       "System.IO.FileSystem": {
         "type": "Transitive",
@@ -1699,15 +1686,9 @@
           "ShellProgressBar": "5.1.0",
           "Spectre.Console": "0.44.0",
           "Spectre.Console.Analyzer": "0.44.0",
-<<<<<<< HEAD
           "Stryker.DataCollector": "1.0.0",
           "Stryker.RegexMutators": "1.0.0",
-          "System.IO.Abstractions": "17.0.3",
-=======
-          "Stryker.DataCollector": "1.5.3",
-          "Stryker.RegexMutators": "1.5.3",
           "System.IO.Abstractions": "17.0.10",
->>>>>>> 64f19192
           "System.Net.Http.Json": "6.0.0"
         }
       },
