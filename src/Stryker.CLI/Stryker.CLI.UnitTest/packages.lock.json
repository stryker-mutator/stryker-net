--- conflicted
+++ resolved
@@ -1609,7 +1609,7 @@
           "McMaster.Extensions.CommandLineUtils": "[4.1.1, )",
           "NuGet.Protocol": "[6.9.1, )",
           "YamlDotNet": "[15.1.2, )",
-          "stryker": "[4.0.0, )"
+          "stryker": "[4.0.1, )"
         }
       },
       "stryker": {
@@ -1638,15 +1638,9 @@
           "ShellProgressBar": "[5.2.0, )",
           "Spectre.Console": "[0.48.0, )",
           "Spectre.Console.Analyzer": "[0.48.0, )",
-<<<<<<< HEAD
           "Stryker.DataCollector": "[1.0.0, )",
           "Stryker.RegexMutators": "[1.0.0, )",
-          "TestableIO.System.IO.Abstractions.Wrappers": "[20.0.15, )"
-=======
-          "Stryker.DataCollector": "[4.0.0, )",
-          "Stryker.RegexMutators": "[4.0.0, )",
           "TestableIO.System.IO.Abstractions.Wrappers": "[20.0.28, )"
->>>>>>> fae2cd15
         }
       },
       "stryker.datacollector": {
