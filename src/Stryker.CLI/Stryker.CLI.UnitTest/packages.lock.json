--- conflicted
+++ resolved
@@ -1591,21 +1591,12 @@
           "Serilog.Sinks.Console": "[6.0.0, )",
           "ShellProgressBar": "[5.2.0, )",
           "Spectre.Console": "[0.49.1, )",
-<<<<<<< HEAD
           "Stryker.Abstractions": "[1.0.0, )",
           "Stryker.Configuration": "[1.0.0, )",
           "Stryker.DataCollector": "[1.0.0, )",
           "Stryker.Regex.Parser": "[1.0.0, )",
           "Stryker.RegexMutators": "[1.0.0, )",
           "TestableIO.System.IO.Abstractions.Wrappers": "[21.1.3, )"
-=======
-          "Stryker.Abstractions": "[4.4.0, )",
-          "Stryker.Configuration": "[4.4.0, )",
-          "Stryker.DataCollector": "[4.4.0, )",
-          "Stryker.Regex.Parser": "[1.0.0, )",
-          "Stryker.RegexMutators": "[4.4.0, )",
-          "TestableIO.System.IO.Abstractions.Wrappers": "[21.1.1, )"
->>>>>>> 957cf460
         }
       },
       "stryker.abstractions": {
@@ -1617,13 +1608,8 @@
           "Microsoft.CodeAnalysis.Common": "[4.11.0, )",
           "Microsoft.TestPlatform.ObjectModel": "[17.11.1, )",
           "Serilog": "[4.1.0, )",
-<<<<<<< HEAD
           "Stryker.Utilities": "[1.0.0, )",
           "TestableIO.System.IO.Abstractions.Wrappers": "[21.1.3, )"
-=======
-          "Stryker.Utilities": "[4.4.0, )",
-          "TestableIO.System.IO.Abstractions.Wrappers": "[21.1.1, )"
->>>>>>> 957cf460
         }
       },
       "stryker.configuration": {
@@ -1633,13 +1619,8 @@
           "Microsoft.CodeAnalysis.CSharp": "[4.11.0, )",
           "Microsoft.CodeAnalysis.Common": "[4.11.0, )",
           "Serilog": "[4.1.0, )",
-<<<<<<< HEAD
           "Stryker.Abstractions": "[1.0.0, )",
           "Stryker.Utilities": "[1.0.0, )"
-=======
-          "Stryker.Abstractions": "[4.4.0, )",
-          "Stryker.Utilities": "[4.4.0, )"
->>>>>>> 957cf460
         }
       },
       "stryker.datacollector": {
@@ -1942,11 +1923,7 @@
       },
       "TestableIO.System.IO.Abstractions.Wrappers": {
         "type": "CentralTransitive",
-<<<<<<< HEAD
         "requested": "[21.1.3, )",
-=======
-        "requested": "[21.1.1, )",
->>>>>>> 957cf460
         "resolved": "21.1.3",
         "contentHash": "5LEVwt5+K5TnL1ekfCbQszlgRnO77plpgQAgkXL7wXKGd0PQWE01eSss0+L7E8GGLGbtD7mzYJVq/bd79ZDBlQ==",
         "dependencies": {
