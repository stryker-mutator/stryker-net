{
  "version": 1,
  "dependencies": {
    ".NETCoreApp,Version=v3.1": {
      "Microsoft.CodeCoverage": {
        "type": "Direct",
        "requested": "[16.6.1, )",
        "resolved": "16.6.1",
        "contentHash": "nBYXDgAZCfjsOVzlhMB5olGvX4dTDWB/gWaYS/MhgXBcCz8XJuVGqkfK8LmwlBR/eeUPE9Q/NFZNwlJyMZf0vg=="
      },
      "Microsoft.NET.Test.Sdk": {
        "type": "Direct",
        "requested": "[16.6.1, )",
        "resolved": "16.6.1",
        "contentHash": "zYAjfWzpxKb64P9ntReT1Xr8HdONZnpLVs12HIjXWo+UOCDpevP1UWRoaAgNysaD1/l3teBKvgbSeG9bRssfOQ==",
        "dependencies": {
          "Microsoft.CodeCoverage": "16.6.1",
          "Microsoft.TestPlatform.TestHost": "16.6.1"
        }
      },
      "Moq": {
        "type": "Direct",
        "requested": "[4.14.3, )",
        "resolved": "4.14.3",
        "contentHash": "1MB/1YJ9irnhsMXoqJVMUSNZpxpfOJFocLebnd3LMZQ8D8cJE22DxSS+dA7trrHbZf+IWVtbbb0AR+xz/RG/Eg==",
        "dependencies": {
          "Castle.Core": "4.4.0",
          "System.Threading.Tasks.Extensions": "4.5.1"
        }
      },
      "Shouldly": {
        "type": "Direct",
        "requested": "[3.0.2, )",
        "resolved": "3.0.2",
        "contentHash": "G3+8o4VlT1VsB6hs/ESSDqyLNNHVJuIKCfi/7Ix3mviuqNhOdHTdmJym+04+E3Pj//LmCEfJkOUDrAursHfYew==",
        "dependencies": {
          "Microsoft.CSharp": "4.3.0",
          "System.Dynamic.Runtime": "4.3.0",
          "System.Reflection.TypeExtensions": "4.3.0"
        }
      },
      "xunit": {
        "type": "Direct",
        "requested": "[2.4.1, )",
        "resolved": "2.4.1",
        "contentHash": "XNR3Yz9QTtec16O0aKcO6+baVNpXmOnPUxDkCY97J+8krUYxPvXT1szYYEUdKk4sB8GOI2YbAjRIOm8ZnXRfzQ==",
        "dependencies": {
          "xunit.analyzers": "0.10.0",
          "xunit.assert": "[2.4.1]",
          "xunit.core": "[2.4.1]"
        }
      },
      "xunit.runner.visualstudio": {
        "type": "Direct",
        "requested": "[2.4.1, )",
        "resolved": "2.4.1",
        "contentHash": "mBXd1lp1TQr4to2nFv+c4Tf+RnPoQPKglzwLdbdirOUxRaJsCUNDUx2y7E6j9ajgISlTTp1CydFBZCRCUIrwDg==",
        "dependencies": {
          "Microsoft.NET.Test.Sdk": "15.0.0"
        }
      },
      "Buildalyzer": {
        "type": "Transitive",
        "resolved": "3.0.0",
        "contentHash": "UlSePQj+UxgPpHRBbX8qXRxJwEfm9oYciy7jawfO3Nn0KxKKPcs2erDdFUfP8zRgSzmLJi7cc44lNdxpzMLrJQ==",
        "dependencies": {
          "Buildalyzer.Logger": "3.0.0",
          "MSBuild.StructuredLogger": "2.1.133",
          "Microsoft.Build": "16.5.0",
          "Microsoft.Build.Framework": "16.5.0",
          "Microsoft.Build.Tasks.Core": "16.5.0",
          "Microsoft.Build.Utilities.Core": "16.5.0",
          "Microsoft.Extensions.DependencyModel": "2.1.0",
          "Microsoft.Extensions.Logging": "2.1.1",
          "Microsoft.Extensions.Logging.Abstractions": "2.1.1",
          "MsBuildPipeLogger.Server": "1.1.2",
          "System.Reflection.TypeExtensions": "4.6.0"
        }
      },
      "Buildalyzer.Logger": {
        "type": "Transitive",
        "resolved": "3.0.0",
        "contentHash": "BYvl4OnELo9gZmcX5kzjtBwaA6o9WSpPapsrwZRjTmFRO2hJXa23uQhJhI/r/y95QHsAteTwotMg33ub8/J+HQ==",
        "dependencies": {
          "NETStandard.Library": "1.6.1"
        }
      },
      "Castle.Core": {
        "type": "Transitive",
        "resolved": "4.4.0",
        "contentHash": "b5rRL5zeaau1y/5hIbI+6mGw3cwun16YjkHZnV9RRT5UyUIFsgLmNXJ0YnIN9p8Hw7K7AbG1q1UclQVU3DinAQ==",
        "dependencies": {
          "NETStandard.Library": "1.6.1",
          "System.Collections.Specialized": "4.3.0",
          "System.ComponentModel": "4.3.0",
          "System.ComponentModel.TypeConverter": "4.3.0",
          "System.Diagnostics.TraceSource": "4.3.0",
          "System.Dynamic.Runtime": "4.3.0",
          "System.Reflection": "4.3.0",
          "System.Reflection.Emit": "4.3.0",
          "System.Reflection.TypeExtensions": "4.3.0",
          "System.Xml.XmlDocument": "4.3.0"
        }
      },
      "DotNet.Glob": {
        "type": "Transitive",
        "resolved": "3.0.9",
        "contentHash": "tfISNzB/4pmCCWFwaloMUaKddzLa0UJ6RxWSfVhY4a69smqhth3DlyM72/fFI2wsbHPbWQUFYan1F3YiOugkoA=="
      },
      "LibGit2Sharp": {
        "type": "Transitive",
        "resolved": "0.26.2",
        "contentHash": "qHLhuI8VEtMf7jiurT/Ypquh37S6ngllCx+aq9uqOY2evok7Fb2AzhJgvNctsXOzHaJwveBs+30sPQJFn/pISg==",
        "dependencies": {
          "LibGit2Sharp.NativeBinaries": "[2.0.306]"
        }
      },
      "LibGit2Sharp.NativeBinaries": {
        "type": "Transitive",
        "resolved": "2.0.306",
        "contentHash": "LY9nyPE2X/eLl69ttuDPFFlKR8b5KXlqYej1YR1YmqmhF8Izo+vPX90q5ouOO5YGCf5d4lDUOC0x2yMWw00P7Q=="
      },
      "McMaster.Extensions.CommandLineUtils": {
        "type": "Transitive",
        "resolved": "3.0.0",
        "contentHash": "Km485A+AaBUWjOr2D2k6EAK9vKgLuIGS3ov+a8Px6svaNuRfr3qPYYItMYZEsG/xrjgRs/6KE+Zx3lHONUHCbQ==",
        "dependencies": {
          "System.ComponentModel.Annotations": "4.7.0"
        }
      },
      "Microsoft.Build": {
        "type": "Transitive",
        "resolved": "16.5.0",
        "contentHash": "617wsdkrRXuBGv0151zLF2ydeAlTIDUMiUFvkNbOfqIuQVvs16zvs/dXylOLUiHGeCCzQTbHhJW4p5I2sb2ZQw==",
        "dependencies": {
          "Microsoft.Build.Framework": "16.5.0",
          "Microsoft.Win32.Registry": "4.3.0",
          "System.Collections.Immutable": "1.5.0",
          "System.Diagnostics.TraceSource": "4.0.0",
          "System.Memory": "4.5.3",
          "System.Reflection.Metadata": "1.6.0",
          "System.Reflection.TypeExtensions": "4.1.0",
          "System.Runtime.Loader": "4.0.0",
          "System.Security.Principal.Windows": "4.3.0",
          "System.Text.Encoding.CodePages": "4.0.1",
          "System.Threading.Tasks.Dataflow": "4.9.0"
        }
      },
      "Microsoft.Build.Framework": {
        "type": "Transitive",
        "resolved": "16.5.0",
        "contentHash": "K0hfdWy+0p8DJXxzpNc4T5zHm4hf9QONAvyzvw3utKExmxRBShtV/+uHVYTblZWk+rIHNEHeglyXMmqfSshdFA==",
        "dependencies": {
          "System.Runtime.Serialization.Primitives": "4.1.1",
          "System.Threading.Thread": "4.0.0"
        }
      },
      "Microsoft.Build.Tasks.Core": {
        "type": "Transitive",
        "resolved": "16.5.0",
        "contentHash": "ZD+zrvBB+xYcFJZv4lOdLPoab/dtb9TkQxR3ZWN9NauiHZcxVsawKFqMNO+lZyt+4jS6fib3dkpB7T3beds81g==",
        "dependencies": {
          "Microsoft.Build.Framework": "16.5.0",
          "Microsoft.Build.Utilities.Core": "16.5.0",
          "Microsoft.Win32.Registry": "4.3.0",
          "System.CodeDom": "4.4.0",
          "System.Collections.Immutable": "1.5.0",
          "System.Linq.Parallel": "4.0.1",
          "System.Net.Http": "4.3.4",
          "System.Reflection.Metadata": "1.6.0",
          "System.Reflection.TypeExtensions": "4.1.0",
          "System.Resources.Extensions": "4.6.0",
          "System.Resources.Writer": "4.0.0",
          "System.Threading.Tasks.Dataflow": "4.9.0"
        }
      },
      "Microsoft.Build.Utilities.Core": {
        "type": "Transitive",
        "resolved": "16.5.0",
        "contentHash": "qNUZa97jvJQ2Y7bpljQslxszVEAm+8xZuni59oJPVMaZ1q3n8YnhJwoROnmYBGm1Qyhbq3d6BsO2+MyHpfCHUQ==",
        "dependencies": {
          "Microsoft.Build.Framework": "16.5.0",
          "Microsoft.Win32.Registry": "4.3.0",
          "System.Collections.Immutable": "1.5.0",
          "System.Text.Encoding.CodePages": "4.0.1"
        }
      },
      "Microsoft.CodeAnalysis.Analyzers": {
        "type": "Transitive",
        "resolved": "3.0.0",
        "contentHash": "ojG5pGAhTPmjxRGTNvuszO3H8XPZqksDwr9xLd4Ae/JBjZZdl6GuoLk7uLMf+o7yl5wO0TAqoWcEKkEWqrZE5g=="
      },
      "Microsoft.CodeAnalysis.Common": {
        "type": "Transitive",
        "resolved": "3.6.0",
        "contentHash": "jQxDeYyQbNZwx/9O8hiyApTqZ7+KR3xVA6Ogbb50qsODfjAKRWuH7z3lGkU/62PYUz4yiDtgXlRtntWNdhFPfQ==",
        "dependencies": {
          "Microsoft.CodeAnalysis.Analyzers": "3.0.0",
          "System.Collections.Immutable": "1.5.0",
          "System.Memory": "4.5.3",
          "System.Reflection.Metadata": "1.6.0",
          "System.Runtime.CompilerServices.Unsafe": "4.7.0",
          "System.Text.Encoding.CodePages": "4.5.1",
          "System.Threading.Tasks.Extensions": "4.5.3"
        }
      },
      "Microsoft.CodeAnalysis.CSharp": {
        "type": "Transitive",
        "resolved": "3.6.0",
        "contentHash": "kflVAdezWxqIfKNvEi4cmWZchX0Cgm3bRk1asYSnAQWQPTMddecrHzb9D8+ZDfYUeyYKkF4DETwjmONeSChCqA==",
        "dependencies": {
          "Microsoft.CodeAnalysis.Common": "[3.6.0]"
        }
      },
      "Microsoft.CSharp": {
        "type": "Transitive",
        "resolved": "4.3.0",
        "contentHash": "P+MBhIM0YX+JqROuf7i306ZLJEjQYA9uUyRDE+OqwUI5sh41e2ZbPQV3LfAPh+29cmceE1pUffXsGfR4eMY3KA==",
        "dependencies": {
          "System.Collections": "4.3.0",
          "System.Diagnostics.Debug": "4.3.0",
          "System.Dynamic.Runtime": "4.3.0",
          "System.Globalization": "4.3.0",
          "System.Linq": "4.3.0",
          "System.Linq.Expressions": "4.3.0",
          "System.ObjectModel": "4.3.0",
          "System.Reflection": "4.3.0",
          "System.Reflection.Extensions": "4.3.0",
          "System.Reflection.Primitives": "4.3.0",
          "System.Reflection.TypeExtensions": "4.3.0",
          "System.Resources.ResourceManager": "4.3.0",
          "System.Runtime": "4.3.0",
          "System.Runtime.Extensions": "4.3.0",
          "System.Runtime.InteropServices": "4.3.0",
          "System.Threading": "4.3.0"
        }
      },
      "Microsoft.DotNet.PlatformAbstractions": {
        "type": "Transitive",
        "resolved": "2.1.0",
        "contentHash": "9KPDwvb/hLEVXYruVHVZ8BkebC8j17DmPb56LnqRF74HqSPLjCkrlFUjOtFpQPA2DeADBRTI/e69aCfRBfrhxw==",
        "dependencies": {
          "System.AppContext": "4.1.0",
          "System.Collections": "4.0.11",
          "System.IO": "4.1.0",
          "System.IO.FileSystem": "4.0.1",
          "System.Reflection.TypeExtensions": "4.1.0",
          "System.Runtime.Extensions": "4.1.0",
          "System.Runtime.InteropServices": "4.1.0",
          "System.Runtime.InteropServices.RuntimeInformation": "4.0.0"
        }
      },
      "Microsoft.Extensions.Configuration": {
        "type": "Transitive",
        "resolved": "3.1.5",
        "contentHash": "LZfdAP8flK4hkaniUv6TlstDX9FXLmJMX1A4mpLghAsZxTaJIgf+nzBNiPRdy/B5Vrs74gRONX3JrIUJQrebmA==",
        "dependencies": {
          "Microsoft.Extensions.Configuration.Abstractions": "3.1.5"
        }
      },
      "Microsoft.Extensions.Configuration.Abstractions": {
        "type": "Transitive",
        "resolved": "3.1.5",
        "contentHash": "VBcAk6s9izZr04WCzNqOh1Sxz2RbVSh0G79MfpHSDv16cUJtSEYEHody9ZnF71LBEktzdu6cvDFBOFMh43q0iA==",
        "dependencies": {
          "Microsoft.Extensions.Primitives": "3.1.5"
        }
      },
      "Microsoft.Extensions.Configuration.Binder": {
        "type": "Transitive",
        "resolved": "3.1.5",
        "contentHash": "ZR/zjBxkvdnnWhRoBHDT95uz1ZgJFhv1QazmKCIcDqy/RXqi+6dJ/PfxDhEnzPvk9HbkcGfFsPEu1vSIyxDqBQ==",
        "dependencies": {
          "Microsoft.Extensions.Configuration": "3.1.5"
        }
      },
      "Microsoft.Extensions.Configuration.FileExtensions": {
        "type": "Transitive",
        "resolved": "3.1.5",
        "contentHash": "zDXWDDaHMKX2ArwhrPprKgZfpCDuaqrcaGX5IG9EybQ6IGYZ7aMJftLan/bfxteI5bnga912y5nIYrTuXaxpug==",
        "dependencies": {
          "Microsoft.Extensions.Configuration": "3.1.5",
          "Microsoft.Extensions.FileProviders.Physical": "3.1.5"
        }
      },
      "Microsoft.Extensions.Configuration.Json": {
        "type": "Transitive",
        "resolved": "3.1.5",
        "contentHash": "Yk7+e+13JKN9rvoUrWCil3Jdbrbx5owGhl5z2u5kgpEIuAn+eqWq624/wvou0/zzPxC8QyID/cSi1oLf9ngNhQ==",
        "dependencies": {
          "Microsoft.Extensions.Configuration": "3.1.5",
          "Microsoft.Extensions.Configuration.FileExtensions": "3.1.5"
        }
      },
      "Microsoft.Extensions.DependencyInjection": {
        "type": "Transitive",
        "resolved": "3.1.5",
        "contentHash": "I+RTJQi7TtenIHZqL2zr6523PYXfL88Ruu4UIVmspIxdw14GHd8zZ+2dGLSdwX7fn41Hth4d42S1e1iHWVOJyQ==",
        "dependencies": {
          "Microsoft.Extensions.DependencyInjection.Abstractions": "3.1.5"
        }
      },
      "Microsoft.Extensions.DependencyInjection.Abstractions": {
        "type": "Transitive",
        "resolved": "3.1.5",
        "contentHash": "2VSCj2TZPMdeEi279Lawi6qJQu4+sEWizSOYrhY6hapyS1jxn1jVUZT1Ugv68bya+x8+3lD4+RqhUZql9PhISQ=="
      },
      "Microsoft.Extensions.DependencyModel": {
        "type": "Transitive",
        "resolved": "2.1.0",
        "contentHash": "nS2XKqi+1A1umnYNLX2Fbm/XnzCxs5i+zXVJ3VC6r9t2z0NZr9FLnJN4VQpKigdcWH/iFTbMuX6M6WQJcTjVIg==",
        "dependencies": {
          "Microsoft.DotNet.PlatformAbstractions": "2.1.0",
          "Newtonsoft.Json": "9.0.1",
          "System.Diagnostics.Debug": "4.0.11",
          "System.Dynamic.Runtime": "4.0.11",
          "System.Linq": "4.1.0"
        }
      },
      "Microsoft.Extensions.FileProviders.Abstractions": {
        "type": "Transitive",
        "resolved": "3.1.5",
        "contentHash": "LrEQ97jhSWw84Y1m+CJfvh9qTUUswt27au54QYn2x5PCMPPgR+yAv/4VTJKMGSSI9T4scSLBXZ/fVhT4fPTCtA==",
        "dependencies": {
          "Microsoft.Extensions.Primitives": "3.1.5"
        }
      },
      "Microsoft.Extensions.FileProviders.Physical": {
        "type": "Transitive",
        "resolved": "3.1.5",
        "contentHash": "JemaaSSQosZ59flEfNzqvQRHDt1u4aEwV/pR4eFQEXpaX7lHI13gSbQbQ7TMGDdmY9F2t2+6RPp44Mmf9O1DsQ==",
        "dependencies": {
          "Microsoft.Extensions.FileProviders.Abstractions": "3.1.5",
          "Microsoft.Extensions.FileSystemGlobbing": "3.1.5"
        }
      },
      "Microsoft.Extensions.FileSystemGlobbing": {
        "type": "Transitive",
        "resolved": "3.1.5",
        "contentHash": "ObdbZ/L3X89KOHI0K/zlwufnlHESYSp2L/Z1XgYp3Odekmzevl06iffrtIBP9Qgw2RxBVAyTEVNrIouCuik6yg=="
      },
      "Microsoft.Extensions.Logging": {
        "type": "Transitive",
        "resolved": "3.1.5",
        "contentHash": "C85NYDym6xy03o70vxX+VQ4ZEjj5Eg5t5QoGW0t100vG5MmPL6+G3XXcQjIIn1WRQrjzGWzQwuKf38fxXEWIWA==",
        "dependencies": {
          "Microsoft.Extensions.Configuration.Binder": "3.1.5",
          "Microsoft.Extensions.DependencyInjection": "3.1.5",
          "Microsoft.Extensions.Logging.Abstractions": "3.1.5",
          "Microsoft.Extensions.Options": "3.1.5"
        }
      },
      "Microsoft.Extensions.Logging.Abstractions": {
        "type": "Transitive",
        "resolved": "3.1.5",
        "contentHash": "ZvwowjRSWXewdPI+whPFXgwF4Qme6Q9KV9SCPEITSGiqHLArct7q5hTBtTzj3GPsVLjTqehvTg6Bd/EQk9JS0A=="
      },
      "Microsoft.Extensions.Options": {
        "type": "Transitive",
        "resolved": "3.1.5",
        "contentHash": "f+JT/7lkKBMp/Ak2tVjO+TD7o+UoCfjnExkZNn0PZIso8kIXrqNy6x42Lrxf4Q0pW3JMf9ExmL2EQlvk2XnFAg==",
        "dependencies": {
          "Microsoft.Extensions.DependencyInjection.Abstractions": "3.1.5",
          "Microsoft.Extensions.Primitives": "3.1.5"
        }
      },
      "Microsoft.Extensions.Primitives": {
        "type": "Transitive",
        "resolved": "3.1.5",
        "contentHash": "6bLdjSAQix82oP2tsuX9MM2yjgUFFOkSZYyRSKoUULilw2cg0Y0H+dnugwYlfj8Jd7yjd/+QSdNBqEyYhTYv0w=="
      },
      "Microsoft.NETCore.Platforms": {
        "type": "Transitive",
        "resolved": "3.1.0",
        "contentHash": "z7aeg8oHln2CuNulfhiLYxCVMPEwBl3rzicjvIX+4sUuCwvXw5oXQEtbiU2c0z4qYL5L3Kmx0mMA/+t/SbY67w=="
      },
      "Microsoft.NETCore.Targets": {
        "type": "Transitive",
        "resolved": "1.1.0",
        "contentHash": "aOZA3BWfz9RXjpzt0sRJJMjAscAUm3Hoa4UWAfceV9UTYxgwZ1lZt5nO2myFf+/jetYQo4uTP7zS8sJY67BBxg=="
      },
      "Microsoft.TestPlatform": {
        "type": "Transitive",
        "resolved": "16.6.1",
        "contentHash": "Y2kylqMEl+XIOLnFxagRIZ4ZtPMRsAhNCmtRIyciYfHTc6Wxzbj1XFnffCXzmgFKI+kSrXn/VoXPA/E15qhEnA=="
      },
      "Microsoft.TestPlatform.ObjectModel": {
        "type": "Transitive",
        "resolved": "16.6.1",
        "contentHash": "QFD1oT7Rn8Pv6z8L95gDXHsgRSsQmvMrIIhSrUqsEuKwsKg4HAqlOhWRwR0/UEkFMl9NdWt2w+OH01ttcDTtkg==",
        "dependencies": {
          "NuGet.Frameworks": "5.0.0"
        }
      },
      "Microsoft.TestPlatform.Portable": {
        "type": "Transitive",
        "resolved": "16.6.1",
        "contentHash": "bf4wvLev3YtI3HWnjgs/XuZFqLPHbNeeXdHRoasm0QQCs2Ib7qfi09gO0ZekUSOp4TbLwxqCkEp0/dlzXZ6Iyw=="
      },
      "Microsoft.TestPlatform.TestHost": {
        "type": "Transitive",
        "resolved": "16.6.1",
        "contentHash": "zPDuoodyqh99TReaEE7ea7nXmNTvQ7oclK/yng/r6DrOUDP1E7a5sW6x3fkb0CqEmb2YNUwH9QgmiVmouv/wIw==",
        "dependencies": {
          "Microsoft.TestPlatform.ObjectModel": "16.6.1",
          "Newtonsoft.Json": "9.0.1"
        }
      },
      "Microsoft.TestPlatform.TranslationLayer": {
        "type": "Transitive",
        "resolved": "16.6.1",
        "contentHash": "6X41o4YG/1zkfNrkZhi0FWjUqEniFmcvhOcGueguKyr2LNdr2FfzqoyqH3ELGSqGg7fP8snPOfjCQRpp3R1O/w==",
        "dependencies": {
          "NETStandard.Library": "2.0.0"
        }
      },
      "Microsoft.Web.LibraryManager.Build": {
        "type": "Transitive",
        "resolved": "2.1.76",
        "contentHash": "hrC3MLBsT2i4798p43Ng6Oq9SGaawxofz6WvbPI9vxtdGSSoHQ12PWem5kMyyvB7a12a1UImdgLGhq+0+vkiKw==",
        "dependencies": {
          "System.Runtime.Loader": "4.3.0"
        }
      },
      "Microsoft.Win32.Registry": {
        "type": "Transitive",
        "resolved": "4.3.0",
        "contentHash": "Lw1/VwLH1yxz6SfFEjVRCN0pnflLEsWgnV4qsdJ512/HhTwnKXUG+zDQ4yTO3K/EJQemGoNaBHX5InISNKTzUQ==",
        "dependencies": {
          "Microsoft.NETCore.Platforms": "1.1.0",
          "System.Collections": "4.3.0",
          "System.Globalization": "4.3.0",
          "System.Resources.ResourceManager": "4.3.0",
          "System.Runtime": "4.3.0",
          "System.Runtime.Extensions": "4.3.0",
          "System.Runtime.Handles": "4.3.0",
          "System.Runtime.InteropServices": "4.3.0"
        }
      },
      "Mono.Cecil": {
        "type": "Transitive",
        "resolved": "0.11.2",
        "contentHash": "hZNAnXKQsOs/SZMFtT/e82/nA/iLgkeDy+sHD8xix4f0m9/3G0RNZplE1QHB+0n8QXq54jLqR/IPgVOkLapkyg=="
      },
      "MSBuild.StructuredLogger": {
        "type": "Transitive",
        "resolved": "2.1.133",
        "contentHash": "QVD52JKjcpYZN9yEEivswGK3aqn0ZnxX8kT0wB5V4Grq88ucgBBVe3GOsrHY4vwyPl9cit4RKoKaq42DIgobtw==",
        "dependencies": {
          "Microsoft.Build": "16.4.0",
          "Microsoft.Build.Framework": "16.4.0",
          "Microsoft.Build.Tasks.Core": "16.4.0",
          "Microsoft.Build.Utilities.Core": "16.4.0",
          "System.IO.Compression": "4.3.0"
        }
      },
      "MsBuildPipeLogger.Server": {
        "type": "Transitive",
        "resolved": "1.1.2",
        "contentHash": "3kIOap0qKW+/+Cd9o6tUM420ibgzCVuhTvLXVRv7M6EOmkH1iEiUsUTkFeQ+SqH5JuLHZfXmEZieDiWvRFtq1Q==",
        "dependencies": {
          "Microsoft.Build": "15.3.409",
          "NETStandard.Library": "1.6.1"
        }
      },
      "NETStandard.Library": {
        "type": "Transitive",
        "resolved": "2.0.0",
        "contentHash": "7jnbRU+L08FXKMxqUflxEXtVymWvNOrS8yHgu9s6EM8Anr6T/wIX4nZ08j/u3Asz+tCufp3YVwFSEvFTPYmBPA==",
        "dependencies": {
          "Microsoft.NETCore.Platforms": "1.1.0"
        }
      },
      "Newtonsoft.Json": {
        "type": "Transitive",
        "resolved": "12.0.3",
        "contentHash": "6mgjfnRB4jKMlzHSl+VD+oUc1IebOZabkbyWj2RiTgWwYPPuaK1H97G1sHqGwPlS5npiF5Q0OrxN1wni2n5QWg=="
      },
      "NuGet.Frameworks": {
        "type": "Transitive",
        "resolved": "5.0.0",
        "contentHash": "c5JVjuVAm4f7E9Vj+v09Z9s2ZsqFDjBpcsyS3M9xRo0bEdm/LVZSzLxxNvfvAwRiiE8nwe1h2G4OwiwlzFKXlA=="
      },
      "NuGet.Versioning": {
        "type": "Transitive",
        "resolved": "5.5.0",
        "contentHash": "jH8Q+XRO9REVelfvAUlRnLqrQCNi3NRVLM+MIWY4XW2CMxCD+R/X7cJWVAW7A6rG1FpgO8MbGM8DLwloMgYm0w=="
      },
      "RegexParser": {
        "type": "Transitive",
        "resolved": "0.5.1",
        "contentHash": "cFqI0vxy4E7C83ijq1uFIkIOEnG3kezH+xBkBaQX9FvJKikrt+riQRDC4J4NQ5QXh/p6R3DC8qBVGXloC58zEQ=="
      },
      "runtime.debian.8-x64.runtime.native.System.Security.Cryptography.OpenSsl": {
        "type": "Transitive",
        "resolved": "4.3.2",
        "contentHash": "7VSGO0URRKoMEAq0Sc9cRz8mb6zbyx/BZDEWhgPdzzpmFhkam3fJ1DAGWFXBI4nGlma+uPKpfuMQP5LXRnOH5g=="
      },
      "runtime.fedora.23-x64.runtime.native.System.Security.Cryptography.OpenSsl": {
        "type": "Transitive",
        "resolved": "4.3.2",
        "contentHash": "0oAaTAm6e2oVH+/Zttt0cuhGaePQYKII1dY8iaqP7CvOpVKgLybKRFvQjXR2LtxXOXTVPNv14j0ot8uV+HrUmw=="
      },
      "runtime.fedora.24-x64.runtime.native.System.Security.Cryptography.OpenSsl": {
        "type": "Transitive",
        "resolved": "4.3.2",
        "contentHash": "G24ibsCNi5Kbz0oXWynBoRgtGvsw5ZSVEWjv13/KiCAM8C6wz9zzcCniMeQFIkJ2tasjo2kXlvlBZhplL51kGg=="
      },
      "runtime.native.System": {
        "type": "Transitive",
        "resolved": "4.3.0",
        "contentHash": "c/qWt2LieNZIj1jGnVNsE2Kl23Ya2aSTBuXMD6V7k9KWr6l16Tqdwq+hJScEpWER9753NWC8h96PaVNY5Ld7Jw==",
        "dependencies": {
          "Microsoft.NETCore.Platforms": "1.1.0",
          "Microsoft.NETCore.Targets": "1.1.0"
        }
      },
      "runtime.native.System.IO.Compression": {
        "type": "Transitive",
        "resolved": "4.3.0",
        "contentHash": "INBPonS5QPEgn7naufQFXJEp3zX6L4bwHgJ/ZH78aBTpeNfQMtf7C6VrAFhlq2xxWBveIOWyFzQjJ8XzHMhdOQ==",
        "dependencies": {
          "Microsoft.NETCore.Platforms": "1.1.0",
          "Microsoft.NETCore.Targets": "1.1.0"
        }
      },
      "runtime.native.System.Net.Http": {
        "type": "Transitive",
        "resolved": "4.3.0",
        "contentHash": "ZVuZJqnnegJhd2k/PtAbbIcZ3aZeITq3sj06oKfMBSfphW3HDmk/t4ObvbOk/JA/swGR0LNqMksAh/f7gpTROg==",
        "dependencies": {
          "Microsoft.NETCore.Platforms": "1.1.0",
          "Microsoft.NETCore.Targets": "1.1.0"
        }
      },
      "runtime.native.System.Security.Cryptography.Apple": {
        "type": "Transitive",
        "resolved": "4.3.0",
        "contentHash": "DloMk88juo0OuOWr56QG7MNchmafTLYWvABy36izkrLI5VledI0rq28KGs1i9wbpeT9NPQrx/wTf8U2vazqQ3Q==",
        "dependencies": {
          "runtime.osx.10.10-x64.runtime.native.System.Security.Cryptography.Apple": "4.3.0"
        }
      },
      "runtime.native.System.Security.Cryptography.OpenSsl": {
        "type": "Transitive",
        "resolved": "4.3.2",
        "contentHash": "QR1OwtwehHxSeQvZKXe+iSd+d3XZNkEcuWMFYa2i0aG1l+lR739HPicKMlTbJst3spmeekDVBUS7SeS26s4U/g==",
        "dependencies": {
          "runtime.debian.8-x64.runtime.native.System.Security.Cryptography.OpenSsl": "4.3.2",
          "runtime.fedora.23-x64.runtime.native.System.Security.Cryptography.OpenSsl": "4.3.2",
          "runtime.fedora.24-x64.runtime.native.System.Security.Cryptography.OpenSsl": "4.3.2",
          "runtime.opensuse.13.2-x64.runtime.native.System.Security.Cryptography.OpenSsl": "4.3.2",
          "runtime.opensuse.42.1-x64.runtime.native.System.Security.Cryptography.OpenSsl": "4.3.2",
          "runtime.osx.10.10-x64.runtime.native.System.Security.Cryptography.OpenSsl": "4.3.2",
          "runtime.rhel.7-x64.runtime.native.System.Security.Cryptography.OpenSsl": "4.3.2",
          "runtime.ubuntu.14.04-x64.runtime.native.System.Security.Cryptography.OpenSsl": "4.3.2",
          "runtime.ubuntu.16.04-x64.runtime.native.System.Security.Cryptography.OpenSsl": "4.3.2",
          "runtime.ubuntu.16.10-x64.runtime.native.System.Security.Cryptography.OpenSsl": "4.3.2"
        }
      },
      "runtime.opensuse.13.2-x64.runtime.native.System.Security.Cryptography.OpenSsl": {
        "type": "Transitive",
        "resolved": "4.3.2",
        "contentHash": "I+GNKGg2xCHueRd1m9PzeEW7WLbNNLznmTuEi8/vZX71HudUbx1UTwlGkiwMri7JLl8hGaIAWnA/GONhu+LOyQ=="
      },
      "runtime.opensuse.42.1-x64.runtime.native.System.Security.Cryptography.OpenSsl": {
        "type": "Transitive",
        "resolved": "4.3.2",
        "contentHash": "1Z3TAq1ytS1IBRtPXJvEUZdVsfWfeNEhBkbiOCGEl9wwAfsjP2lz3ZFDx5tq8p60/EqbS0HItG5piHuB71RjoA=="
      },
      "runtime.osx.10.10-x64.runtime.native.System.Security.Cryptography.Apple": {
        "type": "Transitive",
        "resolved": "4.3.0",
        "contentHash": "kVXCuMTrTlxq4XOOMAysuNwsXWpYeboGddNGpIgNSZmv1b6r/s/DPk0fYMB7Q5Qo4bY68o48jt4T4y5BVecbCQ=="
      },
      "runtime.osx.10.10-x64.runtime.native.System.Security.Cryptography.OpenSsl": {
        "type": "Transitive",
        "resolved": "4.3.2",
        "contentHash": "6mU/cVmmHtQiDXhnzUImxIcDL48GbTk+TsptXyJA+MIOG9LRjPoAQC/qBFB7X+UNyK86bmvGwC8t+M66wsYC8w=="
      },
      "runtime.rhel.7-x64.runtime.native.System.Security.Cryptography.OpenSsl": {
        "type": "Transitive",
        "resolved": "4.3.2",
        "contentHash": "vjwG0GGcTW/PPg6KVud8F9GLWYuAV1rrw1BKAqY0oh4jcUqg15oYF1+qkGR2x2ZHM4DQnWKQ7cJgYbfncz/lYg=="
      },
      "runtime.ubuntu.14.04-x64.runtime.native.System.Security.Cryptography.OpenSsl": {
        "type": "Transitive",
        "resolved": "4.3.2",
        "contentHash": "7KMFpTkHC/zoExs+PwP8jDCWcrK9H6L7soowT80CUx3e+nxP/AFnq0AQAW5W76z2WYbLAYCRyPfwYFG6zkvQRw=="
      },
      "runtime.ubuntu.16.04-x64.runtime.native.System.Security.Cryptography.OpenSsl": {
        "type": "Transitive",
        "resolved": "4.3.2",
        "contentHash": "xrlmRCnKZJLHxyyLIqkZjNXqgxnKdZxfItrPkjI+6pkRo5lHX8YvSZlWrSI5AVwLMi4HbNWP7064hcAWeZKp5w=="
      },
      "runtime.ubuntu.16.10-x64.runtime.native.System.Security.Cryptography.OpenSsl": {
        "type": "Transitive",
        "resolved": "4.3.2",
        "contentHash": "leXiwfiIkW7Gmn7cgnNcdtNAU70SjmKW3jxGj1iKHOvdn0zRWsgv/l2OJUO5zdGdiv2VRFnAsxxhDgMzofPdWg=="
      },
      "Serilog": {
        "type": "Transitive",
        "resolved": "2.9.0",
        "contentHash": "QzcrD33A3+CsVvwi1I5CSei67ikQnkGrw7SscgL+vZTghaC2aNYg8fiUcedXHzKJFNjgje9rBjzwYGQTKEaXaA=="
      },
      "Serilog.Extensions.Logging": {
        "type": "Transitive",
        "resolved": "3.0.1",
        "contentHash": "U0xbGoZuxJRjE3C5vlCfrf9a4xHTmbrCXKmaA14cHAqiT1Qir0rkV7Xss9GpPJR3MRYH19DFUUqZ9hvWeJrzdQ==",
        "dependencies": {
          "Microsoft.Extensions.Logging": "2.0.0",
          "Serilog": "2.8.0"
        }
      },
      "Serilog.Extensions.Logging.File": {
        "type": "Transitive",
        "resolved": "2.0.0",
        "contentHash": "usO0qr4v9VCMBWiTJ1nQmAbPNCt40FrkDol6CpfCXbsxGZS/hH+YCueF7vvPQ32ATI0GWcMWiKRdjXEE7/HxTQ==",
        "dependencies": {
          "Microsoft.Extensions.Configuration.Abstractions": "2.0.0",
          "Microsoft.Extensions.Configuration.Binder": "2.0.0",
          "Serilog": "2.5.0",
          "Serilog.Extensions.Logging": "2.0.2",
          "Serilog.Formatting.Compact": "1.0.0",
          "Serilog.Sinks.Async": "1.1.0",
          "Serilog.Sinks.RollingFile": "3.3.0"
        }
      },
      "Serilog.Formatting.Compact": {
        "type": "Transitive",
        "resolved": "1.0.0",
        "contentHash": "r3QYz02y7+B7Ng30hyJM929OJhem7SsJ4XDUE0Zfptj2MRiQfpPUb5f58juAFjp/TnNeSX2QNzZEnHwLeoJfHQ==",
        "dependencies": {
          "Serilog": "2.0.0"
        }
      },
      "Serilog.Sinks.Async": {
        "type": "Transitive",
        "resolved": "1.1.0",
        "contentHash": "xll0Kanz2BkCxuv+F3p1WXr47jdsVM0GU1n1LZvK+18QiRZ/WGFNxSNw9EMKFV5ED5gr7MUpAe6PCMNL1HGUMA==",
        "dependencies": {
          "Serilog": "2.1.0",
          "System.Collections.Concurrent": "4.0.12"
        }
      },
      "Serilog.Sinks.Console": {
        "type": "Transitive",
        "resolved": "3.1.1",
        "contentHash": "56mI5AqvyF/i/c2451nvV71kq370XOCE4Uu5qiaJ295sOhMb9q3BWwG7mWLOVSnmpWiq0SBT3SXfgRXGNP6vzA==",
        "dependencies": {
          "Serilog": "2.5.0",
          "System.Console": "4.3.0",
          "System.Runtime.InteropServices": "4.3.0",
          "System.Runtime.InteropServices.RuntimeInformation": "4.3.0"
        }
      },
      "Serilog.Sinks.File": {
        "type": "Transitive",
        "resolved": "3.2.0",
        "contentHash": "VHbo68pMg5hwSWrzLEdZv5b/rYmIgHIRhd4d5rl8GnC5/a8Fr+RShT5kWyeJOXax1el6mNJ+dmHDOVgnNUQxaw==",
        "dependencies": {
          "Serilog": "2.3.0",
          "System.IO": "4.1.0",
          "System.IO.FileSystem": "4.0.1",
          "System.IO.FileSystem.Primitives": "4.0.1",
          "System.Text.Encoding.Extensions": "4.0.11",
          "System.Threading": "4.0.11",
          "System.Threading.Timer": "4.0.1"
        }
      },
      "Serilog.Sinks.RollingFile": {
        "type": "Transitive",
        "resolved": "3.3.0",
        "contentHash": "2lT5X1r3GH4P0bRWJfhA7etGl8Q2Ipw9AACvtAHWRUSpYZ42NGVyHoVs2ALBZ/cAkkS+tA4jl80Zie144eLQPg==",
        "dependencies": {
          "Serilog.Sinks.File": "3.2.0",
          "System.IO": "4.1.0",
          "System.IO.FileSystem.Primitives": "4.0.1",
          "System.Runtime.InteropServices": "4.1.0",
          "System.Text.Encoding.Extensions": "4.0.11"
        }
      },
      "System.AppContext": {
        "type": "Transitive",
        "resolved": "4.1.0",
        "contentHash": "3QjO4jNV7PdKkmQAVp9atA+usVnKRwI3Kx1nMwJ93T0LcQfx7pKAYk0nKz5wn1oP5iqlhZuy6RXOFdhr7rDwow==",
        "dependencies": {
          "System.Runtime": "4.1.0"
        }
      },
      "System.Buffers": {
        "type": "Transitive",
        "resolved": "4.3.0",
        "contentHash": "ratu44uTIHgeBeI0dE8DWvmXVBSo4u7ozRZZHOMmK/JPpYyo0dAfgSiHlpiObMQ5lEtEyIXA40sKRYg5J6A8uQ==",
        "dependencies": {
          "System.Diagnostics.Debug": "4.3.0",
          "System.Diagnostics.Tracing": "4.3.0",
          "System.Resources.ResourceManager": "4.3.0",
          "System.Runtime": "4.3.0",
          "System.Threading": "4.3.0"
        }
      },
      "System.CodeDom": {
        "type": "Transitive",
        "resolved": "4.4.0",
        "contentHash": "2sCCb7doXEwtYAbqzbF/8UAeDRMNmPaQbU2q50Psg1J9KzumyVVCgKQY8s53WIPTufNT0DpSe9QRvVjOzfDWBA=="
      },
      "System.Collections": {
        "type": "Transitive",
        "resolved": "4.3.0",
        "contentHash": "3Dcj85/TBdVpL5Zr+gEEBUuFe2icOnLalmEh9hfck1PTYbbyWuZgh4fmm2ysCLTrqLQw6t3TgTyJ+VLp+Qb+Lw==",
        "dependencies": {
          "Microsoft.NETCore.Platforms": "1.1.0",
          "Microsoft.NETCore.Targets": "1.1.0",
          "System.Runtime": "4.3.0"
        }
      },
      "System.Collections.Concurrent": {
        "type": "Transitive",
        "resolved": "4.3.0",
        "contentHash": "ztl69Xp0Y/UXCL+3v3tEU+lIy+bvjKNUmopn1wep/a291pVPK7dxBd6T7WnlQqRog+d1a/hSsgRsmFnIBKTPLQ==",
        "dependencies": {
          "System.Collections": "4.3.0",
          "System.Diagnostics.Debug": "4.3.0",
          "System.Diagnostics.Tracing": "4.3.0",
          "System.Globalization": "4.3.0",
          "System.Reflection": "4.3.0",
          "System.Resources.ResourceManager": "4.3.0",
          "System.Runtime": "4.3.0",
          "System.Runtime.Extensions": "4.3.0",
          "System.Threading": "4.3.0",
          "System.Threading.Tasks": "4.3.0"
        }
      },
      "System.Collections.Immutable": {
        "type": "Transitive",
        "resolved": "1.5.0",
        "contentHash": "EXKiDFsChZW0RjrZ4FYHu9aW6+P4MCgEDCklsVseRfhoO0F+dXeMSsMRAlVXIo06kGJ/zv+2w1a2uc2+kxxSaQ=="
      },
      "System.Collections.NonGeneric": {
        "type": "Transitive",
        "resolved": "4.3.0",
        "contentHash": "prtjIEMhGUnQq6RnPEYLpFt8AtLbp9yq2zxOSrY7KJJZrw25Fi97IzBqY7iqssbM61Ek5b8f3MG/sG1N2sN5KA==",
        "dependencies": {
          "System.Diagnostics.Debug": "4.3.0",
          "System.Globalization": "4.3.0",
          "System.Resources.ResourceManager": "4.3.0",
          "System.Runtime": "4.3.0",
          "System.Runtime.Extensions": "4.3.0",
          "System.Threading": "4.3.0"
        }
      },
      "System.Collections.Specialized": {
        "type": "Transitive",
        "resolved": "4.3.0",
        "contentHash": "Epx8PoVZR0iuOnJJDzp7pWvdfMMOAvpUo95pC4ScH2mJuXkKA2Y4aR3cG9qt2klHgSons1WFh4kcGW7cSXvrxg==",
        "dependencies": {
          "System.Collections.NonGeneric": "4.3.0",
          "System.Globalization": "4.3.0",
          "System.Globalization.Extensions": "4.3.0",
          "System.Resources.ResourceManager": "4.3.0",
          "System.Runtime": "4.3.0",
          "System.Runtime.Extensions": "4.3.0",
          "System.Threading": "4.3.0"
        }
      },
      "System.ComponentModel": {
        "type": "Transitive",
        "resolved": "4.3.0",
        "contentHash": "VyGn1jGRZVfxnh8EdvDCi71v3bMXrsu8aYJOwoV7SNDLVhiEqwP86pPMyRGsDsxhXAm2b3o9OIqeETfN5qfezw==",
        "dependencies": {
          "System.Runtime": "4.3.0"
        }
      },
      "System.ComponentModel.Annotations": {
        "type": "Transitive",
        "resolved": "4.7.0",
        "contentHash": "0YFqjhp/mYkDGpU0Ye1GjE53HMp9UVfGN7seGpAMttAC0C40v5gw598jCgpbBLMmCo0E5YRLBv5Z2doypO49ZQ=="
      },
      "System.ComponentModel.Primitives": {
        "type": "Transitive",
        "resolved": "4.3.0",
        "contentHash": "j8GUkCpM8V4d4vhLIIoBLGey2Z5bCkMVNjEZseyAlm4n5arcsJOeI3zkUP+zvZgzsbLTYh4lYeP/ZD/gdIAPrw==",
        "dependencies": {
          "System.ComponentModel": "4.3.0",
          "System.Resources.ResourceManager": "4.3.0",
          "System.Runtime": "4.3.0"
        }
      },
      "System.ComponentModel.TypeConverter": {
        "type": "Transitive",
        "resolved": "4.3.0",
        "contentHash": "16pQ6P+EdhcXzPiEK4kbA953Fu0MNG2ovxTZU81/qsCd1zPRsKc3uif5NgvllCY598k6bI0KUyKW8fanlfaDQg==",
        "dependencies": {
          "System.Collections": "4.3.0",
          "System.Collections.NonGeneric": "4.3.0",
          "System.Collections.Specialized": "4.3.0",
          "System.ComponentModel": "4.3.0",
          "System.ComponentModel.Primitives": "4.3.0",
          "System.Globalization": "4.3.0",
          "System.Linq": "4.3.0",
          "System.Reflection": "4.3.0",
          "System.Reflection.Extensions": "4.3.0",
          "System.Reflection.Primitives": "4.3.0",
          "System.Reflection.TypeExtensions": "4.3.0",
          "System.Resources.ResourceManager": "4.3.0",
          "System.Runtime": "4.3.0",
          "System.Runtime.Extensions": "4.3.0",
          "System.Threading": "4.3.0"
        }
      },
      "System.Console": {
        "type": "Transitive",
        "resolved": "4.3.0",
        "contentHash": "DHDrIxiqk1h03m6khKWV2X8p/uvN79rgSqpilL6uzpmSfxfU5ng8VcPtW4qsDsQDHiTv6IPV9TmD5M/vElPNLg==",
        "dependencies": {
          "Microsoft.NETCore.Platforms": "1.1.0",
          "Microsoft.NETCore.Targets": "1.1.0",
          "System.IO": "4.3.0",
          "System.Runtime": "4.3.0",
          "System.Text.Encoding": "4.3.0"
        }
      },
      "System.Diagnostics.Debug": {
        "type": "Transitive",
        "resolved": "4.3.0",
        "contentHash": "ZUhUOdqmaG5Jk3Xdb8xi5kIyQYAA4PnTNlHx1mu9ZY3qv4ELIdKbnL/akbGaKi2RnNUWaZsAs31rvzFdewTj2g==",
        "dependencies": {
          "Microsoft.NETCore.Platforms": "1.1.0",
          "Microsoft.NETCore.Targets": "1.1.0",
          "System.Runtime": "4.3.0"
        }
      },
      "System.Diagnostics.DiagnosticSource": {
        "type": "Transitive",
        "resolved": "4.3.0",
        "contentHash": "tD6kosZnTAGdrEa0tZSuFyunMbt/5KYDnHdndJYGqZoNy00XVXyACd5d6KnE1YgYv3ne2CjtAfNXo/fwEhnKUA==",
        "dependencies": {
          "System.Collections": "4.3.0",
          "System.Diagnostics.Tracing": "4.3.0",
          "System.Reflection": "4.3.0",
          "System.Runtime": "4.3.0",
          "System.Threading": "4.3.0"
        }
      },
      "System.Diagnostics.TraceSource": {
        "type": "Transitive",
        "resolved": "4.3.0",
        "contentHash": "VnYp1NxGx8Ww731y2LJ1vpfb/DKVNKEZ8Jsh5SgQTZREL/YpWRArgh9pI8CDLmgHspZmLL697CaLvH85qQpRiw==",
        "dependencies": {
          "Microsoft.NETCore.Platforms": "1.1.0",
          "System.Collections": "4.3.0",
          "System.Diagnostics.Debug": "4.3.0",
          "System.Globalization": "4.3.0",
          "System.Resources.ResourceManager": "4.3.0",
          "System.Runtime": "4.3.0",
          "System.Runtime.Extensions": "4.3.0",
          "System.Threading": "4.3.0",
          "runtime.native.System": "4.3.0"
        }
      },
      "System.Diagnostics.Tracing": {
        "type": "Transitive",
        "resolved": "4.3.0",
        "contentHash": "rswfv0f/Cqkh78rA5S8eN8Neocz234+emGCtTF3lxPY96F+mmmUen6tbn0glN6PMvlKQb9bPAY5e9u7fgPTkKw==",
        "dependencies": {
          "Microsoft.NETCore.Platforms": "1.1.0",
          "Microsoft.NETCore.Targets": "1.1.0",
          "System.Runtime": "4.3.0"
        }
      },
      "System.Dynamic.Runtime": {
        "type": "Transitive",
        "resolved": "4.3.0",
        "contentHash": "SNVi1E/vfWUAs/WYKhE9+qlS6KqK0YVhnlT0HQtr8pMIA8YX3lwy3uPMownDwdYISBdmAF/2holEIldVp85Wag==",
        "dependencies": {
          "System.Collections": "4.3.0",
          "System.Diagnostics.Debug": "4.3.0",
          "System.Linq": "4.3.0",
          "System.Linq.Expressions": "4.3.0",
          "System.ObjectModel": "4.3.0",
          "System.Reflection": "4.3.0",
          "System.Reflection.Emit": "4.3.0",
          "System.Reflection.Emit.ILGeneration": "4.3.0",
          "System.Reflection.Primitives": "4.3.0",
          "System.Reflection.TypeExtensions": "4.3.0",
          "System.Resources.ResourceManager": "4.3.0",
          "System.Runtime": "4.3.0",
          "System.Runtime.Extensions": "4.3.0",
          "System.Threading": "4.3.0"
        }
      },
      "System.Globalization": {
        "type": "Transitive",
        "resolved": "4.3.0",
        "contentHash": "kYdVd2f2PAdFGblzFswE4hkNANJBKRmsfa2X5LG2AcWE1c7/4t0pYae1L8vfZ5xvE2nK/R9JprtToA61OSHWIg==",
        "dependencies": {
          "Microsoft.NETCore.Platforms": "1.1.0",
          "Microsoft.NETCore.Targets": "1.1.0",
          "System.Runtime": "4.3.0"
        }
      },
      "System.Globalization.Calendars": {
        "type": "Transitive",
        "resolved": "4.3.0",
        "contentHash": "GUlBtdOWT4LTV3I+9/PJW+56AnnChTaOqqTLFtdmype/L500M2LIyXgmtd9X2P2VOkmJd5c67H5SaC2QcL1bFA==",
        "dependencies": {
          "Microsoft.NETCore.Platforms": "1.1.0",
          "Microsoft.NETCore.Targets": "1.1.0",
          "System.Globalization": "4.3.0",
          "System.Runtime": "4.3.0"
        }
      },
      "System.Globalization.Extensions": {
        "type": "Transitive",
        "resolved": "4.3.0",
        "contentHash": "FhKmdR6MPG+pxow6wGtNAWdZh7noIOpdD5TwQ3CprzgIE1bBBoim0vbR1+AWsWjQmU7zXHgQo4TWSP6lCeiWcQ==",
        "dependencies": {
          "Microsoft.NETCore.Platforms": "1.1.0",
          "System.Globalization": "4.3.0",
          "System.Resources.ResourceManager": "4.3.0",
          "System.Runtime": "4.3.0",
          "System.Runtime.Extensions": "4.3.0",
          "System.Runtime.InteropServices": "4.3.0"
        }
      },
      "System.IO": {
        "type": "Transitive",
        "resolved": "4.3.0",
        "contentHash": "3qjaHvxQPDpSOYICjUoTsmoq5u6QJAFRUITgeT/4gqkF1bajbSmb1kwSxEA8AHlofqgcKJcM8udgieRNhaJ5Cg==",
        "dependencies": {
          "Microsoft.NETCore.Platforms": "1.1.0",
          "Microsoft.NETCore.Targets": "1.1.0",
          "System.Runtime": "4.3.0",
          "System.Text.Encoding": "4.3.0",
          "System.Threading.Tasks": "4.3.0"
        }
      },
      "System.IO.Abstractions": {
        "type": "Transitive",
        "resolved": "12.0.2",
        "contentHash": "chFbui60DJpCWYJwq0wdynkvWPJosnKPfzUmw+lmiw5GxNmSOxvN/MEPihmbZKgVVqwSrGybLC0VhFtqs1fUjQ==",
        "dependencies": {
          "System.IO.FileSystem.AccessControl": "4.7.0"
        }
      },
      "System.IO.Compression": {
        "type": "Transitive",
        "resolved": "4.3.0",
        "contentHash": "YHndyoiV90iu4iKG115ibkhrG+S3jBm8Ap9OwoUAzO5oPDAWcr0SFwQFm0HjM8WkEZWo0zvLTyLmbvTkW1bXgg==",
        "dependencies": {
          "Microsoft.NETCore.Platforms": "1.1.0",
          "System.Buffers": "4.3.0",
          "System.Collections": "4.3.0",
          "System.Diagnostics.Debug": "4.3.0",
          "System.IO": "4.3.0",
          "System.Resources.ResourceManager": "4.3.0",
          "System.Runtime": "4.3.0",
          "System.Runtime.Extensions": "4.3.0",
          "System.Runtime.Handles": "4.3.0",
          "System.Runtime.InteropServices": "4.3.0",
          "System.Text.Encoding": "4.3.0",
          "System.Threading": "4.3.0",
          "System.Threading.Tasks": "4.3.0",
          "runtime.native.System": "4.3.0",
          "runtime.native.System.IO.Compression": "4.3.0"
        }
      },
      "System.IO.FileSystem": {
        "type": "Transitive",
        "resolved": "4.3.0",
        "contentHash": "3wEMARTnuio+ulnvi+hkRNROYwa1kylvYahhcLk4HSoVdl+xxTFVeVlYOfLwrDPImGls0mDqbMhrza8qnWPTdA==",
        "dependencies": {
          "Microsoft.NETCore.Platforms": "1.1.0",
          "Microsoft.NETCore.Targets": "1.1.0",
          "System.IO": "4.3.0",
          "System.IO.FileSystem.Primitives": "4.3.0",
          "System.Runtime": "4.3.0",
          "System.Runtime.Handles": "4.3.0",
          "System.Text.Encoding": "4.3.0",
          "System.Threading.Tasks": "4.3.0"
        }
      },
      "System.IO.FileSystem.AccessControl": {
        "type": "Transitive",
        "resolved": "4.7.0",
        "contentHash": "vMToiarpU81LR1/KZtnT7VDPvqAZfw9oOS5nY6pPP78nGYz3COLsQH3OfzbR+SjTgltd31R6KmKklz/zDpTmzw==",
        "dependencies": {
          "System.Security.AccessControl": "4.7.0",
          "System.Security.Principal.Windows": "4.7.0"
        }
      },
      "System.IO.FileSystem.Primitives": {
        "type": "Transitive",
        "resolved": "4.3.0",
        "contentHash": "6QOb2XFLch7bEc4lIcJH49nJN2HV+OC3fHDgsLVsBVBk3Y4hFAnOBGzJ2lUu7CyDDFo9IBWkSsnbkT6IBwwiMw==",
        "dependencies": {
          "System.Runtime": "4.3.0"
        }
      },
      "System.Linq": {
        "type": "Transitive",
        "resolved": "4.3.0",
        "contentHash": "5DbqIUpsDp0dFftytzuMmc0oeMdQwjcP/EWxsksIz/w1TcFRkZ3yKKz0PqiYFMmEwPSWw+qNVqD7PJ889JzHbw==",
        "dependencies": {
          "System.Collections": "4.3.0",
          "System.Diagnostics.Debug": "4.3.0",
          "System.Resources.ResourceManager": "4.3.0",
          "System.Runtime": "4.3.0",
          "System.Runtime.Extensions": "4.3.0"
        }
      },
      "System.Linq.Expressions": {
        "type": "Transitive",
        "resolved": "4.3.0",
        "contentHash": "PGKkrd2khG4CnlyJwxwwaWWiSiWFNBGlgXvJpeO0xCXrZ89ODrQ6tjEWS/kOqZ8GwEOUATtKtzp1eRgmYNfclg==",
        "dependencies": {
          "System.Collections": "4.3.0",
          "System.Diagnostics.Debug": "4.3.0",
          "System.Globalization": "4.3.0",
          "System.IO": "4.3.0",
          "System.Linq": "4.3.0",
          "System.ObjectModel": "4.3.0",
          "System.Reflection": "4.3.0",
          "System.Reflection.Emit": "4.3.0",
          "System.Reflection.Emit.ILGeneration": "4.3.0",
          "System.Reflection.Emit.Lightweight": "4.3.0",
          "System.Reflection.Extensions": "4.3.0",
          "System.Reflection.Primitives": "4.3.0",
          "System.Reflection.TypeExtensions": "4.3.0",
          "System.Resources.ResourceManager": "4.3.0",
          "System.Runtime": "4.3.0",
          "System.Runtime.Extensions": "4.3.0",
          "System.Threading": "4.3.0"
        }
      },
      "System.Linq.Parallel": {
        "type": "Transitive",
        "resolved": "4.0.1",
        "contentHash": "J7XCa7n2cFn32uLbtceXfBFhgCk5M++50lylHKNbqTiJkw5y4Tglpi6amuJNPCvj9bLzNSI7rs1fi4joLMNRgg==",
        "dependencies": {
          "System.Collections": "4.0.11",
          "System.Collections.Concurrent": "4.0.12",
          "System.Diagnostics.Debug": "4.0.11",
          "System.Diagnostics.Tracing": "4.1.0",
          "System.Linq": "4.1.0",
          "System.Resources.ResourceManager": "4.0.1",
          "System.Runtime": "4.1.0",
          "System.Runtime.Extensions": "4.1.0",
          "System.Threading": "4.0.11",
          "System.Threading.Tasks": "4.0.11"
        }
      },
      "System.Memory": {
        "type": "Transitive",
        "resolved": "4.5.3",
        "contentHash": "3oDzvc/zzetpTKWMShs1AADwZjQ/36HnsufHRPcOjyRAAMLDlu2iD33MBI2opxnezcVUtXyqDXXjoFMOU9c7SA=="
      },
      "System.Net.Http": {
        "type": "Transitive",
        "resolved": "4.3.4",
        "contentHash": "aOa2d51SEbmM+H+Csw7yJOuNZoHkrP2XnAurye5HWYgGVVU54YZDvsLUYRv6h18X3sPnjNCANmN7ZhIPiqMcjA==",
        "dependencies": {
          "Microsoft.NETCore.Platforms": "1.1.1",
          "System.Collections": "4.3.0",
          "System.Diagnostics.Debug": "4.3.0",
          "System.Diagnostics.DiagnosticSource": "4.3.0",
          "System.Diagnostics.Tracing": "4.3.0",
          "System.Globalization": "4.3.0",
          "System.Globalization.Extensions": "4.3.0",
          "System.IO": "4.3.0",
          "System.IO.FileSystem": "4.3.0",
          "System.Net.Primitives": "4.3.0",
          "System.Resources.ResourceManager": "4.3.0",
          "System.Runtime": "4.3.0",
          "System.Runtime.Extensions": "4.3.0",
          "System.Runtime.Handles": "4.3.0",
          "System.Runtime.InteropServices": "4.3.0",
          "System.Security.Cryptography.Algorithms": "4.3.0",
          "System.Security.Cryptography.Encoding": "4.3.0",
          "System.Security.Cryptography.OpenSsl": "4.3.0",
          "System.Security.Cryptography.Primitives": "4.3.0",
          "System.Security.Cryptography.X509Certificates": "4.3.0",
          "System.Text.Encoding": "4.3.0",
          "System.Threading": "4.3.0",
          "System.Threading.Tasks": "4.3.0",
          "runtime.native.System": "4.3.0",
          "runtime.native.System.Net.Http": "4.3.0",
          "runtime.native.System.Security.Cryptography.OpenSsl": "4.3.2"
        }
      },
      "System.Net.Primitives": {
        "type": "Transitive",
        "resolved": "4.3.0",
        "contentHash": "qOu+hDwFwoZPbzPvwut2qATe3ygjeQBDQj91xlsaqGFQUI5i4ZnZb8yyQuLGpDGivEPIt8EJkd1BVzVoP31FXA==",
        "dependencies": {
          "Microsoft.NETCore.Platforms": "1.1.0",
          "Microsoft.NETCore.Targets": "1.1.0",
          "System.Runtime": "4.3.0",
          "System.Runtime.Handles": "4.3.0"
        }
      },
      "System.ObjectModel": {
        "type": "Transitive",
        "resolved": "4.3.0",
        "contentHash": "bdX+80eKv9bN6K4N+d77OankKHGn6CH711a6fcOpMQu2Fckp/Ft4L/kW9WznHpyR0NRAvJutzOMHNNlBGvxQzQ==",
        "dependencies": {
          "System.Collections": "4.3.0",
          "System.Diagnostics.Debug": "4.3.0",
          "System.Resources.ResourceManager": "4.3.0",
          "System.Runtime": "4.3.0",
          "System.Threading": "4.3.0"
        }
      },
      "System.Reflection": {
        "type": "Transitive",
        "resolved": "4.3.0",
        "contentHash": "KMiAFoW7MfJGa9nDFNcfu+FpEdiHpWgTcS2HdMpDvt9saK3y/G4GwprPyzqjFH9NTaGPQeWNHU+iDlDILj96aQ==",
        "dependencies": {
          "Microsoft.NETCore.Platforms": "1.1.0",
          "Microsoft.NETCore.Targets": "1.1.0",
          "System.IO": "4.3.0",
          "System.Reflection.Primitives": "4.3.0",
          "System.Runtime": "4.3.0"
        }
      },
      "System.Reflection.Emit": {
        "type": "Transitive",
        "resolved": "4.3.0",
        "contentHash": "228FG0jLcIwTVJyz8CLFKueVqQK36ANazUManGaJHkO0icjiIypKW7YLWLIWahyIkdh5M7mV2dJepllLyA1SKg==",
        "dependencies": {
          "System.IO": "4.3.0",
          "System.Reflection": "4.3.0",
          "System.Reflection.Emit.ILGeneration": "4.3.0",
          "System.Reflection.Primitives": "4.3.0",
          "System.Runtime": "4.3.0"
        }
      },
      "System.Reflection.Emit.ILGeneration": {
        "type": "Transitive",
        "resolved": "4.3.0",
        "contentHash": "59tBslAk9733NXLrUJrwNZEzbMAcu8k344OYo+wfSVygcgZ9lgBdGIzH/nrg3LYhXceynyvTc8t5/GD4Ri0/ng==",
        "dependencies": {
          "System.Reflection": "4.3.0",
          "System.Reflection.Primitives": "4.3.0",
          "System.Runtime": "4.3.0"
        }
      },
      "System.Reflection.Emit.Lightweight": {
        "type": "Transitive",
        "resolved": "4.3.0",
        "contentHash": "oadVHGSMsTmZsAF864QYN1t1QzZjIcuKU3l2S9cZOwDdDueNTrqq1yRj7koFfIGEnKpt6NjpL3rOzRhs4ryOgA==",
        "dependencies": {
          "System.Reflection": "4.3.0",
          "System.Reflection.Emit.ILGeneration": "4.3.0",
          "System.Reflection.Primitives": "4.3.0",
          "System.Runtime": "4.3.0"
        }
      },
      "System.Reflection.Extensions": {
        "type": "Transitive",
        "resolved": "4.3.0",
        "contentHash": "rJkrJD3kBI5B712aRu4DpSIiHRtr6QlfZSQsb0hYHrDCZORXCFjQfoipo2LaMUHoT9i1B7j7MnfaEKWDFmFQNQ==",
        "dependencies": {
          "Microsoft.NETCore.Platforms": "1.1.0",
          "Microsoft.NETCore.Targets": "1.1.0",
          "System.Reflection": "4.3.0",
          "System.Runtime": "4.3.0"
        }
      },
      "System.Reflection.Metadata": {
        "type": "Transitive",
        "resolved": "1.6.0",
        "contentHash": "COC1aiAJjCoA5GBF+QKL2uLqEBew4JsCkQmoHKbN3TlOZKa2fKLz5CpiRQKDz0RsAOEGsVKqOD5bomsXq/4STQ=="
      },
      "System.Reflection.Primitives": {
        "type": "Transitive",
        "resolved": "4.3.0",
        "contentHash": "5RXItQz5As4xN2/YUDxdpsEkMhvw3e6aNveFXUn4Hl/udNTCNhnKp8lT9fnc3MhvGKh1baak5CovpuQUXHAlIA==",
        "dependencies": {
          "Microsoft.NETCore.Platforms": "1.1.0",
          "Microsoft.NETCore.Targets": "1.1.0",
          "System.Runtime": "4.3.0"
        }
      },
      "System.Reflection.TypeExtensions": {
        "type": "Transitive",
        "resolved": "4.6.0",
        "contentHash": "QdTazwZFwrbACRQz1nV2PBqQCDAG+Wfat3dNBiuDp3JjIZo+SsKGLkSK0hc3+pdprRNKZl59HP3LM4DwDdt0LA=="
      },
      "System.Resources.Extensions": {
        "type": "Transitive",
        "resolved": "4.6.0",
        "contentHash": "6aVCk8oTFZNT3Tx1jjiPi6+aipiJ3qMZYttAREKTRJidP50YvNeOn4PXrqzfA5qC23fLReq2JYp+nJwzj62HGw=="
      },
      "System.Resources.ResourceManager": {
        "type": "Transitive",
        "resolved": "4.3.0",
        "contentHash": "/zrcPkkWdZmI4F92gL/TPumP98AVDu/Wxr3CSJGQQ+XN6wbRZcyfSKVoPo17ilb3iOr0cCRqJInGwNMolqhS8A==",
        "dependencies": {
          "Microsoft.NETCore.Platforms": "1.1.0",
          "Microsoft.NETCore.Targets": "1.1.0",
          "System.Globalization": "4.3.0",
          "System.Reflection": "4.3.0",
          "System.Runtime": "4.3.0"
        }
      },
      "System.Resources.Writer": {
        "type": "Transitive",
        "resolved": "4.0.0",
        "contentHash": "Hz+ZS81dVSNy93YyJhhL3GwzmMhfcQ8FbUooAt9MO4joIe0vPM4gclv0C82ko1tuN/Kw6CvZFLYkgk6n9xvEkg==",
        "dependencies": {
          "System.Collections": "4.0.11",
          "System.IO": "4.1.0",
          "System.Resources.ResourceManager": "4.0.1",
          "System.Runtime": "4.1.0",
          "System.Runtime.Extensions": "4.1.0",
          "System.Text.Encoding": "4.0.11"
        }
      },
      "System.Runtime": {
        "type": "Transitive",
        "resolved": "4.3.0",
        "contentHash": "JufQi0vPQ0xGnAczR13AUFglDyVYt4Kqnz1AZaiKZ5+GICq0/1MH/mO/eAJHt/mHW1zjKBJd7kV26SrxddAhiw==",
        "dependencies": {
          "Microsoft.NETCore.Platforms": "1.1.0",
          "Microsoft.NETCore.Targets": "1.1.0"
        }
      },
      "System.Runtime.CompilerServices.Unsafe": {
        "type": "Transitive",
        "resolved": "4.7.0",
        "contentHash": "IpU1lcHz8/09yDr9N+Juc7SCgNUz+RohkCQI+KsWKR67XxpFr8Z6c8t1iENCXZuRuNCc4HBwme/MDHNVCwyAKg=="
      },
      "System.Runtime.Extensions": {
        "type": "Transitive",
        "resolved": "4.3.0",
        "contentHash": "guW0uK0fn5fcJJ1tJVXYd7/1h5F+pea1r7FLSOz/f8vPEqbR2ZAknuRDvTQ8PzAilDveOxNjSfr0CHfIQfFk8g==",
        "dependencies": {
          "Microsoft.NETCore.Platforms": "1.1.0",
          "Microsoft.NETCore.Targets": "1.1.0",
          "System.Runtime": "4.3.0"
        }
      },
      "System.Runtime.Handles": {
        "type": "Transitive",
        "resolved": "4.3.0",
        "contentHash": "OKiSUN7DmTWeYb3l51A7EYaeNMnvxwE249YtZz7yooT4gOZhmTjIn48KgSsw2k2lYdLgTKNJw/ZIfSElwDRVgg==",
        "dependencies": {
          "Microsoft.NETCore.Platforms": "1.1.0",
          "Microsoft.NETCore.Targets": "1.1.0",
          "System.Runtime": "4.3.0"
        }
      },
      "System.Runtime.InteropServices": {
        "type": "Transitive",
        "resolved": "4.3.0",
        "contentHash": "uv1ynXqiMK8mp1GM3jDqPCFN66eJ5w5XNomaK2XD+TuCroNTLFGeZ+WCmBMcBDyTFKou3P6cR6J/QsaqDp7fGQ==",
        "dependencies": {
          "Microsoft.NETCore.Platforms": "1.1.0",
          "Microsoft.NETCore.Targets": "1.1.0",
          "System.Reflection": "4.3.0",
          "System.Reflection.Primitives": "4.3.0",
          "System.Runtime": "4.3.0",
          "System.Runtime.Handles": "4.3.0"
        }
      },
      "System.Runtime.InteropServices.RuntimeInformation": {
        "type": "Transitive",
        "resolved": "4.3.0",
        "contentHash": "cbz4YJMqRDR7oLeMRbdYv7mYzc++17lNhScCX0goO2XpGWdvAt60CGN+FHdePUEHCe/Jy9jUlvNAiNdM+7jsOw==",
        "dependencies": {
          "System.Reflection": "4.3.0",
          "System.Reflection.Extensions": "4.3.0",
          "System.Resources.ResourceManager": "4.3.0",
          "System.Runtime": "4.3.0",
          "System.Runtime.InteropServices": "4.3.0",
          "System.Threading": "4.3.0",
          "runtime.native.System": "4.3.0"
        }
      },
      "System.Runtime.Loader": {
        "type": "Transitive",
        "resolved": "4.3.0",
        "contentHash": "DHMaRn8D8YCK2GG2pw+UzNxn/OHVfaWx7OTLBD/hPegHZZgcZh3H6seWegrC4BYwsfuGrywIuT+MQs+rPqRLTQ==",
        "dependencies": {
          "System.IO": "4.3.0",
          "System.Reflection": "4.3.0",
          "System.Runtime": "4.3.0"
        }
      },
      "System.Runtime.Numerics": {
        "type": "Transitive",
        "resolved": "4.3.0",
        "contentHash": "yMH+MfdzHjy17l2KESnPiF2dwq7T+xLnSJar7slyimAkUh/gTrS9/UQOtv7xarskJ2/XDSNvfLGOBQPjL7PaHQ==",
        "dependencies": {
          "System.Globalization": "4.3.0",
          "System.Resources.ResourceManager": "4.3.0",
          "System.Runtime": "4.3.0",
          "System.Runtime.Extensions": "4.3.0"
        }
      },
      "System.Runtime.Serialization.Primitives": {
        "type": "Transitive",
        "resolved": "4.1.1",
        "contentHash": "HZ6Du5QrTG8MNJbf4e4qMO3JRAkIboGT5Fk804uZtg3Gq516S7hAqTm2UZKUHa7/6HUGdVy3AqMQKbns06G/cg==",
        "dependencies": {
          "System.Resources.ResourceManager": "4.0.1",
          "System.Runtime": "4.1.0"
        }
      },
      "System.Security.AccessControl": {
        "type": "Transitive",
        "resolved": "4.7.0",
        "contentHash": "JECvTt5aFF3WT3gHpfofL2MNNP6v84sxtXxpqhLBCcDRzqsPBmHhQ6shv4DwwN2tRlzsUxtb3G9M3763rbXKDg==",
        "dependencies": {
          "Microsoft.NETCore.Platforms": "3.1.0",
          "System.Security.Principal.Windows": "4.7.0"
        }
      },
      "System.Security.Cryptography.Algorithms": {
        "type": "Transitive",
        "resolved": "4.3.0",
        "contentHash": "W1kd2Y8mYSCgc3ULTAZ0hOP2dSdG5YauTb1089T0/kRcN2MpSAW1izOFROrJgxSlMn3ArsgHXagigyi+ibhevg==",
        "dependencies": {
          "Microsoft.NETCore.Platforms": "1.1.0",
          "System.Collections": "4.3.0",
          "System.IO": "4.3.0",
          "System.Resources.ResourceManager": "4.3.0",
          "System.Runtime": "4.3.0",
          "System.Runtime.Extensions": "4.3.0",
          "System.Runtime.Handles": "4.3.0",
          "System.Runtime.InteropServices": "4.3.0",
          "System.Runtime.Numerics": "4.3.0",
          "System.Security.Cryptography.Encoding": "4.3.0",
          "System.Security.Cryptography.Primitives": "4.3.0",
          "System.Text.Encoding": "4.3.0",
          "runtime.native.System.Security.Cryptography.Apple": "4.3.0",
          "runtime.native.System.Security.Cryptography.OpenSsl": "4.3.0"
        }
      },
      "System.Security.Cryptography.Cng": {
        "type": "Transitive",
        "resolved": "4.3.0",
        "contentHash": "03idZOqFlsKRL4W+LuCpJ6dBYDUWReug6lZjBa3uJWnk5sPCUXckocevTaUA8iT/MFSrY/2HXkOt753xQ/cf8g==",
        "dependencies": {
          "Microsoft.NETCore.Platforms": "1.1.0",
          "System.IO": "4.3.0",
          "System.Resources.ResourceManager": "4.3.0",
          "System.Runtime": "4.3.0",
          "System.Runtime.Extensions": "4.3.0",
          "System.Runtime.Handles": "4.3.0",
          "System.Runtime.InteropServices": "4.3.0",
          "System.Security.Cryptography.Algorithms": "4.3.0",
          "System.Security.Cryptography.Encoding": "4.3.0",
          "System.Security.Cryptography.Primitives": "4.3.0",
          "System.Text.Encoding": "4.3.0"
        }
      },
      "System.Security.Cryptography.Csp": {
        "type": "Transitive",
        "resolved": "4.3.0",
        "contentHash": "X4s/FCkEUnRGnwR3aSfVIkldBmtURMhmexALNTwpjklzxWU7yjMk7GHLKOZTNkgnWnE0q7+BCf9N2LVRWxewaA==",
        "dependencies": {
          "Microsoft.NETCore.Platforms": "1.1.0",
          "System.IO": "4.3.0",
          "System.Reflection": "4.3.0",
          "System.Resources.ResourceManager": "4.3.0",
          "System.Runtime": "4.3.0",
          "System.Runtime.Extensions": "4.3.0",
          "System.Runtime.Handles": "4.3.0",
          "System.Runtime.InteropServices": "4.3.0",
          "System.Security.Cryptography.Algorithms": "4.3.0",
          "System.Security.Cryptography.Encoding": "4.3.0",
          "System.Security.Cryptography.Primitives": "4.3.0",
          "System.Text.Encoding": "4.3.0",
          "System.Threading": "4.3.0"
        }
      },
      "System.Security.Cryptography.Encoding": {
        "type": "Transitive",
        "resolved": "4.3.0",
        "contentHash": "1DEWjZZly9ae9C79vFwqaO5kaOlI5q+3/55ohmq/7dpDyDfc8lYe7YVxJUZ5MF/NtbkRjwFRo14yM4OEo9EmDw==",
        "dependencies": {
          "Microsoft.NETCore.Platforms": "1.1.0",
          "System.Collections": "4.3.0",
          "System.Collections.Concurrent": "4.3.0",
          "System.Linq": "4.3.0",
          "System.Resources.ResourceManager": "4.3.0",
          "System.Runtime": "4.3.0",
          "System.Runtime.Extensions": "4.3.0",
          "System.Runtime.Handles": "4.3.0",
          "System.Runtime.InteropServices": "4.3.0",
          "System.Security.Cryptography.Primitives": "4.3.0",
          "System.Text.Encoding": "4.3.0",
          "runtime.native.System.Security.Cryptography.OpenSsl": "4.3.0"
        }
      },
      "System.Security.Cryptography.OpenSsl": {
        "type": "Transitive",
        "resolved": "4.3.0",
        "contentHash": "h4CEgOgv5PKVF/HwaHzJRiVboL2THYCou97zpmhjghx5frc7fIvlkY1jL+lnIQyChrJDMNEXS6r7byGif8Cy4w==",
        "dependencies": {
          "System.Collections": "4.3.0",
          "System.IO": "4.3.0",
          "System.Resources.ResourceManager": "4.3.0",
          "System.Runtime": "4.3.0",
          "System.Runtime.Extensions": "4.3.0",
          "System.Runtime.Handles": "4.3.0",
          "System.Runtime.InteropServices": "4.3.0",
          "System.Runtime.Numerics": "4.3.0",
          "System.Security.Cryptography.Algorithms": "4.3.0",
          "System.Security.Cryptography.Encoding": "4.3.0",
          "System.Security.Cryptography.Primitives": "4.3.0",
          "System.Text.Encoding": "4.3.0",
          "runtime.native.System.Security.Cryptography.OpenSsl": "4.3.0"
        }
      },
      "System.Security.Cryptography.Primitives": {
        "type": "Transitive",
        "resolved": "4.3.0",
        "contentHash": "7bDIyVFNL/xKeFHjhobUAQqSpJq9YTOpbEs6mR233Et01STBMXNAc/V+BM6dwYGc95gVh/Zf+iVXWzj3mE8DWg==",
        "dependencies": {
          "System.Diagnostics.Debug": "4.3.0",
          "System.Globalization": "4.3.0",
          "System.IO": "4.3.0",
          "System.Resources.ResourceManager": "4.3.0",
          "System.Runtime": "4.3.0",
          "System.Threading": "4.3.0",
          "System.Threading.Tasks": "4.3.0"
        }
      },
      "System.Security.Cryptography.X509Certificates": {
        "type": "Transitive",
        "resolved": "4.3.0",
        "contentHash": "t2Tmu6Y2NtJ2um0RtcuhP7ZdNNxXEgUm2JeoA/0NvlMjAhKCnM1NX07TDl3244mVp3QU6LPEhT3HTtH1uF7IYw==",
        "dependencies": {
          "Microsoft.NETCore.Platforms": "1.1.0",
          "System.Collections": "4.3.0",
          "System.Diagnostics.Debug": "4.3.0",
          "System.Globalization": "4.3.0",
          "System.Globalization.Calendars": "4.3.0",
          "System.IO": "4.3.0",
          "System.IO.FileSystem": "4.3.0",
          "System.IO.FileSystem.Primitives": "4.3.0",
          "System.Resources.ResourceManager": "4.3.0",
          "System.Runtime": "4.3.0",
          "System.Runtime.Extensions": "4.3.0",
          "System.Runtime.Handles": "4.3.0",
          "System.Runtime.InteropServices": "4.3.0",
          "System.Runtime.Numerics": "4.3.0",
          "System.Security.Cryptography.Algorithms": "4.3.0",
          "System.Security.Cryptography.Cng": "4.3.0",
          "System.Security.Cryptography.Csp": "4.3.0",
          "System.Security.Cryptography.Encoding": "4.3.0",
          "System.Security.Cryptography.OpenSsl": "4.3.0",
          "System.Security.Cryptography.Primitives": "4.3.0",
          "System.Text.Encoding": "4.3.0",
          "System.Threading": "4.3.0",
          "runtime.native.System": "4.3.0",
          "runtime.native.System.Net.Http": "4.3.0",
          "runtime.native.System.Security.Cryptography.OpenSsl": "4.3.0"
        }
      },
      "System.Security.Principal.Windows": {
        "type": "Transitive",
        "resolved": "4.7.0",
        "contentHash": "ojD0PX0XhneCsUbAZVKdb7h/70vyYMDYs85lwEI+LngEONe/17A0cFaRFqZU+sOEidcVswYWikYOQ9PPfjlbtQ=="
      },
      "System.Text.Encoding": {
        "type": "Transitive",
        "resolved": "4.3.0",
        "contentHash": "BiIg+KWaSDOITze6jGQynxg64naAPtqGHBwDrLaCtixsa5bKiR8dpPOHA7ge3C0JJQizJE+sfkz1wV+BAKAYZw==",
        "dependencies": {
          "Microsoft.NETCore.Platforms": "1.1.0",
          "Microsoft.NETCore.Targets": "1.1.0",
          "System.Runtime": "4.3.0"
        }
      },
      "System.Text.Encoding.CodePages": {
        "type": "Transitive",
        "resolved": "4.5.1",
        "contentHash": "4J2JQXbftjPMppIHJ7IC+VXQ9XfEagN92vZZNoG12i+zReYlim5dMoXFC1Zzg7tsnKDM7JPo5bYfFK4Jheq44w==",
        "dependencies": {
          "Microsoft.NETCore.Platforms": "2.1.2",
          "System.Runtime.CompilerServices.Unsafe": "4.5.2"
        }
      },
      "System.Text.Encoding.Extensions": {
        "type": "Transitive",
        "resolved": "4.3.0",
        "contentHash": "YVMK0Bt/A43RmwizJoZ22ei2nmrhobgeiYwFzC4YAN+nue8RF6djXDMog0UCn+brerQoYVyaS+ghy9P/MUVcmw==",
        "dependencies": {
          "Microsoft.NETCore.Platforms": "1.1.0",
          "Microsoft.NETCore.Targets": "1.1.0",
          "System.Runtime": "4.3.0",
          "System.Text.Encoding": "4.3.0"
        }
      },
      "System.Text.RegularExpressions": {
        "type": "Transitive",
        "resolved": "4.3.0",
        "contentHash": "RpT2DA+L660cBt1FssIE9CAGpLFdFPuheB7pLpKpn6ZXNby7jDERe8Ua/Ne2xGiwLVG2JOqziiaVCGDon5sKFA==",
        "dependencies": {
          "System.Runtime": "4.3.0"
        }
      },
      "System.Threading": {
        "type": "Transitive",
        "resolved": "4.3.0",
        "contentHash": "VkUS0kOBcUf3Wwm0TSbrevDDZ6BlM+b/HRiapRFWjM5O0NS0LviG0glKmFK+hhPDd1XFeSdU1GmlLhb2CoVpIw==",
        "dependencies": {
          "System.Runtime": "4.3.0",
          "System.Threading.Tasks": "4.3.0"
        }
      },
      "System.Threading.Tasks": {
        "type": "Transitive",
        "resolved": "4.3.0",
        "contentHash": "LbSxKEdOUhVe8BezB/9uOGGppt+nZf6e1VFyw6v3DN6lqitm0OSn2uXMOdtP0M3W4iMcqcivm2J6UgqiwwnXiA==",
        "dependencies": {
          "Microsoft.NETCore.Platforms": "1.1.0",
          "Microsoft.NETCore.Targets": "1.1.0",
          "System.Runtime": "4.3.0"
        }
      },
      "System.Threading.Tasks.Dataflow": {
        "type": "Transitive",
        "resolved": "4.9.0",
        "contentHash": "dTS+3D/GtG2/Pvc3E5YzVvAa7aQJgLDlZDIzukMOJjYudVOQOUXEU68y6Zi3Nn/jqIeB5kOCwrGbQFAKHVzXEQ=="
      },
      "System.Threading.Tasks.Extensions": {
        "type": "Transitive",
        "resolved": "4.5.3",
        "contentHash": "+MvhNtcvIbqmhANyKu91jQnvIRVSTiaOiFNfKWwXGHG48YAb4I/TyH8spsySiPYla7gKal5ZnF3teJqZAximyQ=="
      },
      "System.Threading.Thread": {
        "type": "Transitive",
        "resolved": "4.0.0",
        "contentHash": "gIdJqDXlOr5W9zeqFErLw3dsOsiShSCYtF9SEHitACycmvNvY8odf9kiKvp6V7aibc8C4HzzNBkWXjyfn7plbQ==",
        "dependencies": {
          "System.Runtime": "4.1.0"
        }
      },
      "System.Threading.Timer": {
        "type": "Transitive",
        "resolved": "4.0.1",
        "contentHash": "saGfUV8uqVW6LeURiqxcGhZ24PzuRNaUBtbhVeuUAvky1naH395A/1nY0P2bWvrw/BreRtIB/EzTDkGBpqCwEw==",
        "dependencies": {
          "Microsoft.NETCore.Platforms": "1.0.1",
          "Microsoft.NETCore.Targets": "1.0.1",
          "System.Runtime": "4.1.0"
        }
      },
      "System.Xml.ReaderWriter": {
        "type": "Transitive",
        "resolved": "4.3.0",
        "contentHash": "GrprA+Z0RUXaR4N7/eW71j1rgMnEnEVlgii49GZyAjTH7uliMnrOU3HNFBr6fEDBCJCIdlVNq9hHbaDR621XBA==",
        "dependencies": {
          "System.Collections": "4.3.0",
          "System.Diagnostics.Debug": "4.3.0",
          "System.Globalization": "4.3.0",
          "System.IO": "4.3.0",
          "System.IO.FileSystem": "4.3.0",
          "System.IO.FileSystem.Primitives": "4.3.0",
          "System.Resources.ResourceManager": "4.3.0",
          "System.Runtime": "4.3.0",
          "System.Runtime.Extensions": "4.3.0",
          "System.Runtime.InteropServices": "4.3.0",
          "System.Text.Encoding": "4.3.0",
          "System.Text.Encoding.Extensions": "4.3.0",
          "System.Text.RegularExpressions": "4.3.0",
          "System.Threading.Tasks": "4.3.0",
          "System.Threading.Tasks.Extensions": "4.3.0"
        }
      },
      "System.Xml.XmlDocument": {
        "type": "Transitive",
        "resolved": "4.3.0",
        "contentHash": "lJ8AxvkX7GQxpC6GFCeBj8ThYVyQczx2+f/cWHJU8tjS7YfI6Cv6bon70jVEgs2CiFbmmM8b9j1oZVx0dSI2Ww==",
        "dependencies": {
          "System.Collections": "4.3.0",
          "System.Diagnostics.Debug": "4.3.0",
          "System.Globalization": "4.3.0",
          "System.IO": "4.3.0",
          "System.Resources.ResourceManager": "4.3.0",
          "System.Runtime": "4.3.0",
          "System.Runtime.Extensions": "4.3.0",
          "System.Text.Encoding": "4.3.0",
          "System.Threading": "4.3.0",
          "System.Xml.ReaderWriter": "4.3.0"
        }
      },
      "xunit.abstractions": {
        "type": "Transitive",
        "resolved": "2.0.3",
        "contentHash": "pot1I4YOxlWjIb5jmwvvQNbTrZ3lJQ+jUGkGjWE3hEFM0l5gOnBWS+H3qsex68s5cO52g+44vpGzhAt+42vwKg=="
      },
      "xunit.analyzers": {
        "type": "Transitive",
        "resolved": "0.10.0",
        "contentHash": "4/IDFCJfIeg6bix9apmUtIMwvOsiwqdEexeO/R2D4GReIGPLIRODTpId/l4LRSrAJk9lEO3Zx1H0Zx6uohJDNg=="
      },
      "xunit.assert": {
        "type": "Transitive",
        "resolved": "2.4.1",
        "contentHash": "O/Oe0BS5RmSsM+LQOb041TzuPo5MdH2Rov+qXGS37X+KFG1Hxz7kopYklM5+1Y+tRGeXrOx5+Xne1RuqLFQoyQ==",
        "dependencies": {
          "NETStandard.Library": "1.6.1"
        }
      },
      "xunit.core": {
        "type": "Transitive",
        "resolved": "2.4.1",
        "contentHash": "Zsj5OMU6JasNGERXZy8s72+pcheG6Q15atS5XpZXqAtULuyQiQ6XNnUsp1gyfC6WgqScqMvySiEHmHcOG6Eg0Q==",
        "dependencies": {
          "xunit.extensibility.core": "[2.4.1]",
          "xunit.extensibility.execution": "[2.4.1]"
        }
      },
      "xunit.extensibility.core": {
        "type": "Transitive",
        "resolved": "2.4.1",
        "contentHash": "yKZKm/8QNZnBnGZFD9SewkllHBiK0DThybQD/G4PiAmQjKtEZyHi6ET70QPU9KtSMJGRYS6Syk7EyR2EVDU4Kg==",
        "dependencies": {
          "NETStandard.Library": "1.6.1",
          "xunit.abstractions": "2.0.3"
        }
      },
      "xunit.extensibility.execution": {
        "type": "Transitive",
        "resolved": "2.4.1",
        "contentHash": "7e/1jqBpcb7frLkB6XDrHCGXAbKN4Rtdb88epYxCSRQuZDRW8UtTfdTEVpdTl8s4T56e07hOBVd4G0OdCxIY2A==",
        "dependencies": {
          "NETStandard.Library": "1.6.1",
          "xunit.extensibility.core": "[2.4.1]"
        }
      },
      "dotnet-stryker": {
        "type": "Project",
        "dependencies": {
          "McMaster.Extensions.CommandLineUtils": "3.0.0",
          "Microsoft.Extensions.Configuration.Binder": "3.1.5",
          "NuGet.Versioning": "5.5.0",
          "stryker": "0.18.0"
        }
      },
      "stryker": {
        "type": "Project",
        "dependencies": {
          "Buildalyzer": "3.0.0",
          "DotNet.Glob": "3.0.9",
          "LibGit2Sharp": "0.26.2",
          "Microsoft.CodeAnalysis.CSharp": "3.6.0",
          "Microsoft.Extensions.Configuration": "3.1.5",
          "Microsoft.Extensions.Configuration.Json": "3.1.5",
          "Microsoft.Extensions.Logging": "3.1.5",
          "Microsoft.TestPlatform": "16.6.1",
          "Microsoft.TestPlatform.ObjectModel": "16.6.1",
          "Microsoft.TestPlatform.Portable": "16.6.1",
          "Microsoft.TestPlatform.TranslationLayer": "16.6.1",
          "Microsoft.Web.LibraryManager.Build": "2.1.76",
          "Mono.Cecil": "0.11.2",
          "Newtonsoft.Json": "12.0.3",
          "Serilog": "2.9.0",
          "Serilog.Extensions.Logging": "3.0.1",
          "Serilog.Extensions.Logging.File": "2.0.0",
          "Serilog.Sinks.Console": "3.1.1",
<<<<<<< HEAD
          "Stryker.DataCollector": "0.16.1",
          "Stryker.RegexMutators": "1.0.0",
          "System.IO.Abstractions": "11.0.4"
=======
          "Stryker.DataCollector": "0.18.0",
          "System.IO.Abstractions": "12.0.2"
>>>>>>> 5bac6611
        }
      },
      "stryker.datacollector": {
        "type": "Project",
        "dependencies": {
          "Microsoft.TestPlatform.ObjectModel": "16.6.1"
        }
      },
      "stryker.regexmutators": {
        "type": "Project",
        "dependencies": {
          "RegexParser": "0.5.1"
        }
      }
    }
  }
}<|MERGE_RESOLUTION|>--- conflicted
+++ resolved
@@ -485,11 +485,6 @@
         "type": "Transitive",
         "resolved": "5.5.0",
         "contentHash": "jH8Q+XRO9REVelfvAUlRnLqrQCNi3NRVLM+MIWY4XW2CMxCD+R/X7cJWVAW7A6rG1FpgO8MbGM8DLwloMgYm0w=="
-      },
-      "RegexParser": {
-        "type": "Transitive",
-        "resolved": "0.5.1",
-        "contentHash": "cFqI0vxy4E7C83ijq1uFIkIOEnG3kezH+xBkBaQX9FvJKikrt+riQRDC4J4NQ5QXh/p6R3DC8qBVGXloC58zEQ=="
       },
       "runtime.debian.8-x64.runtime.native.System.Security.Cryptography.OpenSsl": {
         "type": "Transitive",
@@ -1666,26 +1661,14 @@
           "Serilog.Extensions.Logging": "3.0.1",
           "Serilog.Extensions.Logging.File": "2.0.0",
           "Serilog.Sinks.Console": "3.1.1",
-<<<<<<< HEAD
-          "Stryker.DataCollector": "0.16.1",
-          "Stryker.RegexMutators": "1.0.0",
-          "System.IO.Abstractions": "11.0.4"
-=======
           "Stryker.DataCollector": "0.18.0",
           "System.IO.Abstractions": "12.0.2"
->>>>>>> 5bac6611
         }
       },
       "stryker.datacollector": {
         "type": "Project",
         "dependencies": {
           "Microsoft.TestPlatform.ObjectModel": "16.6.1"
-        }
-      },
-      "stryker.regexmutators": {
-        "type": "Project",
-        "dependencies": {
-          "RegexParser": "0.5.1"
         }
       }
     }
