--- conflicted
+++ resolved
@@ -1673,12 +1673,8 @@
       "stryker": {
         "type": "Project",
         "dependencies": {
-<<<<<<< HEAD
           "Azure.Storage.Files.Shares": "[12.14.0, )",
-          "Buildalyzer": "[5.0.0, )",
-=======
           "Buildalyzer": "[5.0.1, )",
->>>>>>> 0ba3f77d
           "DotNet.Glob": "[3.1.3, )",
           "FSharp.Compiler.Service": "[41.0.7, )",
           "Grynwald.MarkdownGenerator": "[3.0.106, )",
