{
  "version": 1,
  "dependencies": {
    ".NETCoreApp,Version=v2.1": {
      "Microsoft.NET.Test.Sdk": {
        "type": "Direct",
        "requested": "[16.3.0, )",
        "resolved": "16.3.0",
        "contentHash": "Drk/adJoZYuMx3MuhcpEqfXDrAOwv56tjq9SlqeO20+oTlNfGEebw2dmMRTl17EwlUYctdmZv5VzTZVncU1aVw==",
        "dependencies": {
          "Microsoft.CodeCoverage": "16.3.0",
          "Microsoft.TestPlatform.TestHost": "16.3.0"
        }
      },
      "Microsoft.NETCore.App": {
        "type": "Direct",
        "requested": "[2.1.0, )",
        "resolved": "2.1.0",
        "contentHash": "JNHhG+j5eIhG26+H721IDmwswGUznTwwSuJMFe/08h0X2YarHvA15sVAvUkA/2Sp3W0ENNm48t+J7KTPRqEpfA==",
        "dependencies": {
          "Microsoft.NETCore.DotNetHostPolicy": "2.1.0",
          "Microsoft.NETCore.Platforms": "2.1.0",
          "Microsoft.NETCore.Targets": "2.1.0",
          "NETStandard.Library": "2.0.3"
        }
      },
      "Moq": {
        "type": "Direct",
        "requested": "[4.13.1, )",
        "resolved": "4.13.1",
        "contentHash": "ic4m9/b10tz9oRB1Oi5bW7E/FS6Pd2SH5OJFhlmhUJkQhiV5FyrIRxVUEaG5KOpSpcfSPGAVW4rRZt6OzrS5zg==",
        "dependencies": {
          "Castle.Core": "4.4.0",
          "System.Threading.Tasks.Extensions": "4.5.1"
        }
      },
      "Shouldly": {
        "type": "Direct",
        "requested": "[3.0.2, )",
        "resolved": "3.0.2",
        "contentHash": "G3+8o4VlT1VsB6hs/ESSDqyLNNHVJuIKCfi/7Ix3mviuqNhOdHTdmJym+04+E3Pj//LmCEfJkOUDrAursHfYew==",
        "dependencies": {
          "Microsoft.CSharp": "4.3.0",
          "System.Dynamic.Runtime": "4.3.0",
          "System.Reflection.TypeExtensions": "4.3.0"
        }
      },
      "xunit": {
        "type": "Direct",
        "requested": "[2.4.1, )",
        "resolved": "2.4.1",
        "contentHash": "XNR3Yz9QTtec16O0aKcO6+baVNpXmOnPUxDkCY97J+8krUYxPvXT1szYYEUdKk4sB8GOI2YbAjRIOm8ZnXRfzQ==",
        "dependencies": {
          "xunit.analyzers": "0.10.0",
          "xunit.assert": "[2.4.1]",
          "xunit.core": "[2.4.1]"
        }
      },
      "xunit.core": {
        "type": "Direct",
        "requested": "[2.4.1, )",
        "resolved": "2.4.1",
        "contentHash": "Zsj5OMU6JasNGERXZy8s72+pcheG6Q15atS5XpZXqAtULuyQiQ6XNnUsp1gyfC6WgqScqMvySiEHmHcOG6Eg0Q==",
        "dependencies": {
          "xunit.extensibility.core": "[2.4.1]",
          "xunit.extensibility.execution": "[2.4.1]"
        }
      },
      "xunit.runner.console": {
        "type": "Direct",
        "requested": "[2.4.1, )",
        "resolved": "2.4.1",
        "contentHash": "6yGe+Vx250m1zG/nV8FH1XlftJFoidCThpRdWEIwIFE/rc/lYSuL0M+D1gMDNmZgERAR/sHR18Q/etqd6lxaNA=="
      },
      "xunit.runner.visualstudio": {
        "type": "Direct",
        "requested": "[2.4.1, )",
        "resolved": "2.4.1",
        "contentHash": "mBXd1lp1TQr4to2nFv+c4Tf+RnPoQPKglzwLdbdirOUxRaJsCUNDUx2y7E6j9ajgISlTTp1CydFBZCRCUIrwDg==",
        "dependencies": {
          "Microsoft.NET.Test.Sdk": "15.0.0"
        }
      },
      "Buildalyzer": {
        "type": "Transitive",
        "resolved": "2.4.0",
        "contentHash": "ThvNN9SYFj6tpVC/yk/UH1v78yhHbGhBxUuSpfCbR4Gqov8yJpf4VRzSnSatTxGUMFKU8aHG10ObLwBIBJxV6Q==",
        "dependencies": {
          "Buildalyzer.Logger": "2.4.0",
          "MSBuild.StructuredLogger": "2.0.11",
          "Microsoft.Build": "15.8.166",
          "Microsoft.Build.Framework": "15.8.166",
          "Microsoft.Build.Tasks.Core": "15.8.166",
          "Microsoft.Build.Utilities.Core": "15.8.166",
          "Microsoft.Extensions.DependencyModel": "2.1.0",
          "Microsoft.Extensions.Logging": "2.1.1",
          "Microsoft.Extensions.Logging.Abstractions": "2.1.1",
          "MsBuildPipeLogger.Server": "1.1.2",
          "System.Reflection.TypeExtensions": "4.6.0"
        }
      },
      "Buildalyzer.Logger": {
        "type": "Transitive",
        "resolved": "2.4.0",
        "contentHash": "tTRPRPvXoWF/pg+RKb8hzA13nc9WjobymET7U7UjzX+Dq22KKw3yjCnDrfj95vvrMKu3UJeUdrNCT1i5POwIxA==",
        "dependencies": {
          "NETStandard.Library": "1.6.1"
        }
      },
      "Castle.Core": {
        "type": "Transitive",
        "resolved": "4.4.0",
        "contentHash": "b5rRL5zeaau1y/5hIbI+6mGw3cwun16YjkHZnV9RRT5UyUIFsgLmNXJ0YnIN9p8Hw7K7AbG1q1UclQVU3DinAQ==",
        "dependencies": {
          "NETStandard.Library": "1.6.1",
          "System.Collections.Specialized": "4.3.0",
          "System.ComponentModel": "4.3.0",
          "System.ComponentModel.TypeConverter": "4.3.0",
          "System.Diagnostics.TraceSource": "4.3.0",
          "System.Dynamic.Runtime": "4.3.0",
          "System.Reflection": "4.3.0",
          "System.Reflection.Emit": "4.3.0",
          "System.Reflection.TypeExtensions": "4.3.0",
          "System.Xml.XmlDocument": "4.3.0"
        }
      },
      "DotNet.Glob": {
        "type": "Transitive",
        "resolved": "3.0.5",
        "contentHash": "YyRz7scXLFgGv7KfYDeHvFcJIC+rHdDuB6z5hSf5JcUDD9Mgg/MhnpS4VMtXkYTR7OdAXChnojUFZ1Xef8xWGg=="
      },
      "LibGit2Sharp": {
        "type": "Transitive",
        "resolved": "0.26.1",
        "contentHash": "CGEI8n5QjuQ05KsDYY6+utD1Ovcia1IFIbzA2Z3KjZkybVP9JeftSwCnAuRvVKsL9EPsOU0Eew2QiUfdeyhFYg==",
        "dependencies": {
          "LibGit2Sharp.NativeBinaries": "[2.0.289]"
        }
      },
      "LibGit2Sharp.NativeBinaries": {
        "type": "Transitive",
        "resolved": "2.0.289",
        "contentHash": "/bHaWrS2qcviCKnr+98DIKGfPCQByqwU/KzWrOsQnCQaz7DNVs4xMpkrGEhgc2O0aTKCXUb1np8nCl8qrxIuag=="
      },
      "McMaster.Extensions.CommandLineUtils": {
        "type": "Transitive",
        "resolved": "2.4.4",
        "contentHash": "FtkwdX/7gJ4/EiHF20HLOWbEPvcmjZFKvRP2Geg32trZORgzVNgY8Zh26jMpfPWVPMj9lycTxN0SMfH3x9N2UQ==",
        "dependencies": {
          "System.ComponentModel.Annotations": "4.4.1"
        }
      },
      "Microsoft.Bcl.AsyncInterfaces": {
        "type": "Transitive",
        "resolved": "1.0.0",
        "contentHash": "K63Y4hORbBcKLWH5wnKgzyn7TOfYzevIEwIedQHBIkmkEBA9SCqgvom+XTuE+fAFGvINGkhFItaZ2dvMGdT5iw=="
      },
      "Microsoft.Build": {
        "type": "Transitive",
        "resolved": "15.8.166",
        "contentHash": "h9dzE7bLEFVeY1fVOdbh3dQOtbWqe3jKzvV6JE9JnpmfLptP3gwp/rOLfWmpFJfcNEqetMYMfbcAwipyp/3DfQ==",
        "dependencies": {
          "Microsoft.Build.Framework": "15.8.166",
          "Microsoft.Win32.Registry": "4.3.0",
          "System.Collections.Immutable": "1.5.0",
          "System.Diagnostics.TraceSource": "4.0.0",
          "System.IO.Compression": "4.3.0",
          "System.Reflection.Metadata": "1.6.0",
          "System.Reflection.TypeExtensions": "4.1.0",
          "System.Runtime.InteropServices.RuntimeInformation": "4.3.0",
          "System.Runtime.Loader": "4.0.0",
          "System.Security.Principal.Windows": "4.3.0",
          "System.Text.Encoding.CodePages": "4.0.1",
          "System.Threading.Tasks.Dataflow": "4.6.0"
        }
      },
      "Microsoft.Build.Framework": {
        "type": "Transitive",
        "resolved": "15.8.166",
        "contentHash": "UxQvO36HtZTHJCRCbglZNU5D2M+x2Fs27O0ZvIOrZZo6m83S6ZynCzLW5BjQ9RxAlH/pH2iHiEU+w03OOmAw6Q==",
        "dependencies": {
          "System.Runtime.Serialization.Primitives": "4.1.1",
          "System.Threading.Thread": "4.0.0"
        }
      },
      "Microsoft.Build.Tasks.Core": {
        "type": "Transitive",
        "resolved": "15.8.166",
        "contentHash": "EOCh8vvBJvxI9egq70lySDZAdeteKmaVl3cUQCCmhBmHfIVuDVf7vnfwe0pDGZp95yo0Rf5WtSguiyX7R+xJ5w==",
        "dependencies": {
          "Microsoft.Build.Framework": "15.8.166",
          "Microsoft.Build.Utilities.Core": "15.8.166",
          "Microsoft.Win32.Registry": "4.3.0",
          "System.CodeDom": "4.4.0",
          "System.Collections.Immutable": "1.5.0",
          "System.Linq.Parallel": "4.0.1",
          "System.Net.Http": "4.3.0",
          "System.Reflection.Metadata": "1.6.0",
          "System.Reflection.TypeExtensions": "4.1.0",
          "System.Resources.Writer": "4.0.0",
          "System.Threading.Tasks.Dataflow": "4.6.0"
        }
      },
      "Microsoft.Build.Utilities.Core": {
        "type": "Transitive",
        "resolved": "15.8.166",
        "contentHash": "xtTrXMOlrH5GXObxN5G3ZVNhC1F9Cagje4ks9qC3btMokNoe/ryl5ncJaS5WshBtB76UPho5MZ8wN1meij2BKA==",
        "dependencies": {
          "Microsoft.Build.Framework": "15.8.166",
          "Microsoft.Win32.Registry": "4.3.0",
          "System.Collections.Immutable": "1.5.0",
          "System.Runtime.InteropServices.RuntimeInformation": "4.3.0",
          "System.Text.Encoding.CodePages": "4.4.0"
        }
      },
      "Microsoft.CodeAnalysis.Analyzers": {
        "type": "Transitive",
        "resolved": "2.9.4",
        "contentHash": "alIJhS0VUg/7x5AsHEoovh/wRZ0RfCSS7k5pDSqpRLTyuMTtRgj6OJJPRApRhJHOGYYsLakf1hKeXFoDwKwNkg=="
      },
      "Microsoft.CodeAnalysis.Common": {
        "type": "Transitive",
        "resolved": "3.3.1",
        "contentHash": "N5yQdGy+M4kimVG7hwCeGTCfgYjK2o5b/Shumkb/rCC+/SAkvP1HUAYK+vxPFS7dLJNtXLRsmPHKj3fnyNWnrw==",
        "dependencies": {
          "Microsoft.CodeAnalysis.Analyzers": "2.9.4",
          "System.Collections.Immutable": "1.5.0",
          "System.Memory": "4.5.3",
          "System.Reflection.Metadata": "1.6.0",
          "System.Runtime.CompilerServices.Unsafe": "4.5.2",
          "System.Text.Encoding.CodePages": "4.5.1",
          "System.Threading.Tasks.Extensions": "4.5.3"
        }
      },
      "Microsoft.CodeAnalysis.CSharp": {
        "type": "Transitive",
        "resolved": "3.3.1",
        "contentHash": "WDUIhTHem38H6VJ98x2Ssq0fweakJHnHYl7vbG8ARnsAwLoJKCQCy78EeY1oRrCKG42j0v6JVljKkeqSDA28UA==",
        "dependencies": {
          "Microsoft.CodeAnalysis.Common": "[3.3.1]"
        }
      },
      "Microsoft.CodeCoverage": {
        "type": "Transitive",
        "resolved": "16.3.0",
        "contentHash": "CVEzOQp+2Y/VdUEbvtziOd41QJ3tGGvqI14to5blM0Glr4P9uasORK4SaSF4bvlRQaiMeqS2iGoCfVIggdymmw=="
      },
      "Microsoft.CSharp": {
        "type": "Transitive",
        "resolved": "4.3.0",
        "contentHash": "8HJAsefGyg6YWGcPmbjTVlnEdtK5QS6Ypm+P/pzWTY1b5QBr5TsHcn4zibeEs64KD3BgeXCYhIFMlPt4Wjpkcw==",
        "dependencies": {
          "System.Collections": "4.3.0",
          "System.Diagnostics.Debug": "4.3.0",
          "System.Dynamic.Runtime": "4.3.0",
          "System.Globalization": "4.3.0",
          "System.Linq": "4.3.0",
          "System.Linq.Expressions": "4.3.0",
          "System.ObjectModel": "4.3.0",
          "System.Reflection": "4.3.0",
          "System.Reflection.Extensions": "4.3.0",
          "System.Reflection.Primitives": "4.3.0",
          "System.Reflection.TypeExtensions": "4.3.0",
          "System.Resources.ResourceManager": "4.3.0",
          "System.Runtime": "4.3.0",
          "System.Runtime.Extensions": "4.3.0",
          "System.Runtime.InteropServices": "4.3.0",
          "System.Threading": "4.3.0"
        }
      },
      "Microsoft.DotNet.PlatformAbstractions": {
        "type": "Transitive",
        "resolved": "2.1.0",
        "contentHash": "q+TyFERUxSGkT4w2f4Su/5b1jisHcJq/29Jq2QwBty8AXPX1PyMd0/xMaG/EYkER6u+x3Adm7bBB0P4gu7E4LQ==",
        "dependencies": {
          "System.AppContext": "4.1.0",
          "System.Collections": "4.0.11",
          "System.IO": "4.1.0",
          "System.IO.FileSystem": "4.0.1",
          "System.Reflection.TypeExtensions": "4.1.0",
          "System.Runtime.Extensions": "4.1.0",
          "System.Runtime.InteropServices": "4.1.0",
          "System.Runtime.InteropServices.RuntimeInformation": "4.0.0"
        }
      },
      "Microsoft.Extensions.Configuration": {
        "type": "Transitive",
        "resolved": "3.0.1",
        "contentHash": "YVnWU71HYeLcKBX58vQKx3aU3Vb9sQl+UGi7DiLwyyKBHHB+vXGQczg+JwPPvMNIu6bCyEzHGuJtkA4wUTraZA==",
        "dependencies": {
          "Microsoft.Extensions.Configuration.Abstractions": "3.0.1"
        }
      },
      "Microsoft.Extensions.Configuration.Abstractions": {
        "type": "Transitive",
        "resolved": "3.0.1",
        "contentHash": "R36lhvFgp56wE9YjjRyK2dgo3GHSf6CID2XZee8BLEpNXX8B9kjjKvp0UyDfOM3GWy1//s/fz1RkrG+pl2ycJQ==",
        "dependencies": {
          "Microsoft.Extensions.Primitives": "3.0.1"
        }
      },
      "Microsoft.Extensions.Configuration.Binder": {
        "type": "Transitive",
        "resolved": "3.0.1",
        "contentHash": "zZsgFWC0frrIJurPUQaLUHAFn45SwCAzwqrdxoYlNm0gS6bgAmzcTS5qIIox61783KUDco3eLfx4Bs+amU0J6Q==",
        "dependencies": {
          "Microsoft.Extensions.Configuration": "3.0.1"
        }
      },
      "Microsoft.Extensions.Configuration.FileExtensions": {
        "type": "Transitive",
        "resolved": "3.0.1",
        "contentHash": "Z5C8LQ1Hm8APZbPiQ/4UaIqjO2Ok9loK3/9uwD/7KDZ0NNN+iwNUim1R75ajLWlTigkadAUPAF1ufc27Aayo3g==",
        "dependencies": {
          "Microsoft.Extensions.Configuration": "3.0.1",
          "Microsoft.Extensions.FileProviders.Physical": "3.0.1"
        }
      },
      "Microsoft.Extensions.Configuration.Json": {
        "type": "Transitive",
        "resolved": "3.0.1",
        "contentHash": "mdm9rCj2zXgbr6DMpXxyqQ0xpwGtnDDN4Q8OPQopL0LGHn7DT5hxshOJnKp5PAE6tXVy3fqeKaGHtJ7/CfcgMA==",
        "dependencies": {
          "Microsoft.Extensions.Configuration": "3.0.1",
          "Microsoft.Extensions.Configuration.FileExtensions": "3.0.1",
          "System.Text.Json": "4.6.0",
          "System.Threading.Tasks.Extensions": "4.5.2"
        }
      },
      "Microsoft.Extensions.DependencyInjection": {
        "type": "Transitive",
        "resolved": "3.0.1",
        "contentHash": "LYe7cQ8bfWBzbBNZwXsCyvv8wxpiYO1ensbD/LbuUGRVlspSCpfWqUn0fglyZYVMH0wiWhLj1nFooAc8H/UoQA==",
        "dependencies": {
          "Microsoft.Extensions.DependencyInjection.Abstractions": "3.0.1"
        }
      },
      "Microsoft.Extensions.DependencyInjection.Abstractions": {
        "type": "Transitive",
        "resolved": "3.0.1",
        "contentHash": "VnytRin0q78cwdhZZ5YAO+6cg0By0iJkk9IoK/vE1vI0qMM6oOjlXNlEFdDRtMXsAmxMPNaRcnpgEJCTe8l76Q=="
      },
      "Microsoft.Extensions.DependencyModel": {
        "type": "Transitive",
        "resolved": "2.1.0",
        "contentHash": "axtNqMrprXD2vFAs0LjWT/HDWt5AeSkoAbO91y/5seZQQtxNRS/j4PX6HF4MZvGQelxwm0CyepmJY8wUF2QWyA==",
        "dependencies": {
          "Microsoft.DotNet.PlatformAbstractions": "2.1.0",
          "Newtonsoft.Json": "9.0.1",
          "System.Diagnostics.Debug": "4.0.11",
          "System.Dynamic.Runtime": "4.0.11",
          "System.Linq": "4.1.0"
        }
      },
      "Microsoft.Extensions.FileProviders.Abstractions": {
        "type": "Transitive",
        "resolved": "3.0.1",
        "contentHash": "5bNnEI9JQ20xiJzP+tZIQbFyfZ4ux0FNu5aRGpDtSQee0XSXaornvf8dpcqTo/M9XOAHsMyZEB2J80l3JgOj8Q==",
        "dependencies": {
          "Microsoft.Extensions.Primitives": "3.0.1"
        }
      },
      "Microsoft.Extensions.FileProviders.Physical": {
        "type": "Transitive",
        "resolved": "3.0.1",
        "contentHash": "DGSp64zNZJ16cHtnPIN/ORh/lboAPT3Hth7nwMPFEiFf84Ys3yTI3VlpBKS8U++h8ztVJJgt6CsYE/WKY3nASg==",
        "dependencies": {
          "Microsoft.Extensions.FileProviders.Abstractions": "3.0.1",
          "Microsoft.Extensions.FileSystemGlobbing": "3.0.1"
        }
      },
      "Microsoft.Extensions.FileSystemGlobbing": {
        "type": "Transitive",
        "resolved": "3.0.1",
        "contentHash": "WK5QGpCqx4oH2+8G1RdAyrSjhMd1jfu+DsTqD/gzuU31pP2/R95esGsGsHqi0l7twloKNsJxhHn0yOzYCiVwmA=="
      },
      "Microsoft.Extensions.Logging": {
        "type": "Transitive",
        "resolved": "3.0.1",
        "contentHash": "CGYrO3D3fofdmAQ8JOWq0BcAUCAMYJcE/Paeen1IL3JwfnFmlCFcvnmi/fPOrtG4yrQXqa780RRP+BjLrs0TAQ==",
        "dependencies": {
          "Microsoft.Extensions.Configuration.Binder": "3.0.1",
          "Microsoft.Extensions.DependencyInjection": "3.0.1",
          "Microsoft.Extensions.Logging.Abstractions": "3.0.1",
          "Microsoft.Extensions.Options": "3.0.1"
        }
      },
      "Microsoft.Extensions.Logging.Abstractions": {
        "type": "Transitive",
        "resolved": "3.0.1",
        "contentHash": "hqEFHyp+IJleZ31SVRh/TYm1NKNqVFbxqJ9KN20GguYJ3V/cT4SftxuxTc71MI8cYl3myFAcrXyJf05hxJ3f4Q=="
      },
      "Microsoft.Extensions.Options": {
        "type": "Transitive",
        "resolved": "3.0.1",
        "contentHash": "8pk8CWGBy/er6yTWcKRPcszWNX9rvLprlOIzK6sQV7EKjA0yzFtgO7kbQuGKzFlu3IusBMAoXNM/tiJLiVC3Qw==",
        "dependencies": {
          "Microsoft.Extensions.DependencyInjection.Abstractions": "3.0.1",
          "Microsoft.Extensions.Primitives": "3.0.1",
          "System.ComponentModel.Annotations": "4.6.0"
        }
      },
      "Microsoft.Extensions.Primitives": {
        "type": "Transitive",
        "resolved": "3.0.1",
        "contentHash": "9RIADJEXOk3R2rQunxzFxQEazaD3FNOqCNed+yVf/U0HDbbkQcwsWOHrju1YwdQwtewt/0WRUYxRDf3USxezdA==",
        "dependencies": {
          "System.Memory": "4.5.2",
          "System.Runtime.CompilerServices.Unsafe": "4.6.0"
        }
      },
      "Microsoft.NETCore.DotNetAppHost": {
        "type": "Transitive",
        "resolved": "2.1.0",
        "contentHash": "vMn8V3GOp/SPOG2oE8WxswzAWZ/GZmc8EPiB3vc2EZ6us14ehXhsvUFXndYopGNSjCa9OdqC6L6xStF1KyUZnw=="
      },
      "Microsoft.NETCore.DotNetHostPolicy": {
        "type": "Transitive",
        "resolved": "2.1.0",
        "contentHash": "vBUwNihtLUVS2HhO6WocYfAktRmfFihm6JB8/sJ53caVW+AelvbnYpfiGzaZDpkWjN6vA3xzOKPu9Vu8Zz3p8Q==",
        "dependencies": {
          "Microsoft.NETCore.DotNetHostResolver": "2.1.0"
        }
      },
      "Microsoft.NETCore.DotNetHostResolver": {
        "type": "Transitive",
        "resolved": "2.1.0",
        "contentHash": "o0PRql5qOHFEY3d1WvzE+T7cMFKtOsWLMg8L1oTeGNnI4u5AzOj8o6AdZT3y2GxFA1DAx7AQ9qZjpCO2/bgZRw==",
        "dependencies": {
          "Microsoft.NETCore.DotNetAppHost": "2.1.0"
        }
      },
      "Microsoft.NETCore.Platforms": {
        "type": "Transitive",
        "resolved": "3.0.0",
        "contentHash": "TsETIgVJb/AKoYfSP+iCxkuly5d3inZjTdx/ItZLk2CxY85v8083OBS3uai84kK3/baLnS5/b5XGs6zR7SuuHQ=="
      },
      "Microsoft.NETCore.Targets": {
        "type": "Transitive",
        "resolved": "2.1.0",
        "contentHash": "x188gIZXOwFXkPXyGavEcPGcR6RGvjFOES2QzskN4gERZjWPN34qhRsZVMC0CLJfQLGSButarcgWxPPM4vmg0w=="
      },
      "Microsoft.TestPlatform": {
        "type": "Transitive",
        "resolved": "16.3.0",
        "contentHash": "1YDiy17mD8S/c/IqFX4hVLK8+KyqbWDTR3rVBciFC/QJCG7gBsYb3byGUDdTBSpKdBvUwGlt+lTK8Se++M65vQ=="
      },
      "Microsoft.TestPlatform.ObjectModel": {
        "type": "Transitive",
        "resolved": "16.3.0",
        "contentHash": "F4ZZ1c6J6VqeFhfPPBZNk+jr7VU5qYgxoClWK+VOJMRwGYc5edYY5q9CGtNgT93VcVGQ/ie6Gn8J9HDoST1fAg==",
        "dependencies": {
          "NuGet.Frameworks": "5.0.0"
        }
      },
      "Microsoft.TestPlatform.Portable": {
        "type": "Transitive",
        "resolved": "16.3.0",
        "contentHash": "qAei4/DXfibz2W9WhBOhlrneJZW5JJYR3T6D3gAyvexViY6uEY13kwtAd4gA803MbjlsdMMoJskganuOdTSDrQ=="
      },
      "Microsoft.TestPlatform.TestHost": {
        "type": "Transitive",
        "resolved": "16.3.0",
        "contentHash": "N44oK5yrJw70tJh/f5XrDT9ibywsz/t9hm9f59DojtfJphYG55oXf/2ht9h0iNMyzpuh7lFAWPdRcZ9v0Oj82w==",
        "dependencies": {
          "Microsoft.TestPlatform.ObjectModel": "16.3.0",
          "Newtonsoft.Json": "9.0.1"
        }
      },
      "Microsoft.TestPlatform.TranslationLayer": {
        "type": "Transitive",
        "resolved": "16.3.0",
        "contentHash": "H5XAo+MkgyRm38jjXLSTvORV6viDnyEcuO8BJNppq/wxR1oXRqxSFx2i+S5wMNSZTsztU3v4nBwR/2mnGwvOdQ==",
        "dependencies": {
          "NETStandard.Library": "2.0.0"
        }
      },
      "Microsoft.Web.LibraryManager.Build": {
        "type": "Transitive",
        "resolved": "2.0.96",
        "contentHash": "E6673JBzjfwoe3HlVAAxRchfUYloRsCwO/uWyjHswb0PZeFdRjYUJsLU3v4o3l2RQ596bGrLKv6rCWfbVDy0iQ==",
        "dependencies": {
          "System.Runtime.Loader": "4.3.0"
        }
      },
      "Microsoft.Win32.Registry": {
        "type": "Transitive",
        "resolved": "4.3.0",
        "contentHash": "7N21kxZSiwdrsXgPV49vcRP9mK1oqW7eyzUxiPeRRK/YyuK1P8uNsokNQj04RlIg3L8AOmEpz/yezUl2RbWXQw==",
        "dependencies": {
          "Microsoft.NETCore.Platforms": "1.1.0",
          "System.Collections": "4.3.0",
          "System.Globalization": "4.3.0",
          "System.Resources.ResourceManager": "4.3.0",
          "System.Runtime": "4.3.0",
          "System.Runtime.Extensions": "4.3.0",
          "System.Runtime.Handles": "4.3.0",
          "System.Runtime.InteropServices": "4.3.0"
        }
      },
      "Mono.Cecil": {
        "type": "Transitive",
        "resolved": "0.11.1",
        "contentHash": "RWBcccuMn8gxAasJxBBAb848qkt3S2t/7bEaEXtxQU6ROv1v0p7kk3+Xga4G+k+bKbLBla1bsrUt+8pAccaDwQ=="
      },
      "MSBuild.StructuredLogger": {
        "type": "Transitive",
        "resolved": "2.0.11",
        "contentHash": "youJH/f03XEYwre6DWT+a8Fjb6Vs/UfioczhKYohHK24ljUSLBCRaopXX2+VzeA/7aQjmRmr4HYpzD9cCCJM9w==",
        "dependencies": {
          "Microsoft.Build": "15.8.166",
          "Microsoft.Build.Framework": "15.8.166",
          "Microsoft.Build.Tasks.Core": "15.8.166",
          "Microsoft.Build.Utilities.Core": "15.8.166"
        }
      },
      "MsBuildPipeLogger.Server": {
        "type": "Transitive",
        "resolved": "1.1.2",
        "contentHash": "3kIOap0qKW+/+Cd9o6tUM420ibgzCVuhTvLXVRv7M6EOmkH1iEiUsUTkFeQ+SqH5JuLHZfXmEZieDiWvRFtq1Q==",
        "dependencies": {
          "Microsoft.Build": "15.3.409",
          "NETStandard.Library": "1.6.1"
        }
      },
      "NETStandard.Library": {
        "type": "Transitive",
        "resolved": "2.0.3",
        "contentHash": "st47PosZSHrjECdjeIzZQbzivYBJFv6P2nv4cj2ypdI204DO+vZ7l5raGMiX4eXMJ53RfOIg+/s4DHVZ54Nu2A==",
        "dependencies": {
          "Microsoft.NETCore.Platforms": "1.1.0"
        }
      },
      "Newtonsoft.Json": {
        "type": "Transitive",
        "resolved": "12.0.3",
        "contentHash": "6mgjfnRB4jKMlzHSl+VD+oUc1IebOZabkbyWj2RiTgWwYPPuaK1H97G1sHqGwPlS5npiF5Q0OrxN1wni2n5QWg=="
      },
      "NuGet.Frameworks": {
        "type": "Transitive",
        "resolved": "5.0.0",
        "contentHash": "c5JVjuVAm4f7E9Vj+v09Z9s2ZsqFDjBpcsyS3M9xRo0bEdm/LVZSzLxxNvfvAwRiiE8nwe1h2G4OwiwlzFKXlA=="
      },
      "runtime.debian.8-x64.runtime.native.System.Security.Cryptography.OpenSsl": {
        "type": "Transitive",
        "resolved": "4.3.0",
        "contentHash": "YyySbopnqyGWwg8DozwpsaxNaomcok+FMLemrOVpiX0d7bKt6t2CBqLLPDNtEhV1bmIr6CuBNqgyF+0/dkNTMw=="
      },
      "runtime.fedora.23-x64.runtime.native.System.Security.Cryptography.OpenSsl": {
        "type": "Transitive",
        "resolved": "4.3.0",
        "contentHash": "CUDfX9lnx4RMB+RG/WVprucouFOx2kkp111707O/Ec7qeoZz2e0Q929u/gsV+R4oNMPtW2XeLUV2k2uvZF4GnQ=="
      },
      "runtime.fedora.24-x64.runtime.native.System.Security.Cryptography.OpenSsl": {
        "type": "Transitive",
        "resolved": "4.3.0",
        "contentHash": "cFlxKpSD8s9nb/3eRwBvH7FIfBlDh6Ecs+pgLnSxXnM7+Lhn1+V8DNlSwWxPWuyeNbPPH3JZygOOJsutdsbubw=="
      },
      "runtime.native.System": {
        "type": "Transitive",
        "resolved": "4.3.0",
        "contentHash": "li9m1dvCzEV4ZaPSBqTuHR6UC7CmsrHrVTtnJcDYlBhLI0j9esl7J49gvKTl9u0+8zCDo4Bn9vrL31RPCGlb+Q==",
        "dependencies": {
          "Microsoft.NETCore.Platforms": "1.1.0",
          "Microsoft.NETCore.Targets": "1.1.0"
        }
      },
      "runtime.native.System.IO.Compression": {
        "type": "Transitive",
        "resolved": "4.3.0",
        "contentHash": "t9ZuxyZf/6q8pwhqGrJUNSfP/Yrv4/2LY67m1FlXyjZF9kg39uaGRGiEplFg/gFMwlGVUUgzO3r552qZw81QPw==",
        "dependencies": {
          "Microsoft.NETCore.Platforms": "1.1.0",
          "Microsoft.NETCore.Targets": "1.1.0"
        }
      },
      "runtime.native.System.Net.Http": {
        "type": "Transitive",
        "resolved": "4.3.0",
        "contentHash": "2UxCb5hzrt1UYjIT77DBPA+2h4NEyXmW1qSonXU5iTWsng6AwepS7ecjDnpLW/MF7e+wfeATSkxnClDdvbhxPw==",
        "dependencies": {
          "Microsoft.NETCore.Platforms": "1.1.0",
          "Microsoft.NETCore.Targets": "1.1.0"
        }
      },
      "runtime.native.System.Security.Cryptography.Apple": {
        "type": "Transitive",
        "resolved": "4.3.0",
        "contentHash": "naG8t3Fcd8OHGRkhngSeSkVVuKrf+zklQHPONeJsB8CTFhRndIP3HRvA9ji3r0N9jOTdvbKaqzOt6nxh323fig==",
        "dependencies": {
          "runtime.osx.10.10-x64.runtime.native.System.Security.Cryptography.Apple": "4.3.0"
        }
      },
      "runtime.native.System.Security.Cryptography.OpenSsl": {
        "type": "Transitive",
        "resolved": "4.3.0",
        "contentHash": "1vrwBMdxA+bPWGxzmXg3wkXTLyCgBt3d9FrQIBs4TT8iJpf7inNXAF9SaV31/FP4LviPXYAXlM0oeFAoD0GDkQ==",
        "dependencies": {
          "runtime.debian.8-x64.runtime.native.System.Security.Cryptography.OpenSsl": "4.3.0",
          "runtime.fedora.23-x64.runtime.native.System.Security.Cryptography.OpenSsl": "4.3.0",
          "runtime.fedora.24-x64.runtime.native.System.Security.Cryptography.OpenSsl": "4.3.0",
          "runtime.opensuse.13.2-x64.runtime.native.System.Security.Cryptography.OpenSsl": "4.3.0",
          "runtime.opensuse.42.1-x64.runtime.native.System.Security.Cryptography.OpenSsl": "4.3.0",
          "runtime.osx.10.10-x64.runtime.native.System.Security.Cryptography.OpenSsl": "4.3.0",
          "runtime.rhel.7-x64.runtime.native.System.Security.Cryptography.OpenSsl": "4.3.0",
          "runtime.ubuntu.14.04-x64.runtime.native.System.Security.Cryptography.OpenSsl": "4.3.0",
          "runtime.ubuntu.16.04-x64.runtime.native.System.Security.Cryptography.OpenSsl": "4.3.0",
          "runtime.ubuntu.16.10-x64.runtime.native.System.Security.Cryptography.OpenSsl": "4.3.0"
        }
      },
      "runtime.opensuse.13.2-x64.runtime.native.System.Security.Cryptography.OpenSsl": {
        "type": "Transitive",
        "resolved": "4.3.0",
        "contentHash": "3DXPOXZDZnXVGqFVVBptOcZiI3u4fwrF51a84K90mpHtiUcEy4XTLs0mGRv4jS+RTnWK+5UrL0LU7ksdcOpn/Q=="
      },
      "runtime.opensuse.42.1-x64.runtime.native.System.Security.Cryptography.OpenSsl": {
        "type": "Transitive",
        "resolved": "4.3.0",
        "contentHash": "PS+nyX3xtv7w5wkJhHU0F6+VwwPWlPEXPG5VnkPettPQC97YylAraavJVLR8sMqwblorUJJD4LkWxAzvE8XaYg=="
      },
      "runtime.osx.10.10-x64.runtime.native.System.Security.Cryptography.Apple": {
        "type": "Transitive",
        "resolved": "4.3.0",
        "contentHash": "dX2IK4g8bt6ZBupIZxnMRGpMp7RaclR5oS3AVJCdBHksiI9RHKX2ddQh9thWTiPSW0hQiMhQohLp7REx01KgZA=="
      },
      "runtime.osx.10.10-x64.runtime.native.System.Security.Cryptography.OpenSsl": {
        "type": "Transitive",
        "resolved": "4.3.0",
        "contentHash": "k6LZkYqyp+RXgrhUmXLRZnyymy0hcv/FTCG81A6oEfiVzHb7Whp+yNEn6wtiWmftzqSY9mc2jL9R7dopKXlvog=="
      },
      "runtime.rhel.7-x64.runtime.native.System.Security.Cryptography.OpenSsl": {
        "type": "Transitive",
        "resolved": "4.3.0",
        "contentHash": "EDY69cIylNX0w4W8nNWUbC7vYA+jBsplTMPs89oCsK945zolk+BvAhrRRVL0yy6jhea05+hhqrP+CsoA/gyUIA=="
      },
      "runtime.ubuntu.14.04-x64.runtime.native.System.Security.Cryptography.OpenSsl": {
        "type": "Transitive",
        "resolved": "4.3.0",
        "contentHash": "npFdV690uVZ9kYw96w+V1M2eTeX+xLELm1cttFckRs12mECtlZuk0AkWTb3CzA3zfHMQFDWMbHH3l2M3vLygSg=="
      },
      "runtime.ubuntu.16.04-x64.runtime.native.System.Security.Cryptography.OpenSsl": {
        "type": "Transitive",
        "resolved": "4.3.0",
        "contentHash": "xtIA5NqoEG055u1w/c2rH2FoJacvRBX8u79SWDFSi0qYqFQ2ZDKAVz94NLGseMV0naVSahG7EnOYVidpDNNltA=="
      },
      "runtime.ubuntu.16.10-x64.runtime.native.System.Security.Cryptography.OpenSsl": {
        "type": "Transitive",
        "resolved": "4.3.0",
        "contentHash": "YbxtxrnhbQYPgTu2kCdSn3ZWKTtc8pbhHUN2SxAAvk1fnabu7CFKHueCFFu74XAP+GaygbWo6H2YYIUHRRQR2g=="
      },
      "Serilog": {
        "type": "Transitive",
        "resolved": "2.9.0",
        "contentHash": "QzcrD33A3+CsVvwi1I5CSei67ikQnkGrw7SscgL+vZTghaC2aNYg8fiUcedXHzKJFNjgje9rBjzwYGQTKEaXaA=="
      },
      "Serilog.Extensions.Logging": {
        "type": "Transitive",
        "resolved": "3.0.1",
        "contentHash": "U0xbGoZuxJRjE3C5vlCfrf9a4xHTmbrCXKmaA14cHAqiT1Qir0rkV7Xss9GpPJR3MRYH19DFUUqZ9hvWeJrzdQ==",
        "dependencies": {
          "Microsoft.Extensions.Logging": "2.0.0",
          "Serilog": "2.8.0"
        }
      },
      "Serilog.Extensions.Logging.File": {
        "type": "Transitive",
        "resolved": "1.1.0",
        "contentHash": "Y6twiu+BC1z99v7EEisOVLOppG/GTr8PusAzRXNY0R/RzcledjSRfOfp7jRfXj/VJEyx0nlrQtY8QxBtiVFsCg==",
        "dependencies": {
          "Microsoft.Extensions.Configuration.Abstractions": "1.0.2",
          "NETStandard.Library": "1.6.1",
          "Serilog": "2.5.0",
          "Serilog.Extensions.Logging": "1.4.0",
          "Serilog.Formatting.Compact": "1.0.0",
          "Serilog.Sinks.Async": "1.1.0",
          "Serilog.Sinks.RollingFile": "3.3.0"
        }
      },
      "Serilog.Formatting.Compact": {
        "type": "Transitive",
        "resolved": "1.0.0",
        "contentHash": "r3QYz02y7+B7Ng30hyJM929OJhem7SsJ4XDUE0Zfptj2MRiQfpPUb5f58juAFjp/TnNeSX2QNzZEnHwLeoJfHQ==",
        "dependencies": {
          "Serilog": "2.0.0"
        }
      },
      "Serilog.Sinks.Async": {
        "type": "Transitive",
        "resolved": "1.1.0",
        "contentHash": "xll0Kanz2BkCxuv+F3p1WXr47jdsVM0GU1n1LZvK+18QiRZ/WGFNxSNw9EMKFV5ED5gr7MUpAe6PCMNL1HGUMA==",
        "dependencies": {
          "Serilog": "2.1.0",
          "System.Collections.Concurrent": "4.0.12"
        }
      },
      "Serilog.Sinks.Console": {
        "type": "Transitive",
        "resolved": "3.1.1",
        "contentHash": "56mI5AqvyF/i/c2451nvV71kq370XOCE4Uu5qiaJ295sOhMb9q3BWwG7mWLOVSnmpWiq0SBT3SXfgRXGNP6vzA==",
        "dependencies": {
          "Serilog": "2.5.0",
          "System.Console": "4.3.0",
          "System.Runtime.InteropServices": "4.3.0",
          "System.Runtime.InteropServices.RuntimeInformation": "4.3.0"
        }
      },
      "Serilog.Sinks.File": {
        "type": "Transitive",
        "resolved": "3.2.0",
        "contentHash": "VHbo68pMg5hwSWrzLEdZv5b/rYmIgHIRhd4d5rl8GnC5/a8Fr+RShT5kWyeJOXax1el6mNJ+dmHDOVgnNUQxaw==",
        "dependencies": {
          "Serilog": "2.3.0",
          "System.IO": "4.1.0",
          "System.IO.FileSystem": "4.0.1",
          "System.IO.FileSystem.Primitives": "4.0.1",
          "System.Text.Encoding.Extensions": "4.0.11",
          "System.Threading": "4.0.11",
          "System.Threading.Timer": "4.0.1"
        }
      },
      "Serilog.Sinks.RollingFile": {
        "type": "Transitive",
        "resolved": "3.3.0",
        "contentHash": "2lT5X1r3GH4P0bRWJfhA7etGl8Q2Ipw9AACvtAHWRUSpYZ42NGVyHoVs2ALBZ/cAkkS+tA4jl80Zie144eLQPg==",
        "dependencies": {
          "Serilog.Sinks.File": "3.2.0",
          "System.IO": "4.1.0",
          "System.IO.FileSystem.Primitives": "4.0.1",
          "System.Runtime.InteropServices": "4.1.0",
          "System.Text.Encoding.Extensions": "4.0.11"
        }
      },
      "System.AppContext": {
        "type": "Transitive",
        "resolved": "4.1.0",
        "contentHash": "ZEVQkQLubKoe+5b776Iej/u2s1ELhTejM9bG7X+uCml/AGbipqADp/Kzx1HcCzdj9V9HHKBCGzkXGCRrtMmRAw==",
        "dependencies": {
          "System.Runtime": "4.1.0"
        }
      },
      "System.Buffers": {
        "type": "Transitive",
        "resolved": "4.3.0",
        "contentHash": "nmcIinT/bwxqlukL/qtPLgNxpWU2bhDBEC0mH1wfq6gfHW5svSrn9YAu7I7CXdaHAqACD2C89EbdlNoMEdou+g==",
        "dependencies": {
          "System.Diagnostics.Debug": "4.3.0",
          "System.Diagnostics.Tracing": "4.3.0",
          "System.Resources.ResourceManager": "4.3.0",
          "System.Runtime": "4.3.0",
          "System.Threading": "4.3.0"
        }
      },
      "System.CodeDom": {
        "type": "Transitive",
        "resolved": "4.4.0",
        "contentHash": "2sCCb7doXEwtYAbqzbF/8UAeDRMNmPaQbU2q50Psg1J9KzumyVVCgKQY8s53WIPTufNT0DpSe9QRvVjOzfDWBA=="
      },
      "System.Collections": {
        "type": "Transitive",
        "resolved": "4.3.0",
        "contentHash": "RclTL0p9D/HaXFW/FoVx6IoWMdXp6jtXXeaUE2kiRjHHGOghIcp/3YL2J1tG8r9cfHtMBCYeWau4DjpjN5aJNg==",
        "dependencies": {
          "Microsoft.NETCore.Platforms": "1.1.0",
          "Microsoft.NETCore.Targets": "1.1.0",
          "System.Runtime": "4.3.0"
        }
      },
      "System.Collections.Concurrent": {
        "type": "Transitive",
        "resolved": "4.3.0",
        "contentHash": "XAbmggwZjhOgDdNkQG23OU0EQy4aRRjTLy2hELeXv52T0g+CBiXwLYyIO3tmaoREJSOrN7tYM42OxTEVteLYtQ==",
        "dependencies": {
          "System.Collections": "4.3.0",
          "System.Diagnostics.Debug": "4.3.0",
          "System.Diagnostics.Tracing": "4.3.0",
          "System.Globalization": "4.3.0",
          "System.Reflection": "4.3.0",
          "System.Resources.ResourceManager": "4.3.0",
          "System.Runtime": "4.3.0",
          "System.Runtime.Extensions": "4.3.0",
          "System.Threading": "4.3.0",
          "System.Threading.Tasks": "4.3.0"
        }
      },
      "System.Collections.Immutable": {
        "type": "Transitive",
        "resolved": "1.5.0",
        "contentHash": "EXKiDFsChZW0RjrZ4FYHu9aW6+P4MCgEDCklsVseRfhoO0F+dXeMSsMRAlVXIo06kGJ/zv+2w1a2uc2+kxxSaQ=="
      },
      "System.Collections.NonGeneric": {
        "type": "Transitive",
        "resolved": "4.3.0",
        "contentHash": "j2WG3fj3w0HFDF4IGQwQ9EkV8pKo4Ro1ENPtkhpmGvTc+Jlhl2iVCAR7MZNRtjrECsJbDM/3zgdqOUIcf5MiPA==",
        "dependencies": {
          "System.Diagnostics.Debug": "4.3.0",
          "System.Globalization": "4.3.0",
          "System.Resources.ResourceManager": "4.3.0",
          "System.Runtime": "4.3.0",
          "System.Runtime.Extensions": "4.3.0",
          "System.Threading": "4.3.0"
        }
      },
      "System.Collections.Specialized": {
        "type": "Transitive",
        "resolved": "4.3.0",
        "contentHash": "gXAAQzPL+pNy2NPVXS7iNcdocmzZb7p4CwJEQHfLYBz5IaFm6yXGgkNbuYL+vjk8BRuNa0LA4ty2fTG7zc05Kw==",
        "dependencies": {
          "System.Collections.NonGeneric": "4.3.0",
          "System.Globalization": "4.3.0",
          "System.Globalization.Extensions": "4.3.0",
          "System.Resources.ResourceManager": "4.3.0",
          "System.Runtime": "4.3.0",
          "System.Runtime.Extensions": "4.3.0",
          "System.Threading": "4.3.0"
        }
      },
      "System.ComponentModel": {
        "type": "Transitive",
        "resolved": "4.3.0",
        "contentHash": "YCEfj3eucTGfsuTiM5+FeyiCwmwwK300/4WEC+Qh7CnU+6AK1rd4Fu3AcsfjTQyKB2kcesc3irNGJrWetaOUrA==",
        "dependencies": {
          "System.Runtime": "4.3.0"
        }
      },
      "System.ComponentModel.Annotations": {
        "type": "Transitive",
        "resolved": "4.6.0",
        "contentHash": "pOd+UhZ3X8xfwKDlgAzowUJNjp8VYVmOHZm++vCd0kq1HZ0zK3mNo2yRXjYgv7Ik/Xi43fmJfND2PLEsQSALCg=="
      },
      "System.ComponentModel.Primitives": {
        "type": "Transitive",
        "resolved": "4.3.0",
        "contentHash": "8+wNJ6jRJ0yqmbIQl+p2QUakqQ6qcQB/x1nIJRrycosp1MrCprSO8Vb97M1wddEe9q7z/b+vg0FCo6j2FVjnmA==",
        "dependencies": {
          "System.ComponentModel": "4.3.0",
          "System.Resources.ResourceManager": "4.3.0",
          "System.Runtime": "4.3.0"
        }
      },
      "System.ComponentModel.TypeConverter": {
        "type": "Transitive",
        "resolved": "4.3.0",
        "contentHash": "X61w/Yuik+Gsu0VIXzK6w12amFRmNg9nTdrhrjQdoL9H0FGfFEaCOB+OvpOrOZgK92wYYPNFzLsY/LvNjBgY1Q==",
        "dependencies": {
          "System.Collections": "4.3.0",
          "System.Collections.NonGeneric": "4.3.0",
          "System.Collections.Specialized": "4.3.0",
          "System.ComponentModel": "4.3.0",
          "System.ComponentModel.Primitives": "4.3.0",
          "System.Globalization": "4.3.0",
          "System.Linq": "4.3.0",
          "System.Reflection": "4.3.0",
          "System.Reflection.Extensions": "4.3.0",
          "System.Reflection.Primitives": "4.3.0",
          "System.Reflection.TypeExtensions": "4.3.0",
          "System.Resources.ResourceManager": "4.3.0",
          "System.Runtime": "4.3.0",
          "System.Runtime.Extensions": "4.3.0",
          "System.Threading": "4.3.0"
        }
      },
      "System.Console": {
        "type": "Transitive",
        "resolved": "4.3.0",
        "contentHash": "73xPYtUHeiURkepSaaHKG7iXmLJVIqV+2kG5s+4ODcaCW9HUU5l2IP6St6w5L5Wd3+y/ZCISk6RGK6IAgvRYUg==",
        "dependencies": {
          "Microsoft.NETCore.Platforms": "1.1.0",
          "Microsoft.NETCore.Targets": "1.1.0",
          "System.IO": "4.3.0",
          "System.Runtime": "4.3.0",
          "System.Text.Encoding": "4.3.0"
        }
      },
      "System.Diagnostics.Debug": {
        "type": "Transitive",
        "resolved": "4.3.0",
        "contentHash": "ukukE5hyq4D58s4jkDonAsX2VUGs2oOJmxX8Z/Q82iDdWkYGT0GQKz0Xm5ebkcXU6TQYnhKm9JMXxXAaLU3IiA==",
        "dependencies": {
          "Microsoft.NETCore.Platforms": "1.1.0",
          "Microsoft.NETCore.Targets": "1.1.0",
          "System.Runtime": "4.3.0"
        }
      },
      "System.Diagnostics.DiagnosticSource": {
        "type": "Transitive",
        "resolved": "4.3.0",
        "contentHash": "FiodYPg2RPGJlR5hKzaD8PfkcnOVN6chJb3ZuvxHvflxJq9eu98kNcngRz4LwTWzYLgulsiv0URYDcMMDOv7Gw==",
        "dependencies": {
          "System.Collections": "4.3.0",
          "System.Diagnostics.Tracing": "4.3.0",
          "System.Reflection": "4.3.0",
          "System.Runtime": "4.3.0",
          "System.Threading": "4.3.0"
        }
      },
      "System.Diagnostics.TraceSource": {
        "type": "Transitive",
        "resolved": "4.3.0",
        "contentHash": "VnYp1NxGx8Ww731y2LJ1vpfb/DKVNKEZ8Jsh5SgQTZREL/YpWRArgh9pI8CDLmgHspZmLL697CaLvH85qQpRiw==",
        "dependencies": {
          "Microsoft.NETCore.Platforms": "1.1.0",
          "System.Collections": "4.3.0",
          "System.Diagnostics.Debug": "4.3.0",
          "System.Globalization": "4.3.0",
          "System.Resources.ResourceManager": "4.3.0",
          "System.Runtime": "4.3.0",
          "System.Runtime.Extensions": "4.3.0",
          "System.Threading": "4.3.0",
          "runtime.native.System": "4.3.0"
        }
      },
      "System.Diagnostics.Tracing": {
        "type": "Transitive",
        "resolved": "4.3.0",
        "contentHash": "Q1AY2a5bqdTI1X1iWZFZQyAireyZa4+R6dS5fMxhJ8l2MfXW3K54Z4XnXfOPe4bjut93qOim2TTwiJQBgJdNdA==",
        "dependencies": {
          "Microsoft.NETCore.Platforms": "1.1.0",
          "Microsoft.NETCore.Targets": "1.1.0",
          "System.Runtime": "4.3.0"
        }
      },
      "System.Dynamic.Runtime": {
        "type": "Transitive",
        "resolved": "4.3.0",
        "contentHash": "cULXakd/c0gZ0jOrdfLLaNzTHhH2uOIV1y0aKGeokSPhSKBrJiXPjfehpaIXV49FB7E8OTuJCeqtQk5FPOwbgw==",
        "dependencies": {
          "System.Collections": "4.3.0",
          "System.Diagnostics.Debug": "4.3.0",
          "System.Linq": "4.3.0",
          "System.Linq.Expressions": "4.3.0",
          "System.ObjectModel": "4.3.0",
          "System.Reflection": "4.3.0",
          "System.Reflection.Emit": "4.3.0",
          "System.Reflection.Emit.ILGeneration": "4.3.0",
          "System.Reflection.Primitives": "4.3.0",
          "System.Reflection.TypeExtensions": "4.3.0",
          "System.Resources.ResourceManager": "4.3.0",
          "System.Runtime": "4.3.0",
          "System.Runtime.Extensions": "4.3.0",
          "System.Threading": "4.3.0"
        }
      },
      "System.Globalization": {
        "type": "Transitive",
        "resolved": "4.3.0",
        "contentHash": "HBVXVw1txQb2z14u/28BxNE8kdoetruL94Wv67Szx8hMxF8uOgLUvH29+3wrSUfYDsebl5Usexux+md9UDdJCw==",
        "dependencies": {
          "Microsoft.NETCore.Platforms": "1.1.0",
          "Microsoft.NETCore.Targets": "1.1.0",
          "System.Runtime": "4.3.0"
        }
      },
      "System.Globalization.Calendars": {
        "type": "Transitive",
        "resolved": "4.3.0",
        "contentHash": "UELU0FC8n+4bQuLD9YfaAfZ0kqPPb7UY6IvWkeFLYfSs46vF4mIDbPza2hO6JzYqg759hGeM/y63rL6dL+KUMg==",
        "dependencies": {
          "Microsoft.NETCore.Platforms": "1.1.0",
          "Microsoft.NETCore.Targets": "1.1.0",
          "System.Globalization": "4.3.0",
          "System.Runtime": "4.3.0"
        }
      },
      "System.Globalization.Extensions": {
        "type": "Transitive",
        "resolved": "4.3.0",
        "contentHash": "0Z8Se+CZBKUgbuvWgnNeXhhjPJzVsQXuQaZVq17aryARl2ZiHXcHldHAZjfTX1oIO2F+Nw/4lM+hU/TDrwCvxA==",
        "dependencies": {
          "Microsoft.NETCore.Platforms": "1.1.0",
          "System.Globalization": "4.3.0",
          "System.Resources.ResourceManager": "4.3.0",
          "System.Runtime": "4.3.0",
          "System.Runtime.Extensions": "4.3.0",
          "System.Runtime.InteropServices": "4.3.0"
        }
      },
      "System.IO": {
        "type": "Transitive",
        "resolved": "4.3.0",
        "contentHash": "iL2BndnutmUNEXqHPObMIuXYyQ2MF9xrPKwcqK4+Mpep3zNkkZmnuP07gS3nsVkT0xVPhzNQ6BKzUrlKrGqHhA==",
        "dependencies": {
          "Microsoft.NETCore.Platforms": "1.1.0",
          "Microsoft.NETCore.Targets": "1.1.0",
          "System.Runtime": "4.3.0",
          "System.Text.Encoding": "4.3.0",
          "System.Threading.Tasks": "4.3.0"
        }
      },
      "System.IO.Abstractions": {
        "type": "Transitive",
        "resolved": "7.0.7",
        "contentHash": "+gz7Gsw67Bop1uSstqueYZUuHkkyVo2csOGnjO/4thRvSfRNTAYEPtATcTp0+z/b8Xs/Psz8XC+w41KJ4eFJXA==",
        "dependencies": {
          "System.IO.FileSystem.AccessControl": "4.6.0"
        }
      },
      "System.IO.Compression": {
        "type": "Transitive",
        "resolved": "4.3.0",
        "contentHash": "ziG5b5N+uYXAKEOjCLTJTTjCceWmAQZbg8m0XGSGoR4wWL71jCBf+BUAJ+tr0CaA6GidNZyRzX1m3K4cUwwoSw==",
        "dependencies": {
          "Microsoft.NETCore.Platforms": "1.1.0",
          "System.Buffers": "4.3.0",
          "System.Collections": "4.3.0",
          "System.Diagnostics.Debug": "4.3.0",
          "System.IO": "4.3.0",
          "System.Resources.ResourceManager": "4.3.0",
          "System.Runtime": "4.3.0",
          "System.Runtime.Extensions": "4.3.0",
          "System.Runtime.Handles": "4.3.0",
          "System.Runtime.InteropServices": "4.3.0",
          "System.Text.Encoding": "4.3.0",
          "System.Threading": "4.3.0",
          "System.Threading.Tasks": "4.3.0",
          "runtime.native.System": "4.3.0",
          "runtime.native.System.IO.Compression": "4.3.0"
        }
      },
      "System.IO.FileSystem": {
        "type": "Transitive",
        "resolved": "4.3.0",
        "contentHash": "23LWIlC8Jm0/FkUTTOJkwOFlCBcwBcyLyVxGid1pb1KoqX5KMYoewVDUQxbNMgIiEpEUKzUHxCkFbuBfDavAKw==",
        "dependencies": {
          "Microsoft.NETCore.Platforms": "1.1.0",
          "Microsoft.NETCore.Targets": "1.1.0",
          "System.IO": "4.3.0",
          "System.IO.FileSystem.Primitives": "4.3.0",
          "System.Runtime": "4.3.0",
          "System.Runtime.Handles": "4.3.0",
          "System.Text.Encoding": "4.3.0",
          "System.Threading.Tasks": "4.3.0"
        }
      },
      "System.IO.FileSystem.AccessControl": {
        "type": "Transitive",
        "resolved": "4.6.0",
        "contentHash": "Lyu+acg75nKMqN/BVPrHpkaLMQXQI7pWmSn9S6YcLq8i1DeNgfztLZh1ToTnjysDhRbB2LjR3FGT9Nr6HgKydw==",
        "dependencies": {
          "System.Security.AccessControl": "4.6.0",
          "System.Security.Principal.Windows": "4.6.0"
        }
      },
      "System.IO.FileSystem.Primitives": {
        "type": "Transitive",
        "resolved": "4.3.0",
        "contentHash": "oGBkpCcPQtSKCGkSf19Y7eKRUjbkk8e4lHfb+FG1XrsK/m6y4ybC7r3GuSs/nwvkZUQUKmw8guB3axy2hVG2ZA==",
        "dependencies": {
          "System.Runtime": "4.3.0"
        }
      },
      "System.Linq": {
        "type": "Transitive",
        "resolved": "4.3.0",
        "contentHash": "DZLBTQD796lBuekuvpP4vvxhHjLSO6xCtfXiGsh6wuxKkFtbAwXG8k6b61bNMaUNGsKO0JGxjIFELAMeTe8eiw==",
        "dependencies": {
          "System.Collections": "4.3.0",
          "System.Diagnostics.Debug": "4.3.0",
          "System.Resources.ResourceManager": "4.3.0",
          "System.Runtime": "4.3.0",
          "System.Runtime.Extensions": "4.3.0"
        }
      },
      "System.Linq.Expressions": {
        "type": "Transitive",
        "resolved": "4.3.0",
        "contentHash": "e8IuhW5X11XUMqXM+BUmkKjs1UzGpKhXVd/P7twJIr7ecGO4vUj81hY12Brsezsuss6sMvoxS706Mgrrank6Uw==",
        "dependencies": {
          "System.Collections": "4.3.0",
          "System.Diagnostics.Debug": "4.3.0",
          "System.Globalization": "4.3.0",
          "System.IO": "4.3.0",
          "System.Linq": "4.3.0",
          "System.ObjectModel": "4.3.0",
          "System.Reflection": "4.3.0",
          "System.Reflection.Emit": "4.3.0",
          "System.Reflection.Emit.ILGeneration": "4.3.0",
          "System.Reflection.Emit.Lightweight": "4.3.0",
          "System.Reflection.Extensions": "4.3.0",
          "System.Reflection.Primitives": "4.3.0",
          "System.Reflection.TypeExtensions": "4.3.0",
          "System.Resources.ResourceManager": "4.3.0",
          "System.Runtime": "4.3.0",
          "System.Runtime.Extensions": "4.3.0",
          "System.Threading": "4.3.0"
        }
      },
      "System.Linq.Parallel": {
        "type": "Transitive",
        "resolved": "4.0.1",
        "contentHash": "J7XCa7n2cFn32uLbtceXfBFhgCk5M++50lylHKNbqTiJkw5y4Tglpi6amuJNPCvj9bLzNSI7rs1fi4joLMNRgg==",
        "dependencies": {
          "System.Collections": "4.0.11",
          "System.Collections.Concurrent": "4.0.12",
          "System.Diagnostics.Debug": "4.0.11",
          "System.Diagnostics.Tracing": "4.1.0",
          "System.Linq": "4.1.0",
          "System.Resources.ResourceManager": "4.0.1",
          "System.Runtime": "4.1.0",
          "System.Runtime.Extensions": "4.1.0",
          "System.Threading": "4.0.11",
          "System.Threading.Tasks": "4.0.11"
        }
      },
      "System.Memory": {
        "type": "Transitive",
        "resolved": "4.5.3",
        "contentHash": "3oDzvc/zzetpTKWMShs1AADwZjQ/36HnsufHRPcOjyRAAMLDlu2iD33MBI2opxnezcVUtXyqDXXjoFMOU9c7SA=="
      },
      "System.Net.Http": {
        "type": "Transitive",
        "resolved": "4.3.0",
        "contentHash": "SJpZ2pqmdi2TjYctEkfTYwkS6LRJFQ07ZO3ZxmA2V+E8vh5O+V5vlcAn0jDH62xmpytKmLxOsTzMYlDNAUAJpQ==",
        "dependencies": {
          "Microsoft.NETCore.Platforms": "1.1.0",
          "System.Collections": "4.3.0",
          "System.Diagnostics.Debug": "4.3.0",
          "System.Diagnostics.DiagnosticSource": "4.3.0",
          "System.Diagnostics.Tracing": "4.3.0",
          "System.Globalization": "4.3.0",
          "System.Globalization.Extensions": "4.3.0",
          "System.IO": "4.3.0",
          "System.IO.FileSystem": "4.3.0",
          "System.Net.Primitives": "4.3.0",
          "System.Resources.ResourceManager": "4.3.0",
          "System.Runtime": "4.3.0",
          "System.Runtime.Extensions": "4.3.0",
          "System.Runtime.Handles": "4.3.0",
          "System.Runtime.InteropServices": "4.3.0",
          "System.Security.Cryptography.Algorithms": "4.3.0",
          "System.Security.Cryptography.Encoding": "4.3.0",
          "System.Security.Cryptography.OpenSsl": "4.3.0",
          "System.Security.Cryptography.Primitives": "4.3.0",
          "System.Security.Cryptography.X509Certificates": "4.3.0",
          "System.Text.Encoding": "4.3.0",
          "System.Threading": "4.3.0",
          "System.Threading.Tasks": "4.3.0",
          "runtime.native.System": "4.3.0",
          "runtime.native.System.Net.Http": "4.3.0",
          "runtime.native.System.Security.Cryptography.OpenSsl": "4.3.0"
        }
      },
      "System.Net.Primitives": {
        "type": "Transitive",
        "resolved": "4.3.0",
        "contentHash": "+ztmDb7wK5Zbcb1iBDwegg9gKpoWeCEZFVtIIyxVmmfPSISvapqFjGCzXNcLpvFrh+FzBnq+VZH6f9buPS7ong==",
        "dependencies": {
          "Microsoft.NETCore.Platforms": "1.1.0",
          "Microsoft.NETCore.Targets": "1.1.0",
          "System.Runtime": "4.3.0",
          "System.Runtime.Handles": "4.3.0"
        }
      },
      "System.ObjectModel": {
        "type": "Transitive",
        "resolved": "4.3.0",
        "contentHash": "el9JkX16uDbaIQfb+I5dSRKWKXp8ecETXWN7VQ6LrcSXgop7NgLLSKot79nxwDQZlprGYznMo3UJBqOKWoovmQ==",
        "dependencies": {
          "System.Collections": "4.3.0",
          "System.Diagnostics.Debug": "4.3.0",
          "System.Resources.ResourceManager": "4.3.0",
          "System.Runtime": "4.3.0",
          "System.Threading": "4.3.0"
        }
      },
      "System.Reflection": {
        "type": "Transitive",
        "resolved": "4.3.0",
        "contentHash": "9DQyPLUZEhIHHVXamYqQav7OHrRk3OlVDGQ3Mv6HkIKAzsMYNcaDQvZyXAtn1vCmNF1xbFous35mYXI7g2Yhdg==",
        "dependencies": {
          "Microsoft.NETCore.Platforms": "1.1.0",
          "Microsoft.NETCore.Targets": "1.1.0",
          "System.IO": "4.3.0",
          "System.Reflection.Primitives": "4.3.0",
          "System.Runtime": "4.3.0"
        }
      },
      "System.Reflection.Emit": {
        "type": "Transitive",
        "resolved": "4.3.0",
        "contentHash": "TT5+o0uRRLubfBU0e8+nC4om9jc99ioON6xbQzuvL9hSbfEYUWYLIx5CDOPZOCTe7XY600+kuUTWwOuU2naqhA==",
        "dependencies": {
          "System.IO": "4.3.0",
          "System.Reflection": "4.3.0",
          "System.Reflection.Emit.ILGeneration": "4.3.0",
          "System.Reflection.Primitives": "4.3.0",
          "System.Runtime": "4.3.0"
        }
      },
      "System.Reflection.Emit.ILGeneration": {
        "type": "Transitive",
        "resolved": "4.3.0",
        "contentHash": "8r6nqvyfsjfOl8LKTA8Z6/D36TUP003BKavBUNJ+yZdzNS4v+uCOau3Pp9U+utRml5xjDTBTQdoHhzN4Enp9bw==",
        "dependencies": {
          "System.Reflection": "4.3.0",
          "System.Reflection.Primitives": "4.3.0",
          "System.Runtime": "4.3.0"
        }
      },
      "System.Reflection.Emit.Lightweight": {
        "type": "Transitive",
        "resolved": "4.3.0",
        "contentHash": "oSVhTvYXnvCpu2laTRHaE1uTAk6KLQHmCfBPakbDI11WcvhKileJXwbz8aAS1uy0K+zJ/EzscHo1yBHKZdt/9Q==",
        "dependencies": {
          "System.Reflection": "4.3.0",
          "System.Reflection.Emit.ILGeneration": "4.3.0",
          "System.Reflection.Primitives": "4.3.0",
          "System.Runtime": "4.3.0"
        }
      },
      "System.Reflection.Extensions": {
        "type": "Transitive",
        "resolved": "4.3.0",
        "contentHash": "Ld30nKIPyGx1Nzc0SojGgmIkVSifmI7522r4dOr678A5IQdcyyhaJjYiR8AdGcTlBDKgxmtnh51IOYmd/JmGAQ==",
        "dependencies": {
          "Microsoft.NETCore.Platforms": "1.1.0",
          "Microsoft.NETCore.Targets": "1.1.0",
          "System.Reflection": "4.3.0",
          "System.Runtime": "4.3.0"
        }
      },
      "System.Reflection.Metadata": {
        "type": "Transitive",
        "resolved": "1.6.0",
        "contentHash": "COC1aiAJjCoA5GBF+QKL2uLqEBew4JsCkQmoHKbN3TlOZKa2fKLz5CpiRQKDz0RsAOEGsVKqOD5bomsXq/4STQ=="
      },
      "System.Reflection.Primitives": {
        "type": "Transitive",
        "resolved": "4.3.0",
        "contentHash": "qV7cfCxYMyYbv0IYoxRhCsaHsvLTyBqOQnrP25FeePo5YOF1X8TaqW87DPDWkw6lWYPCNCr88Ze61jsFbpUTrQ==",
        "dependencies": {
          "Microsoft.NETCore.Platforms": "1.1.0",
          "Microsoft.NETCore.Targets": "1.1.0",
          "System.Runtime": "4.3.0"
        }
      },
      "System.Reflection.TypeExtensions": {
        "type": "Transitive",
        "resolved": "4.6.0",
        "contentHash": "QdTazwZFwrbACRQz1nV2PBqQCDAG+Wfat3dNBiuDp3JjIZo+SsKGLkSK0hc3+pdprRNKZl59HP3LM4DwDdt0LA=="
      },
      "System.Resources.ResourceManager": {
        "type": "Transitive",
        "resolved": "4.3.0",
        "contentHash": "HeY1+MxZmkKo2BQp1vCYEPY5VkGQh3GrwXTmFsZ4mT5KUYxNOIub2yRzCr4hpK9eRXjhWJreEg66Hurhg/1Tww==",
        "dependencies": {
          "Microsoft.NETCore.Platforms": "1.1.0",
          "Microsoft.NETCore.Targets": "1.1.0",
          "System.Globalization": "4.3.0",
          "System.Reflection": "4.3.0",
          "System.Runtime": "4.3.0"
        }
      },
      "System.Resources.Writer": {
        "type": "Transitive",
        "resolved": "4.0.0",
        "contentHash": "Hz+ZS81dVSNy93YyJhhL3GwzmMhfcQ8FbUooAt9MO4joIe0vPM4gclv0C82ko1tuN/Kw6CvZFLYkgk6n9xvEkg==",
        "dependencies": {
          "System.Collections": "4.0.11",
          "System.IO": "4.1.0",
          "System.Resources.ResourceManager": "4.0.1",
          "System.Runtime": "4.1.0",
          "System.Runtime.Extensions": "4.1.0",
          "System.Text.Encoding": "4.0.11"
        }
      },
      "System.Runtime": {
        "type": "Transitive",
        "resolved": "4.3.0",
        "contentHash": "M7rqYMdcsqDaFE5L6maOpxxON0mGflzM7WZ9opKXAL3rvjMv/SUL+3/DpW3/HZl27OsctpvQdEgLqDoOsFTCRg==",
        "dependencies": {
          "Microsoft.NETCore.Platforms": "1.1.0",
          "Microsoft.NETCore.Targets": "1.1.0"
        }
      },
      "System.Runtime.CompilerServices.Unsafe": {
        "type": "Transitive",
        "resolved": "4.6.0",
        "contentHash": "HxozeSlipUK7dAroTYwIcGwKDeOVpQnJlpVaOkBz7CM4TsE5b/tKlQBZecTjh6FzcSbxndYaxxpsBMz+wMJeyw=="
      },
      "System.Runtime.Extensions": {
        "type": "Transitive",
        "resolved": "4.3.0",
        "contentHash": "3GSkHwrxaUT7KZz7rs3oVkMhjb4Y15gfLiaprDE6qdlxtXM+XrgymLooV0sROcEFtcCk5HoMMQ/0XMRhwBDGAw==",
        "dependencies": {
          "Microsoft.NETCore.Platforms": "1.1.0",
          "Microsoft.NETCore.Targets": "1.1.0",
          "System.Runtime": "4.3.0"
        }
      },
      "System.Runtime.Handles": {
        "type": "Transitive",
        "resolved": "4.3.0",
        "contentHash": "NVMjcwGvkC55xIg5jFk0qOMI6fFgxDqTKpFLpKMgb/vzSapyhukcTAZgUaQ9to2INzRVgAOW+mRypIXkhH2Naw==",
        "dependencies": {
          "Microsoft.NETCore.Platforms": "1.1.0",
          "Microsoft.NETCore.Targets": "1.1.0",
          "System.Runtime": "4.3.0"
        }
      },
      "System.Runtime.InteropServices": {
        "type": "Transitive",
        "resolved": "4.3.0",
        "contentHash": "obM5R5BTZr76jZQ2HZIiJsvcDKQ0BgkRb1v578ZIyCREX35M/C4pky2/rl1F5CEnHELt+yqkUTyT6a8AJ3z6yQ==",
        "dependencies": {
          "Microsoft.NETCore.Platforms": "1.1.0",
          "Microsoft.NETCore.Targets": "1.1.0",
          "System.Reflection": "4.3.0",
          "System.Reflection.Primitives": "4.3.0",
          "System.Runtime": "4.3.0",
          "System.Runtime.Handles": "4.3.0"
        }
      },
      "System.Runtime.InteropServices.RuntimeInformation": {
        "type": "Transitive",
        "resolved": "4.3.0",
        "contentHash": "Q4TC3WJGn6nvTw6y641zPZc4vbKnfpG1Vvf1XcRasaYzT/f6waeqiSJUDqERwzFfrx8aEyRwyKYrJIoAb6QDkA==",
        "dependencies": {
          "System.Reflection": "4.3.0",
          "System.Reflection.Extensions": "4.3.0",
          "System.Resources.ResourceManager": "4.3.0",
          "System.Runtime": "4.3.0",
          "System.Runtime.InteropServices": "4.3.0",
          "System.Threading": "4.3.0",
          "runtime.native.System": "4.3.0"
        }
      },
      "System.Runtime.Loader": {
        "type": "Transitive",
        "resolved": "4.3.0",
        "contentHash": "DHMaRn8D8YCK2GG2pw+UzNxn/OHVfaWx7OTLBD/hPegHZZgcZh3H6seWegrC4BYwsfuGrywIuT+MQs+rPqRLTQ==",
        "dependencies": {
          "System.IO": "4.3.0",
          "System.Reflection": "4.3.0",
          "System.Runtime": "4.3.0"
        }
      },
      "System.Runtime.Numerics": {
        "type": "Transitive",
        "resolved": "4.3.0",
        "contentHash": "0QKGH8ZQSoH1ARPgKT3awYOjE4VV/aSGJX+DHR98bla0ykpXQ5zI5VoO9p7+JhayJcGZPlr0atOikx0KpdCEmA==",
        "dependencies": {
          "System.Globalization": "4.3.0",
          "System.Resources.ResourceManager": "4.3.0",
          "System.Runtime": "4.3.0",
          "System.Runtime.Extensions": "4.3.0"
        }
      },
      "System.Runtime.Serialization.Primitives": {
        "type": "Transitive",
        "resolved": "4.1.1",
        "contentHash": "ewUqtX2UQl1bazArIG/16kV9MRCIKEvuVdNrq5C0IQ9mVDeIcwAfYzRH1h4EQBtS3RhMlv/ftIiuDSAuXmZw6Q==",
        "dependencies": {
          "System.Resources.ResourceManager": "4.0.1",
          "System.Runtime": "4.1.0"
        }
      },
      "System.Security.AccessControl": {
        "type": "Transitive",
        "resolved": "4.6.0",
        "contentHash": "gmlk6khICtVhiUnVBBtlsH0H/5QFDqhTZgtpp3AX14wWE6OIE+BX95NLD+X4AolXnIy/oXpNNmXYnsNfW1KuDQ==",
        "dependencies": {
          "Microsoft.NETCore.Platforms": "3.0.0",
          "System.Security.Principal.Windows": "4.6.0"
        }
      },
      "System.Security.Cryptography.Algorithms": {
        "type": "Transitive",
        "resolved": "4.3.0",
        "contentHash": "iPN1ZDYiP8cbs7OWp5su8XBCvP8HtwDnJdK8XQnjsdNP+SXWnVIlLS5mTGmgLOaqniKKt9eNlP2zjs7li3aMOA==",
        "dependencies": {
          "Microsoft.NETCore.Platforms": "1.1.0",
          "System.Collections": "4.3.0",
          "System.IO": "4.3.0",
          "System.Resources.ResourceManager": "4.3.0",
          "System.Runtime": "4.3.0",
          "System.Runtime.Extensions": "4.3.0",
          "System.Runtime.Handles": "4.3.0",
          "System.Runtime.InteropServices": "4.3.0",
          "System.Runtime.Numerics": "4.3.0",
          "System.Security.Cryptography.Encoding": "4.3.0",
          "System.Security.Cryptography.Primitives": "4.3.0",
          "System.Text.Encoding": "4.3.0",
          "runtime.native.System.Security.Cryptography.Apple": "4.3.0",
          "runtime.native.System.Security.Cryptography.OpenSsl": "4.3.0"
        }
      },
      "System.Security.Cryptography.Cng": {
        "type": "Transitive",
        "resolved": "4.3.0",
        "contentHash": "GiojBh+8jd7AxkubbgJ3poP2GIe1uecbLHjMSpRtQPZ7jVQPhL4Qdul7bKoXneyBf5zr5p6iZlRyA1gjdsxO6Q==",
        "dependencies": {
          "Microsoft.NETCore.Platforms": "1.1.0",
          "System.IO": "4.3.0",
          "System.Resources.ResourceManager": "4.3.0",
          "System.Runtime": "4.3.0",
          "System.Runtime.Extensions": "4.3.0",
          "System.Runtime.Handles": "4.3.0",
          "System.Runtime.InteropServices": "4.3.0",
          "System.Security.Cryptography.Algorithms": "4.3.0",
          "System.Security.Cryptography.Encoding": "4.3.0",
          "System.Security.Cryptography.Primitives": "4.3.0",
          "System.Text.Encoding": "4.3.0"
        }
      },
      "System.Security.Cryptography.Csp": {
        "type": "Transitive",
        "resolved": "4.3.0",
        "contentHash": "YCJuvAMzuQ4BvIWFkxu7ryAqQdmAdD8ZbNpdLcZOsv7lmt8OCD9jibYAs1g4BuV/fpndkANY145e3fAXZVCGxg==",
        "dependencies": {
          "Microsoft.NETCore.Platforms": "1.1.0",
          "System.IO": "4.3.0",
          "System.Reflection": "4.3.0",
          "System.Resources.ResourceManager": "4.3.0",
          "System.Runtime": "4.3.0",
          "System.Runtime.Extensions": "4.3.0",
          "System.Runtime.Handles": "4.3.0",
          "System.Runtime.InteropServices": "4.3.0",
          "System.Security.Cryptography.Algorithms": "4.3.0",
          "System.Security.Cryptography.Encoding": "4.3.0",
          "System.Security.Cryptography.Primitives": "4.3.0",
          "System.Text.Encoding": "4.3.0",
          "System.Threading": "4.3.0"
        }
      },
      "System.Security.Cryptography.Encoding": {
        "type": "Transitive",
        "resolved": "4.3.0",
        "contentHash": "U31yfJGOtt1qrid2LvxUtAIBlzRvz/F5o9TzsQTAbd7g8R43NbHHw0yV4o/RgZ7dZww/gBV7fHdqDsQpbDQxdw==",
        "dependencies": {
          "Microsoft.NETCore.Platforms": "1.1.0",
          "System.Collections": "4.3.0",
          "System.Collections.Concurrent": "4.3.0",
          "System.Linq": "4.3.0",
          "System.Resources.ResourceManager": "4.3.0",
          "System.Runtime": "4.3.0",
          "System.Runtime.Extensions": "4.3.0",
          "System.Runtime.Handles": "4.3.0",
          "System.Runtime.InteropServices": "4.3.0",
          "System.Security.Cryptography.Primitives": "4.3.0",
          "System.Text.Encoding": "4.3.0",
          "runtime.native.System.Security.Cryptography.OpenSsl": "4.3.0"
        }
      },
      "System.Security.Cryptography.OpenSsl": {
        "type": "Transitive",
        "resolved": "4.3.0",
        "contentHash": "aVQruHa/qPBgLROz9pNR4R40B3TOZXszTD+y6JPp3gouLLw5rCuOsRNS2ZBiWK9IcOPysJ80hMZqzpruR3HOrA==",
        "dependencies": {
          "System.Collections": "4.3.0",
          "System.IO": "4.3.0",
          "System.Resources.ResourceManager": "4.3.0",
          "System.Runtime": "4.3.0",
          "System.Runtime.Extensions": "4.3.0",
          "System.Runtime.Handles": "4.3.0",
          "System.Runtime.InteropServices": "4.3.0",
          "System.Runtime.Numerics": "4.3.0",
          "System.Security.Cryptography.Algorithms": "4.3.0",
          "System.Security.Cryptography.Encoding": "4.3.0",
          "System.Security.Cryptography.Primitives": "4.3.0",
          "System.Text.Encoding": "4.3.0",
          "runtime.native.System.Security.Cryptography.OpenSsl": "4.3.0"
        }
      },
      "System.Security.Cryptography.Primitives": {
        "type": "Transitive",
        "resolved": "4.3.0",
        "contentHash": "CCcCDGAaxgvzRJT1B0frXmo58d6yvHE59sf+BwvjkS0/EjfefqwFaw/XxmRivb9p8p4kgOEEOQ9cBylhK12Slg==",
        "dependencies": {
          "System.Diagnostics.Debug": "4.3.0",
          "System.Globalization": "4.3.0",
          "System.IO": "4.3.0",
          "System.Resources.ResourceManager": "4.3.0",
          "System.Runtime": "4.3.0",
          "System.Threading": "4.3.0",
          "System.Threading.Tasks": "4.3.0"
        }
      },
      "System.Security.Cryptography.X509Certificates": {
        "type": "Transitive",
        "resolved": "4.3.0",
        "contentHash": "b14oKPJZalA5L37AY0xn6sikzbP8eeBfvJfOBGDe421eY23JUWBqHqoUMxtO/IOsDIA2P1K7ib/baPTClcuOPg==",
        "dependencies": {
          "Microsoft.NETCore.Platforms": "1.1.0",
          "System.Collections": "4.3.0",
          "System.Diagnostics.Debug": "4.3.0",
          "System.Globalization": "4.3.0",
          "System.Globalization.Calendars": "4.3.0",
          "System.IO": "4.3.0",
          "System.IO.FileSystem": "4.3.0",
          "System.IO.FileSystem.Primitives": "4.3.0",
          "System.Resources.ResourceManager": "4.3.0",
          "System.Runtime": "4.3.0",
          "System.Runtime.Extensions": "4.3.0",
          "System.Runtime.Handles": "4.3.0",
          "System.Runtime.InteropServices": "4.3.0",
          "System.Runtime.Numerics": "4.3.0",
          "System.Security.Cryptography.Algorithms": "4.3.0",
          "System.Security.Cryptography.Cng": "4.3.0",
          "System.Security.Cryptography.Csp": "4.3.0",
          "System.Security.Cryptography.Encoding": "4.3.0",
          "System.Security.Cryptography.OpenSsl": "4.3.0",
          "System.Security.Cryptography.Primitives": "4.3.0",
          "System.Text.Encoding": "4.3.0",
          "System.Threading": "4.3.0",
          "runtime.native.System": "4.3.0",
          "runtime.native.System.Net.Http": "4.3.0",
          "runtime.native.System.Security.Cryptography.OpenSsl": "4.3.0"
        }
      },
      "System.Security.Principal.Windows": {
        "type": "Transitive",
        "resolved": "4.6.0",
        "contentHash": "Mdukseovp0YIGaz16FMH6nbfgZkrCFOJbtXQptv0aeBO9h775Ilb9+TDwLVTKikoW7y7CY7lpoXl9zmZ5G3ndA==",
        "dependencies": {
          "Microsoft.NETCore.Platforms": "3.0.0"
        }
      },
      "System.Text.Encoding": {
        "type": "Transitive",
        "resolved": "4.3.0",
        "contentHash": "5sDJ4E5eR7UnWmhdPZNKGSH6IT+zcpfLR+6eq3LCKdcmteOpErCev8GtIgemW2Cr/VHRuo4NwgOAqK5qrx10/w==",
        "dependencies": {
          "Microsoft.NETCore.Platforms": "1.1.0",
          "Microsoft.NETCore.Targets": "1.1.0",
          "System.Runtime": "4.3.0"
        }
      },
      "System.Text.Encoding.CodePages": {
        "type": "Transitive",
        "resolved": "4.5.1",
        "contentHash": "4J2JQXbftjPMppIHJ7IC+VXQ9XfEagN92vZZNoG12i+zReYlim5dMoXFC1Zzg7tsnKDM7JPo5bYfFK4Jheq44w==",
        "dependencies": {
          "Microsoft.NETCore.Platforms": "2.1.2",
          "System.Runtime.CompilerServices.Unsafe": "4.5.2"
        }
      },
      "System.Text.Encoding.Extensions": {
        "type": "Transitive",
        "resolved": "4.3.0",
        "contentHash": "28kL9Hyo3gJuRH63h+QE+6VlB5SUJ616b4mXQgtQGuuiMmWYKMhSRdwcYXPMM9YFIY4/+9g/DWHM77I63CHPJQ==",
        "dependencies": {
          "Microsoft.NETCore.Platforms": "1.1.0",
          "Microsoft.NETCore.Targets": "1.1.0",
          "System.Runtime": "4.3.0",
          "System.Text.Encoding": "4.3.0"
        }
      },
      "System.Text.Encodings.Web": {
        "type": "Transitive",
        "resolved": "4.6.0",
        "contentHash": "BXgFO8Yi7ao7hVA/nklD0Hre1Bbce048ZqryGZVFifGNPuh+2jqF1i/jLJLMfFGZIzUOw+nCIeH24SQhghDSPw=="
      },
      "System.Text.Json": {
        "type": "Transitive",
        "resolved": "4.6.0",
        "contentHash": "4F8Xe+JIkVoDJ8hDAZ7HqLkjctN/6WItJIzQaifBwClC7wmoLSda/Sv2i6i1kycqDb3hWF4JCVbpAweyOKHEUA==",
        "dependencies": {
          "Microsoft.Bcl.AsyncInterfaces": "1.0.0",
          "System.Runtime.CompilerServices.Unsafe": "4.6.0",
          "System.Text.Encodings.Web": "4.6.0"
        }
      },
      "System.Text.RegularExpressions": {
        "type": "Transitive",
        "resolved": "4.3.0",
        "contentHash": "PZgVf+naZdnsMMcPE+8itd2LJ/iB5iUfAUOW/LV2nRizWWguSxc69e5E5TT9pVPbG5Sb4vUUy5282FMY2OZ7GA==",
        "dependencies": {
          "System.Runtime": "4.3.0"
        }
      },
      "System.Threading": {
        "type": "Transitive",
        "resolved": "4.3.0",
        "contentHash": "drPXimr24i5wEBRKnuHXf318QuxAZxytcynLy2ygs2YkPC4TH7cXm68NoCnRO2+G1T3GPpbCc3R8VJWbCr/4AQ==",
        "dependencies": {
          "System.Runtime": "4.3.0",
          "System.Threading.Tasks": "4.3.0"
        }
      },
      "System.Threading.Tasks": {
        "type": "Transitive",
        "resolved": "4.3.0",
        "contentHash": "wk8cyC9SIUvHO+VbmmYA1DwuAKYlF5az16fYU9pGd8LchH1EmiJSvyC4dEF1fyWYxanvghnZ3JG2h7Bt/tncmg==",
        "dependencies": {
          "Microsoft.NETCore.Platforms": "1.1.0",
          "Microsoft.NETCore.Targets": "1.1.0",
          "System.Runtime": "4.3.0"
        }
      },
      "System.Threading.Tasks.Dataflow": {
        "type": "Transitive",
        "resolved": "4.6.0",
        "contentHash": "2hRjGu2r2jxRZ55wmcHO/WbdX+YAOz9x6FE8xqkHZgPaoFMKQZRe9dk8xTZIas8fRjxRmzawnTEWIrhlM+Un7w==",
        "dependencies": {
          "System.Collections": "4.0.11",
          "System.Collections.Concurrent": "4.0.12",
          "System.Diagnostics.Debug": "4.0.11",
          "System.Diagnostics.Tracing": "4.1.0",
          "System.Dynamic.Runtime": "4.0.11",
          "System.Linq": "4.1.0",
          "System.Resources.ResourceManager": "4.0.1",
          "System.Runtime": "4.1.0",
          "System.Runtime.Extensions": "4.1.0",
          "System.Threading": "4.0.11",
          "System.Threading.Tasks": "4.0.11"
        }
      },
      "System.Threading.Tasks.Extensions": {
        "type": "Transitive",
        "resolved": "4.5.3",
        "contentHash": "+MvhNtcvIbqmhANyKu91jQnvIRVSTiaOiFNfKWwXGHG48YAb4I/TyH8spsySiPYla7gKal5ZnF3teJqZAximyQ=="
      },
      "System.Threading.Thread": {
        "type": "Transitive",
        "resolved": "4.0.0",
        "contentHash": "gIdJqDXlOr5W9zeqFErLw3dsOsiShSCYtF9SEHitACycmvNvY8odf9kiKvp6V7aibc8C4HzzNBkWXjyfn7plbQ==",
        "dependencies": {
          "System.Runtime": "4.1.0"
        }
      },
      "System.Threading.Timer": {
        "type": "Transitive",
        "resolved": "4.0.1",
        "contentHash": "Xxn2rdDQqUCmvKcHznZJ9BGC9bE7V0lNIqKMLsvvhqe330hVyQu81AobpWK1m+xTGhjLfR3uO1PBFsVVszgD6A==",
        "dependencies": {
          "Microsoft.NETCore.Platforms": "1.0.1",
          "Microsoft.NETCore.Targets": "1.0.1",
          "System.Runtime": "4.1.0"
        }
      },
      "System.Xml.ReaderWriter": {
        "type": "Transitive",
        "resolved": "4.3.0",
        "contentHash": "jJFZI6aqJz1JbItnQa5Aj0RJx5VpFciXS2ETr/Q+A4OKqytJAbvZzsiyCE+TQfbNSL2rq9QWT6r6SCebjxD0mg==",
        "dependencies": {
          "System.Collections": "4.3.0",
          "System.Diagnostics.Debug": "4.3.0",
          "System.Globalization": "4.3.0",
          "System.IO": "4.3.0",
          "System.IO.FileSystem": "4.3.0",
          "System.IO.FileSystem.Primitives": "4.3.0",
          "System.Resources.ResourceManager": "4.3.0",
          "System.Runtime": "4.3.0",
          "System.Runtime.Extensions": "4.3.0",
          "System.Runtime.InteropServices": "4.3.0",
          "System.Text.Encoding": "4.3.0",
          "System.Text.Encoding.Extensions": "4.3.0",
          "System.Text.RegularExpressions": "4.3.0",
          "System.Threading.Tasks": "4.3.0",
          "System.Threading.Tasks.Extensions": "4.3.0"
        }
      },
      "System.Xml.XmlDocument": {
        "type": "Transitive",
        "resolved": "4.3.0",
        "contentHash": "2ePVlK73yu4GQdAg4lY2AVxGe7sD8LHN8y146t+3Pk8toDtfxc5P+xaoTxOZxC5ZNeDVwlSLyZ1PiCj/vJ3GdA==",
        "dependencies": {
          "System.Collections": "4.3.0",
          "System.Diagnostics.Debug": "4.3.0",
          "System.Globalization": "4.3.0",
          "System.IO": "4.3.0",
          "System.Resources.ResourceManager": "4.3.0",
          "System.Runtime": "4.3.0",
          "System.Runtime.Extensions": "4.3.0",
          "System.Text.Encoding": "4.3.0",
          "System.Threading": "4.3.0",
          "System.Xml.ReaderWriter": "4.3.0"
        }
      },
      "xunit.abstractions": {
        "type": "Transitive",
        "resolved": "2.0.3",
        "contentHash": "pot1I4YOxlWjIb5jmwvvQNbTrZ3lJQ+jUGkGjWE3hEFM0l5gOnBWS+H3qsex68s5cO52g+44vpGzhAt+42vwKg=="
      },
      "xunit.analyzers": {
        "type": "Transitive",
        "resolved": "0.10.0",
        "contentHash": "4/IDFCJfIeg6bix9apmUtIMwvOsiwqdEexeO/R2D4GReIGPLIRODTpId/l4LRSrAJk9lEO3Zx1H0Zx6uohJDNg=="
      },
      "xunit.assert": {
        "type": "Transitive",
        "resolved": "2.4.1",
        "contentHash": "O/Oe0BS5RmSsM+LQOb041TzuPo5MdH2Rov+qXGS37X+KFG1Hxz7kopYklM5+1Y+tRGeXrOx5+Xne1RuqLFQoyQ==",
        "dependencies": {
          "NETStandard.Library": "1.6.1"
        }
      },
      "xunit.extensibility.core": {
        "type": "Transitive",
        "resolved": "2.4.1",
        "contentHash": "yKZKm/8QNZnBnGZFD9SewkllHBiK0DThybQD/G4PiAmQjKtEZyHi6ET70QPU9KtSMJGRYS6Syk7EyR2EVDU4Kg==",
        "dependencies": {
          "NETStandard.Library": "1.6.1",
          "xunit.abstractions": "2.0.3"
        }
      },
      "xunit.extensibility.execution": {
        "type": "Transitive",
        "resolved": "2.4.1",
        "contentHash": "7e/1jqBpcb7frLkB6XDrHCGXAbKN4Rtdb88epYxCSRQuZDRW8UtTfdTEVpdTl8s4T56e07hOBVd4G0OdCxIY2A==",
        "dependencies": {
          "NETStandard.Library": "1.6.1",
          "xunit.extensibility.core": "[2.4.1]"
        }
      },
      "dotnet-stryker": {
        "type": "Project",
        "dependencies": {
<<<<<<< HEAD
          "McMaster.Extensions.CommandLineUtils": "2.4.3",
          "Microsoft.Extensions.Configuration.Binder": "3.0.0",
          "stryker": "0.14.0"
=======
          "McMaster.Extensions.CommandLineUtils": "2.4.4",
          "Microsoft.Extensions.Configuration.Binder": "3.0.1",
          "stryker": "0.14.2"
>>>>>>> 3c7546c0
        }
      },
      "stryker": {
        "type": "Project",
        "dependencies": {
          "Buildalyzer": "2.4.0",
          "DotNet.Glob": "3.0.5",
          "LibGit2Sharp": "0.26.1",
          "Microsoft.CodeAnalysis.CSharp": "3.3.1",
          "Microsoft.Extensions.Configuration": "3.0.1",
          "Microsoft.Extensions.Configuration.Json": "3.0.1",
          "Microsoft.Extensions.Logging": "3.0.1",
          "Microsoft.TestPlatform": "16.3.0",
          "Microsoft.TestPlatform.ObjectModel": "16.3.0",
          "Microsoft.TestPlatform.Portable": "16.3.0",
          "Microsoft.TestPlatform.TranslationLayer": "16.3.0",
          "Microsoft.Web.LibraryManager.Build": "2.0.96",
          "Mono.Cecil": "0.11.1",
          "Newtonsoft.Json": "12.0.3",
          "Serilog": "2.9.0",
          "Serilog.Extensions.Logging": "3.0.1",
          "Serilog.Extensions.Logging.File": "1.1.0",
          "Serilog.Sinks.Console": "3.1.1",
          "Stryker.DataCollector": "0.14.2",
          "System.IO.Abstractions": "7.0.7"
        }
      },
      "stryker.datacollector": {
        "type": "Project",
        "dependencies": {
          "Microsoft.TestPlatform.ObjectModel": "16.3.0"
        }
      }
    }
  }
}<|MERGE_RESOLUTION|>--- conflicted
+++ resolved
@@ -1706,15 +1706,9 @@
       "dotnet-stryker": {
         "type": "Project",
         "dependencies": {
-<<<<<<< HEAD
-          "McMaster.Extensions.CommandLineUtils": "2.4.3",
-          "Microsoft.Extensions.Configuration.Binder": "3.0.0",
-          "stryker": "0.14.0"
-=======
           "McMaster.Extensions.CommandLineUtils": "2.4.4",
           "Microsoft.Extensions.Configuration.Binder": "3.0.1",
           "stryker": "0.14.2"
->>>>>>> 3c7546c0
         }
       },
       "stryker": {
