--- conflicted
+++ resolved
@@ -1633,15 +1633,9 @@
           "ShellProgressBar": "[5.2.0, )",
           "Spectre.Console": "[0.46.0, )",
           "Spectre.Console.Analyzer": "[0.46.0, )",
-<<<<<<< HEAD
           "Stryker.DataCollector": "[1.0.0, )",
           "Stryker.RegexMutators": "[1.0.0, )",
-          "TestableIO.System.IO.Abstractions.Wrappers": "[19.1.5, )"
-=======
-          "Stryker.DataCollector": "[3.4.0, )",
-          "Stryker.RegexMutators": "[3.4.0, )",
           "TestableIO.System.IO.Abstractions.Wrappers": "[19.1.14, )"
->>>>>>> b9228775
         }
       },
       "stryker.datacollector": {
