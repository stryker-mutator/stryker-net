{
  "version": 1,
  "dependencies": {
    ".NETCoreApp,Version=v3.1": {
      "Microsoft.NET.Test.Sdk": {
        "type": "Direct",
        "requested": "[16.5.0, )",
        "resolved": "16.5.0",
        "contentHash": "yHZOhVSPuGqgHi+KhHiAZqNY08avkQraXKvgKgDU8c/ztmGzw7gmukkv49EaTq6T3xmp4XroWk3gAlbJHMxl8w==",
        "dependencies": {
          "Microsoft.CodeCoverage": "16.5.0",
          "Microsoft.TestPlatform.TestHost": "16.5.0"
        }
      },
      "Moq": {
        "type": "Direct",
        "requested": "[4.13.1, )",
        "resolved": "4.13.1",
        "contentHash": "ic4m9/b10tz9oRB1Oi5bW7E/FS6Pd2SH5OJFhlmhUJkQhiV5FyrIRxVUEaG5KOpSpcfSPGAVW4rRZt6OzrS5zg==",
        "dependencies": {
          "Castle.Core": "4.4.0",
          "System.Threading.Tasks.Extensions": "4.5.1"
        }
      },
      "Shouldly": {
        "type": "Direct",
        "requested": "[3.0.2, )",
        "resolved": "3.0.2",
        "contentHash": "G3+8o4VlT1VsB6hs/ESSDqyLNNHVJuIKCfi/7Ix3mviuqNhOdHTdmJym+04+E3Pj//LmCEfJkOUDrAursHfYew==",
        "dependencies": {
          "Microsoft.CSharp": "4.3.0",
          "System.Dynamic.Runtime": "4.3.0",
          "System.Reflection.TypeExtensions": "4.3.0"
        }
      },
      "xunit": {
        "type": "Direct",
        "requested": "[2.4.1, )",
        "resolved": "2.4.1",
        "contentHash": "XNR3Yz9QTtec16O0aKcO6+baVNpXmOnPUxDkCY97J+8krUYxPvXT1szYYEUdKk4sB8GOI2YbAjRIOm8ZnXRfzQ==",
        "dependencies": {
          "xunit.analyzers": "0.10.0",
          "xunit.assert": "[2.4.1]",
          "xunit.core": "[2.4.1]"
        }
      },
      "xunit.runner.visualstudio": {
        "type": "Direct",
        "requested": "[2.4.1, )",
        "resolved": "2.4.1",
        "contentHash": "mBXd1lp1TQr4to2nFv+c4Tf+RnPoQPKglzwLdbdirOUxRaJsCUNDUx2y7E6j9ajgISlTTp1CydFBZCRCUIrwDg==",
        "dependencies": {
          "Microsoft.NET.Test.Sdk": "15.0.0"
        }
      },
      "Buildalyzer": {
        "type": "Transitive",
        "resolved": "2.5.1",
        "contentHash": "bWlG1/7F2ssNAfLno+oYYUZKFhou44Hngq6LNp6ELf61+sZfvqhuBDKxIajv5e5i/kUqNUqg07NwUm/EVmeveA==",
        "dependencies": {
          "Buildalyzer.Logger": "2.5.1",
          "MSBuild.StructuredLogger": "2.0.11",
          "Microsoft.Build": "15.8.166",
          "Microsoft.Build.Framework": "15.8.166",
          "Microsoft.Build.Tasks.Core": "15.8.166",
          "Microsoft.Build.Utilities.Core": "15.8.166",
          "Microsoft.Extensions.DependencyModel": "2.1.0",
          "Microsoft.Extensions.Logging": "2.1.1",
          "Microsoft.Extensions.Logging.Abstractions": "2.1.1",
          "MsBuildPipeLogger.Server": "1.1.2",
          "System.Reflection.TypeExtensions": "4.6.0"
        }
      },
      "Buildalyzer.Logger": {
        "type": "Transitive",
        "resolved": "2.5.1",
        "contentHash": "R6EWqfHYH71unf3CDJtHUhOWcBAf1Qjw0NLZ4Qr5vv5lmn7DFGQ4kMUHD2w7HkkVTslQefxjnIybEn2DIDossA==",
        "dependencies": {
          "NETStandard.Library": "1.6.1"
        }
      },
      "Castle.Core": {
        "type": "Transitive",
        "resolved": "4.4.0",
        "contentHash": "b5rRL5zeaau1y/5hIbI+6mGw3cwun16YjkHZnV9RRT5UyUIFsgLmNXJ0YnIN9p8Hw7K7AbG1q1UclQVU3DinAQ==",
        "dependencies": {
          "NETStandard.Library": "1.6.1",
          "System.Collections.Specialized": "4.3.0",
          "System.ComponentModel": "4.3.0",
          "System.ComponentModel.TypeConverter": "4.3.0",
          "System.Diagnostics.TraceSource": "4.3.0",
          "System.Dynamic.Runtime": "4.3.0",
          "System.Reflection": "4.3.0",
          "System.Reflection.Emit": "4.3.0",
          "System.Reflection.TypeExtensions": "4.3.0",
          "System.Xml.XmlDocument": "4.3.0"
        }
      },
      "DotNet.Glob": {
        "type": "Transitive",
        "resolved": "3.0.5",
        "contentHash": "YyRz7scXLFgGv7KfYDeHvFcJIC+rHdDuB6z5hSf5JcUDD9Mgg/MhnpS4VMtXkYTR7OdAXChnojUFZ1Xef8xWGg=="
      },
      "LibGit2Sharp": {
        "type": "Transitive",
        "resolved": "0.26.2",
        "contentHash": "qHLhuI8VEtMf7jiurT/Ypquh37S6ngllCx+aq9uqOY2evok7Fb2AzhJgvNctsXOzHaJwveBs+30sPQJFn/pISg==",
        "dependencies": {
          "LibGit2Sharp.NativeBinaries": "[2.0.306]"
        }
      },
      "LibGit2Sharp.NativeBinaries": {
        "type": "Transitive",
        "resolved": "2.0.306",
        "contentHash": "LY9nyPE2X/eLl69ttuDPFFlKR8b5KXlqYej1YR1YmqmhF8Izo+vPX90q5ouOO5YGCf5d4lDUOC0x2yMWw00P7Q=="
      },
      "McMaster.Extensions.CommandLineUtils": {
        "type": "Transitive",
        "resolved": "3.0.0",
        "contentHash": "Km485A+AaBUWjOr2D2k6EAK9vKgLuIGS3ov+a8Px6svaNuRfr3qPYYItMYZEsG/xrjgRs/6KE+Zx3lHONUHCbQ==",
        "dependencies": {
          "System.ComponentModel.Annotations": "4.7.0"
        }
      },
      "Microsoft.Build": {
        "type": "Transitive",
        "resolved": "15.8.166",
        "contentHash": "h9dzE7bLEFVeY1fVOdbh3dQOtbWqe3jKzvV6JE9JnpmfLptP3gwp/rOLfWmpFJfcNEqetMYMfbcAwipyp/3DfQ==",
        "dependencies": {
          "Microsoft.Build.Framework": "15.8.166",
          "Microsoft.Win32.Registry": "4.3.0",
          "System.Collections.Immutable": "1.5.0",
          "System.Diagnostics.TraceSource": "4.0.0",
          "System.IO.Compression": "4.3.0",
          "System.Reflection.Metadata": "1.6.0",
          "System.Reflection.TypeExtensions": "4.1.0",
          "System.Runtime.InteropServices.RuntimeInformation": "4.3.0",
          "System.Runtime.Loader": "4.0.0",
          "System.Security.Principal.Windows": "4.3.0",
          "System.Text.Encoding.CodePages": "4.0.1",
          "System.Threading.Tasks.Dataflow": "4.6.0"
        }
      },
      "Microsoft.Build.Framework": {
        "type": "Transitive",
        "resolved": "15.8.166",
        "contentHash": "UxQvO36HtZTHJCRCbglZNU5D2M+x2Fs27O0ZvIOrZZo6m83S6ZynCzLW5BjQ9RxAlH/pH2iHiEU+w03OOmAw6Q==",
        "dependencies": {
          "System.Runtime.Serialization.Primitives": "4.1.1",
          "System.Threading.Thread": "4.0.0"
        }
      },
      "Microsoft.Build.Tasks.Core": {
        "type": "Transitive",
        "resolved": "15.8.166",
        "contentHash": "EOCh8vvBJvxI9egq70lySDZAdeteKmaVl3cUQCCmhBmHfIVuDVf7vnfwe0pDGZp95yo0Rf5WtSguiyX7R+xJ5w==",
        "dependencies": {
          "Microsoft.Build.Framework": "15.8.166",
          "Microsoft.Build.Utilities.Core": "15.8.166",
          "Microsoft.Win32.Registry": "4.3.0",
          "System.CodeDom": "4.4.0",
          "System.Collections.Immutable": "1.5.0",
          "System.Linq.Parallel": "4.0.1",
          "System.Net.Http": "4.3.0",
          "System.Reflection.Metadata": "1.6.0",
          "System.Reflection.TypeExtensions": "4.1.0",
          "System.Resources.Writer": "4.0.0",
          "System.Threading.Tasks.Dataflow": "4.6.0"
        }
      },
      "Microsoft.Build.Utilities.Core": {
        "type": "Transitive",
        "resolved": "15.8.166",
        "contentHash": "xtTrXMOlrH5GXObxN5G3ZVNhC1F9Cagje4ks9qC3btMokNoe/ryl5ncJaS5WshBtB76UPho5MZ8wN1meij2BKA==",
        "dependencies": {
          "Microsoft.Build.Framework": "15.8.166",
          "Microsoft.Win32.Registry": "4.3.0",
          "System.Collections.Immutable": "1.5.0",
          "System.Runtime.InteropServices.RuntimeInformation": "4.3.0",
          "System.Text.Encoding.CodePages": "4.4.0"
        }
      },
      "Microsoft.CodeAnalysis.Analyzers": {
        "type": "Transitive",
        "resolved": "3.0.0-beta2.20059.3",
        "contentHash": "Ve2kXanMNVZp1cIoKbflh3RcQgOYLC4UZ23YIMkOnkA6hQjpXsg9NnXbziR2m4i6+WGSz9Wbxp+Tj7XdNRiITw=="
      },
      "Microsoft.CodeAnalysis.Common": {
        "type": "Transitive",
        "resolved": "3.5.0",
        "contentHash": "1CjUHyDxhlwDfUSTOwqbNMZ4rk/Pqs33BupWmun8S/DUOou9mDe+MjapK06WjvuhIEyEr3fzyk0bOIwu0n1RYg==",
        "dependencies": {
          "Microsoft.CodeAnalysis.Analyzers": "3.0.0-beta2.20059.3",
          "System.Collections.Immutable": "1.5.0",
          "System.Memory": "4.5.3",
          "System.Reflection.Metadata": "1.6.0",
          "System.Runtime.CompilerServices.Unsafe": "4.6.0",
          "System.Text.Encoding.CodePages": "4.5.1",
          "System.Threading.Tasks.Extensions": "4.5.3"
        }
      },
      "Microsoft.CodeAnalysis.CSharp": {
        "type": "Transitive",
        "resolved": "3.5.0",
        "contentHash": "WSMCz5tAtnmEzgmE20J1tjX7chU9HYDfz8AHmWn4Ek+6PPvPZSoo0GDo4Pbnu1FAf4MnNDN6lMd4nqNPuI9V2A==",
        "dependencies": {
          "Microsoft.CodeAnalysis.Common": "[3.5.0]"
        }
      },
      "Microsoft.CodeCoverage": {
        "type": "Transitive",
        "resolved": "16.5.0",
        "contentHash": "PM5YLtyN45EyUGePJpaNogndlaQPrMgQQXHKMhMESC6KfSVvt+j7+dxBi8NYC6X6dZVysf7ngwhSW3wwvPJRSQ=="
      },
      "Microsoft.CSharp": {
        "type": "Transitive",
        "resolved": "4.3.0",
        "contentHash": "P+MBhIM0YX+JqROuf7i306ZLJEjQYA9uUyRDE+OqwUI5sh41e2ZbPQV3LfAPh+29cmceE1pUffXsGfR4eMY3KA==",
        "dependencies": {
          "System.Collections": "4.3.0",
          "System.Diagnostics.Debug": "4.3.0",
          "System.Dynamic.Runtime": "4.3.0",
          "System.Globalization": "4.3.0",
          "System.Linq": "4.3.0",
          "System.Linq.Expressions": "4.3.0",
          "System.ObjectModel": "4.3.0",
          "System.Reflection": "4.3.0",
          "System.Reflection.Extensions": "4.3.0",
          "System.Reflection.Primitives": "4.3.0",
          "System.Reflection.TypeExtensions": "4.3.0",
          "System.Resources.ResourceManager": "4.3.0",
          "System.Runtime": "4.3.0",
          "System.Runtime.Extensions": "4.3.0",
          "System.Runtime.InteropServices": "4.3.0",
          "System.Threading": "4.3.0"
        }
      },
      "Microsoft.DotNet.PlatformAbstractions": {
        "type": "Transitive",
        "resolved": "2.1.0",
        "contentHash": "9KPDwvb/hLEVXYruVHVZ8BkebC8j17DmPb56LnqRF74HqSPLjCkrlFUjOtFpQPA2DeADBRTI/e69aCfRBfrhxw==",
        "dependencies": {
          "System.AppContext": "4.1.0",
          "System.Collections": "4.0.11",
          "System.IO": "4.1.0",
          "System.IO.FileSystem": "4.0.1",
          "System.Reflection.TypeExtensions": "4.1.0",
          "System.Runtime.Extensions": "4.1.0",
          "System.Runtime.InteropServices": "4.1.0",
          "System.Runtime.InteropServices.RuntimeInformation": "4.0.0"
        }
      },
      "Microsoft.Extensions.Configuration": {
        "type": "Transitive",
        "resolved": "3.1.3",
        "contentHash": "nTr4JgTSJScDBD3lahIh1jUBH8A43oG1cqID1qLoHSZhtegslpIyTYxmnehtUKi6xdY5j9R0oWeeGEP+JTcmAg==",
        "dependencies": {
          "Microsoft.Extensions.Configuration.Abstractions": "3.1.3"
        }
      },
      "Microsoft.Extensions.Configuration.Abstractions": {
        "type": "Transitive",
        "resolved": "3.1.3",
        "contentHash": "d3vpIJdw+hRtkW1WoNTXhCczakVVId30Tj58li5GbJxz6MVGi8gy4+7JdLBb/wuHFd4+25cZe+Z0WPi207rBbQ==",
        "dependencies": {
          "Microsoft.Extensions.Primitives": "3.1.3"
        }
      },
      "Microsoft.Extensions.Configuration.Binder": {
        "type": "Transitive",
        "resolved": "3.1.3",
        "contentHash": "GouLlU6JOffNNudJpC+eGtGMe9o5ds2oH9dsJUEH1QS13eLl60eNX9rHicaE40c252e7Aixn3sS7yregDfpQ8g==",
        "dependencies": {
          "Microsoft.Extensions.Configuration": "3.1.3"
        }
      },
      "Microsoft.Extensions.Configuration.FileExtensions": {
        "type": "Transitive",
        "resolved": "3.1.3",
        "contentHash": "elAAhku4duLMFnoambYY3VUp6AWHkMYu1j9ctWQkSfsCPwx9FlQ8luk4LS5oMQmOT0eY8E0zWG8jZM60GXIyNA==",
        "dependencies": {
          "Microsoft.Extensions.Configuration": "3.1.3",
          "Microsoft.Extensions.FileProviders.Physical": "3.1.3"
        }
      },
      "Microsoft.Extensions.Configuration.Json": {
        "type": "Transitive",
        "resolved": "3.1.3",
        "contentHash": "E26XwzU3Y+J4etuXwX0ScOxNwuBdifU/BGM0nI/GwY7SjvVkkBQDgYphUcujaiAZWJ7h7yh1KL9tBAMPgGthqg==",
        "dependencies": {
          "Microsoft.Extensions.Configuration": "3.1.3",
          "Microsoft.Extensions.Configuration.FileExtensions": "3.1.3"
        }
      },
      "Microsoft.Extensions.DependencyInjection": {
        "type": "Transitive",
        "resolved": "3.1.3",
        "contentHash": "H/d/jt4Pdp2iYx28shLkxfgQpk9S7cCCTEjtS/61PbZcFAT/mc4cemmOlBdED7+CqmEAIDg8X4Fo0KtADaNizg==",
        "dependencies": {
          "Microsoft.Extensions.DependencyInjection.Abstractions": "3.1.3"
        }
      },
      "Microsoft.Extensions.DependencyInjection.Abstractions": {
        "type": "Transitive",
        "resolved": "3.1.3",
        "contentHash": "woeS5XeBChU76EmtFCwGHKgBfsYIn76u3myDq4zNY2ZrcwzBMNEViK2FRgXDgF11PBNbGdKCXsWFFZDtqPW0nQ=="
      },
      "Microsoft.Extensions.DependencyModel": {
        "type": "Transitive",
        "resolved": "2.1.0",
        "contentHash": "nS2XKqi+1A1umnYNLX2Fbm/XnzCxs5i+zXVJ3VC6r9t2z0NZr9FLnJN4VQpKigdcWH/iFTbMuX6M6WQJcTjVIg==",
        "dependencies": {
          "Microsoft.DotNet.PlatformAbstractions": "2.1.0",
          "Newtonsoft.Json": "9.0.1",
          "System.Diagnostics.Debug": "4.0.11",
          "System.Dynamic.Runtime": "4.0.11",
          "System.Linq": "4.1.0"
        }
      },
      "Microsoft.Extensions.FileProviders.Abstractions": {
        "type": "Transitive",
        "resolved": "3.1.3",
        "contentHash": "vr1V6dj8NONgaTA/EdlwtJOaNXRBf6f/din15pkWM/RfTbdoqrr0mKcTRx4MD/AGwxgM0+G2rUT2pDQGa2tNtA==",
        "dependencies": {
          "Microsoft.Extensions.Primitives": "3.1.3"
        }
      },
      "Microsoft.Extensions.FileProviders.Physical": {
        "type": "Transitive",
        "resolved": "3.1.3",
        "contentHash": "CvCLmVfb90Wkm99Ho6izWoZ9WaY/SQbou0LSEvBQxKk0IPAWKfUw29QLqlszIkXp81VR1BwdprlGKFdFfZpZFA==",
        "dependencies": {
          "Microsoft.Extensions.FileProviders.Abstractions": "3.1.3",
          "Microsoft.Extensions.FileSystemGlobbing": "3.1.3"
        }
      },
      "Microsoft.Extensions.FileSystemGlobbing": {
        "type": "Transitive",
        "resolved": "3.1.3",
        "contentHash": "bAmmKRNZM7n7cEhmdywgfvd53MF8pUL9u6orliWvJmI3tQCuDaJalNr4z9FfMu/e6Baw5NTSV+ZsWdWIiOi1Rw=="
      },
      "Microsoft.Extensions.Logging": {
        "type": "Transitive",
        "resolved": "3.1.3",
        "contentHash": "mAuOMhgB73dgVYeJzrksGU6BUBr7vIruFJyxssYK1nmDS+ude0kShILrXPq2iGHOvYNacczW4VSa6zcssUh4iQ==",
        "dependencies": {
          "Microsoft.Extensions.Configuration.Binder": "3.1.3",
          "Microsoft.Extensions.DependencyInjection": "3.1.3",
          "Microsoft.Extensions.Logging.Abstractions": "3.1.3",
          "Microsoft.Extensions.Options": "3.1.3"
        }
      },
      "Microsoft.Extensions.Logging.Abstractions": {
        "type": "Transitive",
        "resolved": "3.1.3",
        "contentHash": "j6r0E+OVinD4s13CIZASYJLLLApStb1yh5Vig7moB2FE1UsMRj4TYJ/xioDjreVA0dyOFpbWny1/n2iSJMbmNg=="
      },
      "Microsoft.Extensions.Options": {
        "type": "Transitive",
        "resolved": "3.1.3",
        "contentHash": "RyOSOg/kHW3AXojWGSdOs3BXJJnE9Sc6RVvP4LhnY5oaC2Da4k8CWfIw7I+QThxV8HTCPjzmON9c+QO+JZggNg==",
        "dependencies": {
          "Microsoft.Extensions.DependencyInjection.Abstractions": "3.1.3",
          "Microsoft.Extensions.Primitives": "3.1.3"
        }
      },
      "Microsoft.Extensions.Primitives": {
        "type": "Transitive",
        "resolved": "3.1.3",
        "contentHash": "5gK6qeq9CBCHBfB3Tim3jCJTLafT9FXFBAZZq39rC8adz8mxcjVAuQSw3jGgHqoRk0jwtXKFhXJUVur8vfeuFg=="
      },
      "Microsoft.NETCore.Platforms": {
        "type": "Transitive",
        "resolved": "3.1.0",
        "contentHash": "z7aeg8oHln2CuNulfhiLYxCVMPEwBl3rzicjvIX+4sUuCwvXw5oXQEtbiU2c0z4qYL5L3Kmx0mMA/+t/SbY67w=="
      },
      "Microsoft.NETCore.Targets": {
        "type": "Transitive",
        "resolved": "1.1.0",
        "contentHash": "aOZA3BWfz9RXjpzt0sRJJMjAscAUm3Hoa4UWAfceV9UTYxgwZ1lZt5nO2myFf+/jetYQo4uTP7zS8sJY67BBxg=="
      },
      "Microsoft.TestPlatform": {
        "type": "Transitive",
        "resolved": "16.5.0",
        "contentHash": "6cHAcPNDf7itR729Mg+3N3Q3NfxRHgYYfrXTdct9obqUC6yoTiC/W2EdTkbqVC4fyeH7ZT7aoxiJgzi/O8OLvg=="
      },
      "Microsoft.TestPlatform.ObjectModel": {
        "type": "Transitive",
        "resolved": "16.5.0",
        "contentHash": "NnLFxmFBCAS6kye2JFszD5WKgj4Zve5KX/R0mhYwh6BVnSeybI2unRnjEPtLyY3CAVhwrY4bh/8LNFtslAcGZg==",
        "dependencies": {
          "NuGet.Frameworks": "5.0.0"
        }
      },
      "Microsoft.TestPlatform.Portable": {
        "type": "Transitive",
        "resolved": "16.5.0",
        "contentHash": "dB/OoM6LYrGYRBb2/WFruoQuq0KYcaIf5V9PxiZY1FQHkK+opq+TAuDAtyjeYVyTuEFNqdHfJdgmG6dngJFK6w=="
      },
      "Microsoft.TestPlatform.TestHost": {
        "type": "Transitive",
        "resolved": "16.5.0",
        "contentHash": "ytGymboQIvjNX5pLC0yp/Bz9sGDHqSnLQgBRtd4VrqOUgKmmcfxMYZ6p0TBZgAT1oijdC6xqUZ7rl8mbaaXTJw==",
        "dependencies": {
          "Microsoft.TestPlatform.ObjectModel": "16.5.0",
          "Newtonsoft.Json": "9.0.1"
        }
      },
      "Microsoft.TestPlatform.TranslationLayer": {
        "type": "Transitive",
        "resolved": "16.5.0",
        "contentHash": "swiVIKahahAp3Otj+0ovphZh2+mAWvnhfYl1J4dG/k1QcKb+PIMjfPE6BOTLfFDi8PyhZP9ChEN7wOYd7w3TrA==",
        "dependencies": {
          "NETStandard.Library": "2.0.0"
        }
      },
      "Microsoft.Web.LibraryManager.Build": {
        "type": "Transitive",
        "resolved": "2.0.96",
        "contentHash": "E6673JBzjfwoe3HlVAAxRchfUYloRsCwO/uWyjHswb0PZeFdRjYUJsLU3v4o3l2RQ596bGrLKv6rCWfbVDy0iQ==",
        "dependencies": {
          "System.Runtime.Loader": "4.3.0"
        }
      },
      "Microsoft.Win32.Registry": {
        "type": "Transitive",
        "resolved": "4.3.0",
        "contentHash": "Lw1/VwLH1yxz6SfFEjVRCN0pnflLEsWgnV4qsdJ512/HhTwnKXUG+zDQ4yTO3K/EJQemGoNaBHX5InISNKTzUQ==",
        "dependencies": {
          "Microsoft.NETCore.Platforms": "1.1.0",
          "System.Collections": "4.3.0",
          "System.Globalization": "4.3.0",
          "System.Resources.ResourceManager": "4.3.0",
          "System.Runtime": "4.3.0",
          "System.Runtime.Extensions": "4.3.0",
          "System.Runtime.Handles": "4.3.0",
          "System.Runtime.InteropServices": "4.3.0"
        }
      },
      "Mono.Cecil": {
        "type": "Transitive",
        "resolved": "0.11.2",
        "contentHash": "hZNAnXKQsOs/SZMFtT/e82/nA/iLgkeDy+sHD8xix4f0m9/3G0RNZplE1QHB+0n8QXq54jLqR/IPgVOkLapkyg=="
      },
      "MSBuild.StructuredLogger": {
        "type": "Transitive",
        "resolved": "2.0.11",
        "contentHash": "youJH/f03XEYwre6DWT+a8Fjb6Vs/UfioczhKYohHK24ljUSLBCRaopXX2+VzeA/7aQjmRmr4HYpzD9cCCJM9w==",
        "dependencies": {
          "Microsoft.Build": "15.8.166",
          "Microsoft.Build.Framework": "15.8.166",
          "Microsoft.Build.Tasks.Core": "15.8.166",
          "Microsoft.Build.Utilities.Core": "15.8.166"
        }
      },
      "MsBuildPipeLogger.Server": {
        "type": "Transitive",
        "resolved": "1.1.2",
        "contentHash": "3kIOap0qKW+/+Cd9o6tUM420ibgzCVuhTvLXVRv7M6EOmkH1iEiUsUTkFeQ+SqH5JuLHZfXmEZieDiWvRFtq1Q==",
        "dependencies": {
          "Microsoft.Build": "15.3.409",
          "NETStandard.Library": "1.6.1"
        }
      },
      "NETStandard.Library": {
        "type": "Transitive",
        "resolved": "2.0.0",
        "contentHash": "7jnbRU+L08FXKMxqUflxEXtVymWvNOrS8yHgu9s6EM8Anr6T/wIX4nZ08j/u3Asz+tCufp3YVwFSEvFTPYmBPA==",
        "dependencies": {
          "Microsoft.NETCore.Platforms": "1.1.0"
        }
      },
      "Newtonsoft.Json": {
        "type": "Transitive",
        "resolved": "12.0.3",
        "contentHash": "6mgjfnRB4jKMlzHSl+VD+oUc1IebOZabkbyWj2RiTgWwYPPuaK1H97G1sHqGwPlS5npiF5Q0OrxN1wni2n5QWg=="
      },
      "NuGet.Frameworks": {
        "type": "Transitive",
        "resolved": "5.0.0",
        "contentHash": "c5JVjuVAm4f7E9Vj+v09Z9s2ZsqFDjBpcsyS3M9xRo0bEdm/LVZSzLxxNvfvAwRiiE8nwe1h2G4OwiwlzFKXlA=="
      },
      "NuGet.Versioning": {
        "type": "Transitive",
        "resolved": "5.5.0",
        "contentHash": "jH8Q+XRO9REVelfvAUlRnLqrQCNi3NRVLM+MIWY4XW2CMxCD+R/X7cJWVAW7A6rG1FpgO8MbGM8DLwloMgYm0w=="
      },
      "runtime.debian.8-x64.runtime.native.System.Security.Cryptography.OpenSsl": {
        "type": "Transitive",
        "resolved": "4.3.0",
        "contentHash": "HdSSp5MnJSsg08KMfZThpuLPJpPwE5hBXvHwoKWosyHHfe8Mh5WKT0ylEOf6yNzX6Ngjxe4Whkafh5q7Ymac4Q=="
      },
      "runtime.fedora.23-x64.runtime.native.System.Security.Cryptography.OpenSsl": {
        "type": "Transitive",
        "resolved": "4.3.0",
        "contentHash": "+yH1a49wJMy8Zt4yx5RhJrxO/DBDByAiCzNwiETI+1S4mPdCu0OY4djdciC7Vssk0l22wQaDLrXxXkp+3+7bVA=="
      },
      "runtime.fedora.24-x64.runtime.native.System.Security.Cryptography.OpenSsl": {
        "type": "Transitive",
        "resolved": "4.3.0",
        "contentHash": "c3YNH1GQJbfIPJeCnr4avseugSqPrxwIqzthYyZDN6EuOyNOzq+y2KSUfRcXauya1sF4foESTgwM5e1A8arAKw=="
      },
      "runtime.native.System": {
        "type": "Transitive",
        "resolved": "4.3.0",
        "contentHash": "c/qWt2LieNZIj1jGnVNsE2Kl23Ya2aSTBuXMD6V7k9KWr6l16Tqdwq+hJScEpWER9753NWC8h96PaVNY5Ld7Jw==",
        "dependencies": {
          "Microsoft.NETCore.Platforms": "1.1.0",
          "Microsoft.NETCore.Targets": "1.1.0"
        }
      },
      "runtime.native.System.IO.Compression": {
        "type": "Transitive",
        "resolved": "4.3.0",
        "contentHash": "INBPonS5QPEgn7naufQFXJEp3zX6L4bwHgJ/ZH78aBTpeNfQMtf7C6VrAFhlq2xxWBveIOWyFzQjJ8XzHMhdOQ==",
        "dependencies": {
          "Microsoft.NETCore.Platforms": "1.1.0",
          "Microsoft.NETCore.Targets": "1.1.0"
        }
      },
      "runtime.native.System.Net.Http": {
        "type": "Transitive",
        "resolved": "4.3.0",
        "contentHash": "ZVuZJqnnegJhd2k/PtAbbIcZ3aZeITq3sj06oKfMBSfphW3HDmk/t4ObvbOk/JA/swGR0LNqMksAh/f7gpTROg==",
        "dependencies": {
          "Microsoft.NETCore.Platforms": "1.1.0",
          "Microsoft.NETCore.Targets": "1.1.0"
        }
      },
      "runtime.native.System.Security.Cryptography.Apple": {
        "type": "Transitive",
        "resolved": "4.3.0",
        "contentHash": "DloMk88juo0OuOWr56QG7MNchmafTLYWvABy36izkrLI5VledI0rq28KGs1i9wbpeT9NPQrx/wTf8U2vazqQ3Q==",
        "dependencies": {
          "runtime.osx.10.10-x64.runtime.native.System.Security.Cryptography.Apple": "4.3.0"
        }
      },
      "runtime.native.System.Security.Cryptography.OpenSsl": {
        "type": "Transitive",
        "resolved": "4.3.0",
        "contentHash": "NS1U+700m4KFRHR5o4vo9DSlTmlCKu/u7dtE5sUHVIPB+xpXxYQvgBgA6wEIeCz6Yfn0Z52/72WYsToCEPJnrw==",
        "dependencies": {
          "runtime.debian.8-x64.runtime.native.System.Security.Cryptography.OpenSsl": "4.3.0",
          "runtime.fedora.23-x64.runtime.native.System.Security.Cryptography.OpenSsl": "4.3.0",
          "runtime.fedora.24-x64.runtime.native.System.Security.Cryptography.OpenSsl": "4.3.0",
          "runtime.opensuse.13.2-x64.runtime.native.System.Security.Cryptography.OpenSsl": "4.3.0",
          "runtime.opensuse.42.1-x64.runtime.native.System.Security.Cryptography.OpenSsl": "4.3.0",
          "runtime.osx.10.10-x64.runtime.native.System.Security.Cryptography.OpenSsl": "4.3.0",
          "runtime.rhel.7-x64.runtime.native.System.Security.Cryptography.OpenSsl": "4.3.0",
          "runtime.ubuntu.14.04-x64.runtime.native.System.Security.Cryptography.OpenSsl": "4.3.0",
          "runtime.ubuntu.16.04-x64.runtime.native.System.Security.Cryptography.OpenSsl": "4.3.0",
          "runtime.ubuntu.16.10-x64.runtime.native.System.Security.Cryptography.OpenSsl": "4.3.0"
        }
      },
      "runtime.opensuse.13.2-x64.runtime.native.System.Security.Cryptography.OpenSsl": {
        "type": "Transitive",
        "resolved": "4.3.0",
        "contentHash": "b3pthNgxxFcD+Pc0WSEoC0+md3MyhRS6aCEeenvNE3Fdw1HyJ18ZhRFVJJzIeR/O/jpxPboB805Ho0T3Ul7w8A=="
      },
      "runtime.opensuse.42.1-x64.runtime.native.System.Security.Cryptography.OpenSsl": {
        "type": "Transitive",
        "resolved": "4.3.0",
        "contentHash": "KeLz4HClKf+nFS7p/6Fi/CqyLXh81FpiGzcmuS8DGi9lUqSnZ6Es23/gv2O+1XVGfrbNmviF7CckBpavkBoIFQ=="
      },
      "runtime.osx.10.10-x64.runtime.native.System.Security.Cryptography.Apple": {
        "type": "Transitive",
        "resolved": "4.3.0",
        "contentHash": "kVXCuMTrTlxq4XOOMAysuNwsXWpYeboGddNGpIgNSZmv1b6r/s/DPk0fYMB7Q5Qo4bY68o48jt4T4y5BVecbCQ=="
      },
      "runtime.osx.10.10-x64.runtime.native.System.Security.Cryptography.OpenSsl": {
        "type": "Transitive",
        "resolved": "4.3.0",
        "contentHash": "X7IdhILzr4ROXd8mI1BUCQMSHSQwelUlBjF1JyTKCjXaOGn2fB4EKBxQbCK2VjO3WaWIdlXZL3W6TiIVnrhX4g=="
      },
      "runtime.rhel.7-x64.runtime.native.System.Security.Cryptography.OpenSsl": {
        "type": "Transitive",
        "resolved": "4.3.0",
        "contentHash": "nyFNiCk/r+VOiIqreLix8yN+q3Wga9+SE8BCgkf+2BwEKiNx6DyvFjCgkfV743/grxv8jHJ8gUK4XEQw7yzRYg=="
      },
      "runtime.ubuntu.14.04-x64.runtime.native.System.Security.Cryptography.OpenSsl": {
        "type": "Transitive",
        "resolved": "4.3.0",
        "contentHash": "ytoewC6wGorL7KoCAvRfsgoJPJbNq+64k2SqW6JcOAebWsFUvCCYgfzQMrnpvPiEl4OrblUlhF2ji+Q1+SVLrQ=="
      },
      "runtime.ubuntu.16.04-x64.runtime.native.System.Security.Cryptography.OpenSsl": {
        "type": "Transitive",
        "resolved": "4.3.0",
        "contentHash": "I8bKw2I8k58Wx7fMKQJn2R8lamboCAiHfHeV/pS65ScKWMMI0+wJkLYlEKvgW1D/XvSl/221clBoR2q9QNNM7A=="
      },
      "runtime.ubuntu.16.10-x64.runtime.native.System.Security.Cryptography.OpenSsl": {
        "type": "Transitive",
        "resolved": "4.3.0",
        "contentHash": "VB5cn/7OzUfzdnC8tqAIMQciVLiq2epm2NrAm1E9OjNRyG4lVhfR61SMcLizejzQP8R8Uf/0l5qOIbUEi+RdEg=="
      },
      "Serilog": {
        "type": "Transitive",
        "resolved": "2.9.0",
        "contentHash": "QzcrD33A3+CsVvwi1I5CSei67ikQnkGrw7SscgL+vZTghaC2aNYg8fiUcedXHzKJFNjgje9rBjzwYGQTKEaXaA=="
      },
      "Serilog.Extensions.Logging": {
        "type": "Transitive",
        "resolved": "3.0.1",
        "contentHash": "U0xbGoZuxJRjE3C5vlCfrf9a4xHTmbrCXKmaA14cHAqiT1Qir0rkV7Xss9GpPJR3MRYH19DFUUqZ9hvWeJrzdQ==",
        "dependencies": {
          "Microsoft.Extensions.Logging": "2.0.0",
          "Serilog": "2.8.0"
        }
      },
      "Serilog.Extensions.Logging.File": {
        "type": "Transitive",
        "resolved": "2.0.0",
        "contentHash": "usO0qr4v9VCMBWiTJ1nQmAbPNCt40FrkDol6CpfCXbsxGZS/hH+YCueF7vvPQ32ATI0GWcMWiKRdjXEE7/HxTQ==",
        "dependencies": {
          "Microsoft.Extensions.Configuration.Abstractions": "2.0.0",
          "Microsoft.Extensions.Configuration.Binder": "2.0.0",
          "Serilog": "2.5.0",
          "Serilog.Extensions.Logging": "2.0.2",
          "Serilog.Formatting.Compact": "1.0.0",
          "Serilog.Sinks.Async": "1.1.0",
          "Serilog.Sinks.RollingFile": "3.3.0"
        }
      },
      "Serilog.Formatting.Compact": {
        "type": "Transitive",
        "resolved": "1.0.0",
        "contentHash": "r3QYz02y7+B7Ng30hyJM929OJhem7SsJ4XDUE0Zfptj2MRiQfpPUb5f58juAFjp/TnNeSX2QNzZEnHwLeoJfHQ==",
        "dependencies": {
          "Serilog": "2.0.0"
        }
      },
      "Serilog.Sinks.Async": {
        "type": "Transitive",
        "resolved": "1.1.0",
        "contentHash": "xll0Kanz2BkCxuv+F3p1WXr47jdsVM0GU1n1LZvK+18QiRZ/WGFNxSNw9EMKFV5ED5gr7MUpAe6PCMNL1HGUMA==",
        "dependencies": {
          "Serilog": "2.1.0",
          "System.Collections.Concurrent": "4.0.12"
        }
      },
      "Serilog.Sinks.Console": {
        "type": "Transitive",
        "resolved": "3.1.1",
        "contentHash": "56mI5AqvyF/i/c2451nvV71kq370XOCE4Uu5qiaJ295sOhMb9q3BWwG7mWLOVSnmpWiq0SBT3SXfgRXGNP6vzA==",
        "dependencies": {
          "Serilog": "2.5.0",
          "System.Console": "4.3.0",
          "System.Runtime.InteropServices": "4.3.0",
          "System.Runtime.InteropServices.RuntimeInformation": "4.3.0"
        }
      },
      "Serilog.Sinks.File": {
        "type": "Transitive",
        "resolved": "3.2.0",
        "contentHash": "VHbo68pMg5hwSWrzLEdZv5b/rYmIgHIRhd4d5rl8GnC5/a8Fr+RShT5kWyeJOXax1el6mNJ+dmHDOVgnNUQxaw==",
        "dependencies": {
          "Serilog": "2.3.0",
          "System.IO": "4.1.0",
          "System.IO.FileSystem": "4.0.1",
          "System.IO.FileSystem.Primitives": "4.0.1",
          "System.Text.Encoding.Extensions": "4.0.11",
          "System.Threading": "4.0.11",
          "System.Threading.Timer": "4.0.1"
        }
      },
      "Serilog.Sinks.RollingFile": {
        "type": "Transitive",
        "resolved": "3.3.0",
        "contentHash": "2lT5X1r3GH4P0bRWJfhA7etGl8Q2Ipw9AACvtAHWRUSpYZ42NGVyHoVs2ALBZ/cAkkS+tA4jl80Zie144eLQPg==",
        "dependencies": {
          "Serilog.Sinks.File": "3.2.0",
          "System.IO": "4.1.0",
          "System.IO.FileSystem.Primitives": "4.0.1",
          "System.Runtime.InteropServices": "4.1.0",
          "System.Text.Encoding.Extensions": "4.0.11"
        }
      },
      "System.AppContext": {
        "type": "Transitive",
        "resolved": "4.1.0",
        "contentHash": "3QjO4jNV7PdKkmQAVp9atA+usVnKRwI3Kx1nMwJ93T0LcQfx7pKAYk0nKz5wn1oP5iqlhZuy6RXOFdhr7rDwow==",
        "dependencies": {
          "System.Runtime": "4.1.0"
        }
      },
      "System.Buffers": {
        "type": "Transitive",
        "resolved": "4.3.0",
        "contentHash": "ratu44uTIHgeBeI0dE8DWvmXVBSo4u7ozRZZHOMmK/JPpYyo0dAfgSiHlpiObMQ5lEtEyIXA40sKRYg5J6A8uQ==",
        "dependencies": {
          "System.Diagnostics.Debug": "4.3.0",
          "System.Diagnostics.Tracing": "4.3.0",
          "System.Resources.ResourceManager": "4.3.0",
          "System.Runtime": "4.3.0",
          "System.Threading": "4.3.0"
        }
      },
      "System.CodeDom": {
        "type": "Transitive",
        "resolved": "4.4.0",
        "contentHash": "2sCCb7doXEwtYAbqzbF/8UAeDRMNmPaQbU2q50Psg1J9KzumyVVCgKQY8s53WIPTufNT0DpSe9QRvVjOzfDWBA=="
      },
      "System.Collections": {
        "type": "Transitive",
        "resolved": "4.3.0",
        "contentHash": "3Dcj85/TBdVpL5Zr+gEEBUuFe2icOnLalmEh9hfck1PTYbbyWuZgh4fmm2ysCLTrqLQw6t3TgTyJ+VLp+Qb+Lw==",
        "dependencies": {
          "Microsoft.NETCore.Platforms": "1.1.0",
          "Microsoft.NETCore.Targets": "1.1.0",
          "System.Runtime": "4.3.0"
        }
      },
      "System.Collections.Concurrent": {
        "type": "Transitive",
        "resolved": "4.3.0",
        "contentHash": "ztl69Xp0Y/UXCL+3v3tEU+lIy+bvjKNUmopn1wep/a291pVPK7dxBd6T7WnlQqRog+d1a/hSsgRsmFnIBKTPLQ==",
        "dependencies": {
          "System.Collections": "4.3.0",
          "System.Diagnostics.Debug": "4.3.0",
          "System.Diagnostics.Tracing": "4.3.0",
          "System.Globalization": "4.3.0",
          "System.Reflection": "4.3.0",
          "System.Resources.ResourceManager": "4.3.0",
          "System.Runtime": "4.3.0",
          "System.Runtime.Extensions": "4.3.0",
          "System.Threading": "4.3.0",
          "System.Threading.Tasks": "4.3.0"
        }
      },
      "System.Collections.Immutable": {
        "type": "Transitive",
        "resolved": "1.5.0",
        "contentHash": "EXKiDFsChZW0RjrZ4FYHu9aW6+P4MCgEDCklsVseRfhoO0F+dXeMSsMRAlVXIo06kGJ/zv+2w1a2uc2+kxxSaQ=="
      },
      "System.Collections.NonGeneric": {
        "type": "Transitive",
        "resolved": "4.3.0",
        "contentHash": "prtjIEMhGUnQq6RnPEYLpFt8AtLbp9yq2zxOSrY7KJJZrw25Fi97IzBqY7iqssbM61Ek5b8f3MG/sG1N2sN5KA==",
        "dependencies": {
          "System.Diagnostics.Debug": "4.3.0",
          "System.Globalization": "4.3.0",
          "System.Resources.ResourceManager": "4.3.0",
          "System.Runtime": "4.3.0",
          "System.Runtime.Extensions": "4.3.0",
          "System.Threading": "4.3.0"
        }
      },
      "System.Collections.Specialized": {
        "type": "Transitive",
        "resolved": "4.3.0",
        "contentHash": "Epx8PoVZR0iuOnJJDzp7pWvdfMMOAvpUo95pC4ScH2mJuXkKA2Y4aR3cG9qt2klHgSons1WFh4kcGW7cSXvrxg==",
        "dependencies": {
          "System.Collections.NonGeneric": "4.3.0",
          "System.Globalization": "4.3.0",
          "System.Globalization.Extensions": "4.3.0",
          "System.Resources.ResourceManager": "4.3.0",
          "System.Runtime": "4.3.0",
          "System.Runtime.Extensions": "4.3.0",
          "System.Threading": "4.3.0"
        }
      },
      "System.ComponentModel": {
        "type": "Transitive",
        "resolved": "4.3.0",
        "contentHash": "VyGn1jGRZVfxnh8EdvDCi71v3bMXrsu8aYJOwoV7SNDLVhiEqwP86pPMyRGsDsxhXAm2b3o9OIqeETfN5qfezw==",
        "dependencies": {
          "System.Runtime": "4.3.0"
        }
      },
      "System.ComponentModel.Annotations": {
        "type": "Transitive",
        "resolved": "4.7.0",
        "contentHash": "0YFqjhp/mYkDGpU0Ye1GjE53HMp9UVfGN7seGpAMttAC0C40v5gw598jCgpbBLMmCo0E5YRLBv5Z2doypO49ZQ=="
      },
      "System.ComponentModel.Primitives": {
        "type": "Transitive",
        "resolved": "4.3.0",
        "contentHash": "j8GUkCpM8V4d4vhLIIoBLGey2Z5bCkMVNjEZseyAlm4n5arcsJOeI3zkUP+zvZgzsbLTYh4lYeP/ZD/gdIAPrw==",
        "dependencies": {
          "System.ComponentModel": "4.3.0",
          "System.Resources.ResourceManager": "4.3.0",
          "System.Runtime": "4.3.0"
        }
      },
      "System.ComponentModel.TypeConverter": {
        "type": "Transitive",
        "resolved": "4.3.0",
        "contentHash": "16pQ6P+EdhcXzPiEK4kbA953Fu0MNG2ovxTZU81/qsCd1zPRsKc3uif5NgvllCY598k6bI0KUyKW8fanlfaDQg==",
        "dependencies": {
          "System.Collections": "4.3.0",
          "System.Collections.NonGeneric": "4.3.0",
          "System.Collections.Specialized": "4.3.0",
          "System.ComponentModel": "4.3.0",
          "System.ComponentModel.Primitives": "4.3.0",
          "System.Globalization": "4.3.0",
          "System.Linq": "4.3.0",
          "System.Reflection": "4.3.0",
          "System.Reflection.Extensions": "4.3.0",
          "System.Reflection.Primitives": "4.3.0",
          "System.Reflection.TypeExtensions": "4.3.0",
          "System.Resources.ResourceManager": "4.3.0",
          "System.Runtime": "4.3.0",
          "System.Runtime.Extensions": "4.3.0",
          "System.Threading": "4.3.0"
        }
      },
      "System.Console": {
        "type": "Transitive",
        "resolved": "4.3.0",
        "contentHash": "DHDrIxiqk1h03m6khKWV2X8p/uvN79rgSqpilL6uzpmSfxfU5ng8VcPtW4qsDsQDHiTv6IPV9TmD5M/vElPNLg==",
        "dependencies": {
          "Microsoft.NETCore.Platforms": "1.1.0",
          "Microsoft.NETCore.Targets": "1.1.0",
          "System.IO": "4.3.0",
          "System.Runtime": "4.3.0",
          "System.Text.Encoding": "4.3.0"
        }
      },
      "System.Diagnostics.Debug": {
        "type": "Transitive",
        "resolved": "4.3.0",
        "contentHash": "ZUhUOdqmaG5Jk3Xdb8xi5kIyQYAA4PnTNlHx1mu9ZY3qv4ELIdKbnL/akbGaKi2RnNUWaZsAs31rvzFdewTj2g==",
        "dependencies": {
          "Microsoft.NETCore.Platforms": "1.1.0",
          "Microsoft.NETCore.Targets": "1.1.0",
          "System.Runtime": "4.3.0"
        }
      },
      "System.Diagnostics.DiagnosticSource": {
        "type": "Transitive",
        "resolved": "4.3.0",
        "contentHash": "tD6kosZnTAGdrEa0tZSuFyunMbt/5KYDnHdndJYGqZoNy00XVXyACd5d6KnE1YgYv3ne2CjtAfNXo/fwEhnKUA==",
        "dependencies": {
          "System.Collections": "4.3.0",
          "System.Diagnostics.Tracing": "4.3.0",
          "System.Reflection": "4.3.0",
          "System.Runtime": "4.3.0",
          "System.Threading": "4.3.0"
        }
      },
      "System.Diagnostics.TraceSource": {
        "type": "Transitive",
        "resolved": "4.3.0",
        "contentHash": "VnYp1NxGx8Ww731y2LJ1vpfb/DKVNKEZ8Jsh5SgQTZREL/YpWRArgh9pI8CDLmgHspZmLL697CaLvH85qQpRiw==",
        "dependencies": {
          "Microsoft.NETCore.Platforms": "1.1.0",
          "System.Collections": "4.3.0",
          "System.Diagnostics.Debug": "4.3.0",
          "System.Globalization": "4.3.0",
          "System.Resources.ResourceManager": "4.3.0",
          "System.Runtime": "4.3.0",
          "System.Runtime.Extensions": "4.3.0",
          "System.Threading": "4.3.0",
          "runtime.native.System": "4.3.0"
        }
      },
      "System.Diagnostics.Tracing": {
        "type": "Transitive",
        "resolved": "4.3.0",
        "contentHash": "rswfv0f/Cqkh78rA5S8eN8Neocz234+emGCtTF3lxPY96F+mmmUen6tbn0glN6PMvlKQb9bPAY5e9u7fgPTkKw==",
        "dependencies": {
          "Microsoft.NETCore.Platforms": "1.1.0",
          "Microsoft.NETCore.Targets": "1.1.0",
          "System.Runtime": "4.3.0"
        }
      },
      "System.Dynamic.Runtime": {
        "type": "Transitive",
        "resolved": "4.3.0",
        "contentHash": "SNVi1E/vfWUAs/WYKhE9+qlS6KqK0YVhnlT0HQtr8pMIA8YX3lwy3uPMownDwdYISBdmAF/2holEIldVp85Wag==",
        "dependencies": {
          "System.Collections": "4.3.0",
          "System.Diagnostics.Debug": "4.3.0",
          "System.Linq": "4.3.0",
          "System.Linq.Expressions": "4.3.0",
          "System.ObjectModel": "4.3.0",
          "System.Reflection": "4.3.0",
          "System.Reflection.Emit": "4.3.0",
          "System.Reflection.Emit.ILGeneration": "4.3.0",
          "System.Reflection.Primitives": "4.3.0",
          "System.Reflection.TypeExtensions": "4.3.0",
          "System.Resources.ResourceManager": "4.3.0",
          "System.Runtime": "4.3.0",
          "System.Runtime.Extensions": "4.3.0",
          "System.Threading": "4.3.0"
        }
      },
      "System.Globalization": {
        "type": "Transitive",
        "resolved": "4.3.0",
        "contentHash": "kYdVd2f2PAdFGblzFswE4hkNANJBKRmsfa2X5LG2AcWE1c7/4t0pYae1L8vfZ5xvE2nK/R9JprtToA61OSHWIg==",
        "dependencies": {
          "Microsoft.NETCore.Platforms": "1.1.0",
          "Microsoft.NETCore.Targets": "1.1.0",
          "System.Runtime": "4.3.0"
        }
      },
      "System.Globalization.Calendars": {
        "type": "Transitive",
        "resolved": "4.3.0",
        "contentHash": "GUlBtdOWT4LTV3I+9/PJW+56AnnChTaOqqTLFtdmype/L500M2LIyXgmtd9X2P2VOkmJd5c67H5SaC2QcL1bFA==",
        "dependencies": {
          "Microsoft.NETCore.Platforms": "1.1.0",
          "Microsoft.NETCore.Targets": "1.1.0",
          "System.Globalization": "4.3.0",
          "System.Runtime": "4.3.0"
        }
      },
      "System.Globalization.Extensions": {
        "type": "Transitive",
        "resolved": "4.3.0",
        "contentHash": "FhKmdR6MPG+pxow6wGtNAWdZh7noIOpdD5TwQ3CprzgIE1bBBoim0vbR1+AWsWjQmU7zXHgQo4TWSP6lCeiWcQ==",
        "dependencies": {
          "Microsoft.NETCore.Platforms": "1.1.0",
          "System.Globalization": "4.3.0",
          "System.Resources.ResourceManager": "4.3.0",
          "System.Runtime": "4.3.0",
          "System.Runtime.Extensions": "4.3.0",
          "System.Runtime.InteropServices": "4.3.0"
        }
      },
      "System.IO": {
        "type": "Transitive",
        "resolved": "4.3.0",
        "contentHash": "3qjaHvxQPDpSOYICjUoTsmoq5u6QJAFRUITgeT/4gqkF1bajbSmb1kwSxEA8AHlofqgcKJcM8udgieRNhaJ5Cg==",
        "dependencies": {
          "Microsoft.NETCore.Platforms": "1.1.0",
          "Microsoft.NETCore.Targets": "1.1.0",
          "System.Runtime": "4.3.0",
          "System.Text.Encoding": "4.3.0",
          "System.Threading.Tasks": "4.3.0"
        }
      },
      "System.IO.Abstractions": {
        "type": "Transitive",
        "resolved": "10.0.6",
        "contentHash": "JWjrWmQXDu0W0hahT50rpUUGahQwzi914v0WyY0gspUAC71k1d+rsMDDH4Wc+5oFyEE12Fx06e9nHa3uKh8OgQ==",
        "dependencies": {
          "System.IO.FileSystem.AccessControl": "4.7.0"
        }
      },
      "System.IO.Compression": {
        "type": "Transitive",
        "resolved": "4.3.0",
        "contentHash": "YHndyoiV90iu4iKG115ibkhrG+S3jBm8Ap9OwoUAzO5oPDAWcr0SFwQFm0HjM8WkEZWo0zvLTyLmbvTkW1bXgg==",
        "dependencies": {
          "Microsoft.NETCore.Platforms": "1.1.0",
          "System.Buffers": "4.3.0",
          "System.Collections": "4.3.0",
          "System.Diagnostics.Debug": "4.3.0",
          "System.IO": "4.3.0",
          "System.Resources.ResourceManager": "4.3.0",
          "System.Runtime": "4.3.0",
          "System.Runtime.Extensions": "4.3.0",
          "System.Runtime.Handles": "4.3.0",
          "System.Runtime.InteropServices": "4.3.0",
          "System.Text.Encoding": "4.3.0",
          "System.Threading": "4.3.0",
          "System.Threading.Tasks": "4.3.0",
          "runtime.native.System": "4.3.0",
          "runtime.native.System.IO.Compression": "4.3.0"
        }
      },
      "System.IO.FileSystem": {
        "type": "Transitive",
        "resolved": "4.3.0",
        "contentHash": "3wEMARTnuio+ulnvi+hkRNROYwa1kylvYahhcLk4HSoVdl+xxTFVeVlYOfLwrDPImGls0mDqbMhrza8qnWPTdA==",
        "dependencies": {
          "Microsoft.NETCore.Platforms": "1.1.0",
          "Microsoft.NETCore.Targets": "1.1.0",
          "System.IO": "4.3.0",
          "System.IO.FileSystem.Primitives": "4.3.0",
          "System.Runtime": "4.3.0",
          "System.Runtime.Handles": "4.3.0",
          "System.Text.Encoding": "4.3.0",
          "System.Threading.Tasks": "4.3.0"
        }
      },
      "System.IO.FileSystem.AccessControl": {
        "type": "Transitive",
        "resolved": "4.7.0",
        "contentHash": "vMToiarpU81LR1/KZtnT7VDPvqAZfw9oOS5nY6pPP78nGYz3COLsQH3OfzbR+SjTgltd31R6KmKklz/zDpTmzw==",
        "dependencies": {
          "System.Security.AccessControl": "4.7.0",
          "System.Security.Principal.Windows": "4.7.0"
        }
      },
      "System.IO.FileSystem.Primitives": {
        "type": "Transitive",
        "resolved": "4.3.0",
        "contentHash": "6QOb2XFLch7bEc4lIcJH49nJN2HV+OC3fHDgsLVsBVBk3Y4hFAnOBGzJ2lUu7CyDDFo9IBWkSsnbkT6IBwwiMw==",
        "dependencies": {
          "System.Runtime": "4.3.0"
        }
      },
      "System.Linq": {
        "type": "Transitive",
        "resolved": "4.3.0",
        "contentHash": "5DbqIUpsDp0dFftytzuMmc0oeMdQwjcP/EWxsksIz/w1TcFRkZ3yKKz0PqiYFMmEwPSWw+qNVqD7PJ889JzHbw==",
        "dependencies": {
          "System.Collections": "4.3.0",
          "System.Diagnostics.Debug": "4.3.0",
          "System.Resources.ResourceManager": "4.3.0",
          "System.Runtime": "4.3.0",
          "System.Runtime.Extensions": "4.3.0"
        }
      },
      "System.Linq.Expressions": {
        "type": "Transitive",
        "resolved": "4.3.0",
        "contentHash": "PGKkrd2khG4CnlyJwxwwaWWiSiWFNBGlgXvJpeO0xCXrZ89ODrQ6tjEWS/kOqZ8GwEOUATtKtzp1eRgmYNfclg==",
        "dependencies": {
          "System.Collections": "4.3.0",
          "System.Diagnostics.Debug": "4.3.0",
          "System.Globalization": "4.3.0",
          "System.IO": "4.3.0",
          "System.Linq": "4.3.0",
          "System.ObjectModel": "4.3.0",
          "System.Reflection": "4.3.0",
          "System.Reflection.Emit": "4.3.0",
          "System.Reflection.Emit.ILGeneration": "4.3.0",
          "System.Reflection.Emit.Lightweight": "4.3.0",
          "System.Reflection.Extensions": "4.3.0",
          "System.Reflection.Primitives": "4.3.0",
          "System.Reflection.TypeExtensions": "4.3.0",
          "System.Resources.ResourceManager": "4.3.0",
          "System.Runtime": "4.3.0",
          "System.Runtime.Extensions": "4.3.0",
          "System.Threading": "4.3.0"
        }
      },
      "System.Linq.Parallel": {
        "type": "Transitive",
        "resolved": "4.0.1",
        "contentHash": "J7XCa7n2cFn32uLbtceXfBFhgCk5M++50lylHKNbqTiJkw5y4Tglpi6amuJNPCvj9bLzNSI7rs1fi4joLMNRgg==",
        "dependencies": {
          "System.Collections": "4.0.11",
          "System.Collections.Concurrent": "4.0.12",
          "System.Diagnostics.Debug": "4.0.11",
          "System.Diagnostics.Tracing": "4.1.0",
          "System.Linq": "4.1.0",
          "System.Resources.ResourceManager": "4.0.1",
          "System.Runtime": "4.1.0",
          "System.Runtime.Extensions": "4.1.0",
          "System.Threading": "4.0.11",
          "System.Threading.Tasks": "4.0.11"
        }
      },
      "System.Memory": {
        "type": "Transitive",
        "resolved": "4.5.3",
        "contentHash": "3oDzvc/zzetpTKWMShs1AADwZjQ/36HnsufHRPcOjyRAAMLDlu2iD33MBI2opxnezcVUtXyqDXXjoFMOU9c7SA=="
      },
      "System.Net.Http": {
        "type": "Transitive",
        "resolved": "4.3.0",
        "contentHash": "sYg+FtILtRQuYWSIAuNOELwVuVsxVyJGWQyOnlAzhV4xvhyFnON1bAzYYC+jjRW8JREM45R0R5Dgi8MTC5sEwA==",
        "dependencies": {
          "Microsoft.NETCore.Platforms": "1.1.0",
          "System.Collections": "4.3.0",
          "System.Diagnostics.Debug": "4.3.0",
          "System.Diagnostics.DiagnosticSource": "4.3.0",
          "System.Diagnostics.Tracing": "4.3.0",
          "System.Globalization": "4.3.0",
          "System.Globalization.Extensions": "4.3.0",
          "System.IO": "4.3.0",
          "System.IO.FileSystem": "4.3.0",
          "System.Net.Primitives": "4.3.0",
          "System.Resources.ResourceManager": "4.3.0",
          "System.Runtime": "4.3.0",
          "System.Runtime.Extensions": "4.3.0",
          "System.Runtime.Handles": "4.3.0",
          "System.Runtime.InteropServices": "4.3.0",
          "System.Security.Cryptography.Algorithms": "4.3.0",
          "System.Security.Cryptography.Encoding": "4.3.0",
          "System.Security.Cryptography.OpenSsl": "4.3.0",
          "System.Security.Cryptography.Primitives": "4.3.0",
          "System.Security.Cryptography.X509Certificates": "4.3.0",
          "System.Text.Encoding": "4.3.0",
          "System.Threading": "4.3.0",
          "System.Threading.Tasks": "4.3.0",
          "runtime.native.System": "4.3.0",
          "runtime.native.System.Net.Http": "4.3.0",
          "runtime.native.System.Security.Cryptography.OpenSsl": "4.3.0"
        }
      },
      "System.Net.Primitives": {
        "type": "Transitive",
        "resolved": "4.3.0",
        "contentHash": "qOu+hDwFwoZPbzPvwut2qATe3ygjeQBDQj91xlsaqGFQUI5i4ZnZb8yyQuLGpDGivEPIt8EJkd1BVzVoP31FXA==",
        "dependencies": {
          "Microsoft.NETCore.Platforms": "1.1.0",
          "Microsoft.NETCore.Targets": "1.1.0",
          "System.Runtime": "4.3.0",
          "System.Runtime.Handles": "4.3.0"
        }
      },
      "System.ObjectModel": {
        "type": "Transitive",
        "resolved": "4.3.0",
        "contentHash": "bdX+80eKv9bN6K4N+d77OankKHGn6CH711a6fcOpMQu2Fckp/Ft4L/kW9WznHpyR0NRAvJutzOMHNNlBGvxQzQ==",
        "dependencies": {
          "System.Collections": "4.3.0",
          "System.Diagnostics.Debug": "4.3.0",
          "System.Resources.ResourceManager": "4.3.0",
          "System.Runtime": "4.3.0",
          "System.Threading": "4.3.0"
        }
      },
      "System.Reflection": {
        "type": "Transitive",
        "resolved": "4.3.0",
        "contentHash": "KMiAFoW7MfJGa9nDFNcfu+FpEdiHpWgTcS2HdMpDvt9saK3y/G4GwprPyzqjFH9NTaGPQeWNHU+iDlDILj96aQ==",
        "dependencies": {
          "Microsoft.NETCore.Platforms": "1.1.0",
          "Microsoft.NETCore.Targets": "1.1.0",
          "System.IO": "4.3.0",
          "System.Reflection.Primitives": "4.3.0",
          "System.Runtime": "4.3.0"
        }
      },
      "System.Reflection.Emit": {
        "type": "Transitive",
        "resolved": "4.3.0",
        "contentHash": "228FG0jLcIwTVJyz8CLFKueVqQK36ANazUManGaJHkO0icjiIypKW7YLWLIWahyIkdh5M7mV2dJepllLyA1SKg==",
        "dependencies": {
          "System.IO": "4.3.0",
          "System.Reflection": "4.3.0",
          "System.Reflection.Emit.ILGeneration": "4.3.0",
          "System.Reflection.Primitives": "4.3.0",
          "System.Runtime": "4.3.0"
        }
      },
      "System.Reflection.Emit.ILGeneration": {
        "type": "Transitive",
        "resolved": "4.3.0",
        "contentHash": "59tBslAk9733NXLrUJrwNZEzbMAcu8k344OYo+wfSVygcgZ9lgBdGIzH/nrg3LYhXceynyvTc8t5/GD4Ri0/ng==",
        "dependencies": {
          "System.Reflection": "4.3.0",
          "System.Reflection.Primitives": "4.3.0",
          "System.Runtime": "4.3.0"
        }
      },
      "System.Reflection.Emit.Lightweight": {
        "type": "Transitive",
        "resolved": "4.3.0",
        "contentHash": "oadVHGSMsTmZsAF864QYN1t1QzZjIcuKU3l2S9cZOwDdDueNTrqq1yRj7koFfIGEnKpt6NjpL3rOzRhs4ryOgA==",
        "dependencies": {
          "System.Reflection": "4.3.0",
          "System.Reflection.Emit.ILGeneration": "4.3.0",
          "System.Reflection.Primitives": "4.3.0",
          "System.Runtime": "4.3.0"
        }
      },
      "System.Reflection.Extensions": {
        "type": "Transitive",
        "resolved": "4.3.0",
        "contentHash": "rJkrJD3kBI5B712aRu4DpSIiHRtr6QlfZSQsb0hYHrDCZORXCFjQfoipo2LaMUHoT9i1B7j7MnfaEKWDFmFQNQ==",
        "dependencies": {
          "Microsoft.NETCore.Platforms": "1.1.0",
          "Microsoft.NETCore.Targets": "1.1.0",
          "System.Reflection": "4.3.0",
          "System.Runtime": "4.3.0"
        }
      },
      "System.Reflection.Metadata": {
        "type": "Transitive",
        "resolved": "1.6.0",
        "contentHash": "COC1aiAJjCoA5GBF+QKL2uLqEBew4JsCkQmoHKbN3TlOZKa2fKLz5CpiRQKDz0RsAOEGsVKqOD5bomsXq/4STQ=="
      },
      "System.Reflection.Primitives": {
        "type": "Transitive",
        "resolved": "4.3.0",
        "contentHash": "5RXItQz5As4xN2/YUDxdpsEkMhvw3e6aNveFXUn4Hl/udNTCNhnKp8lT9fnc3MhvGKh1baak5CovpuQUXHAlIA==",
        "dependencies": {
          "Microsoft.NETCore.Platforms": "1.1.0",
          "Microsoft.NETCore.Targets": "1.1.0",
          "System.Runtime": "4.3.0"
        }
      },
      "System.Reflection.TypeExtensions": {
        "type": "Transitive",
        "resolved": "4.6.0",
        "contentHash": "QdTazwZFwrbACRQz1nV2PBqQCDAG+Wfat3dNBiuDp3JjIZo+SsKGLkSK0hc3+pdprRNKZl59HP3LM4DwDdt0LA=="
      },
      "System.Resources.ResourceManager": {
        "type": "Transitive",
        "resolved": "4.3.0",
        "contentHash": "/zrcPkkWdZmI4F92gL/TPumP98AVDu/Wxr3CSJGQQ+XN6wbRZcyfSKVoPo17ilb3iOr0cCRqJInGwNMolqhS8A==",
        "dependencies": {
          "Microsoft.NETCore.Platforms": "1.1.0",
          "Microsoft.NETCore.Targets": "1.1.0",
          "System.Globalization": "4.3.0",
          "System.Reflection": "4.3.0",
          "System.Runtime": "4.3.0"
        }
      },
      "System.Resources.Writer": {
        "type": "Transitive",
        "resolved": "4.0.0",
        "contentHash": "Hz+ZS81dVSNy93YyJhhL3GwzmMhfcQ8FbUooAt9MO4joIe0vPM4gclv0C82ko1tuN/Kw6CvZFLYkgk6n9xvEkg==",
        "dependencies": {
          "System.Collections": "4.0.11",
          "System.IO": "4.1.0",
          "System.Resources.ResourceManager": "4.0.1",
          "System.Runtime": "4.1.0",
          "System.Runtime.Extensions": "4.1.0",
          "System.Text.Encoding": "4.0.11"
        }
      },
      "System.Runtime": {
        "type": "Transitive",
        "resolved": "4.3.0",
        "contentHash": "JufQi0vPQ0xGnAczR13AUFglDyVYt4Kqnz1AZaiKZ5+GICq0/1MH/mO/eAJHt/mHW1zjKBJd7kV26SrxddAhiw==",
        "dependencies": {
          "Microsoft.NETCore.Platforms": "1.1.0",
          "Microsoft.NETCore.Targets": "1.1.0"
        }
      },
      "System.Runtime.CompilerServices.Unsafe": {
        "type": "Transitive",
        "resolved": "4.6.0",
        "contentHash": "HxozeSlipUK7dAroTYwIcGwKDeOVpQnJlpVaOkBz7CM4TsE5b/tKlQBZecTjh6FzcSbxndYaxxpsBMz+wMJeyw=="
      },
      "System.Runtime.Extensions": {
        "type": "Transitive",
        "resolved": "4.3.0",
        "contentHash": "guW0uK0fn5fcJJ1tJVXYd7/1h5F+pea1r7FLSOz/f8vPEqbR2ZAknuRDvTQ8PzAilDveOxNjSfr0CHfIQfFk8g==",
        "dependencies": {
          "Microsoft.NETCore.Platforms": "1.1.0",
          "Microsoft.NETCore.Targets": "1.1.0",
          "System.Runtime": "4.3.0"
        }
      },
      "System.Runtime.Handles": {
        "type": "Transitive",
        "resolved": "4.3.0",
        "contentHash": "OKiSUN7DmTWeYb3l51A7EYaeNMnvxwE249YtZz7yooT4gOZhmTjIn48KgSsw2k2lYdLgTKNJw/ZIfSElwDRVgg==",
        "dependencies": {
          "Microsoft.NETCore.Platforms": "1.1.0",
          "Microsoft.NETCore.Targets": "1.1.0",
          "System.Runtime": "4.3.0"
        }
      },
      "System.Runtime.InteropServices": {
        "type": "Transitive",
        "resolved": "4.3.0",
        "contentHash": "uv1ynXqiMK8mp1GM3jDqPCFN66eJ5w5XNomaK2XD+TuCroNTLFGeZ+WCmBMcBDyTFKou3P6cR6J/QsaqDp7fGQ==",
        "dependencies": {
          "Microsoft.NETCore.Platforms": "1.1.0",
          "Microsoft.NETCore.Targets": "1.1.0",
          "System.Reflection": "4.3.0",
          "System.Reflection.Primitives": "4.3.0",
          "System.Runtime": "4.3.0",
          "System.Runtime.Handles": "4.3.0"
        }
      },
      "System.Runtime.InteropServices.RuntimeInformation": {
        "type": "Transitive",
        "resolved": "4.3.0",
        "contentHash": "cbz4YJMqRDR7oLeMRbdYv7mYzc++17lNhScCX0goO2XpGWdvAt60CGN+FHdePUEHCe/Jy9jUlvNAiNdM+7jsOw==",
        "dependencies": {
          "System.Reflection": "4.3.0",
          "System.Reflection.Extensions": "4.3.0",
          "System.Resources.ResourceManager": "4.3.0",
          "System.Runtime": "4.3.0",
          "System.Runtime.InteropServices": "4.3.0",
          "System.Threading": "4.3.0",
          "runtime.native.System": "4.3.0"
        }
      },
      "System.Runtime.Loader": {
        "type": "Transitive",
        "resolved": "4.3.0",
        "contentHash": "DHMaRn8D8YCK2GG2pw+UzNxn/OHVfaWx7OTLBD/hPegHZZgcZh3H6seWegrC4BYwsfuGrywIuT+MQs+rPqRLTQ==",
        "dependencies": {
          "System.IO": "4.3.0",
          "System.Reflection": "4.3.0",
          "System.Runtime": "4.3.0"
        }
      },
      "System.Runtime.Numerics": {
        "type": "Transitive",
        "resolved": "4.3.0",
        "contentHash": "yMH+MfdzHjy17l2KESnPiF2dwq7T+xLnSJar7slyimAkUh/gTrS9/UQOtv7xarskJ2/XDSNvfLGOBQPjL7PaHQ==",
        "dependencies": {
          "System.Globalization": "4.3.0",
          "System.Resources.ResourceManager": "4.3.0",
          "System.Runtime": "4.3.0",
          "System.Runtime.Extensions": "4.3.0"
        }
      },
      "System.Runtime.Serialization.Primitives": {
        "type": "Transitive",
        "resolved": "4.1.1",
        "contentHash": "HZ6Du5QrTG8MNJbf4e4qMO3JRAkIboGT5Fk804uZtg3Gq516S7hAqTm2UZKUHa7/6HUGdVy3AqMQKbns06G/cg==",
        "dependencies": {
          "System.Resources.ResourceManager": "4.0.1",
          "System.Runtime": "4.1.0"
        }
      },
      "System.Security.AccessControl": {
        "type": "Transitive",
        "resolved": "4.7.0",
        "contentHash": "JECvTt5aFF3WT3gHpfofL2MNNP6v84sxtXxpqhLBCcDRzqsPBmHhQ6shv4DwwN2tRlzsUxtb3G9M3763rbXKDg==",
        "dependencies": {
          "Microsoft.NETCore.Platforms": "3.1.0",
          "System.Security.Principal.Windows": "4.7.0"
        }
      },
      "System.Security.Cryptography.Algorithms": {
        "type": "Transitive",
        "resolved": "4.3.0",
        "contentHash": "W1kd2Y8mYSCgc3ULTAZ0hOP2dSdG5YauTb1089T0/kRcN2MpSAW1izOFROrJgxSlMn3ArsgHXagigyi+ibhevg==",
        "dependencies": {
          "Microsoft.NETCore.Platforms": "1.1.0",
          "System.Collections": "4.3.0",
          "System.IO": "4.3.0",
          "System.Resources.ResourceManager": "4.3.0",
          "System.Runtime": "4.3.0",
          "System.Runtime.Extensions": "4.3.0",
          "System.Runtime.Handles": "4.3.0",
          "System.Runtime.InteropServices": "4.3.0",
          "System.Runtime.Numerics": "4.3.0",
          "System.Security.Cryptography.Encoding": "4.3.0",
          "System.Security.Cryptography.Primitives": "4.3.0",
          "System.Text.Encoding": "4.3.0",
          "runtime.native.System.Security.Cryptography.Apple": "4.3.0",
          "runtime.native.System.Security.Cryptography.OpenSsl": "4.3.0"
        }
      },
      "System.Security.Cryptography.Cng": {
        "type": "Transitive",
        "resolved": "4.3.0",
        "contentHash": "03idZOqFlsKRL4W+LuCpJ6dBYDUWReug6lZjBa3uJWnk5sPCUXckocevTaUA8iT/MFSrY/2HXkOt753xQ/cf8g==",
        "dependencies": {
          "Microsoft.NETCore.Platforms": "1.1.0",
          "System.IO": "4.3.0",
          "System.Resources.ResourceManager": "4.3.0",
          "System.Runtime": "4.3.0",
          "System.Runtime.Extensions": "4.3.0",
          "System.Runtime.Handles": "4.3.0",
          "System.Runtime.InteropServices": "4.3.0",
          "System.Security.Cryptography.Algorithms": "4.3.0",
          "System.Security.Cryptography.Encoding": "4.3.0",
          "System.Security.Cryptography.Primitives": "4.3.0",
          "System.Text.Encoding": "4.3.0"
        }
      },
      "System.Security.Cryptography.Csp": {
        "type": "Transitive",
        "resolved": "4.3.0",
        "contentHash": "X4s/FCkEUnRGnwR3aSfVIkldBmtURMhmexALNTwpjklzxWU7yjMk7GHLKOZTNkgnWnE0q7+BCf9N2LVRWxewaA==",
        "dependencies": {
          "Microsoft.NETCore.Platforms": "1.1.0",
          "System.IO": "4.3.0",
          "System.Reflection": "4.3.0",
          "System.Resources.ResourceManager": "4.3.0",
          "System.Runtime": "4.3.0",
          "System.Runtime.Extensions": "4.3.0",
          "System.Runtime.Handles": "4.3.0",
          "System.Runtime.InteropServices": "4.3.0",
          "System.Security.Cryptography.Algorithms": "4.3.0",
          "System.Security.Cryptography.Encoding": "4.3.0",
          "System.Security.Cryptography.Primitives": "4.3.0",
          "System.Text.Encoding": "4.3.0",
          "System.Threading": "4.3.0"
        }
      },
      "System.Security.Cryptography.Encoding": {
        "type": "Transitive",
        "resolved": "4.3.0",
        "contentHash": "1DEWjZZly9ae9C79vFwqaO5kaOlI5q+3/55ohmq/7dpDyDfc8lYe7YVxJUZ5MF/NtbkRjwFRo14yM4OEo9EmDw==",
        "dependencies": {
          "Microsoft.NETCore.Platforms": "1.1.0",
          "System.Collections": "4.3.0",
          "System.Collections.Concurrent": "4.3.0",
          "System.Linq": "4.3.0",
          "System.Resources.ResourceManager": "4.3.0",
          "System.Runtime": "4.3.0",
          "System.Runtime.Extensions": "4.3.0",
          "System.Runtime.Handles": "4.3.0",
          "System.Runtime.InteropServices": "4.3.0",
          "System.Security.Cryptography.Primitives": "4.3.0",
          "System.Text.Encoding": "4.3.0",
          "runtime.native.System.Security.Cryptography.OpenSsl": "4.3.0"
        }
      },
      "System.Security.Cryptography.OpenSsl": {
        "type": "Transitive",
        "resolved": "4.3.0",
        "contentHash": "h4CEgOgv5PKVF/HwaHzJRiVboL2THYCou97zpmhjghx5frc7fIvlkY1jL+lnIQyChrJDMNEXS6r7byGif8Cy4w==",
        "dependencies": {
          "System.Collections": "4.3.0",
          "System.IO": "4.3.0",
          "System.Resources.ResourceManager": "4.3.0",
          "System.Runtime": "4.3.0",
          "System.Runtime.Extensions": "4.3.0",
          "System.Runtime.Handles": "4.3.0",
          "System.Runtime.InteropServices": "4.3.0",
          "System.Runtime.Numerics": "4.3.0",
          "System.Security.Cryptography.Algorithms": "4.3.0",
          "System.Security.Cryptography.Encoding": "4.3.0",
          "System.Security.Cryptography.Primitives": "4.3.0",
          "System.Text.Encoding": "4.3.0",
          "runtime.native.System.Security.Cryptography.OpenSsl": "4.3.0"
        }
      },
      "System.Security.Cryptography.Primitives": {
        "type": "Transitive",
        "resolved": "4.3.0",
        "contentHash": "7bDIyVFNL/xKeFHjhobUAQqSpJq9YTOpbEs6mR233Et01STBMXNAc/V+BM6dwYGc95gVh/Zf+iVXWzj3mE8DWg==",
        "dependencies": {
          "System.Diagnostics.Debug": "4.3.0",
          "System.Globalization": "4.3.0",
          "System.IO": "4.3.0",
          "System.Resources.ResourceManager": "4.3.0",
          "System.Runtime": "4.3.0",
          "System.Threading": "4.3.0",
          "System.Threading.Tasks": "4.3.0"
        }
      },
      "System.Security.Cryptography.X509Certificates": {
        "type": "Transitive",
        "resolved": "4.3.0",
        "contentHash": "t2Tmu6Y2NtJ2um0RtcuhP7ZdNNxXEgUm2JeoA/0NvlMjAhKCnM1NX07TDl3244mVp3QU6LPEhT3HTtH1uF7IYw==",
        "dependencies": {
          "Microsoft.NETCore.Platforms": "1.1.0",
          "System.Collections": "4.3.0",
          "System.Diagnostics.Debug": "4.3.0",
          "System.Globalization": "4.3.0",
          "System.Globalization.Calendars": "4.3.0",
          "System.IO": "4.3.0",
          "System.IO.FileSystem": "4.3.0",
          "System.IO.FileSystem.Primitives": "4.3.0",
          "System.Resources.ResourceManager": "4.3.0",
          "System.Runtime": "4.3.0",
          "System.Runtime.Extensions": "4.3.0",
          "System.Runtime.Handles": "4.3.0",
          "System.Runtime.InteropServices": "4.3.0",
          "System.Runtime.Numerics": "4.3.0",
          "System.Security.Cryptography.Algorithms": "4.3.0",
          "System.Security.Cryptography.Cng": "4.3.0",
          "System.Security.Cryptography.Csp": "4.3.0",
          "System.Security.Cryptography.Encoding": "4.3.0",
          "System.Security.Cryptography.OpenSsl": "4.3.0",
          "System.Security.Cryptography.Primitives": "4.3.0",
          "System.Text.Encoding": "4.3.0",
          "System.Threading": "4.3.0",
          "runtime.native.System": "4.3.0",
          "runtime.native.System.Net.Http": "4.3.0",
          "runtime.native.System.Security.Cryptography.OpenSsl": "4.3.0"
        }
      },
      "System.Security.Principal.Windows": {
        "type": "Transitive",
        "resolved": "4.7.0",
        "contentHash": "ojD0PX0XhneCsUbAZVKdb7h/70vyYMDYs85lwEI+LngEONe/17A0cFaRFqZU+sOEidcVswYWikYOQ9PPfjlbtQ=="
      },
      "System.Text.Encoding": {
        "type": "Transitive",
        "resolved": "4.3.0",
        "contentHash": "BiIg+KWaSDOITze6jGQynxg64naAPtqGHBwDrLaCtixsa5bKiR8dpPOHA7ge3C0JJQizJE+sfkz1wV+BAKAYZw==",
        "dependencies": {
          "Microsoft.NETCore.Platforms": "1.1.0",
          "Microsoft.NETCore.Targets": "1.1.0",
          "System.Runtime": "4.3.0"
        }
      },
      "System.Text.Encoding.CodePages": {
        "type": "Transitive",
        "resolved": "4.5.1",
        "contentHash": "4J2JQXbftjPMppIHJ7IC+VXQ9XfEagN92vZZNoG12i+zReYlim5dMoXFC1Zzg7tsnKDM7JPo5bYfFK4Jheq44w==",
        "dependencies": {
          "Microsoft.NETCore.Platforms": "2.1.2",
          "System.Runtime.CompilerServices.Unsafe": "4.5.2"
        }
      },
      "System.Text.Encoding.Extensions": {
        "type": "Transitive",
        "resolved": "4.3.0",
        "contentHash": "YVMK0Bt/A43RmwizJoZ22ei2nmrhobgeiYwFzC4YAN+nue8RF6djXDMog0UCn+brerQoYVyaS+ghy9P/MUVcmw==",
        "dependencies": {
          "Microsoft.NETCore.Platforms": "1.1.0",
          "Microsoft.NETCore.Targets": "1.1.0",
          "System.Runtime": "4.3.0",
          "System.Text.Encoding": "4.3.0"
        }
      },
      "System.Text.RegularExpressions": {
        "type": "Transitive",
        "resolved": "4.3.0",
        "contentHash": "RpT2DA+L660cBt1FssIE9CAGpLFdFPuheB7pLpKpn6ZXNby7jDERe8Ua/Ne2xGiwLVG2JOqziiaVCGDon5sKFA==",
        "dependencies": {
          "System.Runtime": "4.3.0"
        }
      },
      "System.Threading": {
        "type": "Transitive",
        "resolved": "4.3.0",
        "contentHash": "VkUS0kOBcUf3Wwm0TSbrevDDZ6BlM+b/HRiapRFWjM5O0NS0LviG0glKmFK+hhPDd1XFeSdU1GmlLhb2CoVpIw==",
        "dependencies": {
          "System.Runtime": "4.3.0",
          "System.Threading.Tasks": "4.3.0"
        }
      },
      "System.Threading.Tasks": {
        "type": "Transitive",
        "resolved": "4.3.0",
        "contentHash": "LbSxKEdOUhVe8BezB/9uOGGppt+nZf6e1VFyw6v3DN6lqitm0OSn2uXMOdtP0M3W4iMcqcivm2J6UgqiwwnXiA==",
        "dependencies": {
          "Microsoft.NETCore.Platforms": "1.1.0",
          "Microsoft.NETCore.Targets": "1.1.0",
          "System.Runtime": "4.3.0"
        }
      },
      "System.Threading.Tasks.Dataflow": {
        "type": "Transitive",
        "resolved": "4.6.0",
        "contentHash": "2hRjGu2r2jxRZ55wmcHO/WbdX+YAOz9x6FE8xqkHZgPaoFMKQZRe9dk8xTZIas8fRjxRmzawnTEWIrhlM+Un7w==",
        "dependencies": {
          "System.Collections": "4.0.11",
          "System.Collections.Concurrent": "4.0.12",
          "System.Diagnostics.Debug": "4.0.11",
          "System.Diagnostics.Tracing": "4.1.0",
          "System.Dynamic.Runtime": "4.0.11",
          "System.Linq": "4.1.0",
          "System.Resources.ResourceManager": "4.0.1",
          "System.Runtime": "4.1.0",
          "System.Runtime.Extensions": "4.1.0",
          "System.Threading": "4.0.11",
          "System.Threading.Tasks": "4.0.11"
        }
      },
      "System.Threading.Tasks.Extensions": {
        "type": "Transitive",
        "resolved": "4.5.3",
        "contentHash": "+MvhNtcvIbqmhANyKu91jQnvIRVSTiaOiFNfKWwXGHG48YAb4I/TyH8spsySiPYla7gKal5ZnF3teJqZAximyQ=="
      },
      "System.Threading.Thread": {
        "type": "Transitive",
        "resolved": "4.0.0",
        "contentHash": "gIdJqDXlOr5W9zeqFErLw3dsOsiShSCYtF9SEHitACycmvNvY8odf9kiKvp6V7aibc8C4HzzNBkWXjyfn7plbQ==",
        "dependencies": {
          "System.Runtime": "4.1.0"
        }
      },
      "System.Threading.Timer": {
        "type": "Transitive",
        "resolved": "4.0.1",
        "contentHash": "saGfUV8uqVW6LeURiqxcGhZ24PzuRNaUBtbhVeuUAvky1naH395A/1nY0P2bWvrw/BreRtIB/EzTDkGBpqCwEw==",
        "dependencies": {
          "Microsoft.NETCore.Platforms": "1.0.1",
          "Microsoft.NETCore.Targets": "1.0.1",
          "System.Runtime": "4.1.0"
        }
      },
      "System.Xml.ReaderWriter": {
        "type": "Transitive",
        "resolved": "4.3.0",
        "contentHash": "GrprA+Z0RUXaR4N7/eW71j1rgMnEnEVlgii49GZyAjTH7uliMnrOU3HNFBr6fEDBCJCIdlVNq9hHbaDR621XBA==",
        "dependencies": {
          "System.Collections": "4.3.0",
          "System.Diagnostics.Debug": "4.3.0",
          "System.Globalization": "4.3.0",
          "System.IO": "4.3.0",
          "System.IO.FileSystem": "4.3.0",
          "System.IO.FileSystem.Primitives": "4.3.0",
          "System.Resources.ResourceManager": "4.3.0",
          "System.Runtime": "4.3.0",
          "System.Runtime.Extensions": "4.3.0",
          "System.Runtime.InteropServices": "4.3.0",
          "System.Text.Encoding": "4.3.0",
          "System.Text.Encoding.Extensions": "4.3.0",
          "System.Text.RegularExpressions": "4.3.0",
          "System.Threading.Tasks": "4.3.0",
          "System.Threading.Tasks.Extensions": "4.3.0"
        }
      },
      "System.Xml.XmlDocument": {
        "type": "Transitive",
        "resolved": "4.3.0",
        "contentHash": "lJ8AxvkX7GQxpC6GFCeBj8ThYVyQczx2+f/cWHJU8tjS7YfI6Cv6bon70jVEgs2CiFbmmM8b9j1oZVx0dSI2Ww==",
        "dependencies": {
          "System.Collections": "4.3.0",
          "System.Diagnostics.Debug": "4.3.0",
          "System.Globalization": "4.3.0",
          "System.IO": "4.3.0",
          "System.Resources.ResourceManager": "4.3.0",
          "System.Runtime": "4.3.0",
          "System.Runtime.Extensions": "4.3.0",
          "System.Text.Encoding": "4.3.0",
          "System.Threading": "4.3.0",
          "System.Xml.ReaderWriter": "4.3.0"
        }
      },
      "xunit.abstractions": {
        "type": "Transitive",
        "resolved": "2.0.3",
        "contentHash": "pot1I4YOxlWjIb5jmwvvQNbTrZ3lJQ+jUGkGjWE3hEFM0l5gOnBWS+H3qsex68s5cO52g+44vpGzhAt+42vwKg=="
      },
      "xunit.analyzers": {
        "type": "Transitive",
        "resolved": "0.10.0",
        "contentHash": "4/IDFCJfIeg6bix9apmUtIMwvOsiwqdEexeO/R2D4GReIGPLIRODTpId/l4LRSrAJk9lEO3Zx1H0Zx6uohJDNg=="
      },
      "xunit.assert": {
        "type": "Transitive",
        "resolved": "2.4.1",
        "contentHash": "O/Oe0BS5RmSsM+LQOb041TzuPo5MdH2Rov+qXGS37X+KFG1Hxz7kopYklM5+1Y+tRGeXrOx5+Xne1RuqLFQoyQ==",
        "dependencies": {
          "NETStandard.Library": "1.6.1"
        }
      },
      "xunit.core": {
        "type": "Transitive",
        "resolved": "2.4.1",
        "contentHash": "Zsj5OMU6JasNGERXZy8s72+pcheG6Q15atS5XpZXqAtULuyQiQ6XNnUsp1gyfC6WgqScqMvySiEHmHcOG6Eg0Q==",
        "dependencies": {
          "xunit.extensibility.core": "[2.4.1]",
          "xunit.extensibility.execution": "[2.4.1]"
        }
      },
      "xunit.extensibility.core": {
        "type": "Transitive",
        "resolved": "2.4.1",
        "contentHash": "yKZKm/8QNZnBnGZFD9SewkllHBiK0DThybQD/G4PiAmQjKtEZyHi6ET70QPU9KtSMJGRYS6Syk7EyR2EVDU4Kg==",
        "dependencies": {
          "NETStandard.Library": "1.6.1",
          "xunit.abstractions": "2.0.3"
        }
      },
      "xunit.extensibility.execution": {
        "type": "Transitive",
        "resolved": "2.4.1",
        "contentHash": "7e/1jqBpcb7frLkB6XDrHCGXAbKN4Rtdb88epYxCSRQuZDRW8UtTfdTEVpdTl8s4T56e07hOBVd4G0OdCxIY2A==",
        "dependencies": {
          "NETStandard.Library": "1.6.1",
          "xunit.extensibility.core": "[2.4.1]"
        }
      },
      "dotnet-stryker": {
        "type": "Project",
        "dependencies": {
          "McMaster.Extensions.CommandLineUtils": "3.0.0",
          "Microsoft.Extensions.Configuration.Binder": "3.1.3",
          "NuGet.Versioning": "5.5.0",
          "stryker": "0.17.1"
        }
      },
      "stryker": {
        "type": "Project",
        "dependencies": {
          "Buildalyzer": "2.5.1",
          "DotNet.Glob": "3.0.5",
          "LibGit2Sharp": "0.26.2",
          "Microsoft.CodeAnalysis.CSharp": "3.5.0",
          "Microsoft.Extensions.Configuration": "3.1.3",
          "Microsoft.Extensions.Configuration.Json": "3.1.3",
          "Microsoft.Extensions.Logging": "3.1.3",
          "Microsoft.TestPlatform": "16.5.0",
          "Microsoft.TestPlatform.ObjectModel": "16.5.0",
          "Microsoft.TestPlatform.Portable": "16.5.0",
          "Microsoft.TestPlatform.TranslationLayer": "16.5.0",
          "Microsoft.Web.LibraryManager.Build": "2.0.96",
          "Mono.Cecil": "0.11.2",
          "Newtonsoft.Json": "12.0.3",
          "Serilog": "2.9.0",
          "Serilog.Extensions.Logging": "3.0.1",
          "Serilog.Extensions.Logging.File": "2.0.0",
          "Serilog.Sinks.Console": "3.1.1",
<<<<<<< HEAD
          "Stryker.DataCollector": "0.15.0",
          "System.IO.Abstractions": "9.0.6"
=======
          "Stryker.DataCollector": "0.16.1",
          "System.IO.Abstractions": "10.0.6"
>>>>>>> 92283b5d
        }
      },
      "stryker.datacollector": {
        "type": "Project",
        "dependencies": {
          "Microsoft.TestPlatform.ObjectModel": "16.5.0"
        }
      }
    }
  }
}<|MERGE_RESOLUTION|>--- conflicted
+++ resolved
@@ -1668,13 +1668,8 @@
           "Serilog.Extensions.Logging": "3.0.1",
           "Serilog.Extensions.Logging.File": "2.0.0",
           "Serilog.Sinks.Console": "3.1.1",
-<<<<<<< HEAD
-          "Stryker.DataCollector": "0.15.0",
-          "System.IO.Abstractions": "9.0.6"
-=======
           "Stryker.DataCollector": "0.16.1",
           "System.IO.Abstractions": "10.0.6"
->>>>>>> 92283b5d
         }
       },
       "stryker.datacollector": {
