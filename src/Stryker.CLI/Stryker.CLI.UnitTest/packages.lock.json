--- conflicted
+++ resolved
@@ -284,12 +284,6 @@
           "Microsoft.Extensions.Configuration.FileExtensions": "3.1.9"
         }
       },
-<<<<<<< HEAD
-      "Microsoft.Extensions.DependencyInjection.Abstractions": {
-        "type": "Transitive",
-        "resolved": "2.1.1",
-        "contentHash": "MgYpU5cwZohUMKKg3sbPhvGG+eAZ/59E9UwPwlrUkyXU+PGzqwZg9yyQNjhxuAWmoNoFReoemeCku50prYSGzA=="
-=======
       "Microsoft.Extensions.DependencyInjection": {
         "type": "Transitive",
         "resolved": "3.1.9",
@@ -302,7 +296,6 @@
         "type": "Transitive",
         "resolved": "3.1.9",
         "contentHash": "8PkcaPwiTPOhqshoY4+rQUbz86X6YpLDLUqXOezh7L2A3pgpBmeBBByYIffofBlvQxDdQ0zB2DkWjbZWyCxRWg=="
->>>>>>> 2f0543e9
       },
       "Microsoft.Extensions.DependencyModel": {
         "type": "Transitive",
@@ -340,15 +333,6 @@
       },
       "Microsoft.Extensions.Logging": {
         "type": "Transitive",
-<<<<<<< HEAD
-        "resolved": "2.1.1",
-        "contentHash": "hh+mkOAQDTp6XH80xJt3+wwYVzkbwYQl9XZRCz4Um0JjP/o7N9vHM3rZ6wwwtr+BBe/L6iBO2sz0px6OWBzqZQ==",
-        "dependencies": {
-          "Microsoft.Extensions.Configuration.Binder": "2.1.1",
-          "Microsoft.Extensions.DependencyInjection.Abstractions": "2.1.1",
-          "Microsoft.Extensions.Logging.Abstractions": "2.1.1",
-          "Microsoft.Extensions.Options": "2.1.1"
-=======
         "resolved": "3.1.9",
         "contentHash": "+V3i0jCQCO6IIOf6e+fL0SqrZd2x/Krug9EEL1JHa9R03RsbEpltCtjVY5hxedyuyuQKwvLoR12sCfu/9XEUAw==",
         "dependencies": {
@@ -356,23 +340,10 @@
           "Microsoft.Extensions.DependencyInjection": "3.1.9",
           "Microsoft.Extensions.Logging.Abstractions": "3.1.9",
           "Microsoft.Extensions.Options": "3.1.9"
->>>>>>> 2f0543e9
         }
       },
       "Microsoft.Extensions.Logging.Abstractions": {
         "type": "Transitive",
-<<<<<<< HEAD
-        "resolved": "2.1.1",
-        "contentHash": "XRzK7ZF+O6FzdfWrlFTi1Rgj2080ZDsd46vzOjadHUB0Cz5kOvDG8vI7caa5YFrsHQpcfn0DxtjS4E46N4FZsA=="
-      },
-      "Microsoft.Extensions.Options": {
-        "type": "Transitive",
-        "resolved": "2.1.1",
-        "contentHash": "V7lXCU78lAbzaulCGFKojcCyG8RTJicEbiBkPJjFqiqXwndEBBIehdXRMWEVU3UtzQ1yDvphiWUL9th6/4gJ7w==",
-        "dependencies": {
-          "Microsoft.Extensions.DependencyInjection.Abstractions": "2.1.1",
-          "Microsoft.Extensions.Primitives": "2.1.1"
-=======
         "resolved": "3.1.9",
         "contentHash": "W5fbF8qVR9SMVVJqDQLIR7meWbev6Pu/lbrm7LDNr4Sp7HOotr4k2UULTdFSXOi5aoDdkQZpWnq0ZSpjrR3tjg=="
       },
@@ -383,7 +354,6 @@
         "dependencies": {
           "Microsoft.Extensions.DependencyInjection.Abstractions": "3.1.9",
           "Microsoft.Extensions.Primitives": "3.1.9"
->>>>>>> 2f0543e9
         }
       },
       "Microsoft.Extensions.Primitives": {
@@ -1435,17 +1405,9 @@
           "Microsoft.Build.Tasks.Core": "16.6.0",
           "Microsoft.Build.Utilities.Core": "16.6.0",
           "Microsoft.CodeAnalysis.CSharp": "3.7.0",
-<<<<<<< HEAD
-          "Microsoft.Extensions.Configuration": "3.1.8",
-          "Microsoft.Extensions.Configuration.Json": "3.1.8",
-          "Microsoft.Extensions.DependencyModel": "2.1.0",
-          "Microsoft.Extensions.Logging": "2.1.1",
-          "Microsoft.Extensions.Logging.Abstractions": "2.1.1",
-=======
           "Microsoft.Extensions.Configuration": "3.1.9",
           "Microsoft.Extensions.Configuration.Json": "3.1.9",
           "Microsoft.Extensions.Logging": "3.1.9",
->>>>>>> 2f0543e9
           "Microsoft.TestPlatform": "16.7.1",
           "Microsoft.TestPlatform.ObjectModel": "16.7.1",
           "Microsoft.TestPlatform.Portable": "16.7.1",
@@ -1461,12 +1423,7 @@
           "Serilog.Sinks.Console": "3.1.1",
           "Stryker.DataCollector": "0.16.1",
           "Stryker.RegexMutators": "1.0.0",
-<<<<<<< HEAD
-          "System.IO.Abstractions": "12.2.1",
-          "System.Reflection.TypeExtensions": "4.6.0"
-=======
           "System.IO.Abstractions": "12.2.7"
->>>>>>> 2f0543e9
         }
       },
       "stryker.datacollector": {
