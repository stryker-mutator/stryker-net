{
  "version": 2,
  "dependencies": {
    "net8.0": {
      "coverlet.collector": {
        "type": "Direct",
        "requested": "[6.0.2, )",
        "resolved": "6.0.2",
        "contentHash": "bJShQ6uWRTQ100ZeyiMqcFlhP7WJ+bCuabUs885dJiBEzMsJMSFr7BOyeCw4rgvQokteGi5rKQTlkhfQPUXg2A=="
      },
      "coverlet.msbuild": {
        "type": "Direct",
        "requested": "[6.0.2, )",
        "resolved": "6.0.2",
        "contentHash": "8b4jBNH7mcQy1otyQErjjIUuGD74XxKZ1wvDufbY7jhWwckl7wIa+icjwdPYeI0aYMS4Tp63LIZvyMFjWwOMDw=="
      },
      "DotNet.ReproducibleBuilds": {
        "type": "Direct",
        "requested": "[1.2.25, )",
        "resolved": "1.2.25",
        "contentHash": "xCXiw7BCxHJ8pF6wPepRUddlh2dlQlbr81gXA72hdk4FLHkKXas7EH/n+fk5UCA/YfMqG1Z6XaPiUjDbUNBUzg=="
      },
      "Microsoft.NET.Test.Sdk": {
        "type": "Direct",
        "requested": "[17.11.1, )",
        "resolved": "17.11.1",
        "contentHash": "U3Ty4BaGoEu+T2bwSko9tWqWUOU16WzSFkq6U8zve75oRBMSLTBdMAZrVNNz1Tq12aCdDom9fcOcM9QZaFHqFg==",
        "dependencies": {
          "Microsoft.CodeCoverage": "17.11.1",
          "Microsoft.TestPlatform.TestHost": "17.11.1"
        }
      },
      "Moq": {
        "type": "Direct",
        "requested": "[4.20.71, )",
        "resolved": "4.20.71",
        "contentHash": "sVyDjL8RDhB2CHYlAc8JCVdULQDqKPLKQj8B9yplEHg+MoNkWcuz3soUpwqTbNmFRJrKgVs8iqFK1SYlBTG5/A==",
        "dependencies": {
          "Castle.Core": "5.1.1"
        }
      },
      "MSTest": {
        "type": "Direct",
        "requested": "[3.6.2, )",
        "resolved": "3.6.2",
        "contentHash": "wJBc7bP9KrXrw7PpDTKD8ObduDZ2SGze+l375Ha1LoL+vdPjAC51g85wPJyKW5A1pNmck1y7oFPyXEsIEVbsPw==",
        "dependencies": {
          "MSTest.Analyzers": "[3.6.2]",
          "MSTest.TestAdapter": "[3.6.2]",
          "MSTest.TestFramework": "[3.6.2]",
          "Microsoft.NET.Test.Sdk": "17.11.1"
        }
      },
      "Shouldly": {
        "type": "Direct",
        "requested": "[4.2.1, )",
        "resolved": "4.2.1",
        "contentHash": "dKAKiSuhLKqD2TXwLKtqNg1nwzJcIKOOMncZjk9LYe4W+h+SCftpWdxwR79YZUIHMH+3Vu9s0s0UHNrgICLwRQ==",
        "dependencies": {
          "DiffEngine": "11.3.0",
          "EmptyFiles": "4.4.0"
        }
      },
      "Spectre.Console.Testing": {
        "type": "Direct",
        "requested": "[0.49.1, )",
        "resolved": "0.49.1",
        "contentHash": "i31qLh8VAxCVbTYnUT20d5KcizWz3ka81x4Ay4mrO2dgJT0YbpX2AD1CD8jBorpuDxTv0e7pNNSemFEfLgrMmg==",
        "dependencies": {
          "Spectre.Console": "0.49.1",
          "Spectre.Console.Cli": "0.49.1"
        }
      },
      "TestableIO.System.IO.Abstractions.TestingHelpers": {
        "type": "Direct",
        "requested": "[21.1.2, )",
        "resolved": "21.1.2",
        "contentHash": "w9BAhBhV+KVz8cob8PpBTJa9RZqT4H7oAGK99TNS2zRtWCi/EY+L+w3riP/3Vr+Ws9tec7g6rhp0wv7Tw4lV3A==",
        "dependencies": {
          "TestableIO.System.IO.Abstractions": "21.1.2",
          "TestableIO.System.IO.Abstractions.Wrappers": "21.1.2"
        }
      },
      "Azure.Core": {
        "type": "Transitive",
        "resolved": "1.41.0",
        "contentHash": "7OO8rPCVSvXj2IQET3NkRf8hU2ZDCCvCIUhlrE089qkLNpNfWufJnBwHRKLAOWF3bhKBGJS/9hPBgjJ8kupUIg==",
        "dependencies": {
          "Microsoft.Bcl.AsyncInterfaces": "1.1.1",
          "System.ClientModel": "1.0.0",
          "System.Diagnostics.DiagnosticSource": "6.0.1",
          "System.Memory.Data": "1.0.2",
          "System.Numerics.Vectors": "4.5.0",
          "System.Text.Encodings.Web": "4.7.2",
          "System.Text.Json": "4.7.2",
          "System.Threading.Tasks.Extensions": "4.5.4"
        }
      },
      "Azure.Storage.Common": {
        "type": "Transitive",
        "resolved": "12.20.1",
        "contentHash": "KKBFnc4WZ6m9HgsKgwfO1cIxd154b8cAnP3uWhuelvFkzxqBXQQgIsHF0n3DYBG2AoTJCZDXwJpKuVC7CsKJWg==",
        "dependencies": {
          "Azure.Core": "1.41.0",
          "System.IO.Hashing": "6.0.0"
        }
      },
      "Buildalyzer.Logger": {
        "type": "Transitive",
        "resolved": "7.0.2",
        "contentHash": "awL4TbcBjWAgmeWbi7G6OkUIr0OEPwZASC09Frd6A84LmKSZWOICgZ9vUTCtwlVtepr6FJNTVHxWR6HopfbwLQ=="
      },
      "Castle.Core": {
        "type": "Transitive",
        "resolved": "5.1.1",
        "contentHash": "rpYtIczkzGpf+EkZgDr9CClTdemhsrwA/W5hMoPjLkRFnXzH44zDLoovXeKtmxb1ykXK9aJVODSpiJml8CTw2g==",
        "dependencies": {
          "System.Diagnostics.EventLog": "6.0.0"
        }
      },
      "DiffEngine": {
        "type": "Transitive",
        "resolved": "11.3.0",
        "contentHash": "k0ZgZqd09jLZQjR8FyQbSQE86Q7QZnjEzq1LPHtj1R2AoWO8sjV5x+jlSisL7NZAbUOI4y+7Bog8gkr9WIRBGw==",
        "dependencies": {
          "EmptyFiles": "4.4.0",
          "System.Management": "6.0.1"
        }
      },
      "EmptyFiles": {
        "type": "Transitive",
        "resolved": "4.4.0",
        "contentHash": "gwJEfIGS7FhykvtZoscwXj/XwW+mJY6UbAZk+qtLKFUGWC95kfKXnj8VkxsZQnWBxJemM/q664rGLN5nf+OHZw=="
      },
      "FSharp.Core": {
        "type": "Transitive",
        "resolved": "7.0.0-beta.22427.1",
        "contentHash": "gN1fbULC6ji7IEUCIF4V8yta3Np/8av9H0SfanhACbmsNq9e0He9NOj8Dx0M9xsgYlwviCa0qV2P4B6qAjPOBA=="
      },
      "LibGit2Sharp.NativeBinaries": {
        "type": "Transitive",
        "resolved": "2.0.322",
        "contentHash": "EWQaEevzc8uS1ZGS6T83jqUPBY//2WUSCHwbZHBoHOjlfSehqr30nm/VAhJPzjam/69sv7nlLKVcho9t2XuR/Q=="
      },
      "Microsoft.ApplicationInsights": {
        "type": "Transitive",
        "resolved": "2.22.0",
        "contentHash": "3AOM9bZtku7RQwHyMEY3tQMrHIgjcfRDa6YQpd/QG2LDGvMydSlL9Di+8LLMt7J2RDdfJ7/2jdYv6yHcMJAnNw==",
        "dependencies": {
          "System.Diagnostics.DiagnosticSource": "5.0.0"
        }
      },
      "Microsoft.Bcl.AsyncInterfaces": {
        "type": "Transitive",
        "resolved": "1.1.1",
        "contentHash": "yuvf07qFWFqtK3P/MRkEKLhn5r2UbSpVueRziSqj0yJQIKFwG1pq9mOayK3zE5qZCTs0CbrwL9M6R8VwqyGy2w=="
      },
      "Microsoft.Build": {
        "type": "Transitive",
        "resolved": "17.0.1",
        "contentHash": "sNhRGwqVoyj9+PTg5D/ntbB4TPRAx/sCF0qmJ2bB93c62KniyPGPbahf0FXD1rpeQitXDo52p3F5kRZBg+l0dw==",
        "dependencies": {
          "Microsoft.Build.Framework": "17.0.1",
          "Microsoft.NET.StringTools": "1.0.0",
          "Microsoft.Win32.Registry": "4.3.0",
          "System.Collections.Immutable": "5.0.0",
          "System.Configuration.ConfigurationManager": "4.7.0",
          "System.Reflection.Metadata": "1.6.0",
          "System.Security.Principal.Windows": "4.7.0",
          "System.Text.Encoding.CodePages": "4.0.1",
          "System.Text.Json": "5.0.2",
          "System.Threading.Tasks.Dataflow": "4.9.0"
        }
      },
      "Microsoft.Build.Framework": {
        "type": "Transitive",
        "resolved": "17.1.0",
        "contentHash": "7PPEbjuL/lKQ8ftblxwBZKf5alZCA4GDvBTiO3UAVxtRe52a2jL3mc8TpKNiJZzytGz7fKdR5ClDCs7+Uw4hMg==",
        "dependencies": {
          "Microsoft.Win32.Registry": "4.3.0",
          "System.Security.Permissions": "4.7.0"
        }
      },
      "Microsoft.Build.Tasks.Core": {
        "type": "Transitive",
        "resolved": "17.1.0",
        "contentHash": "obCL4Tb2wpc684sCTlS4hriNhI+6MBqlVWOQoajo9zYv/aqAN53YdIZ3Lnw5XszoYCCQexy2sT/MNElMgoSN9g==",
        "dependencies": {
          "Microsoft.Build.Framework": "17.1.0",
          "Microsoft.Build.Utilities.Core": "17.1.0",
          "Microsoft.NET.StringTools": "1.0.0",
          "Microsoft.Win32.Registry": "4.3.0",
          "System.CodeDom": "4.4.0",
          "System.Collections.Immutable": "5.0.0",
          "System.Reflection.Metadata": "1.6.0",
          "System.Resources.Extensions": "4.6.0",
          "System.Security.Cryptography.Pkcs": "4.7.0",
          "System.Security.Cryptography.Xml": "4.7.0",
          "System.Security.Permissions": "4.7.0",
          "System.Threading.Tasks.Dataflow": "6.0.0"
        }
      },
      "Microsoft.Build.Utilities.Core": {
        "type": "Transitive",
        "resolved": "17.1.0",
        "contentHash": "JqhQ4q6L4IyA0Wh3PrDrxHHYMVHyOLIusyC4imAnhcnZiOC4+CwgVRSdo8fLsQmvz0Jab8FFrU1NPZFbDoxRng==",
        "dependencies": {
          "Microsoft.Build.Framework": "17.1.0",
          "Microsoft.NET.StringTools": "1.0.0",
          "Microsoft.Win32.Registry": "4.3.0",
          "System.Collections.Immutable": "5.0.0",
          "System.Configuration.ConfigurationManager": "4.7.0",
          "System.Security.Permissions": "4.7.0",
          "System.Text.Encoding.CodePages": "4.0.1"
        }
      },
      "Microsoft.CodeCoverage": {
        "type": "Transitive",
        "resolved": "17.11.1",
        "contentHash": "nPJqrcA5iX+Y0kqoT3a+pD/8lrW/V7ayqnEJQsTonSoPz59J8bmoQhcSN4G8+UJ64Hkuf0zuxnfuj2lkHOq4cA=="
      },
      "Microsoft.Extensions.Configuration.Abstractions": {
        "type": "Transitive",
        "resolved": "6.0.0",
        "contentHash": "qWzV9o+ZRWq+pGm+1dF+R7qTgTYoXvbyowRoBxQJGfqTpqDun2eteerjRQhq5PQ/14S+lqto3Ft4gYaRyl4rdQ==",
        "dependencies": {
          "Microsoft.Extensions.Primitives": "6.0.0"
        }
      },
      "Microsoft.Extensions.Configuration.Binder": {
        "type": "Transitive",
        "resolved": "6.0.0",
        "contentHash": "b3ErKzND8LIC7o08QAVlKfaEIYEvLJbtmVbFZVBRXeu9YkKfSSzLZfR1SUfQPBIy9mKLhEtJgGYImkcMNaKE0A==",
        "dependencies": {
          "Microsoft.Extensions.Configuration.Abstractions": "6.0.0"
        }
      },
      "Microsoft.Extensions.DependencyInjection": {
        "type": "Transitive",
        "resolved": "8.0.1",
        "contentHash": "BmANAnR5Xd4Oqw7yQ75xOAYODybZQRzdeNucg7kS5wWKd2PNnMdYtJ2Vciy0QLylRmv42DGl5+AFL9izA6F1Rw==",
        "dependencies": {
          "Microsoft.Extensions.DependencyInjection.Abstractions": "8.0.2"
        }
      },
      "Microsoft.Extensions.DependencyInjection.Abstractions": {
        "type": "Transitive",
        "resolved": "8.0.2",
        "contentHash": "3iE7UF7MQkCv1cxzCahz+Y/guQbTqieyxyaWKhrRO91itI9cOKO76OHeQDahqG4MmW5umr3CcCvGmK92lWNlbg=="
      },
      "Microsoft.Extensions.Options": {
        "type": "Transitive",
        "resolved": "8.0.2",
        "contentHash": "dWGKvhFybsaZpGmzkGCbNNwBD1rVlWzrZKANLW/CcbFJpCEceMCGzT7zZwHOGBCbwM0SzBuceMj5HN1LKV1QqA==",
        "dependencies": {
          "Microsoft.Extensions.DependencyInjection.Abstractions": "8.0.0",
          "Microsoft.Extensions.Primitives": "8.0.0"
        }
      },
      "Microsoft.Extensions.Primitives": {
        "type": "Transitive",
        "resolved": "8.0.0",
        "contentHash": "bXJEZrW9ny8vjMF1JV253WeLhpEVzFo1lyaZu1vQ4ZxWUlVvknZ/+ftFgVheLubb4eZPSwwxBeqS1JkCOjxd8g=="
      },
      "Microsoft.NET.StringTools": {
        "type": "Transitive",
        "resolved": "1.0.0",
        "contentHash": "ZYVcoDM0LnSyT5nWoRGfShYdOecCw2sOXWwP6j1Z0u48Xq3+BVvZ+EiPCX9/8Gz439giW+O1H1kWF9Eb/w6rVg==",
        "dependencies": {
          "System.Memory": "4.5.4",
          "System.Runtime.CompilerServices.Unsafe": "5.0.0"
        }
      },
      "Microsoft.NETCore.Platforms": {
        "type": "Transitive",
        "resolved": "3.1.0",
        "contentHash": "z7aeg8oHln2CuNulfhiLYxCVMPEwBl3rzicjvIX+4sUuCwvXw5oXQEtbiU2c0z4qYL5L3Kmx0mMA/+t/SbY67w=="
      },
      "Microsoft.NETCore.Targets": {
        "type": "Transitive",
        "resolved": "1.1.0",
        "contentHash": "aOZA3BWfz9RXjpzt0sRJJMjAscAUm3Hoa4UWAfceV9UTYxgwZ1lZt5nO2myFf+/jetYQo4uTP7zS8sJY67BBxg=="
      },
      "Microsoft.Testing.Extensions.Telemetry": {
        "type": "Transitive",
        "resolved": "1.4.2",
        "contentHash": "JsBE6YJ7JDWz8QekV+/N+XWz8k33X2fpVjDSTt2zy0bzHwHA+GKLKPgwwW0dpp8NA45x6gcQWBm4EciiCR5cMQ==",
        "dependencies": {
          "Microsoft.ApplicationInsights": "2.22.0",
          "Microsoft.Testing.Platform": "1.4.2"
        }
      },
      "Microsoft.Testing.Extensions.TrxReport.Abstractions": {
        "type": "Transitive",
        "resolved": "1.4.2",
        "contentHash": "5ijsQJR+OIwM3PA/RgjlIJI8E3pjknQFA6OZ4udC4pLTmRVuBuD0Z1iGeGtaDmACKp5MR4J348c4+RMzQfBeTw==",
        "dependencies": {
          "Microsoft.Testing.Platform": "1.4.2"
        }
      },
      "Microsoft.Testing.Extensions.VSTestBridge": {
        "type": "Transitive",
        "resolved": "1.4.2",
        "contentHash": "SyV6yuR/jzGFAT7Nz3VjVu4xpBpxEzOUsAWo7Sgg18UAsp7rfWRy0qXLxbRy81IgsuuYtTi6bX3E4VCPBFQriA==",
        "dependencies": {
          "Microsoft.ApplicationInsights": "2.22.0",
          "Microsoft.TestPlatform.ObjectModel": "17.11.1",
          "Microsoft.Testing.Extensions.Telemetry": "1.4.2",
          "Microsoft.Testing.Extensions.TrxReport.Abstractions": "1.4.2",
          "Microsoft.Testing.Platform": "1.4.2"
        }
      },
      "Microsoft.Testing.Platform": {
        "type": "Transitive",
        "resolved": "1.4.2",
        "contentHash": "rgBNwCe9AmCLyDSWzf20Mlh6wGT6XbJrFeSiCmDtQEIs+qxDf0BEomYOD91WISdkkQ9LLY2Tf4N+jmMEKnO+sg=="
      },
      "Microsoft.Testing.Platform.MSBuild": {
        "type": "Transitive",
        "resolved": "1.4.2",
        "contentHash": "/PsQKIIeWQ7+CtYiG/gp8sk6uCFZKWzEXS7igIeYzlwpN4ttrjAXhU6tKbzLSjQtJwnBe/tHXc+x7k0Po3tMKQ==",
        "dependencies": {
          "Microsoft.Testing.Platform": "1.4.2"
        }
      },
      "Microsoft.TestPlatform.TestHost": {
        "type": "Transitive",
        "resolved": "17.11.1",
        "contentHash": "DnG+GOqJXO/CkoqlJWeDFTgPhqD/V6VqUIL3vINizCWZ3X+HshCtbbyDdSHQQEjrc2Sl/K3yaxX6s+5LFEdYuw==",
        "dependencies": {
          "Microsoft.TestPlatform.ObjectModel": "17.11.1",
          "Newtonsoft.Json": "13.0.1"
        }
      },
      "Microsoft.Win32.Primitives": {
        "type": "Transitive",
        "resolved": "4.3.0",
        "contentHash": "9ZQKCWxH7Ijp9BfahvL2Zyf1cJIk8XYLF6Yjzr2yi0b2cOut/HQ31qf1ThHAgCc3WiZMdnWcfJCgN82/0UunxA==",
        "dependencies": {
          "Microsoft.NETCore.Platforms": "1.1.0",
          "Microsoft.NETCore.Targets": "1.1.0",
          "System.Runtime": "4.3.0"
        }
      },
      "Microsoft.Win32.Registry": {
        "type": "Transitive",
        "resolved": "4.3.0",
        "contentHash": "Lw1/VwLH1yxz6SfFEjVRCN0pnflLEsWgnV4qsdJ512/HhTwnKXUG+zDQ4yTO3K/EJQemGoNaBHX5InISNKTzUQ==",
        "dependencies": {
          "Microsoft.NETCore.Platforms": "1.1.0",
          "System.Collections": "4.3.0",
          "System.Globalization": "4.3.0",
          "System.Resources.ResourceManager": "4.3.0",
          "System.Runtime": "4.3.0",
          "System.Runtime.Extensions": "4.3.0",
          "System.Runtime.Handles": "4.3.0",
          "System.Runtime.InteropServices": "4.3.0"
        }
      },
      "Microsoft.Win32.SystemEvents": {
        "type": "Transitive",
        "resolved": "4.7.0",
        "contentHash": "mtVirZr++rq+XCDITMUdnETD59XoeMxSpLRIII7JRI6Yj0LEDiO1pPn0ktlnIj12Ix8bfvQqQDMMIF9wC98oCA==",
        "dependencies": {
          "Microsoft.NETCore.Platforms": "3.1.0"
        }
      },
      "MSBuild.StructuredLogger": {
        "type": "Transitive",
        "resolved": "2.1.815",
        "contentHash": "5UfWYgsWBGI3w0npjYLeXPv8TUcNmGB/QBhoYLDeYTosuvmG6pz6HPb+xPg/Boi1bmw2Bgnjo+XopcwzCbZAqg==",
        "dependencies": {
          "Microsoft.Build.Framework": "16.10.0",
          "Microsoft.Build.Utilities.Core": "16.10.0"
        }
      },
      "MsBuildPipeLogger.Server": {
        "type": "Transitive",
        "resolved": "1.1.6",
        "contentHash": "rls0hb7plSfVFCqScDxTqtGpIlMfoQEchqjmK/YtXDML11GU5jI+oCi9YsikGulJVUv/vLSY6Ktah0uXwv25EA==",
        "dependencies": {
          "Microsoft.Build": "15.3.409"
        }
      },
      "MSTest.Analyzers": {
        "type": "Transitive",
        "resolved": "3.6.2",
        "contentHash": "JWVjmPZtQdxRGVJg5yji6vKYn+9pzJJz6nqGb7SfNFPx5UUuU2J426rbFJh/48607WJIHFoVb5INbRu/0GVbNw=="
      },
      "MSTest.TestAdapter": {
        "type": "Transitive",
        "resolved": "3.6.2",
        "contentHash": "AvxOG6APObsUlTqB5j87VWT522Cqfr7B448HcMDz0jI0nZtTjokGFj7kdc0FBLkmS0yslypP3t3Lt1ieWl9NsQ==",
        "dependencies": {
          "Microsoft.Testing.Extensions.VSTestBridge": "1.4.2",
          "Microsoft.Testing.Platform.MSBuild": "1.4.2"
        }
      },
      "NETStandard.Library": {
        "type": "Transitive",
        "resolved": "2.0.0",
        "contentHash": "7jnbRU+L08FXKMxqUflxEXtVymWvNOrS8yHgu9s6EM8Anr6T/wIX4nZ08j/u3Asz+tCufp3YVwFSEvFTPYmBPA==",
        "dependencies": {
          "Microsoft.NETCore.Platforms": "1.1.0"
        }
      },
      "Newtonsoft.Json": {
        "type": "Transitive",
        "resolved": "13.0.3",
        "contentHash": "HrC5BXdl00IP9zeV+0Z848QWPAoCr9P3bDEZguI+gkLcBKAOxix/tLEAAHC+UvDNPv4a2d18lOReHMOagPa+zQ=="
      },
      "NuGet.Common": {
        "type": "Transitive",
        "resolved": "6.11.1",
        "contentHash": "6ouw0UC3TGaFHNJyoEK2/Q5jSryRHzcbKGv9C0+t/TPnTP8PoLqnyFxO1dwmQUmJkWuKAUo6Vu0kIXHY/8LyKQ==",
        "dependencies": {
          "NuGet.Frameworks": "6.11.1"
        }
      },
      "NuGet.Configuration": {
        "type": "Transitive",
        "resolved": "6.11.1",
        "contentHash": "vbEe2acKrI2QmNx9U94ewhgUt6cLpwBeQfMtrie6NMz+GkJcX/4qIkKsX3SeBO4gFgCf8eeTyURl5hxPtiUctw==",
        "dependencies": {
          "NuGet.Common": "6.11.1",
          "System.Security.Cryptography.ProtectedData": "4.4.0"
        }
      },
      "NuGet.Packaging": {
        "type": "Transitive",
        "resolved": "6.11.1",
        "contentHash": "wiofIUUr7khwuaGXiOibMb7+dEkF97EVsAmzlaNc188HV9ujjqweQMuVCoAK2/MqXdhnrKjvicUfKo9CPsNnfg==",
        "dependencies": {
          "Newtonsoft.Json": "13.0.3",
          "NuGet.Configuration": "6.11.1",
          "NuGet.Versioning": "6.11.1",
          "System.Security.Cryptography.Pkcs": "6.0.4"
        }
      },
      "NuGet.Versioning": {
        "type": "Transitive",
        "resolved": "6.11.1",
        "contentHash": "YNn3BB71F+guJW42TbAhGcMh3gpyqFMZcPVD9pm5vcvGivTALtRely/VCPWQQ6JQ5PfwIrjPaJMO7VnqyeK3rg=="
      },
      "runtime.debian.8-x64.runtime.native.System.Security.Cryptography.OpenSsl": {
        "type": "Transitive",
        "resolved": "4.3.0",
        "contentHash": "HdSSp5MnJSsg08KMfZThpuLPJpPwE5hBXvHwoKWosyHHfe8Mh5WKT0ylEOf6yNzX6Ngjxe4Whkafh5q7Ymac4Q=="
      },
      "runtime.fedora.23-x64.runtime.native.System.Security.Cryptography.OpenSsl": {
        "type": "Transitive",
        "resolved": "4.3.0",
        "contentHash": "+yH1a49wJMy8Zt4yx5RhJrxO/DBDByAiCzNwiETI+1S4mPdCu0OY4djdciC7Vssk0l22wQaDLrXxXkp+3+7bVA=="
      },
      "runtime.fedora.24-x64.runtime.native.System.Security.Cryptography.OpenSsl": {
        "type": "Transitive",
        "resolved": "4.3.0",
        "contentHash": "c3YNH1GQJbfIPJeCnr4avseugSqPrxwIqzthYyZDN6EuOyNOzq+y2KSUfRcXauya1sF4foESTgwM5e1A8arAKw=="
      },
      "runtime.native.System": {
        "type": "Transitive",
        "resolved": "4.3.0",
        "contentHash": "c/qWt2LieNZIj1jGnVNsE2Kl23Ya2aSTBuXMD6V7k9KWr6l16Tqdwq+hJScEpWER9753NWC8h96PaVNY5Ld7Jw==",
        "dependencies": {
          "Microsoft.NETCore.Platforms": "1.1.0",
          "Microsoft.NETCore.Targets": "1.1.0"
        }
      },
      "runtime.native.System.Net.Http": {
        "type": "Transitive",
        "resolved": "4.3.0",
        "contentHash": "ZVuZJqnnegJhd2k/PtAbbIcZ3aZeITq3sj06oKfMBSfphW3HDmk/t4ObvbOk/JA/swGR0LNqMksAh/f7gpTROg==",
        "dependencies": {
          "Microsoft.NETCore.Platforms": "1.1.0",
          "Microsoft.NETCore.Targets": "1.1.0"
        }
      },
      "runtime.native.System.Net.Security": {
        "type": "Transitive",
        "resolved": "4.3.0",
        "contentHash": "M2nN92ePS8BgQ2oi6Jj3PlTUzadYSIWLdZrHY1n1ZcW9o4wAQQ6W+aQ2lfq1ysZQfVCgDwY58alUdowrzezztg==",
        "dependencies": {
          "Microsoft.NETCore.Platforms": "1.1.0",
          "Microsoft.NETCore.Targets": "1.1.0"
        }
      },
      "runtime.native.System.Security.Cryptography.Apple": {
        "type": "Transitive",
        "resolved": "4.3.0",
        "contentHash": "DloMk88juo0OuOWr56QG7MNchmafTLYWvABy36izkrLI5VledI0rq28KGs1i9wbpeT9NPQrx/wTf8U2vazqQ3Q==",
        "dependencies": {
          "runtime.osx.10.10-x64.runtime.native.System.Security.Cryptography.Apple": "4.3.0"
        }
      },
      "runtime.native.System.Security.Cryptography.OpenSsl": {
        "type": "Transitive",
        "resolved": "4.3.0",
        "contentHash": "NS1U+700m4KFRHR5o4vo9DSlTmlCKu/u7dtE5sUHVIPB+xpXxYQvgBgA6wEIeCz6Yfn0Z52/72WYsToCEPJnrw==",
        "dependencies": {
          "runtime.debian.8-x64.runtime.native.System.Security.Cryptography.OpenSsl": "4.3.0",
          "runtime.fedora.23-x64.runtime.native.System.Security.Cryptography.OpenSsl": "4.3.0",
          "runtime.fedora.24-x64.runtime.native.System.Security.Cryptography.OpenSsl": "4.3.0",
          "runtime.opensuse.13.2-x64.runtime.native.System.Security.Cryptography.OpenSsl": "4.3.0",
          "runtime.opensuse.42.1-x64.runtime.native.System.Security.Cryptography.OpenSsl": "4.3.0",
          "runtime.osx.10.10-x64.runtime.native.System.Security.Cryptography.OpenSsl": "4.3.0",
          "runtime.rhel.7-x64.runtime.native.System.Security.Cryptography.OpenSsl": "4.3.0",
          "runtime.ubuntu.14.04-x64.runtime.native.System.Security.Cryptography.OpenSsl": "4.3.0",
          "runtime.ubuntu.16.04-x64.runtime.native.System.Security.Cryptography.OpenSsl": "4.3.0",
          "runtime.ubuntu.16.10-x64.runtime.native.System.Security.Cryptography.OpenSsl": "4.3.0"
        }
      },
      "runtime.opensuse.13.2-x64.runtime.native.System.Security.Cryptography.OpenSsl": {
        "type": "Transitive",
        "resolved": "4.3.0",
        "contentHash": "b3pthNgxxFcD+Pc0WSEoC0+md3MyhRS6aCEeenvNE3Fdw1HyJ18ZhRFVJJzIeR/O/jpxPboB805Ho0T3Ul7w8A=="
      },
      "runtime.opensuse.42.1-x64.runtime.native.System.Security.Cryptography.OpenSsl": {
        "type": "Transitive",
        "resolved": "4.3.0",
        "contentHash": "KeLz4HClKf+nFS7p/6Fi/CqyLXh81FpiGzcmuS8DGi9lUqSnZ6Es23/gv2O+1XVGfrbNmviF7CckBpavkBoIFQ=="
      },
      "runtime.osx.10.10-x64.runtime.native.System.Security.Cryptography.Apple": {
        "type": "Transitive",
        "resolved": "4.3.0",
        "contentHash": "kVXCuMTrTlxq4XOOMAysuNwsXWpYeboGddNGpIgNSZmv1b6r/s/DPk0fYMB7Q5Qo4bY68o48jt4T4y5BVecbCQ=="
      },
      "runtime.osx.10.10-x64.runtime.native.System.Security.Cryptography.OpenSsl": {
        "type": "Transitive",
        "resolved": "4.3.0",
        "contentHash": "X7IdhILzr4ROXd8mI1BUCQMSHSQwelUlBjF1JyTKCjXaOGn2fB4EKBxQbCK2VjO3WaWIdlXZL3W6TiIVnrhX4g=="
      },
      "runtime.rhel.7-x64.runtime.native.System.Security.Cryptography.OpenSsl": {
        "type": "Transitive",
        "resolved": "4.3.0",
        "contentHash": "nyFNiCk/r+VOiIqreLix8yN+q3Wga9+SE8BCgkf+2BwEKiNx6DyvFjCgkfV743/grxv8jHJ8gUK4XEQw7yzRYg=="
      },
      "runtime.ubuntu.14.04-x64.runtime.native.System.Security.Cryptography.OpenSsl": {
        "type": "Transitive",
        "resolved": "4.3.0",
        "contentHash": "ytoewC6wGorL7KoCAvRfsgoJPJbNq+64k2SqW6JcOAebWsFUvCCYgfzQMrnpvPiEl4OrblUlhF2ji+Q1+SVLrQ=="
      },
      "runtime.ubuntu.16.04-x64.runtime.native.System.Security.Cryptography.OpenSsl": {
        "type": "Transitive",
        "resolved": "4.3.0",
        "contentHash": "I8bKw2I8k58Wx7fMKQJn2R8lamboCAiHfHeV/pS65ScKWMMI0+wJkLYlEKvgW1D/XvSl/221clBoR2q9QNNM7A=="
      },
      "runtime.ubuntu.16.10-x64.runtime.native.System.Security.Cryptography.OpenSsl": {
        "type": "Transitive",
        "resolved": "4.3.0",
        "contentHash": "VB5cn/7OzUfzdnC8tqAIMQciVLiq2epm2NrAm1E9OjNRyG4lVhfR61SMcLizejzQP8R8Uf/0l5qOIbUEi+RdEg=="
      },
      "Serilog.Formatting.Compact": {
        "type": "Transitive",
        "resolved": "1.1.0",
        "contentHash": "pNroKVjo+rDqlxNG5PXkRLpfSCuDOBY0ri6jp9PLe505ljqwhwZz8ospy2vWhQlFu5GkIesh3FcDs4n7sWZODA==",
        "dependencies": {
          "Serilog": "2.8.0"
        }
      },
      "Serilog.Sinks.Async": {
        "type": "Transitive",
        "resolved": "1.5.0",
        "contentHash": "csHYIqAwI4Gy9oAhXYRwxGrQEAtBg3Ep7WaCzsnA1cZuBZjVAU0n7hWaJhItjO7hbLHh/9gRVxALCUB4Dv+gZw==",
        "dependencies": {
          "Serilog": "2.9.0"
        }
      },
      "Serilog.Sinks.File": {
        "type": "Transitive",
        "resolved": "3.2.0",
        "contentHash": "VHbo68pMg5hwSWrzLEdZv5b/rYmIgHIRhd4d5rl8GnC5/a8Fr+RShT5kWyeJOXax1el6mNJ+dmHDOVgnNUQxaw==",
        "dependencies": {
          "Serilog": "2.3.0",
          "System.IO": "4.1.0",
          "System.IO.FileSystem": "4.0.1",
          "System.IO.FileSystem.Primitives": "4.0.1",
          "System.Text.Encoding.Extensions": "4.0.11",
          "System.Threading": "4.0.11",
          "System.Threading.Timer": "4.0.1"
        }
      },
      "Serilog.Sinks.RollingFile": {
        "type": "Transitive",
        "resolved": "3.3.0",
        "contentHash": "2lT5X1r3GH4P0bRWJfhA7etGl8Q2Ipw9AACvtAHWRUSpYZ42NGVyHoVs2ALBZ/cAkkS+tA4jl80Zie144eLQPg==",
        "dependencies": {
          "Serilog.Sinks.File": "3.2.0",
          "System.IO": "4.1.0",
          "System.IO.FileSystem.Primitives": "4.0.1",
          "System.Runtime.InteropServices": "4.1.0",
          "System.Text.Encoding.Extensions": "4.0.11"
        }
      },
      "Spectre.Console.Cli": {
        "type": "Transitive",
        "resolved": "0.49.1",
        "contentHash": "wBZzyEbKqfPFFUPhV5E7/k4Kwy4UDO42IVzvzk0C4Pkjjw+NSd0EOBkIutYET4vJY4X81pD9ooQO9gfBGXj4+g==",
        "dependencies": {
          "Spectre.Console": "0.49.1"
        }
      },
      "System.Buffers": {
        "type": "Transitive",
        "resolved": "4.5.1",
        "contentHash": "Rw7ijyl1qqRS0YQD/WycNst8hUUMgrMH4FCn1nNm27M4VxchZ1js3fVjQaANHO5f3sN4isvP4a+Met9Y4YomAg=="
      },
      "System.ClientModel": {
        "type": "Transitive",
        "resolved": "1.0.0",
        "contentHash": "I3CVkvxeqFYjIVEP59DnjbeoGNfo/+SZrCLpRz2v/g0gpCHaEMPtWSY0s9k/7jR1rAsLNg2z2u1JRB76tPjnIw==",
        "dependencies": {
          "System.Memory.Data": "1.0.2",
          "System.Text.Json": "4.7.2"
        }
      },
      "System.CodeDom": {
        "type": "Transitive",
        "resolved": "6.0.0",
        "contentHash": "CPc6tWO1LAer3IzfZufDBRL+UZQcj5uS207NHALQzP84Vp/z6wF0Aa0YZImOQY8iStY0A2zI/e3ihKNPfUm8XA=="
      },
      "System.Collections": {
        "type": "Transitive",
        "resolved": "4.3.0",
        "contentHash": "3Dcj85/TBdVpL5Zr+gEEBUuFe2icOnLalmEh9hfck1PTYbbyWuZgh4fmm2ysCLTrqLQw6t3TgTyJ+VLp+Qb+Lw==",
        "dependencies": {
          "Microsoft.NETCore.Platforms": "1.1.0",
          "Microsoft.NETCore.Targets": "1.1.0",
          "System.Runtime": "4.3.0"
        }
      },
      "System.Collections.Concurrent": {
        "type": "Transitive",
        "resolved": "4.3.0",
        "contentHash": "ztl69Xp0Y/UXCL+3v3tEU+lIy+bvjKNUmopn1wep/a291pVPK7dxBd6T7WnlQqRog+d1a/hSsgRsmFnIBKTPLQ==",
        "dependencies": {
          "System.Collections": "4.3.0",
          "System.Diagnostics.Debug": "4.3.0",
          "System.Diagnostics.Tracing": "4.3.0",
          "System.Globalization": "4.3.0",
          "System.Reflection": "4.3.0",
          "System.Resources.ResourceManager": "4.3.0",
          "System.Runtime": "4.3.0",
          "System.Runtime.Extensions": "4.3.0",
          "System.Threading": "4.3.0",
          "System.Threading.Tasks": "4.3.0"
        }
      },
      "System.Collections.Immutable": {
        "type": "Transitive",
        "resolved": "8.0.0",
        "contentHash": "AurL6Y5BA1WotzlEvVaIDpqzpIPvYnnldxru8oXJU2yFxFUy3+pNXjXd1ymO+RA0rq0+590Q8gaz2l3Sr7fmqg=="
      },
      "System.ComponentModel.Annotations": {
        "type": "Transitive",
        "resolved": "5.0.0",
        "contentHash": "dMkqfy2el8A8/I76n2Hi1oBFEbG1SfxD2l5nhwXV3XjlnOmwxJlQbYpJH4W51odnU9sARCSAgv7S3CyAFMkpYg=="
      },
      "System.Configuration.ConfigurationManager": {
        "type": "Transitive",
        "resolved": "4.7.0",
        "contentHash": "/anOTeSZCNNI2zDilogWrZ8pNqCmYbzGNexUnNhjW8k0sHqEZ2nHJBp147jBV3hGYswu5lINpNg1vxR7bnqvVA==",
        "dependencies": {
          "System.Security.Cryptography.ProtectedData": "4.7.0",
          "System.Security.Permissions": "4.7.0"
        }
      },
      "System.Diagnostics.Debug": {
        "type": "Transitive",
        "resolved": "4.3.0",
        "contentHash": "ZUhUOdqmaG5Jk3Xdb8xi5kIyQYAA4PnTNlHx1mu9ZY3qv4ELIdKbnL/akbGaKi2RnNUWaZsAs31rvzFdewTj2g==",
        "dependencies": {
          "Microsoft.NETCore.Platforms": "1.1.0",
          "Microsoft.NETCore.Targets": "1.1.0",
          "System.Runtime": "4.3.0"
        }
      },
      "System.Diagnostics.DiagnosticSource": {
        "type": "Transitive",
        "resolved": "6.0.1",
        "contentHash": "KiLYDu2k2J82Q9BJpWiuQqCkFjRBWVq4jDzKKWawVi9KWzyD0XG3cmfX0vqTQlL14Wi9EufJrbL0+KCLTbqWiQ==",
        "dependencies": {
          "System.Runtime.CompilerServices.Unsafe": "6.0.0"
        }
      },
      "System.Diagnostics.EventLog": {
        "type": "Transitive",
        "resolved": "6.0.0",
        "contentHash": "lcyUiXTsETK2ALsZrX+nWuHSIQeazhqPphLfaRxzdGaG93+0kELqpgEHtwWOlQe7+jSFnKwaCAgL4kjeZCQJnw=="
      },
      "System.Diagnostics.Process": {
        "type": "Transitive",
        "resolved": "4.3.0",
        "contentHash": "J0wOX07+QASQblsfxmIMFc9Iq7KTXYL3zs2G/Xc704Ylv3NpuVdo6gij6V3PGiptTxqsK0K7CdXenRvKUnkA2g==",
        "dependencies": {
          "Microsoft.NETCore.Platforms": "1.1.0",
          "Microsoft.Win32.Primitives": "4.3.0",
          "Microsoft.Win32.Registry": "4.3.0",
          "System.Collections": "4.3.0",
          "System.Diagnostics.Debug": "4.3.0",
          "System.Globalization": "4.3.0",
          "System.IO": "4.3.0",
          "System.IO.FileSystem": "4.3.0",
          "System.IO.FileSystem.Primitives": "4.3.0",
          "System.Resources.ResourceManager": "4.3.0",
          "System.Runtime": "4.3.0",
          "System.Runtime.Extensions": "4.3.0",
          "System.Runtime.Handles": "4.3.0",
          "System.Runtime.InteropServices": "4.3.0",
          "System.Text.Encoding": "4.3.0",
          "System.Text.Encoding.Extensions": "4.3.0",
          "System.Threading": "4.3.0",
          "System.Threading.Tasks": "4.3.0",
          "System.Threading.Thread": "4.3.0",
          "System.Threading.ThreadPool": "4.3.0",
          "runtime.native.System": "4.3.0"
        }
      },
      "System.Diagnostics.TraceSource": {
        "type": "Transitive",
        "resolved": "4.3.0",
        "contentHash": "VnYp1NxGx8Ww731y2LJ1vpfb/DKVNKEZ8Jsh5SgQTZREL/YpWRArgh9pI8CDLmgHspZmLL697CaLvH85qQpRiw==",
        "dependencies": {
          "Microsoft.NETCore.Platforms": "1.1.0",
          "System.Collections": "4.3.0",
          "System.Diagnostics.Debug": "4.3.0",
          "System.Globalization": "4.3.0",
          "System.Resources.ResourceManager": "4.3.0",
          "System.Runtime": "4.3.0",
          "System.Runtime.Extensions": "4.3.0",
          "System.Threading": "4.3.0",
          "runtime.native.System": "4.3.0"
        }
      },
      "System.Diagnostics.Tracing": {
        "type": "Transitive",
        "resolved": "4.3.0",
        "contentHash": "rswfv0f/Cqkh78rA5S8eN8Neocz234+emGCtTF3lxPY96F+mmmUen6tbn0glN6PMvlKQb9bPAY5e9u7fgPTkKw==",
        "dependencies": {
          "Microsoft.NETCore.Platforms": "1.1.0",
          "Microsoft.NETCore.Targets": "1.1.0",
          "System.Runtime": "4.3.0"
        }
      },
      "System.Drawing.Common": {
        "type": "Transitive",
        "resolved": "4.7.0",
        "contentHash": "v+XbyYHaZjDfn0ENmJEV1VYLgGgCTx1gnfOBcppowbpOAriglYgGCvFCPr2EEZyBvXlpxbEsTwkOlInl107ahA==",
        "dependencies": {
          "Microsoft.NETCore.Platforms": "3.1.0",
          "Microsoft.Win32.SystemEvents": "4.7.0"
        }
      },
      "System.Formats.Asn1": {
        "type": "Transitive",
        "resolved": "6.0.0",
        "contentHash": "T6fD00dQ3NTbPDy31m4eQUwKW84s03z0N2C8HpOklyeaDgaJPa/TexP4/SkORMSOwc7WhKifnA6Ya33AkzmafA=="
      },
      "System.Globalization": {
        "type": "Transitive",
        "resolved": "4.3.0",
        "contentHash": "kYdVd2f2PAdFGblzFswE4hkNANJBKRmsfa2X5LG2AcWE1c7/4t0pYae1L8vfZ5xvE2nK/R9JprtToA61OSHWIg==",
        "dependencies": {
          "Microsoft.NETCore.Platforms": "1.1.0",
          "Microsoft.NETCore.Targets": "1.1.0",
          "System.Runtime": "4.3.0"
        }
      },
      "System.Globalization.Calendars": {
        "type": "Transitive",
        "resolved": "4.3.0",
        "contentHash": "GUlBtdOWT4LTV3I+9/PJW+56AnnChTaOqqTLFtdmype/L500M2LIyXgmtd9X2P2VOkmJd5c67H5SaC2QcL1bFA==",
        "dependencies": {
          "Microsoft.NETCore.Platforms": "1.1.0",
          "Microsoft.NETCore.Targets": "1.1.0",
          "System.Globalization": "4.3.0",
          "System.Runtime": "4.3.0"
        }
      },
      "System.Globalization.Extensions": {
        "type": "Transitive",
        "resolved": "4.3.0",
        "contentHash": "FhKmdR6MPG+pxow6wGtNAWdZh7noIOpdD5TwQ3CprzgIE1bBBoim0vbR1+AWsWjQmU7zXHgQo4TWSP6lCeiWcQ==",
        "dependencies": {
          "Microsoft.NETCore.Platforms": "1.1.0",
          "System.Globalization": "4.3.0",
          "System.Resources.ResourceManager": "4.3.0",
          "System.Runtime": "4.3.0",
          "System.Runtime.Extensions": "4.3.0",
          "System.Runtime.InteropServices": "4.3.0"
        }
      },
      "System.IO": {
        "type": "Transitive",
        "resolved": "4.3.0",
        "contentHash": "3qjaHvxQPDpSOYICjUoTsmoq5u6QJAFRUITgeT/4gqkF1bajbSmb1kwSxEA8AHlofqgcKJcM8udgieRNhaJ5Cg==",
        "dependencies": {
          "Microsoft.NETCore.Platforms": "1.1.0",
          "Microsoft.NETCore.Targets": "1.1.0",
          "System.Runtime": "4.3.0",
          "System.Text.Encoding": "4.3.0",
          "System.Threading.Tasks": "4.3.0"
        }
      },
      "System.IO.FileSystem": {
        "type": "Transitive",
        "resolved": "4.3.0",
        "contentHash": "3wEMARTnuio+ulnvi+hkRNROYwa1kylvYahhcLk4HSoVdl+xxTFVeVlYOfLwrDPImGls0mDqbMhrza8qnWPTdA==",
        "dependencies": {
          "Microsoft.NETCore.Platforms": "1.1.0",
          "Microsoft.NETCore.Targets": "1.1.0",
          "System.IO": "4.3.0",
          "System.IO.FileSystem.Primitives": "4.3.0",
          "System.Runtime": "4.3.0",
          "System.Runtime.Handles": "4.3.0",
          "System.Text.Encoding": "4.3.0",
          "System.Threading.Tasks": "4.3.0"
        }
      },
      "System.IO.FileSystem.Primitives": {
        "type": "Transitive",
        "resolved": "4.3.0",
        "contentHash": "6QOb2XFLch7bEc4lIcJH49nJN2HV+OC3fHDgsLVsBVBk3Y4hFAnOBGzJ2lUu7CyDDFo9IBWkSsnbkT6IBwwiMw==",
        "dependencies": {
          "System.Runtime": "4.3.0"
        }
      },
      "System.IO.Hashing": {
        "type": "Transitive",
        "resolved": "6.0.0",
        "contentHash": "Rfm2jYCaUeGysFEZjDe7j1R4x6Z6BzumS/vUT5a1AA/AWJuGX71PoGB0RmpyX3VmrGqVnAwtfMn39OHR8Y/5+g=="
      },
      "System.Linq": {
        "type": "Transitive",
        "resolved": "4.3.0",
        "contentHash": "5DbqIUpsDp0dFftytzuMmc0oeMdQwjcP/EWxsksIz/w1TcFRkZ3yKKz0PqiYFMmEwPSWw+qNVqD7PJ889JzHbw==",
        "dependencies": {
          "System.Collections": "4.3.0",
          "System.Diagnostics.Debug": "4.3.0",
          "System.Resources.ResourceManager": "4.3.0",
          "System.Runtime": "4.3.0",
          "System.Runtime.Extensions": "4.3.0"
        }
      },
      "System.Linq.Expressions": {
        "type": "Transitive",
        "resolved": "4.3.0",
        "contentHash": "PGKkrd2khG4CnlyJwxwwaWWiSiWFNBGlgXvJpeO0xCXrZ89ODrQ6tjEWS/kOqZ8GwEOUATtKtzp1eRgmYNfclg==",
        "dependencies": {
          "System.Collections": "4.3.0",
          "System.Diagnostics.Debug": "4.3.0",
          "System.Globalization": "4.3.0",
          "System.IO": "4.3.0",
          "System.Linq": "4.3.0",
          "System.ObjectModel": "4.3.0",
          "System.Reflection": "4.3.0",
          "System.Reflection.Emit": "4.3.0",
          "System.Reflection.Emit.ILGeneration": "4.3.0",
          "System.Reflection.Emit.Lightweight": "4.3.0",
          "System.Reflection.Extensions": "4.3.0",
          "System.Reflection.Primitives": "4.3.0",
          "System.Reflection.TypeExtensions": "4.3.0",
          "System.Resources.ResourceManager": "4.3.0",
          "System.Runtime": "4.3.0",
          "System.Runtime.Extensions": "4.3.0",
          "System.Threading": "4.3.0"
        }
      },
      "System.Linq.Queryable": {
        "type": "Transitive",
        "resolved": "4.3.0",
        "contentHash": "In1Bmmvl/j52yPu3xgakQSI0YIckPUr870w4K5+Lak3JCCa8hl+my65lABOuKfYs4ugmZy25ScFerC4nz8+b6g==",
        "dependencies": {
          "System.Collections": "4.3.0",
          "System.Diagnostics.Debug": "4.3.0",
          "System.Linq": "4.3.0",
          "System.Linq.Expressions": "4.3.0",
          "System.Reflection": "4.3.0",
          "System.Reflection.Extensions": "4.3.0",
          "System.Resources.ResourceManager": "4.3.0",
          "System.Runtime": "4.3.0"
        }
      },
      "System.Management": {
        "type": "Transitive",
        "resolved": "6.0.1",
        "contentHash": "10J1D0h/lioojphfJ4Fuh5ZUThT/xOVHdV9roGBittKKNP2PMjrvibEdbVTGZcPra1399Ja3tqIJLyQrc5Wmhg==",
        "dependencies": {
          "System.CodeDom": "6.0.0"
        }
      },
      "System.Memory": {
        "type": "Transitive",
        "resolved": "4.5.5",
        "contentHash": "XIWiDvKPXaTveaB7HVganDlOCRoj03l+jrwNvcge/t8vhGYKvqV+dMv6G4SAX2NoNmN0wZfVPTAlFwZcZvVOUw=="
      },
      "System.Memory.Data": {
        "type": "Transitive",
        "resolved": "1.0.2",
        "contentHash": "JGkzeqgBsiZwKJZ1IxPNsDFZDhUvuEdX8L8BDC8N3KOj+6zMcNU28CNN59TpZE/VJYy9cP+5M+sbxtWJx3/xtw==",
        "dependencies": {
          "System.Text.Encodings.Web": "4.7.2",
          "System.Text.Json": "4.6.0"
        }
      },
      "System.Net.Http": {
        "type": "Transitive",
        "resolved": "4.3.0",
        "contentHash": "sYg+FtILtRQuYWSIAuNOELwVuVsxVyJGWQyOnlAzhV4xvhyFnON1bAzYYC+jjRW8JREM45R0R5Dgi8MTC5sEwA==",
        "dependencies": {
          "Microsoft.NETCore.Platforms": "1.1.0",
          "System.Collections": "4.3.0",
          "System.Diagnostics.Debug": "4.3.0",
          "System.Diagnostics.DiagnosticSource": "4.3.0",
          "System.Diagnostics.Tracing": "4.3.0",
          "System.Globalization": "4.3.0",
          "System.Globalization.Extensions": "4.3.0",
          "System.IO": "4.3.0",
          "System.IO.FileSystem": "4.3.0",
          "System.Net.Primitives": "4.3.0",
          "System.Resources.ResourceManager": "4.3.0",
          "System.Runtime": "4.3.0",
          "System.Runtime.Extensions": "4.3.0",
          "System.Runtime.Handles": "4.3.0",
          "System.Runtime.InteropServices": "4.3.0",
          "System.Security.Cryptography.Algorithms": "4.3.0",
          "System.Security.Cryptography.Encoding": "4.3.0",
          "System.Security.Cryptography.OpenSsl": "4.3.0",
          "System.Security.Cryptography.Primitives": "4.3.0",
          "System.Security.Cryptography.X509Certificates": "4.3.0",
          "System.Text.Encoding": "4.3.0",
          "System.Threading": "4.3.0",
          "System.Threading.Tasks": "4.3.0",
          "runtime.native.System": "4.3.0",
          "runtime.native.System.Net.Http": "4.3.0",
          "runtime.native.System.Security.Cryptography.OpenSsl": "4.3.0"
        }
      },
      "System.Net.Primitives": {
        "type": "Transitive",
        "resolved": "4.3.0",
        "contentHash": "qOu+hDwFwoZPbzPvwut2qATe3ygjeQBDQj91xlsaqGFQUI5i4ZnZb8yyQuLGpDGivEPIt8EJkd1BVzVoP31FXA==",
        "dependencies": {
          "Microsoft.NETCore.Platforms": "1.1.0",
          "Microsoft.NETCore.Targets": "1.1.0",
          "System.Runtime": "4.3.0",
          "System.Runtime.Handles": "4.3.0"
        }
      },
      "System.Net.Requests": {
        "type": "Transitive",
        "resolved": "4.3.0",
        "contentHash": "OZNUuAs0kDXUzm7U5NZ1ojVta5YFZmgT2yxBqsQ7Eseq5Ahz88LInGRuNLJ/NP2F8W1q7tse1pKDthj3reF5QA==",
        "dependencies": {
          "Microsoft.NETCore.Platforms": "1.1.0",
          "System.Collections": "4.3.0",
          "System.Diagnostics.Debug": "4.3.0",
          "System.Diagnostics.Tracing": "4.3.0",
          "System.Globalization": "4.3.0",
          "System.IO": "4.3.0",
          "System.Net.Http": "4.3.0",
          "System.Net.Primitives": "4.3.0",
          "System.Net.WebHeaderCollection": "4.3.0",
          "System.Resources.ResourceManager": "4.3.0",
          "System.Runtime": "4.3.0",
          "System.Threading": "4.3.0",
          "System.Threading.Tasks": "4.3.0"
        }
      },
      "System.Net.Security": {
        "type": "Transitive",
        "resolved": "4.3.1",
        "contentHash": "qYnDntmrrHXUAhA+v2Kve8onMjJ2ZryQvx7kjGhW88c0IgA9B+q2M8b3l76HFBeotufDbAJfOvLEP32PS4XIKA==",
        "dependencies": {
          "Microsoft.NETCore.Platforms": "1.1.0",
          "Microsoft.Win32.Primitives": "4.3.0",
          "System.Collections": "4.3.0",
          "System.Collections.Concurrent": "4.3.0",
          "System.Diagnostics.Tracing": "4.3.0",
          "System.Globalization": "4.3.0",
          "System.Globalization.Extensions": "4.3.0",
          "System.IO": "4.3.0",
          "System.Net.Primitives": "4.3.0",
          "System.Resources.ResourceManager": "4.3.0",
          "System.Runtime": "4.3.0",
          "System.Runtime.Extensions": "4.3.0",
          "System.Runtime.Handles": "4.3.0",
          "System.Runtime.InteropServices": "4.3.0",
          "System.Security.Claims": "4.3.0",
          "System.Security.Cryptography.Algorithms": "4.3.0",
          "System.Security.Cryptography.Encoding": "4.3.0",
          "System.Security.Cryptography.OpenSsl": "4.3.0",
          "System.Security.Cryptography.Primitives": "4.3.0",
          "System.Security.Cryptography.X509Certificates": "4.3.0",
          "System.Security.Principal": "4.3.0",
          "System.Text.Encoding": "4.3.0",
          "System.Threading": "4.3.0",
          "System.Threading.Tasks": "4.3.0",
          "System.Threading.ThreadPool": "4.3.0",
          "runtime.native.System": "4.3.0",
          "runtime.native.System.Net.Security": "4.3.0",
          "runtime.native.System.Security.Cryptography.OpenSsl": "4.3.0"
        }
      },
      "System.Net.WebHeaderCollection": {
        "type": "Transitive",
        "resolved": "4.3.0",
        "contentHash": "XZrXYG3c7QV/GpWeoaRC02rM6LH2JJetfVYskf35wdC/w2fFDFMphec4gmVH2dkll6abtW14u9Rt96pxd9YH2A==",
        "dependencies": {
          "System.Collections": "4.3.0",
          "System.Resources.ResourceManager": "4.3.0",
          "System.Runtime": "4.3.0",
          "System.Runtime.Extensions": "4.3.0"
        }
      },
      "System.Numerics.Vectors": {
        "type": "Transitive",
        "resolved": "4.5.0",
        "contentHash": "QQTlPTl06J/iiDbJCiepZ4H//BVraReU4O4EoRw1U02H5TLUIT7xn3GnDp9AXPSlJUDyFs4uWjWafNX6WrAojQ=="
      },
      "System.ObjectModel": {
        "type": "Transitive",
        "resolved": "4.3.0",
        "contentHash": "bdX+80eKv9bN6K4N+d77OankKHGn6CH711a6fcOpMQu2Fckp/Ft4L/kW9WznHpyR0NRAvJutzOMHNNlBGvxQzQ==",
        "dependencies": {
          "System.Collections": "4.3.0",
          "System.Diagnostics.Debug": "4.3.0",
          "System.Resources.ResourceManager": "4.3.0",
          "System.Runtime": "4.3.0",
          "System.Threading": "4.3.0"
        }
      },
      "System.Reflection": {
        "type": "Transitive",
        "resolved": "4.3.0",
        "contentHash": "KMiAFoW7MfJGa9nDFNcfu+FpEdiHpWgTcS2HdMpDvt9saK3y/G4GwprPyzqjFH9NTaGPQeWNHU+iDlDILj96aQ==",
        "dependencies": {
          "Microsoft.NETCore.Platforms": "1.1.0",
          "Microsoft.NETCore.Targets": "1.1.0",
          "System.IO": "4.3.0",
          "System.Reflection.Primitives": "4.3.0",
          "System.Runtime": "4.3.0"
        }
      },
      "System.Reflection.Emit": {
        "type": "Transitive",
        "resolved": "4.3.0",
        "contentHash": "228FG0jLcIwTVJyz8CLFKueVqQK36ANazUManGaJHkO0icjiIypKW7YLWLIWahyIkdh5M7mV2dJepllLyA1SKg==",
        "dependencies": {
          "System.IO": "4.3.0",
          "System.Reflection": "4.3.0",
          "System.Reflection.Emit.ILGeneration": "4.3.0",
          "System.Reflection.Primitives": "4.3.0",
          "System.Runtime": "4.3.0"
        }
      },
      "System.Reflection.Emit.ILGeneration": {
        "type": "Transitive",
        "resolved": "4.3.0",
        "contentHash": "59tBslAk9733NXLrUJrwNZEzbMAcu8k344OYo+wfSVygcgZ9lgBdGIzH/nrg3LYhXceynyvTc8t5/GD4Ri0/ng==",
        "dependencies": {
          "System.Reflection": "4.3.0",
          "System.Reflection.Primitives": "4.3.0",
          "System.Runtime": "4.3.0"
        }
      },
      "System.Reflection.Emit.Lightweight": {
        "type": "Transitive",
        "resolved": "4.3.0",
        "contentHash": "oadVHGSMsTmZsAF864QYN1t1QzZjIcuKU3l2S9cZOwDdDueNTrqq1yRj7koFfIGEnKpt6NjpL3rOzRhs4ryOgA==",
        "dependencies": {
          "System.Reflection": "4.3.0",
          "System.Reflection.Emit.ILGeneration": "4.3.0",
          "System.Reflection.Primitives": "4.3.0",
          "System.Runtime": "4.3.0"
        }
      },
      "System.Reflection.Extensions": {
        "type": "Transitive",
        "resolved": "4.3.0",
        "contentHash": "rJkrJD3kBI5B712aRu4DpSIiHRtr6QlfZSQsb0hYHrDCZORXCFjQfoipo2LaMUHoT9i1B7j7MnfaEKWDFmFQNQ==",
        "dependencies": {
          "Microsoft.NETCore.Platforms": "1.1.0",
          "Microsoft.NETCore.Targets": "1.1.0",
          "System.Reflection": "4.3.0",
          "System.Runtime": "4.3.0"
        }
      },
      "System.Reflection.Metadata": {
        "type": "Transitive",
        "resolved": "8.0.0",
        "contentHash": "ptvgrFh7PvWI8bcVqG5rsA/weWM09EnthFHR5SCnS6IN+P4mj6rE1lBDC4U8HL9/57htKAqy4KQ3bBj84cfYyQ==",
        "dependencies": {
          "System.Collections.Immutable": "8.0.0"
        }
      },
      "System.Reflection.Primitives": {
        "type": "Transitive",
        "resolved": "4.3.0",
        "contentHash": "5RXItQz5As4xN2/YUDxdpsEkMhvw3e6aNveFXUn4Hl/udNTCNhnKp8lT9fnc3MhvGKh1baak5CovpuQUXHAlIA==",
        "dependencies": {
          "Microsoft.NETCore.Platforms": "1.1.0",
          "Microsoft.NETCore.Targets": "1.1.0",
          "System.Runtime": "4.3.0"
        }
      },
      "System.Reflection.TypeExtensions": {
        "type": "Transitive",
        "resolved": "4.3.0",
        "contentHash": "7u6ulLcZbyxB5Gq0nMkQttcdBTx57ibzw+4IOXEfR+sXYQoHvjW5LTLyNr8O22UIMrqYbchJQJnos4eooYzYJA==",
        "dependencies": {
          "System.Reflection": "4.3.0",
          "System.Runtime": "4.3.0"
        }
      },
      "System.Resources.Extensions": {
        "type": "Transitive",
        "resolved": "4.6.0",
        "contentHash": "6aVCk8oTFZNT3Tx1jjiPi6+aipiJ3qMZYttAREKTRJidP50YvNeOn4PXrqzfA5qC23fLReq2JYp+nJwzj62HGw=="
      },
      "System.Resources.ResourceManager": {
        "type": "Transitive",
        "resolved": "4.3.0",
        "contentHash": "/zrcPkkWdZmI4F92gL/TPumP98AVDu/Wxr3CSJGQQ+XN6wbRZcyfSKVoPo17ilb3iOr0cCRqJInGwNMolqhS8A==",
        "dependencies": {
          "Microsoft.NETCore.Platforms": "1.1.0",
          "Microsoft.NETCore.Targets": "1.1.0",
          "System.Globalization": "4.3.0",
          "System.Reflection": "4.3.0",
          "System.Runtime": "4.3.0"
        }
      },
      "System.Runtime": {
        "type": "Transitive",
        "resolved": "4.3.0",
        "contentHash": "JufQi0vPQ0xGnAczR13AUFglDyVYt4Kqnz1AZaiKZ5+GICq0/1MH/mO/eAJHt/mHW1zjKBJd7kV26SrxddAhiw==",
        "dependencies": {
          "Microsoft.NETCore.Platforms": "1.1.0",
          "Microsoft.NETCore.Targets": "1.1.0"
        }
      },
      "System.Runtime.CompilerServices.Unsafe": {
        "type": "Transitive",
        "resolved": "6.0.0",
        "contentHash": "/iUeP3tq1S0XdNNoMz5C9twLSrM/TH+qElHkXWaPvuNOt+99G75NrV0OS2EqHx5wMN7popYjpc8oTjC1y16DLg=="
      },
      "System.Runtime.Extensions": {
        "type": "Transitive",
        "resolved": "4.3.0",
        "contentHash": "guW0uK0fn5fcJJ1tJVXYd7/1h5F+pea1r7FLSOz/f8vPEqbR2ZAknuRDvTQ8PzAilDveOxNjSfr0CHfIQfFk8g==",
        "dependencies": {
          "Microsoft.NETCore.Platforms": "1.1.0",
          "Microsoft.NETCore.Targets": "1.1.0",
          "System.Runtime": "4.3.0"
        }
      },
      "System.Runtime.Handles": {
        "type": "Transitive",
        "resolved": "4.3.0",
        "contentHash": "OKiSUN7DmTWeYb3l51A7EYaeNMnvxwE249YtZz7yooT4gOZhmTjIn48KgSsw2k2lYdLgTKNJw/ZIfSElwDRVgg==",
        "dependencies": {
          "Microsoft.NETCore.Platforms": "1.1.0",
          "Microsoft.NETCore.Targets": "1.1.0",
          "System.Runtime": "4.3.0"
        }
      },
      "System.Runtime.InteropServices": {
        "type": "Transitive",
        "resolved": "4.3.0",
        "contentHash": "uv1ynXqiMK8mp1GM3jDqPCFN66eJ5w5XNomaK2XD+TuCroNTLFGeZ+WCmBMcBDyTFKou3P6cR6J/QsaqDp7fGQ==",
        "dependencies": {
          "Microsoft.NETCore.Platforms": "1.1.0",
          "Microsoft.NETCore.Targets": "1.1.0",
          "System.Reflection": "4.3.0",
          "System.Reflection.Primitives": "4.3.0",
          "System.Runtime": "4.3.0",
          "System.Runtime.Handles": "4.3.0"
        }
      },
      "System.Runtime.InteropServices.RuntimeInformation": {
        "type": "Transitive",
        "resolved": "4.3.0",
        "contentHash": "cbz4YJMqRDR7oLeMRbdYv7mYzc++17lNhScCX0goO2XpGWdvAt60CGN+FHdePUEHCe/Jy9jUlvNAiNdM+7jsOw==",
        "dependencies": {
          "System.Reflection": "4.3.0",
          "System.Reflection.Extensions": "4.3.0",
          "System.Resources.ResourceManager": "4.3.0",
          "System.Runtime": "4.3.0",
          "System.Runtime.InteropServices": "4.3.0",
          "System.Threading": "4.3.0",
          "runtime.native.System": "4.3.0"
        }
      },
      "System.Runtime.Loader": {
        "type": "Transitive",
        "resolved": "4.3.0",
        "contentHash": "DHMaRn8D8YCK2GG2pw+UzNxn/OHVfaWx7OTLBD/hPegHZZgcZh3H6seWegrC4BYwsfuGrywIuT+MQs+rPqRLTQ==",
        "dependencies": {
          "System.IO": "4.3.0",
          "System.Reflection": "4.3.0",
          "System.Runtime": "4.3.0"
        }
      },
      "System.Runtime.Numerics": {
        "type": "Transitive",
        "resolved": "4.3.0",
        "contentHash": "yMH+MfdzHjy17l2KESnPiF2dwq7T+xLnSJar7slyimAkUh/gTrS9/UQOtv7xarskJ2/XDSNvfLGOBQPjL7PaHQ==",
        "dependencies": {
          "System.Globalization": "4.3.0",
          "System.Resources.ResourceManager": "4.3.0",
          "System.Runtime": "4.3.0",
          "System.Runtime.Extensions": "4.3.0"
        }
      },
      "System.Security.AccessControl": {
        "type": "Transitive",
        "resolved": "4.7.0",
        "contentHash": "JECvTt5aFF3WT3gHpfofL2MNNP6v84sxtXxpqhLBCcDRzqsPBmHhQ6shv4DwwN2tRlzsUxtb3G9M3763rbXKDg==",
        "dependencies": {
          "Microsoft.NETCore.Platforms": "3.1.0",
          "System.Security.Principal.Windows": "4.7.0"
        }
      },
      "System.Security.Claims": {
        "type": "Transitive",
        "resolved": "4.3.0",
        "contentHash": "P/+BR/2lnc4PNDHt/TPBAWHVMLMRHsyYZbU1NphW4HIWzCggz8mJbTQQ3MKljFE7LS3WagmVFuBgoLcFzYXlkA==",
        "dependencies": {
          "System.Collections": "4.3.0",
          "System.Globalization": "4.3.0",
          "System.IO": "4.3.0",
          "System.Resources.ResourceManager": "4.3.0",
          "System.Runtime": "4.3.0",
          "System.Runtime.Extensions": "4.3.0",
          "System.Security.Principal": "4.3.0"
        }
      },
      "System.Security.Cryptography.Algorithms": {
        "type": "Transitive",
        "resolved": "4.3.0",
        "contentHash": "W1kd2Y8mYSCgc3ULTAZ0hOP2dSdG5YauTb1089T0/kRcN2MpSAW1izOFROrJgxSlMn3ArsgHXagigyi+ibhevg==",
        "dependencies": {
          "Microsoft.NETCore.Platforms": "1.1.0",
          "System.Collections": "4.3.0",
          "System.IO": "4.3.0",
          "System.Resources.ResourceManager": "4.3.0",
          "System.Runtime": "4.3.0",
          "System.Runtime.Extensions": "4.3.0",
          "System.Runtime.Handles": "4.3.0",
          "System.Runtime.InteropServices": "4.3.0",
          "System.Runtime.Numerics": "4.3.0",
          "System.Security.Cryptography.Encoding": "4.3.0",
          "System.Security.Cryptography.Primitives": "4.3.0",
          "System.Text.Encoding": "4.3.0",
          "runtime.native.System.Security.Cryptography.Apple": "4.3.0",
          "runtime.native.System.Security.Cryptography.OpenSsl": "4.3.0"
        }
      },
      "System.Security.Cryptography.Cng": {
        "type": "Transitive",
        "resolved": "4.3.0",
        "contentHash": "03idZOqFlsKRL4W+LuCpJ6dBYDUWReug6lZjBa3uJWnk5sPCUXckocevTaUA8iT/MFSrY/2HXkOt753xQ/cf8g==",
        "dependencies": {
          "Microsoft.NETCore.Platforms": "1.1.0",
          "System.IO": "4.3.0",
          "System.Resources.ResourceManager": "4.3.0",
          "System.Runtime": "4.3.0",
          "System.Runtime.Extensions": "4.3.0",
          "System.Runtime.Handles": "4.3.0",
          "System.Runtime.InteropServices": "4.3.0",
          "System.Security.Cryptography.Algorithms": "4.3.0",
          "System.Security.Cryptography.Encoding": "4.3.0",
          "System.Security.Cryptography.Primitives": "4.3.0",
          "System.Text.Encoding": "4.3.0"
        }
      },
      "System.Security.Cryptography.Csp": {
        "type": "Transitive",
        "resolved": "4.3.0",
        "contentHash": "X4s/FCkEUnRGnwR3aSfVIkldBmtURMhmexALNTwpjklzxWU7yjMk7GHLKOZTNkgnWnE0q7+BCf9N2LVRWxewaA==",
        "dependencies": {
          "Microsoft.NETCore.Platforms": "1.1.0",
          "System.IO": "4.3.0",
          "System.Reflection": "4.3.0",
          "System.Resources.ResourceManager": "4.3.0",
          "System.Runtime": "4.3.0",
          "System.Runtime.Extensions": "4.3.0",
          "System.Runtime.Handles": "4.3.0",
          "System.Runtime.InteropServices": "4.3.0",
          "System.Security.Cryptography.Algorithms": "4.3.0",
          "System.Security.Cryptography.Encoding": "4.3.0",
          "System.Security.Cryptography.Primitives": "4.3.0",
          "System.Text.Encoding": "4.3.0",
          "System.Threading": "4.3.0"
        }
      },
      "System.Security.Cryptography.Encoding": {
        "type": "Transitive",
        "resolved": "4.3.0",
        "contentHash": "1DEWjZZly9ae9C79vFwqaO5kaOlI5q+3/55ohmq/7dpDyDfc8lYe7YVxJUZ5MF/NtbkRjwFRo14yM4OEo9EmDw==",
        "dependencies": {
          "Microsoft.NETCore.Platforms": "1.1.0",
          "System.Collections": "4.3.0",
          "System.Collections.Concurrent": "4.3.0",
          "System.Linq": "4.3.0",
          "System.Resources.ResourceManager": "4.3.0",
          "System.Runtime": "4.3.0",
          "System.Runtime.Extensions": "4.3.0",
          "System.Runtime.Handles": "4.3.0",
          "System.Runtime.InteropServices": "4.3.0",
          "System.Security.Cryptography.Primitives": "4.3.0",
          "System.Text.Encoding": "4.3.0",
          "runtime.native.System.Security.Cryptography.OpenSsl": "4.3.0"
        }
      },
      "System.Security.Cryptography.OpenSsl": {
        "type": "Transitive",
        "resolved": "4.3.0",
        "contentHash": "h4CEgOgv5PKVF/HwaHzJRiVboL2THYCou97zpmhjghx5frc7fIvlkY1jL+lnIQyChrJDMNEXS6r7byGif8Cy4w==",
        "dependencies": {
          "System.Collections": "4.3.0",
          "System.IO": "4.3.0",
          "System.Resources.ResourceManager": "4.3.0",
          "System.Runtime": "4.3.0",
          "System.Runtime.Extensions": "4.3.0",
          "System.Runtime.Handles": "4.3.0",
          "System.Runtime.InteropServices": "4.3.0",
          "System.Runtime.Numerics": "4.3.0",
          "System.Security.Cryptography.Algorithms": "4.3.0",
          "System.Security.Cryptography.Encoding": "4.3.0",
          "System.Security.Cryptography.Primitives": "4.3.0",
          "System.Text.Encoding": "4.3.0",
          "runtime.native.System.Security.Cryptography.OpenSsl": "4.3.0"
        }
      },
      "System.Security.Cryptography.Pkcs": {
        "type": "Transitive",
        "resolved": "6.0.4",
        "contentHash": "LGbXi1oUJ9QgCNGXRO9ndzBL/GZgANcsURpMhNR8uO+rca47SZmciS3RSQUvlQRwK3QHZSHNOXzoMUASKA+Anw==",
        "dependencies": {
          "System.Formats.Asn1": "6.0.0"
        }
      },
      "System.Security.Cryptography.Primitives": {
        "type": "Transitive",
        "resolved": "4.3.0",
        "contentHash": "7bDIyVFNL/xKeFHjhobUAQqSpJq9YTOpbEs6mR233Et01STBMXNAc/V+BM6dwYGc95gVh/Zf+iVXWzj3mE8DWg==",
        "dependencies": {
          "System.Diagnostics.Debug": "4.3.0",
          "System.Globalization": "4.3.0",
          "System.IO": "4.3.0",
          "System.Resources.ResourceManager": "4.3.0",
          "System.Runtime": "4.3.0",
          "System.Threading": "4.3.0",
          "System.Threading.Tasks": "4.3.0"
        }
      },
      "System.Security.Cryptography.ProtectedData": {
        "type": "Transitive",
        "resolved": "4.7.0",
        "contentHash": "ehYW0m9ptxpGWvE4zgqongBVWpSDU/JCFD4K7krxkQwSz/sFQjEXCUqpvencjy6DYDbn7Ig09R8GFffu8TtneQ=="
      },
      "System.Security.Cryptography.X509Certificates": {
        "type": "Transitive",
        "resolved": "4.3.0",
        "contentHash": "t2Tmu6Y2NtJ2um0RtcuhP7ZdNNxXEgUm2JeoA/0NvlMjAhKCnM1NX07TDl3244mVp3QU6LPEhT3HTtH1uF7IYw==",
        "dependencies": {
          "Microsoft.NETCore.Platforms": "1.1.0",
          "System.Collections": "4.3.0",
          "System.Diagnostics.Debug": "4.3.0",
          "System.Globalization": "4.3.0",
          "System.Globalization.Calendars": "4.3.0",
          "System.IO": "4.3.0",
          "System.IO.FileSystem": "4.3.0",
          "System.IO.FileSystem.Primitives": "4.3.0",
          "System.Resources.ResourceManager": "4.3.0",
          "System.Runtime": "4.3.0",
          "System.Runtime.Extensions": "4.3.0",
          "System.Runtime.Handles": "4.3.0",
          "System.Runtime.InteropServices": "4.3.0",
          "System.Runtime.Numerics": "4.3.0",
          "System.Security.Cryptography.Algorithms": "4.3.0",
          "System.Security.Cryptography.Cng": "4.3.0",
          "System.Security.Cryptography.Csp": "4.3.0",
          "System.Security.Cryptography.Encoding": "4.3.0",
          "System.Security.Cryptography.OpenSsl": "4.3.0",
          "System.Security.Cryptography.Primitives": "4.3.0",
          "System.Text.Encoding": "4.3.0",
          "System.Threading": "4.3.0",
          "runtime.native.System": "4.3.0",
          "runtime.native.System.Net.Http": "4.3.0",
          "runtime.native.System.Security.Cryptography.OpenSsl": "4.3.0"
        }
      },
      "System.Security.Cryptography.Xml": {
        "type": "Transitive",
        "resolved": "4.7.0",
        "contentHash": "B6pAyxMvXGbZemb+ER877KSr6OKis+qAdxhhKKK36I6sgj2js8mbcEVviZEHYV8XRTWjbKsAq8Z/zoaegA30dA==",
        "dependencies": {
          "System.Security.Cryptography.Pkcs": "4.7.0",
          "System.Security.Permissions": "4.7.0"
        }
      },
      "System.Security.Permissions": {
        "type": "Transitive",
        "resolved": "4.7.0",
        "contentHash": "dkOV6YYVBnYRa15/yv004eCGRBVADXw8qRbbNiCn/XpdJSUXkkUeIvdvFHkvnko4CdKMqG8yRHC4ox83LSlMsQ==",
        "dependencies": {
          "System.Security.AccessControl": "4.7.0",
          "System.Windows.Extensions": "4.7.0"
        }
      },
      "System.Security.Principal": {
        "type": "Transitive",
        "resolved": "4.3.0",
        "contentHash": "I1tkfQlAoMM2URscUtpcRo/hX0jinXx6a/KUtEQoz3owaYwl3qwsO8cbzYVVnjxrzxjHo3nJC+62uolgeGIS9A==",
        "dependencies": {
          "System.Runtime": "4.3.0"
        }
      },
      "System.Security.Principal.Windows": {
        "type": "Transitive",
        "resolved": "4.7.0",
        "contentHash": "ojD0PX0XhneCsUbAZVKdb7h/70vyYMDYs85lwEI+LngEONe/17A0cFaRFqZU+sOEidcVswYWikYOQ9PPfjlbtQ=="
      },
      "System.Text.Encoding": {
        "type": "Transitive",
        "resolved": "4.3.0",
        "contentHash": "BiIg+KWaSDOITze6jGQynxg64naAPtqGHBwDrLaCtixsa5bKiR8dpPOHA7ge3C0JJQizJE+sfkz1wV+BAKAYZw==",
        "dependencies": {
          "Microsoft.NETCore.Platforms": "1.1.0",
          "Microsoft.NETCore.Targets": "1.1.0",
          "System.Runtime": "4.3.0"
        }
      },
      "System.Text.Encoding.CodePages": {
        "type": "Transitive",
        "resolved": "4.0.1",
        "contentHash": "h4z6rrA/hxWf4655D18IIZ0eaLRa3tQC/j+e26W+VinIHY0l07iEXaAvO0YSYq3MvCjMYy8Zs5AdC1sxNQOB7Q==",
        "dependencies": {
          "Microsoft.NETCore.Platforms": "1.0.1",
          "System.Collections": "4.0.11",
          "System.Globalization": "4.0.11",
          "System.IO": "4.1.0",
          "System.Reflection": "4.1.0",
          "System.Resources.ResourceManager": "4.0.1",
          "System.Runtime": "4.1.0",
          "System.Runtime.Extensions": "4.1.0",
          "System.Runtime.Handles": "4.0.1",
          "System.Runtime.InteropServices": "4.1.0",
          "System.Text.Encoding": "4.0.11",
          "System.Threading": "4.0.11"
        }
      },
      "System.Text.Encoding.Extensions": {
        "type": "Transitive",
        "resolved": "4.3.0",
        "contentHash": "YVMK0Bt/A43RmwizJoZ22ei2nmrhobgeiYwFzC4YAN+nue8RF6djXDMog0UCn+brerQoYVyaS+ghy9P/MUVcmw==",
        "dependencies": {
          "Microsoft.NETCore.Platforms": "1.1.0",
          "Microsoft.NETCore.Targets": "1.1.0",
          "System.Runtime": "4.3.0",
          "System.Text.Encoding": "4.3.0"
        }
      },
      "System.Text.Encodings.Web": {
        "type": "Transitive",
        "resolved": "4.7.2",
        "contentHash": "iTUgB/WtrZ1sWZs84F2hwyQhiRH6QNjQv2DkwrH+WP6RoFga2Q1m3f9/Q7FG8cck8AdHitQkmkXSY8qylcDmuA=="
      },
      "System.Text.Json": {
        "type": "Transitive",
        "resolved": "5.0.2",
        "contentHash": "I47dVIGiV6SfAyppphxqupertT/5oZkYLDCX6vC3HpOI4ZLjyoKAreUoem2ie6G0RbRuFrlqz/PcTQjfb2DOfQ=="
      },
      "System.Threading": {
        "type": "Transitive",
        "resolved": "4.3.0",
        "contentHash": "VkUS0kOBcUf3Wwm0TSbrevDDZ6BlM+b/HRiapRFWjM5O0NS0LviG0glKmFK+hhPDd1XFeSdU1GmlLhb2CoVpIw==",
        "dependencies": {
          "System.Runtime": "4.3.0",
          "System.Threading.Tasks": "4.3.0"
        }
      },
      "System.Threading.Tasks": {
        "type": "Transitive",
        "resolved": "4.3.0",
        "contentHash": "LbSxKEdOUhVe8BezB/9uOGGppt+nZf6e1VFyw6v3DN6lqitm0OSn2uXMOdtP0M3W4iMcqcivm2J6UgqiwwnXiA==",
        "dependencies": {
          "Microsoft.NETCore.Platforms": "1.1.0",
          "Microsoft.NETCore.Targets": "1.1.0",
          "System.Runtime": "4.3.0"
        }
      },
      "System.Threading.Tasks.Dataflow": {
        "type": "Transitive",
        "resolved": "6.0.0",
        "contentHash": "+tyDCU3/B1lDdOOAJywHQoFwyXIUghIaP2BxG79uvhfTnO+D9qIgjVlL/JV2NTliYbMHpd6eKDmHp2VHpij7MA=="
      },
      "System.Threading.Tasks.Extensions": {
        "type": "Transitive",
        "resolved": "4.5.4",
        "contentHash": "zteT+G8xuGu6mS+mzDzYXbzS7rd3K6Fjb9RiZlYlJPam2/hU7JCBZBVEcywNuR+oZ1ncTvc/cq0faRr3P01OVg=="
      },
      "System.Threading.Tasks.Parallel": {
        "type": "Transitive",
        "resolved": "4.3.0",
        "contentHash": "cbjBNZHf/vQCfcdhzx7knsiygoCKgxL8mZOeocXZn5gWhCdzHIq6bYNKWX0LAJCWYP7bds4yBK8p06YkP0oa0g==",
        "dependencies": {
          "System.Collections.Concurrent": "4.3.0",
          "System.Diagnostics.Debug": "4.3.0",
          "System.Diagnostics.Tracing": "4.3.0",
          "System.Resources.ResourceManager": "4.3.0",
          "System.Runtime": "4.3.0",
          "System.Runtime.Extensions": "4.3.0",
          "System.Threading": "4.3.0",
          "System.Threading.Tasks": "4.3.0"
        }
      },
      "System.Threading.Thread": {
        "type": "Transitive",
        "resolved": "4.3.0",
        "contentHash": "OHmbT+Zz065NKII/ZHcH9XO1dEuLGI1L2k7uYss+9C1jLxTC9kTZZuzUOyXHayRk+dft9CiDf3I/QZ0t8JKyBQ==",
        "dependencies": {
          "System.Runtime": "4.3.0"
        }
      },
      "System.Threading.ThreadPool": {
        "type": "Transitive",
        "resolved": "4.3.0",
        "contentHash": "k/+g4b7vjdd4aix83sTgC9VG6oXYKAktSfNIJUNGxPEj7ryEOfzHHhfnmsZvjxawwcD9HyWXKCXmPjX8U4zeSw==",
        "dependencies": {
          "System.Runtime": "4.3.0",
          "System.Runtime.Handles": "4.3.0"
        }
      },
      "System.Threading.Timer": {
        "type": "Transitive",
        "resolved": "4.0.1",
        "contentHash": "saGfUV8uqVW6LeURiqxcGhZ24PzuRNaUBtbhVeuUAvky1naH395A/1nY0P2bWvrw/BreRtIB/EzTDkGBpqCwEw==",
        "dependencies": {
          "Microsoft.NETCore.Platforms": "1.0.1",
          "Microsoft.NETCore.Targets": "1.0.1",
          "System.Runtime": "4.1.0"
        }
      },
      "System.Windows.Extensions": {
        "type": "Transitive",
        "resolved": "4.7.0",
        "contentHash": "CeWTdRNfRaSh0pm2gDTJFwVaXfTq6Xwv/sA887iwPTneW7oMtMlpvDIO+U60+3GWTB7Aom6oQwv5VZVUhQRdPQ==",
        "dependencies": {
          "System.Drawing.Common": "4.7.0"
        }
      },
      "TestableIO.System.IO.Abstractions": {
        "type": "Transitive",
        "resolved": "21.1.2",
        "contentHash": "MnAzDK9GbSU+NsgruBbc9UPbGmJcObG7qNzI6rMZ4zrveh/kFblPeUiJD/dgeWHhhnYar3jSQEYzr4qJix8Xig=="
      },
      "dotnet-stryker": {
        "type": "Project",
        "dependencies": {
          "McMaster.Extensions.CommandLineUtils": "[4.1.1, )",
          "NuGet.Protocol": "[6.11.1, )",
          "YamlDotNet": "[16.1.3, )",
          "stryker": "[4.3.0, )"
        }
      },
      "stryker": {
        "type": "Project",
        "dependencies": {
          "Azure.Storage.Files.Shares": "[12.19.1, )",
          "Buildalyzer": "[7.0.2, )",
          "DotNet.Glob": "[3.1.3, )",
          "FSharp.Compiler.Service": "[42.7.100-preview.22427.1, )",
          "Grynwald.MarkdownGenerator": "[3.0.106, )",
          "LibGit2Sharp": "[0.30.0, )",
          "Microsoft.CodeAnalysis.CSharp": "[4.11.0, )",
          "Microsoft.CodeAnalysis.Common": "[4.11.0, )",
          "Microsoft.Extensions.Logging": "[8.0.1, )",
          "Microsoft.TestPlatform": "[17.11.1, )",
          "Microsoft.TestPlatform.ObjectModel": "[17.11.1, )",
          "Microsoft.TestPlatform.Portable": "[17.11.1, )",
          "Microsoft.TestPlatform.TranslationLayer": "[17.11.1, )",
          "Microsoft.Web.LibraryManager.Build": "[2.1.175, )",
          "Mono.Cecil": "[0.11.6, )",
          "NuGet.Frameworks": "[6.11.1, )",
          "ResXResourceReader.NetStandard": "[1.3.0, )",
          "Serilog": "[4.1.0, )",
          "Serilog.Extensions.Logging": "[8.0.0, )",
          "Serilog.Extensions.Logging.File": "[3.0.0, )",
          "Serilog.Sinks.Console": "[6.0.0, )",
          "ShellProgressBar": "[5.2.0, )",
          "Spectre.Console": "[0.49.1, )",
          "Stryker.Abstractions": "[4.3.0, )",
          "Stryker.Configuration": "[4.3.0, )",
          "Stryker.DataCollector": "[4.3.0, )",
          "Stryker.Regex.Parser": "[1.0.0, )",
          "Stryker.RegexMutators": "[4.3.0, )",
          "TestableIO.System.IO.Abstractions.Wrappers": "[21.1.2, )"
        }
      },
      "stryker.abstractions": {
        "type": "Project",
        "dependencies": {
          "Buildalyzer": "[7.0.2, )",
          "DotNet.Glob": "[3.1.3, )",
          "Microsoft.CodeAnalysis.CSharp": "[4.11.0, )",
          "Microsoft.CodeAnalysis.Common": "[4.11.0, )",
          "Microsoft.TestPlatform.ObjectModel": "[17.11.1, )",
          "Serilog": "[4.1.0, )",
          "Stryker.Utilities": "[4.3.0, )",
          "TestableIO.System.IO.Abstractions.Wrappers": "[21.1.2, )"
        }
      },
      "stryker.configuration": {
        "type": "Project",
        "dependencies": {
          "DotNet.Glob": "[3.1.3, )",
          "Microsoft.CodeAnalysis.CSharp": "[4.11.0, )",
          "Microsoft.CodeAnalysis.Common": "[4.11.0, )",
          "Serilog": "[4.1.0, )",
          "Stryker.Abstractions": "[4.3.0, )",
          "Stryker.Utilities": "[4.3.0, )"
        }
      },
      "stryker.datacollector": {
        "type": "Project",
        "dependencies": {
          "Microsoft.TestPlatform.ObjectModel": "[17.11.1, )",
          "Microsoft.TestPlatform.Portable": "[17.11.1, )"
        }
      },
      "stryker.regexmutators": {
        "type": "Project",
        "dependencies": {
          "Stryker.Regex.Parser": "[1.0.0, )"
        }
      },
      "stryker.utilities": {
        "type": "Project",
        "dependencies": {
          "FSharp.Compiler.Service": "[42.7.100-preview.22427.1, )",
          "Microsoft.CodeAnalysis.CSharp": "[4.11.0, )",
          "Microsoft.Extensions.Logging.Abstractions": "[8.0.2, )"
        }
      },
      "Azure.Storage.Files.Shares": {
        "type": "CentralTransitive",
        "requested": "[12.19.1, )",
        "resolved": "12.19.1",
        "contentHash": "ezJZYp+B+ggcVq2SSdKV+X1mwNOdcpRhj/1+wucu81MPspCryVc3Lo/SmvmiYcttgbu0rYgdmh2uxCU/8N2sPw==",
        "dependencies": {
          "Azure.Storage.Common": "12.20.1",
          "System.Text.Json": "4.7.2"
        }
      },
      "Buildalyzer": {
        "type": "CentralTransitive",
        "requested": "[7.0.2, )",
        "resolved": "7.0.2",
        "contentHash": "LCbBUL22CaMwGJKGomc+DVsL+NNeWs5wxw6ov6/e6sKY+Jij4BM7JnUqjg3htP9AgmU8JBsfs7xTvWfUyaoHnA==",
        "dependencies": {
          "Buildalyzer.Logger": "7.0.2",
          "MSBuild.StructuredLogger": "2.1.815",
          "Microsoft.Build": "17.0.1",
          "Microsoft.Build.Tasks.Core": "17.0.1",
          "Microsoft.CodeAnalysis.CSharp": "4.0.0",
          "Microsoft.CodeAnalysis.VisualBasic": "4.0.0",
          "Microsoft.Extensions.Logging": "6.0.0",
          "MsBuildPipeLogger.Server": "1.1.6",
          "NuGet.Frameworks": "6.9.1"
        }
      },
      "DotNet.Glob": {
        "type": "CentralTransitive",
        "requested": "[3.1.3, )",
        "resolved": "3.1.3",
        "contentHash": "hOfHw7MLJw/tbXaFwR1oiDb+dIXDp8URTxp5Pco42OOhiw77wrUNx6v6syNygHZbWwYdXQocL2Mo1l5FnfDVjg=="
      },
      "FSharp.Compiler.Service": {
        "type": "CentralTransitive",
        "requested": "[42.7.100-preview.22427.1, )",
        "resolved": "42.7.100-preview.22427.1",
        "contentHash": "YFUc1NLxo/RI1LbJVxpa/bgsHTGsvLWakJkDeoR5CnBdgw6jDte9TElrWy7SKr2q5YLjuUFWtQ42TgEVn1hScw==",
        "dependencies": {
          "FSharp.Core": "[7.0.0-beta.22427.1]",
          "Microsoft.Build.Framework": "17.1.0",
          "Microsoft.Build.Tasks.Core": "17.1.0",
          "Microsoft.Build.Utilities.Core": "17.1.0",
          "System.Buffers": "4.5.1",
          "System.Collections.Immutable": "5.0.0",
          "System.Diagnostics.Process": "4.3.0",
          "System.Diagnostics.TraceSource": "4.3.0",
          "System.Linq.Expressions": "4.3.0",
          "System.Linq.Queryable": "4.3.0",
          "System.Memory": "4.5.5",
          "System.Net.Requests": "4.3.0",
          "System.Net.Security": "4.3.1",
          "System.Reflection.Emit": "4.3.0",
          "System.Reflection.Metadata": "5.0.0",
          "System.Reflection.TypeExtensions": "4.3.0",
          "System.Runtime": "4.3.0",
          "System.Runtime.CompilerServices.Unsafe": "6.0.0",
          "System.Runtime.InteropServices": "4.3.0",
          "System.Runtime.Loader": "4.3.0",
          "System.Security.Claims": "4.3.0",
          "System.Security.Cryptography.Algorithms": "4.3.0",
          "System.Security.Principal": "4.3.0",
          "System.Threading.Tasks.Parallel": "4.3.0",
          "System.Threading.Thread": "4.3.0",
          "System.Threading.ThreadPool": "4.3.0"
        }
      },
      "Grynwald.MarkdownGenerator": {
        "type": "CentralTransitive",
        "requested": "[3.0.106, )",
        "resolved": "3.0.106",
        "contentHash": "rwpMqWHIrgnFdwpSE9HtDvBUjxqX+nNC0qsWtrQvJm6F8Jv/j6Id5eCuLVLWcGozPD6zkrIO94EMlc4zeCinLA=="
      },
      "LibGit2Sharp": {
        "type": "CentralTransitive",
        "requested": "[0.30.0, )",
        "resolved": "0.30.0",
        "contentHash": "1cBg/7nz6q+yzvComhqQaTS4nbXloLp/x29ZgY/Rr82ohpkuaWT8ZYzsPLFvs1zmCh/4xQbVt5sQxazGblgRig==",
        "dependencies": {
          "LibGit2Sharp.NativeBinaries": "[2.0.322]"
        }
      },
      "McMaster.Extensions.CommandLineUtils": {
        "type": "CentralTransitive",
        "requested": "[4.1.1, )",
        "resolved": "4.1.1",
        "contentHash": "zxgDY+G5yVq2q8sVB3Z275Qkxed1jC95nwAfnlSyoG4l5Nicvd4+ke1jXusEZEfyuErlAgXCKS937c13FmZWBg==",
        "dependencies": {
          "System.ComponentModel.Annotations": "5.0.0"
        }
      },
      "Microsoft.CodeAnalysis.Common": {
        "type": "CentralTransitive",
        "requested": "[4.11.0, )",
        "resolved": "4.11.0",
        "contentHash": "djf8ujmqYImFgB04UGtcsEhHrzVqzHowS+EEl/Yunc5LdrYrZhGBWUTXoCF0NzYXJxtfuD+UVQarWpvrNc94Qg==",
        "dependencies": {
          "Microsoft.CodeAnalysis.Analyzers": "3.3.4",
          "System.Collections.Immutable": "8.0.0",
          "System.Reflection.Metadata": "8.0.0"
        }
      },
      "Microsoft.CodeAnalysis.CSharp": {
        "type": "CentralTransitive",
        "requested": "[4.11.0, )",
        "resolved": "4.11.0",
        "contentHash": "6XYi2EusI8JT4y2l/F3VVVS+ISoIX9nqHsZRaG6W5aFeJ5BEuBosHfT/ABb73FN0RZ1Z3cj2j7cL28SToJPXOw==",
        "dependencies": {
          "Microsoft.CodeAnalysis.Analyzers": "3.3.4",
          "Microsoft.CodeAnalysis.Common": "[4.11.0]",
          "System.Collections.Immutable": "8.0.0",
          "System.Reflection.Metadata": "8.0.0"
        }
      },
      "Microsoft.CodeAnalysis.VisualBasic": {
        "type": "CentralTransitive",
        "requested": "[4.11.0, )",
        "resolved": "4.0.0",
        "contentHash": "FK+OGUMUh9O6/GCwyIy4c/sOrarF36/yEY07BbXVYMql1qCqHGWfyWXyCQKQ6m/KqReCqW6aO4cK7kK/AYBpyA==",
        "dependencies": {
          "Microsoft.CodeAnalysis.Common": "[4.0.0]"
        }
      },
      "Microsoft.Extensions.Logging": {
        "type": "CentralTransitive",
        "requested": "[8.0.1, )",
        "resolved": "8.0.1",
        "contentHash": "4x+pzsQEbqxhNf1QYRr5TDkLP9UsLT3A6MdRKDDEgrW7h1ljiEPgTNhKYUhNCCAaVpQECVQ+onA91PTPnIp6Lw==",
        "dependencies": {
          "Microsoft.Extensions.DependencyInjection": "8.0.1",
          "Microsoft.Extensions.Logging.Abstractions": "8.0.2",
          "Microsoft.Extensions.Options": "8.0.2"
        }
      },
      "Microsoft.Extensions.Logging.Abstractions": {
        "type": "CentralTransitive",
        "requested": "[8.0.2, )",
        "resolved": "8.0.2",
        "contentHash": "nroMDjS7hNBPtkZqVBbSiQaQjWRDxITI8Y7XnDs97rqG3EbzVTNLZQf7bIeUJcaHOV8bca47s1Uxq94+2oGdxA==",
        "dependencies": {
          "Microsoft.Extensions.DependencyInjection.Abstractions": "8.0.2"
        }
      },
      "Microsoft.TestPlatform": {
        "type": "CentralTransitive",
        "requested": "[17.11.1, )",
        "resolved": "17.11.1",
        "contentHash": "28KbZ9RkE0joKE3guEH3tQrbufU+2kOaO/yFZb2+gmydI2K/mvKbTN9DSlOE5do0VWhBCXaJT1X84NaOej2/NQ=="
      },
      "Microsoft.TestPlatform.ObjectModel": {
        "type": "CentralTransitive",
        "requested": "[17.11.1, )",
        "resolved": "17.11.1",
        "contentHash": "E2jZqAU6JeWEVsyOEOrSW1o1bpHLgb25ypvKNB/moBXPVsFYBPd/Jwi7OrYahG50J83LfHzezYI+GaEkpAotiA==",
        "dependencies": {
          "System.Reflection.Metadata": "1.6.0"
        }
      },
      "Microsoft.TestPlatform.Portable": {
        "type": "CentralTransitive",
        "requested": "[17.11.1, )",
        "resolved": "17.11.1",
        "contentHash": "oUfqSuMe/NnDJj20+pcg3JdygS/kPOZmtLh8FKzqVvnrTeIKrYrn5PxcOn3HxBs0RgptnBqHCLIbz2RQky6T+A=="
      },
      "Microsoft.TestPlatform.TranslationLayer": {
        "type": "CentralTransitive",
        "requested": "[17.11.1, )",
        "resolved": "17.11.1",
        "contentHash": "BGo07uLjO8nPZsH0lZx+rz+OjxLMu2MFZYYdn1lD6SAw/0Teu5xnCzqS4B/PaGw1kYYyKfAZHCGjRrOsbyP7oQ==",
        "dependencies": {
          "NETStandard.Library": "2.0.0"
        }
      },
      "Microsoft.Web.LibraryManager.Build": {
        "type": "CentralTransitive",
        "requested": "[2.1.175, )",
        "resolved": "2.1.175",
        "contentHash": "OhJ8cfzvX/rxCuEezniBQCaCqKuQtU2tNr3m3Qryu+V30lZcUrjtsg39DGZWLw6EzbJA+TUdZPfuLeEDuz3cXA==",
        "dependencies": {
          "System.Runtime.Loader": "4.3.0"
        }
      },
      "Mono.Cecil": {
        "type": "CentralTransitive",
        "requested": "[0.11.6, )",
        "resolved": "0.11.6",
        "contentHash": "f33RkDtZO8VlGXCtmQIviOtxgnUdym9xx/b1p9h91CRGOsJFxCFOFK1FDbVt1OCf1aWwYejUFa2MOQyFWTFjbA=="
      },
      "MSTest.TestFramework": {
        "type": "CentralTransitive",
        "requested": "[3.6.2, )",
        "resolved": "3.6.2",
        "contentHash": "01RwzjfZRAMPuk9c+Xlcb14fdkgrnYNj4ud4/YMR72VDwnbVLqjQFDLfT6lYq28lCplEuOVYxtN2PeuHS20kRA=="
      },
      "NuGet.Frameworks": {
        "type": "CentralTransitive",
        "requested": "[6.11.1, )",
        "resolved": "6.11.1",
        "contentHash": "plTZ3ariSWQVsFn2mk83SsdmSg1VpgIMTSZpP/eSE/NNQF02p+M9ItxAYeUZBMX+cQ2nFkSwxQRJ0/fkaV9Hbg=="
      },
      "NuGet.Protocol": {
        "type": "CentralTransitive",
        "requested": "[6.11.1, )",
        "resolved": "6.11.1",
        "contentHash": "WkYlSuNHNt/j1tbHp/xjvwk2EsIdSM3raEjk3EfIFd62ER1+x4eC8/J1VKqnve6cTupF4LsuwD3Z4YCumnfCXw==",
        "dependencies": {
          "NuGet.Packaging": "6.11.1"
        }
      },
      "ResXResourceReader.NetStandard": {
        "type": "CentralTransitive",
        "requested": "[1.3.0, )",
        "resolved": "1.3.0",
        "contentHash": "voW0VHwFGIvbJ4Pp/wfHKFGn9kxZD97H/mnD6LziBJCi4FJZtetYQpQQnpYp0IkL2+PQ6VOzkMvhK1+s7+NJnA=="
      },
      "Serilog": {
        "type": "CentralTransitive",
        "requested": "[4.1.0, )",
        "resolved": "4.1.0",
        "contentHash": "u1aZI8HZ62LWlq5dZLFwm6jMax/sUwnWZSw5lkPsCt518cJBxFKoNmc7oSxe5aA5BgSkzy9rzwFGR/i/acnSPw=="
      },
      "Serilog.Extensions.Logging": {
        "type": "CentralTransitive",
        "requested": "[8.0.0, )",
        "resolved": "8.0.0",
        "contentHash": "YEAMWu1UnWgf1c1KP85l1SgXGfiVo0Rz6x08pCiPOIBt2Qe18tcZLvdBUuV5o1QHvrs8FAry9wTIhgBRtjIlEg==",
        "dependencies": {
          "Microsoft.Extensions.Logging": "8.0.0",
          "Serilog": "3.1.1"
        }
      },
      "Serilog.Extensions.Logging.File": {
        "type": "CentralTransitive",
        "requested": "[3.0.0, )",
        "resolved": "3.0.0",
        "contentHash": "bUYjMHn7NhpK+/8HDftG7+G5hpWzD49XTSvLoUFZGgappDa6FoseqFOsLrjLRjwe1zM+igH5mySFJv3ntb+qcg==",
        "dependencies": {
          "Microsoft.Extensions.Configuration.Abstractions": "6.0.0",
          "Microsoft.Extensions.Configuration.Binder": "6.0.0",
          "Serilog": "2.10.0",
          "Serilog.Extensions.Logging": "3.1.0",
          "Serilog.Formatting.Compact": "1.1.0",
          "Serilog.Sinks.Async": "1.5.0",
          "Serilog.Sinks.RollingFile": "3.3.0"
        }
      },
      "Serilog.Sinks.Console": {
        "type": "CentralTransitive",
        "requested": "[6.0.0, )",
        "resolved": "6.0.0",
        "contentHash": "fQGWqVMClCP2yEyTXPIinSr5c+CBGUvBybPxjAGcf7ctDhadFhrQw03Mv8rJ07/wR5PDfFjewf2LimvXCDzpbA==",
        "dependencies": {
          "Serilog": "4.0.0"
        }
      },
      "ShellProgressBar": {
        "type": "CentralTransitive",
        "requested": "[5.2.0, )",
        "resolved": "5.2.0",
        "contentHash": "XwR9OG00J837mtAXlHIeaJX93di6ZqPUwQLRXTLxyjDiAsytuZDKWELjeDXpWTQCzKsq+oZVhIeK8SN3ubYTwg==",
        "dependencies": {
          "System.Runtime.InteropServices.RuntimeInformation": "4.3.0",
          "System.Text.Encoding.CodePages": "4.0.1"
        }
      },
      "Spectre.Console": {
        "type": "CentralTransitive",
        "requested": "[0.49.1, )",
        "resolved": "0.49.1",
        "contentHash": "USV+pdu49OJ3nCjxNuw1K9Zw/c1HCBbwbjXZp0EOn6wM99tFdAtN34KEBZUMyRuJuXlUMDqhd8Yq9obW2MslYA=="
      },
      "Stryker.Regex.Parser": {
        "type": "CentralTransitive",
        "requested": "[1.0.0, )",
        "resolved": "1.0.0",
        "contentHash": "39OYYkvF2KlMbhxLBM+GTJEzPLu0HfN1v4AOApDFt3+ivd5F8HXwV5yp2A2+i7a7F5Tv2zr/7faCIqZj9c7x4g=="
      },
      "TestableIO.System.IO.Abstractions.Wrappers": {
        "type": "CentralTransitive",
<<<<<<< HEAD
        "requested": "[21.1.1, )",
=======
        "requested": "[21.1.2, )",
>>>>>>> 67a02f21
        "resolved": "21.1.2",
        "contentHash": "xe/ZdK+9PvLyYV/GIwU2M84bSfsYz/aYHFb43JXXJVo/Xu5EFXhDDkTlSVPFrypjFT4TiKi//EHxZfD4Uu6SIg==",
        "dependencies": {
          "TestableIO.System.IO.Abstractions": "21.1.2"
        }
      },
      "YamlDotNet": {
        "type": "CentralTransitive",
        "requested": "[16.1.3, )",
        "resolved": "16.1.3",
        "contentHash": "gtHGiDvU9VTtWte8f0thIM38cL1oowOjStKpeAEKKfA+Rc4AvekJzqFDZiiPcc4kw00ZiwR4OTJS56L16q98DQ=="
      }
    }
  }
}<|MERGE_RESOLUTION|>--- conflicted
+++ resolved
@@ -1923,11 +1923,7 @@
       },
       "TestableIO.System.IO.Abstractions.Wrappers": {
         "type": "CentralTransitive",
-<<<<<<< HEAD
-        "requested": "[21.1.1, )",
-=======
         "requested": "[21.1.2, )",
->>>>>>> 67a02f21
         "resolved": "21.1.2",
         "contentHash": "xe/ZdK+9PvLyYV/GIwU2M84bSfsYz/aYHFb43JXXJVo/Xu5EFXhDDkTlSVPFrypjFT4TiKi//EHxZfD4Uu6SIg==",
         "dependencies": {
