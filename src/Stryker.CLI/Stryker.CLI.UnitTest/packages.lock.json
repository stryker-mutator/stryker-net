--- conflicted
+++ resolved
@@ -1393,11 +1393,7 @@
       "stryker": {
         "type": "Project",
         "dependencies": {
-<<<<<<< HEAD
-=======
-          "Buildalyzer": "3.0.1",
           "Crayon": "1.2.48",
->>>>>>> cb7d667a
           "DotNet.Glob": "3.1.0",
           "FSharp.Compiler.Service": "37.0.0",
           "LibGit2Sharp": "0.26.2",
