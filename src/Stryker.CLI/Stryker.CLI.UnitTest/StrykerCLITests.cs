using Moq;
using Serilog.Events;
using Shouldly;
using Stryker.Core;
using Stryker.Core.Baseline;
using Stryker.Core.Logging;
using Stryker.Core.Mutators;
using Stryker.Core.Options;
using Stryker.Core.Reporters;
using System;
using System.Collections.Generic;
using System.Linq;
using Xunit;

namespace Stryker.CLI.UnitTest
{

    public class StrykerCLITests
    {
        [Theory]
        [InlineData("--help")]
        [InlineData("-h")]
        [InlineData("-?")]
        public void StrykerCLI_WithHelpArgument_ShouldNotStartStryker(string argName)
        {
            var mock = new Mock<IStrykerRunner>(MockBehavior.Strict);
            var target = new StrykerCLI(mock.Object);

            target.Run(new string[] { argName });

            mock.VerifyNoOtherCalls();
        }

        [Fact]
        public void StrykerCLI_OnException_ShouldThrow()
        {
            var mock = new Mock<IStrykerRunner>(MockBehavior.Strict);
            mock.Setup(x => x.RunMutationTest(It.IsAny<StrykerOptions>(), It.IsAny<IEnumerable<LogMessage>>())).Throws(new Exception("Initial testrun failed")).Verifiable();

            var target = new StrykerCLI(mock.Object);
            Assert.Throws<Exception>(() => target.Run(new string[] { }));
        }

        [Theory]
        [InlineData("--reporters")]
        [InlineData("-r")]
        public void StrykerCLI_WithReporterArgument_ShouldPassReporterArgumentsToStryker(string argName)
        {
            StrykerOptions options = new StrykerOptions();
            var runResults = new StrykerRunResult(options, 0.3);
            var mock = new Mock<IStrykerRunner>(MockBehavior.Strict);
            mock.Setup(x => x.RunMutationTest(It.IsAny<StrykerOptions>(), It.IsAny<IEnumerable<LogMessage>>())).Returns(runResults);

            var target = new StrykerCLI(mock.Object);

            target.Run(new string[] { argName, $"['{ Reporter.ConsoleReport }', '{ Reporter.ConsoleProgressDots }']" });

            mock.Verify(x => x.RunMutationTest(It.Is<StrykerOptions>(o => o.Reporters.Contains(Reporter.ConsoleReport) && o.Reporters.Contains(Reporter.ConsoleProgressDots)), It.IsAny<IEnumerable<LogMessage>>()));
        }

        [Theory]
        [InlineData("--excluded-mutations")]
        [InlineData("-em")]
        public void StrykerCLI_WithExcludedMutationsArgument_ShouldPassExcludedMutationsArgumentsToStryker(string argName)
        {
            var mock = new Mock<IStrykerRunner>(MockBehavior.Strict);
            StrykerOptions options = new StrykerOptions();
            var runResults = new StrykerRunResult(options, 0.3);

            mock.Setup(x => x.RunMutationTest(It.IsAny<StrykerOptions>(), It.IsAny<IEnumerable<LogMessage>>())).Returns(runResults);

            var target = new StrykerCLI(mock.Object);

            target.Run(new string[] { argName, "['string', 'logical']" });

            mock.Verify(x => x.RunMutationTest(It.Is<StrykerOptions>(o =>
                o.ExcludedMutations.Contains(Mutator.String) &&
                o.ExcludedMutations.Contains(Mutator.Logical)
            ), It.IsAny<IEnumerable<LogMessage>>()));
        }

        [Theory]
        [InlineData(Mutator.Assignment, "assignment", "assignment statements")]
        [InlineData(Mutator.Arithmetic, "arithmetic", "arithmetic operators")]
        [InlineData(Mutator.Boolean, "boolean", "boolean literals")]
        [InlineData(Mutator.Equality, "equality", "equality operators")]
        [InlineData(Mutator.Linq, "linq", "linq methods")]
        [InlineData(Mutator.Logical, "logical", "logical operators")]
        [InlineData(Mutator.String, "string", "string literals")]
        [InlineData(Mutator.Unary, "unary", "unary operators")]
        [InlineData(Mutator.Update, "update", "update operators")]
        public void StrykerCLI_ExcludedMutationsNamesShouldMapToMutatorTypes(Mutator expectedType, params string[] argValues)
        {
            var mock = new Mock<IStrykerRunner>(MockBehavior.Strict);
            StrykerOptions options = new StrykerOptions();
            var runResults = new StrykerRunResult(options, 0.3);

            mock.Setup(x => x.RunMutationTest(It.IsAny<StrykerOptions>(), It.IsAny<IEnumerable<LogMessage>>())).Returns(runResults);

            var target = new StrykerCLI(mock.Object);

            argValues.Count().ShouldBeGreaterThan(0);

            foreach (string argValue in argValues)
            {
                target.Run(new string[] { "-em", $"['{argValue}']" });

                mock.Verify(x => x.RunMutationTest(It.Is<StrykerOptions>(o => o.ExcludedMutations.Single() == expectedType), It.IsAny<IEnumerable<LogMessage>>()));
            }
        }

        [Theory]
        [InlineData("--project-file")]
        [InlineData("-p")]
        public void StrykerCLI_WithProjectArgument_ShouldPassProjectArgumentsToStryker(string argName)
        {
            StrykerOptions options = new StrykerOptions();
            var runResults = new StrykerRunResult(options, 0.3);
            var mock = new Mock<IStrykerRunner>(MockBehavior.Strict);
            mock.Setup(x => x.RunMutationTest(It.IsAny<StrykerOptions>(), It.IsAny<IEnumerable<LogMessage>>())).Returns(runResults);

            var target = new StrykerCLI(mock.Object);

            target.Run(new string[] { argName, "SomeProjectName.csproj" });

            mock.Verify(x => x.RunMutationTest(It.Is<StrykerOptions>(o => o.ProjectUnderTestNameFilter == "SomeProjectName.csproj"), It.IsAny<IEnumerable<LogMessage>>()));
        }

        [Theory]
        [InlineData("--test-projects")]
        [InlineData("-tp")]
        public void StrykerCLI_WithTestProjectsArgument_ShouldPassTestProjectArgumentsToStryker(string argName)
        {
            StrykerOptions options = new StrykerOptions();
            var runResults = new StrykerRunResult(options, 0.3);
            var mock = new Mock<IStrykerRunner>(MockBehavior.Strict);
            mock.Setup(x => x.RunMutationTest(It.IsAny<StrykerOptions>(), It.IsAny<IEnumerable<LogMessage>>())).Returns(runResults);

            var target = new StrykerCLI(mock.Object);

            target.Run(new string[] { argName, "['TestProjectFolder/SomeTestProjectName.csproj']" });

            mock.Verify(x => x.RunMutationTest(It.Is<StrykerOptions>(o => o.TestProjects.Count() == 1), It.IsAny<IEnumerable<LogMessage>>()));
        }

        [Theory]
        [InlineData("--solution-path")]
        [InlineData("-s")]
        public void StrykerCLI_WithSolutionArgument_ShouldPassSolutionArgumentPlusBasePathToStryker(string argName)
        {
            StrykerOptions options = new StrykerOptions();
            var runResults = new StrykerRunResult(options, 0.3);
            var mock = new Mock<IStrykerRunner>(MockBehavior.Strict);
            mock.Setup(x => x.RunMutationTest(It.IsAny<StrykerOptions>(), It.IsAny<IEnumerable<LogMessage>>())).Returns(runResults);

            var target = new StrykerCLI(mock.Object);

            target.Run(new string[] { argName, "SomeSolutionPath.sln" });

            mock.Verify(x => x.RunMutationTest(It.Is<StrykerOptions>(o => o.SolutionPath.Contains("SomeSolutionPath.sln")), It.IsAny<IEnumerable<LogMessage>>()));
        }

        [Theory]
        [InlineData("--log-level")]
        [InlineData("-l")]
        public void StrykerCLI_WithLogConsoleArgument_ShouldPassLogConsoleArgumentsToStryker(string argName)
        {
            StrykerOptions actualOptions = null;
            var runResults = new StrykerRunResult(new StrykerOptions(), 0.3);
            var mock = new Mock<IStrykerRunner>(MockBehavior.Strict);

            mock.Setup(x => x.RunMutationTest(It.IsAny<StrykerOptions>(), It.IsAny<IEnumerable<LogMessage>>()))
                .Callback<StrykerOptions, IEnumerable<LogMessage>>((c, m) => actualOptions = c)
                .Returns(runResults)
                .Verifiable();

            var target = new StrykerCLI(mock.Object);

            target.Run(new[] { argName, "debug" });

            mock.VerifyAll();
            actualOptions.LogOptions.LogLevel.ShouldBe(LogEventLevel.Debug);
            actualOptions.LogOptions.LogToFile.ShouldBeFalse();
        }

        [Theory]
        [InlineData("--log-file")]
        public void StrykerCLI_WithLogLevelFileArgument_ShouldPassLogFileArgumentsToStryker(string argName)
        {
            StrykerOptions options = new StrykerOptions();
            var runResults = new StrykerRunResult(options, 0.3);
            var mock = new Mock<IStrykerRunner>(MockBehavior.Strict);
            mock.Setup(x => x.RunMutationTest(It.IsAny<StrykerOptions>(), It.IsAny<IEnumerable<LogMessage>>())).Returns(runResults);

            var target = new StrykerCLI(mock.Object);

            target.Run(new string[] { argName });

            mock.Verify(x => x.RunMutationTest(It.Is<StrykerOptions>(o => o.LogOptions.LogToFile), It.IsAny<IEnumerable<LogMessage>>()));
        }

        [Theory]
        [InlineData("--dev-mode")]
        public void StrykerCLI_WithDevModeArgument_ShouldPassDevModeArgumentsToStryker(string argName)
        {
            StrykerOptions actualOptions = null;
            var runResults = new StrykerRunResult(new StrykerOptions(), 0.3);

            var mock = new Mock<IStrykerRunner>(MockBehavior.Strict);
            mock.Setup(x => x.RunMutationTest(It.IsAny<StrykerOptions>(), It.IsAny<IEnumerable<LogMessage>>()))
                .Callback<StrykerOptions, IEnumerable<LogMessage>>((c, m) => actualOptions = c)
                .Returns(runResults)
                .Verifiable();

            var target = new StrykerCLI(mock.Object);

            target.Run(new string[] { argName });

            mock.VerifyAll();

            actualOptions.DevMode.ShouldBeTrue();
        }

        [Theory]
        [InlineData("--timeout-ms")]
        [InlineData("-t")]
        public void StrykerCLI_WithTimeoutArgument_ShouldPassTimeoutToStryker(string argName)
        {
            StrykerOptions options = new StrykerOptions();
            var runResults = new StrykerRunResult(options, 0.3);
            var mock = new Mock<IStrykerRunner>(MockBehavior.Strict);
            mock.Setup(x => x.RunMutationTest(It.IsAny<StrykerOptions>(), It.IsAny<IEnumerable<LogMessage>>())).Returns(runResults);

            var target = new StrykerCLI(mock.Object);

            target.Run(new string[] { argName, "1000" });

            mock.Verify(x => x.RunMutationTest(It.Is<StrykerOptions>(o =>
                o.AdditionalTimeoutMS == 1000), It.IsAny<IEnumerable<LogMessage>>()));
        }

        [Theory]
        [InlineData("--max-concurrent-test-runners")]
        [InlineData("-c")]
        public void StrykerCLI_WithMaxConcurrentTestrunnerArgument_ShouldPassValidatedConcurrentTestrunnersToStryker(string argName)
        {
            StrykerOptions options = new StrykerOptions();
            var runResults = new StrykerRunResult(options, 0.3);
            var mock = new Mock<IStrykerRunner>(MockBehavior.Strict);
            mock.Setup(x => x.RunMutationTest(It.IsAny<StrykerOptions>(), It.IsAny<IEnumerable<LogMessage>>())).Returns(runResults);

            var target = new StrykerCLI(mock.Object);

            target.Run(new string[] { argName, "4" });

            mock.Verify(x => x.RunMutationTest(It.Is<StrykerOptions>(o =>
                o.ConcurrentTestrunners <= 4), It.IsAny<IEnumerable<LogMessage>>()));
        }

        [Theory]
        [InlineData("--threshold-break")]
        [InlineData("-tb")]
        public void StrykerCLI_WithCustomThresholdBreakParameter_ShouldPassThresholdBreakToStryker(string argName)
        {
            StrykerOptions options = new StrykerOptions();
            var runResults = new StrykerRunResult(options, 0.3);
            var mock = new Mock<IStrykerRunner>(MockBehavior.Strict);
            mock.Setup(x => x.RunMutationTest(It.IsAny<StrykerOptions>(), It.IsAny<IEnumerable<LogMessage>>())).Returns(runResults);

            var target = new StrykerCLI(mock.Object);

            target.Run(new string[] { argName, "20" });
            mock.Verify(x => x.RunMutationTest(It.Is<StrykerOptions>(o =>
                o.Thresholds.Break == 20), It.IsAny<IEnumerable<LogMessage>>()));
        }

        [Theory]
        [InlineData("--threshold-low")]
        [InlineData("-tl")]
        public void StrykerCLI_WithCustomThresholdLowParameter_ShouldPassThresholdLowToStryker(string argName)
        {
            StrykerOptions options = new StrykerOptions();
            var runResults = new StrykerRunResult(options, 0.3);
            var mock = new Mock<IStrykerRunner>(MockBehavior.Strict);
            mock.Setup(x => x.RunMutationTest(It.IsAny<StrykerOptions>(), It.IsAny<IEnumerable<LogMessage>>())).Returns(runResults);

            var target = new StrykerCLI(mock.Object);

            target.Run(new string[] { argName, "65" });

            mock.Verify(x => x.RunMutationTest(It.Is<StrykerOptions>(o =>
                o.Thresholds.Low == 65), It.IsAny<IEnumerable<LogMessage>>()));
        }

        [Theory]
        [InlineData("--threshold-high")]
        [InlineData("-th")]
        public void StrykerCLI_WithCustomThresholdHighParameter_ShouldPassThresholdHighToStryker(string argName)
        {
            var mock = new Mock<IStrykerRunner>(MockBehavior.Strict);
            StrykerOptions options = new StrykerOptions();
            var runResult = new StrykerRunResult(options, 0.3);
            mock.Setup(x => x.RunMutationTest(It.IsAny<StrykerOptions>(), It.IsAny<IEnumerable<LogMessage>>())).Returns(runResult);

            var target = new StrykerCLI(mock.Object);

            target.Run(new string[] { argName, "90" });

            mock.Verify(x => x.RunMutationTest(It.Is<StrykerOptions>(o =>
                o.Thresholds.High == 90), It.IsAny<IEnumerable<LogMessage>>()));
        }

        [Fact]
        public void StrykerCLI_OnMutationScoreBelowThresholdBreak_ShouldReturnExitCode1()
        {
            var mock = new Mock<IStrykerRunner>(MockBehavior.Strict);
            StrykerOptions options = new StrykerOptions(thresholdBreak: 40);
            StrykerRunResult strykerRunResult = new StrykerRunResult(options, 0.3);

            mock.Setup(x => x.RunMutationTest(It.IsAny<StrykerOptions>(), It.IsAny<IEnumerable<LogMessage>>())).Returns(strykerRunResult).Verifiable();

            var target = new StrykerCLI(mock.Object);
            int result = target.Run(new string[] { });

            mock.Verify();
            target.ExitCode.ShouldBe(1);
            result.ShouldBe(1);
        }

        [Fact]
        public void StrykerCLI_OnMutationScoreEqualToNullAndThresholdBreakEqualTo0_ShouldReturnExitCode0()
        {
            var mock = new Mock<IStrykerRunner>(MockBehavior.Strict);
            StrykerOptions options = new StrykerOptions(thresholdBreak: 0);
            StrykerRunResult strykerRunResult = new StrykerRunResult(options, double.NaN);
            mock.Setup(x => x.RunMutationTest(It.IsAny<StrykerOptions>(), It.IsAny<IEnumerable<LogMessage>>())).Returns(strykerRunResult).Verifiable();

            var target = new StrykerCLI(mock.Object);
            int result = target.Run(new string[] { });

            mock.Verify();
            target.ExitCode.ShouldBe(0);
            result.ShouldBe(0);
        }

        [Fact]
        public void StrykerCLI_OnMutationScoreEqualToNullAndThresholdBreakAbove0_ShouldReturnExitCode0()
        {
            var mock = new Mock<IStrykerRunner>(MockBehavior.Strict);
            StrykerOptions options = new StrykerOptions(thresholdBreak: 40);
            StrykerRunResult strykerRunResult = new StrykerRunResult(options, double.NaN);
            mock.Setup(x => x.RunMutationTest(It.IsAny<StrykerOptions>(), It.IsAny<IEnumerable<LogMessage>>())).Returns(strykerRunResult).Verifiable();

            var target = new StrykerCLI(mock.Object);
            int result = target.Run(new string[] { });

            mock.Verify();
            target.ExitCode.ShouldBe(0);
            result.ShouldBe(0);
        }

        [Fact]
        public void StrykerCLI_OnMutationScoreAboveThresholdBreak_ShouldReturnExitCode0()
        {
            var mock = new Mock<IStrykerRunner>(MockBehavior.Strict);
            StrykerOptions options = new StrykerOptions(thresholdBreak: 0);
            StrykerRunResult strykerRunResult = new StrykerRunResult(options, 0.1);

            mock.Setup(x => x.RunMutationTest(It.IsAny<StrykerOptions>(), It.IsAny<IEnumerable<LogMessage>>())).Returns(strykerRunResult).Verifiable();

            var target = new StrykerCLI(mock.Object);
            int result = target.Run(new string[] { });

            mock.Verify();
            target.ExitCode.ShouldBe(0);
            result.ShouldBe(0);
        }

        [Fact]
        public void StrykerCLI_WithNoFilesToExcludeSet_ShouldPassDefaultValueToStryker()
        {
            var mock = new Mock<IStrykerRunner>(MockBehavior.Strict);
            StrykerOptions options = new StrykerOptions();
            StrykerRunResult strykerRunResult = new StrykerRunResult(options, 0.1);

            mock.Setup(x => x.RunMutationTest(It.IsAny<StrykerOptions>(), It.IsAny<IEnumerable<LogMessage>>())).Returns(() => strykerRunResult);

            var target = new StrykerCLI(mock.Object);

            target.Run(new string[] { });

            mock.Verify(x => x.RunMutationTest(It.Is<StrykerOptions>(o => o.FilePatterns.Count() == 1), It.IsAny<IEnumerable<LogMessage>>()));
        }

        [Theory]
        [InlineData("--files-to-exclude")]
        [InlineData("-fte")]
        public void StrykerCLI_WithFilesToExcludeSet_ShouldPassFilesToExcludeToStryker(string argName)
        {
            var mock = new Mock<IStrykerRunner>(MockBehavior.Strict);
            StrykerOptions actualOptions = null;
            StrykerRunResult runResults = new StrykerRunResult(new StrykerOptions(), 0.1);

            mock.Setup(x => x.RunMutationTest(It.IsAny<StrykerOptions>(), It.IsAny<IEnumerable<LogMessage>>()))
                .Callback<StrykerOptions, IEnumerable<LogMessage>>((c, m) => actualOptions = c)
                .Returns(runResults)
                .Verifiable();

            var target = new StrykerCLI(mock.Object);

            target.Run(new[] { argName, @"['./StartUp.cs','./ExampleDirectory/Recursive.cs', './ExampleDirectory/Recursive2.cs']" });

            var firstFileToExclude = FilePattern.Parse("!StartUp.cs");
            var secondFileToExclude = FilePattern.Parse("!ExampleDirectory/Recursive.cs");
            var thirdFileToExclude = FilePattern.Parse("!ExampleDirectory/Recursive2.cs");

            var filePatterns = actualOptions.FilePatterns.ToArray();
            filePatterns.Count(x => x.IsExclude).ShouldBe(3);
            filePatterns.ShouldContain(firstFileToExclude);
            filePatterns.ShouldContain(secondFileToExclude);
            filePatterns.ShouldContain(thirdFileToExclude);
        }

        [Theory]
        [InlineData("--mutate")]
        [InlineData("-m")]
        public void StrykerCLI_WithFilePatternSet_ShouldPassFilePatternSetToStryker(string argName)
        {
            var mock = new Mock<IStrykerRunner>(MockBehavior.Strict);
            StrykerOptions actualOptions = null;
            StrykerRunResult runResults = new StrykerRunResult(new StrykerOptions(), 0.1);

            mock.Setup(x => x.RunMutationTest(It.IsAny<StrykerOptions>(), It.IsAny<IEnumerable<LogMessage>>()))
                .Callback<StrykerOptions, IEnumerable<LogMessage>>((c, m) => actualOptions = c)
                .Returns(runResults)
                .Verifiable();

            var target = new StrykerCLI(mock.Object);

            target.Run(new[] { argName, @"['**/*Service.cs','!**/MySpecialService.cs', '**/MyOtherService.cs{1..10}{32..45}']" });

            var firstFileToExclude = FilePattern.Parse("**/*Service.cs");
            var secondFileToExclude = FilePattern.Parse("!**/MySpecialService.cs");
            var thirdFileToExclude = FilePattern.Parse("**/MyOtherService.cs{1..10}{32..45}");

            var filePatterns = actualOptions.FilePatterns.ToArray();
            filePatterns.Length.ShouldBe(3);
            filePatterns.ShouldContain(firstFileToExclude);
            filePatterns.ShouldContain(secondFileToExclude);
            filePatterns.ShouldContain(thirdFileToExclude);
        }

        [Theory]
        [InlineData("--diff")]
        [InlineData("-diff")]
        public void ShouldEnableDiffFeatureWhenPassed(string argName)
        {
            StrykerOptions actualOptions = null;
            var runResults = new StrykerRunResult(new StrykerOptions(), 0.3);

            var mock = new Mock<IStrykerRunner>(MockBehavior.Strict);
            mock.Setup(x => x.RunMutationTest(It.IsAny<StrykerOptions>(), It.IsAny<IEnumerable<LogMessage>>()))
                .Callback<StrykerOptions, IEnumerable<LogMessage>>((c, m) => actualOptions = c)
                .Returns(runResults)
                .Verifiable();

            var target = new StrykerCLI(mock.Object);

            target.Run(new string[] { argName });

            mock.VerifyAll();

            actualOptions.DiffOptions.DiffEnabled.ShouldBeTrue();
        }

        [Theory]
        [InlineData("--mutation-level")]
        [InlineData("-level")]
        public void ShouldSetMutationLevelWhenPassed(string argName)
        {
            StrykerOptions options = new StrykerOptions();
            var runResults = new StrykerRunResult(options, 0.3);
            var mock = new Mock<IStrykerRunner>(MockBehavior.Strict);
            mock.Setup(x => x.RunMutationTest(It.IsAny<StrykerOptions>(), It.IsAny<IEnumerable<LogMessage>>())).Returns(runResults);

            var target = new StrykerCLI(mock.Object);

            target.Run(new string[] { argName, "advanced" });
            mock.Verify(x => x.RunMutationTest(It.Is<StrykerOptions>(o =>
                o.MutationLevel == MutationLevel.Advanced), It.IsAny<IEnumerable<LogMessage>>()));
        }

        [Theory]
        [InlineData("--dashboard-compare", "--dashboard-version project")]
        [InlineData("-compare", "-version project")]
        public void ShouldEnableDiffCompareToDashboardFeatureWhenPassed(params string[] argName)
        {
            StrykerOptions options = null;
            var runResults = new StrykerRunResult(new StrykerOptions(), 0.3);

            var mock = new Mock<IStrykerRunner>(MockBehavior.Strict);
            mock.Setup(x => x.RunMutationTest(It.IsAny<StrykerOptions>(), It.IsAny<IEnumerable<LogMessage>>()))
                .Callback<StrykerOptions, IEnumerable<LogMessage>>((c, m) => options = c)
                .Returns(runResults)
                .Verifiable();

            var target = new StrykerCLI(mock.Object);

            target.Run(argName);

            mock.VerifyAll();

            options.DiffOptions.CompareToDashboard.ShouldBeTrue();
        }

        [Theory]
        [InlineData("--dashboard-compare", "--dashboard-version project")]
        [InlineData("-compare", "-version project")]
        public void ShouldEnableDiffFeatureWhenDashboardComparePassed(params string[] argNames)
        {
            StrykerOptions options = null;
            var runResults = new StrykerRunResult(new StrykerOptions(), 0.3);

            var mock = new Mock<IStrykerRunner>(MockBehavior.Strict);
            mock.Setup(x => x.RunMutationTest(It.IsAny<StrykerOptions>(), It.IsAny<IEnumerable<LogMessage>>()))
                .Callback<StrykerOptions, IEnumerable<LogMessage>>((c, m) => options = c)
                .Returns(runResults)
                .Verifiable();

            var target = new StrykerCLI(mock.Object);

            target.Run(argNames);

            mock.VerifyAll();

            options.DiffOptions.DiffEnabled.ShouldBeTrue();
        }

        [Theory]
        [InlineData("--dashboard-url https://www.example.com/")]
        [InlineData("-url https://www.example.com/")]
        public void ShouldOverwriteDefaultDashboardUrlWhenPassed(string argName)
        {
            StrykerOptions options = null;
            var runResults = new StrykerRunResult(new StrykerOptions(), 0.3);

            var mock = new Mock<IStrykerRunner>(MockBehavior.Strict);
            mock.Setup(x => x.RunMutationTest(It.IsAny<StrykerOptions>(), It.IsAny<IEnumerable<LogMessage>>()))
                .Callback<StrykerOptions, IEnumerable<LogMessage>>((c, m) => options = c)
                .Returns(runResults)
                .Verifiable();

            var target = new StrykerCLI(mock.Object);

            target.Run(new string[] { argName, "--reporters", "['dashboard']", "--dashboard-project", "test", "--dashboard-api-key", "test" });

            mock.VerifyAll();

            options.DiffOptions.DashboardUrl.ShouldBe("https://www.example.com/");
        }

        [Fact]
        public void ShouldKeepDefaultDashboardUrlWhenArgumentNotProvided()
        {
            StrykerOptions options = null;
            var runResults = new StrykerRunResult(new StrykerOptions(), 0.3);

            var mock = new Mock<IStrykerRunner>(MockBehavior.Strict);
            mock.Setup(x => x.RunMutationTest(It.IsAny<StrykerOptions>(), It.IsAny<IEnumerable<LogMessage>>()))
                .Callback<StrykerOptions, IEnumerable<LogMessage>>((c, m) => options = c)
                .Returns(runResults)
                .Verifiable();

            var target = new StrykerCLI(mock.Object);

            target.Run(new string[] { "--reporters", "['dashboard']", "--dashboard-project", "test", "--dashboard-api-key", "test" });

            mock.VerifyAll();

            options.DiffOptions.DashboardUrl.ShouldBe("https://dashboard.stryker-mutator.io");
        }

        [Theory]
        [InlineData("--git-diff-target")]
        [InlineData("-gdt")]
        public void ShouldSetGitDiffTargetWhenPassed(string argName)
        {
            var mock = new Mock<IStrykerRunner>(MockBehavior.Strict);
            StrykerOptions options = new StrykerOptions();
            var runResults = new StrykerRunResult(options, 0.3);

            mock.Setup(x => x.RunMutationTest(It.IsAny<StrykerOptions>(), It.IsAny<IEnumerable<LogMessage>>())).Returns(runResults);

            var target = new StrykerCLI(mock.Object);

            target.Run(new string[] { argName, "development" });

<<<<<<< HEAD
            mock.Verify(x => x.RunMutationTest(It.Is<StrykerOptions>(o => o.DiffOptions.GitSource == "development"),
=======
            mock.Verify(x => x.RunMutationTest(It.Is<StrykerOptions>(o => o.GitDiffTarget == "development"),
>>>>>>> 04cafee8
                It.IsAny<IEnumerable<LogMessage>>()));
        }

        [Theory]
        [InlineData("--baseline-storage-location disk")]
        [InlineData("-bsl disk")]
        public void ShouldSetDiskBaselineProviderWhenSpecified(string argName)
        {
            var mock = new Mock<IStrykerRunner>(MockBehavior.Strict);
            StrykerOptions options = new StrykerOptions();
            var runResults = new StrykerRunResult(options, 0.3);

            mock.Setup(x => x.RunMutationTest(It.IsAny<StrykerOptions>(), It.IsAny<IEnumerable<LogMessage>>())).Returns(runResults);

            var target = new StrykerCLI(mock.Object);

            target.Run(new string[] { argName });

            mock.Verify(x => x.RunMutationTest(It.Is<StrykerOptions>(o => o.BaselineProvider == BaselineProvider.Disk),
                It.IsAny<IEnumerable<LogMessage>>()));
        }

        [Theory]
        [InlineData("--baseline-storage-location dashboard")]
        [InlineData("-bsl dashboard")]
        public void ShouldSetDashboardBaselineProviderWhenSpecified(string argName)
        {
            var mock = new Mock<IStrykerRunner>(MockBehavior.Strict);
            StrykerOptions options = new StrykerOptions();
            var runResults = new StrykerRunResult(options, 0.3);

            mock.Setup(x => x.RunMutationTest(It.IsAny<StrykerOptions>(), It.IsAny<IEnumerable<LogMessage>>())).Returns(runResults);

            var target = new StrykerCLI(mock.Object);

            target.Run(new string[] { argName });

            mock.Verify(x => x.RunMutationTest(It.Is<StrykerOptions>(o => o.BaselineProvider == BaselineProvider.Dashboard),
                It.IsAny<IEnumerable<LogMessage>>()));
        }

        [Fact]
        public void ShouldSetDiskBaselineProviderWhenNotSpecifiedAndNoDashboardReporterSpecified()
        {
            var mock = new Mock<IStrykerRunner>(MockBehavior.Strict);
            StrykerOptions options = new StrykerOptions();
            var runResults = new StrykerRunResult(options, 0.3);

            mock.Setup(x => x.RunMutationTest(It.IsAny<StrykerOptions>(), It.IsAny<IEnumerable<LogMessage>>())).Returns(runResults);

            var target = new StrykerCLI(mock.Object);

            target.Run(new string[] { });

            mock.Verify(x => x.RunMutationTest(It.Is<StrykerOptions>(o => o.BaselineProvider == BaselineProvider.Disk),
                It.IsAny<IEnumerable<LogMessage>>()));
        }

        [Theory]
        [InlineData("--diff-ignore-files ['**/*.ts']")]
        [InlineData("-diffignorefiles ['**/*.ts']")]
        public void ShouldCreateDiffIgnoreGlobFiltersIfSpecified(string argName)
        {
            var mock = new Mock<IStrykerRunner>(MockBehavior.Strict);
            StrykerOptions options = new StrykerOptions();
            var runResults = new StrykerRunResult(options, 0.3);

            mock.Setup(x => x.RunMutationTest(It.IsAny<StrykerOptions>(), It.IsAny<IEnumerable<LogMessage>>())).Returns(runResults);

            var target = new StrykerCLI(mock.Object);

            target.Run(new string[] { argName });

            mock.Verify(x => x.RunMutationTest(It.Is<StrykerOptions>(o => o.DiffIgnoreFiles.Count() == 1),
                It.IsAny<IEnumerable<LogMessage>>()));
        }
    }
}<|MERGE_RESOLUTION|>--- conflicted
+++ resolved
@@ -595,11 +595,7 @@
 
             target.Run(new string[] { argName, "development" });
 
-<<<<<<< HEAD
-            mock.Verify(x => x.RunMutationTest(It.Is<StrykerOptions>(o => o.DiffOptions.GitSource == "development"),
-=======
-            mock.Verify(x => x.RunMutationTest(It.Is<StrykerOptions>(o => o.GitDiffTarget == "development"),
->>>>>>> 04cafee8
+            mock.Verify(x => x.RunMutationTest(It.Is<StrykerOptions>(o => o.DiffOptions.GitDiffTarget == "development"),
                 It.IsAny<IEnumerable<LogMessage>>()));
         }
 
