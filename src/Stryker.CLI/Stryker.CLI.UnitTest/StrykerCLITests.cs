--- conflicted
+++ resolved
@@ -37,7 +37,8 @@
                 .Callback<IStrykerInputs, ILoggerFactory, IProjectOrchestrator>((c, l, p) => _inputs = c)
                 .Returns(_runResults)
                 .Verifiable();
-            _nugetClientMock.Setup(x => x.GetMaxVersion()).Returns(Task.FromResult(new SemanticVersion(10, 0, 0)));
+            _nugetClientMock.Setup(x => x.GetLatestVersionAsync()).Returns(Task.FromResult(new SemanticVersion(10, 0, 0)));
+            _nugetClientMock.Setup(x => x.GetPreviewVersionAsync()).Returns(Task.FromResult(new SemanticVersion(20, 0, 0)));
             _target = new StrykerCli(_strykerRunnerMock.Object, null, _loggingInitializerMock.Object, _nugetClientMock.Object);
         }
 
@@ -75,15 +76,13 @@
         public void ShouldDisplayLogo()
         {
             var strykerRunnerMock = new Mock<IStrykerRunner>(MockBehavior.Strict);
-            var nugetClientMock = new Mock<IStrykerNugetFeedClient>(MockBehavior.Strict);
             var strykerRunResult = new StrykerRunResult(_options, 0.3);
 
             strykerRunnerMock.Setup(x => x.RunMutationTest(It.IsAny<IStrykerInputs>(), It.IsAny<ILoggerFactory>(), It.IsAny<IProjectOrchestrator>()))
                 .Returns(strykerRunResult)
                 .Verifiable();
-            nugetClientMock.Setup(x => x.GetMaxVersion()).Returns(Task.FromResult(new SemanticVersion(10, 0, 0)));
-
-            var target = new StrykerCli(strykerRunnerMock.Object, null, _loggingInitializerMock.Object, nugetClientMock.Object);
+
+            var target = new StrykerCli(strykerRunnerMock.Object, null, _loggingInitializerMock.Object, _nugetClientMock.Object);
 
             using var sw = new StringWriter();
             var originalOut = Console.Out;
@@ -109,11 +108,7 @@
         }
 
         [Fact]
-<<<<<<< HEAD
         public void OnMutationScoreBelowThresholdBreak_ShouldReturn_ExitCodeBreakThresholdViolated()
-=======
-        public void StrykerCLI_OnMutationScoreBelowThresholdBreak_ShouldReturnExitCode2()
->>>>>>> f59b8072
         {
             var mock = new Mock<IStrykerRunner>(MockBehavior.Strict);
             var options = new StrykerOptions()
@@ -134,13 +129,8 @@
             var result = target.Run(new string[] { });
 
             mock.Verify();
-<<<<<<< HEAD
             target.ExitCode.ShouldBe(ExitCodes.BreakThresholdViolated);
             result.ShouldBe(ExitCodes.BreakThresholdViolated);
-=======
-            target.ExitCode.ShouldBe(2);
-            result.ShouldBe(2);
->>>>>>> f59b8072
         }
 
         [Fact]
