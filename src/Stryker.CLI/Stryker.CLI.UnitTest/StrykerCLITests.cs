--- conflicted
+++ resolved
@@ -596,11 +596,7 @@
 
             target.Run(new string[] { argName, "development" });
 
-<<<<<<< HEAD
             mock.Verify(x => x.RunMutationTest(It.Is<StrykerOptions>(o => o.SinceBranch == "development"),
-=======
-            mock.Verify(x => x.RunMutationTest(It.Is<StrykerOptions>(o => o.GitDiffSource == "development"),
->>>>>>> b02a0bb3
                 It.IsAny<IEnumerable<LogMessage>>()));
         }
 
