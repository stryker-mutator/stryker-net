--- conflicted
+++ resolved
@@ -5,22 +5,14 @@
 using System;
 using System.IO;
 using Xunit;
-<<<<<<< HEAD
-using System.Linq;
-using System.Reflection;
-=======
-using Microsoft.Extensions.Logging;
 using System.Linq;
 using Stryker.Core.Mutators;
 using Shouldly;
->>>>>>> 3ed02067
+using System.Reflection;
+using Xunit.Abstractions;
 
 namespace Stryker.CLI.UnitTest
 {
-    using System.Collections.Generic;
-    using System.Diagnostics;
-    using Shouldly;
-    using Xunit.Abstractions;
 
     public class StrykerCLITests
     {
@@ -65,7 +57,7 @@
         [InlineData("-r")]
         public void StrykerCLI_WithReporterArgument_ShouldPassReporterArgumentsToStryker(string argName)
         {
-            StrykerOptions options = new StrykerOptions("", "Console", "", 1000, null,"trace", false, 1, 90, 80, 70);
+            StrykerOptions options = new StrykerOptions("", "Console", "", 1000, null,"trace", false, 1, 90, 80, 70, null);
             var runResults = new StrykerRunResult(options, 0.3M);
             var mock = new Mock<IStrykerRunner>(MockBehavior.Strict);
             mock.Setup(x => x.RunMutationTest(It.IsAny<StrykerOptions>())).Returns(runResults);
@@ -84,7 +76,7 @@
         public void StrykerCLI_WithExcludedMutationsArgument_ShouldPassExcludedMutationsArgumentsToStryker(string argName)
         {
             var mock = new Mock<IStrykerRunner>(MockBehavior.Strict);
-            StrykerOptions options = new StrykerOptions("", "Console", "", 1000, null, "trace", false, 1, 90, 80, 70);
+            StrykerOptions options = new StrykerOptions("", "Console", "", 1000, null, "trace", false, 1, 90, 80, 70, null);
             var runResults = new StrykerRunResult(options, 0.3M);
 
             mock.Setup(x => x.RunMutationTest(It.IsAny<StrykerOptions>())).Returns(runResults);
@@ -112,7 +104,7 @@
         public void StrykerCLI_ExcludedMutationsNamesShouldMapToMutatorTypes(MutatorType expectedType, params string[] argValues)
         {
             var mock = new Mock<IStrykerRunner>(MockBehavior.Strict);
-            StrykerOptions options = new StrykerOptions("", "Console", "", 1000, null, "trace", false, 1, 90, 80, 70);
+            StrykerOptions options = new StrykerOptions("", "Console", "", 1000, null, "trace", false, 1, 90, 80, 70, null);
             var runResults = new StrykerRunResult(options, 0.3M);
 
             mock.Setup(x => x.RunMutationTest(It.IsAny<StrykerOptions>())).Returns(runResults);
@@ -134,7 +126,7 @@
         [InlineData("-p")]
         public void StrykerCLI_WithProjectArgument_ShouldPassProjectArgumentsToStryker(string argName)
         {
-            StrykerOptions options = new StrykerOptions("", "Console", "", 1000, null, "trace", false, 1, 90, 80, 70);
+            StrykerOptions options = new StrykerOptions("", "Console", "", 1000, null, "trace", false, 1, 90, 80, 70, null);
             var runResults = new StrykerRunResult(options, 0.3M);
             var mock = new Mock<IStrykerRunner>(MockBehavior.Strict);
             mock.Setup(x => x.RunMutationTest(It.IsAny<StrykerOptions>())).Returns(runResults);
@@ -151,7 +143,7 @@
         [InlineData("-l")]
         public void StrykerCLI_WithLogConsoleArgument_ShouldPassLogConsoleArgumentsToStryker(string argName)
         {
-            StrykerOptions options = new StrykerOptions("", "Console", "", 1000, null, "trace", false, 1, 90, 80, 70);
+            StrykerOptions options = new StrykerOptions("", "Console", "", 1000, null, "trace", false, 1, 90, 80, 70, null);
             var runResults = new StrykerRunResult(options, 0.3M);
             var mock = new Mock<IStrykerRunner>(MockBehavior.Strict);
             mock.Setup(x => x.RunMutationTest(It.IsAny<StrykerOptions>())).Returns(runResults);
@@ -169,7 +161,7 @@
         [InlineData("--log-file")]
         public void StrykerCLI_WithLogLevelFileArgument_ShouldPassLogFileArgumentsToStryker(string argName)
         {
-            StrykerOptions options = new StrykerOptions("", "Console", "", 1000, null, "trace", false, 1, 90, 80, 70);
+            StrykerOptions options = new StrykerOptions("", "Console", "", 1000, null, "trace", false, 1, 90, 80, 70, null);
             var runResults = new StrykerRunResult(options, 0.3M);
             var mock = new Mock<IStrykerRunner>(MockBehavior.Strict);
             mock.Setup(x => x.RunMutationTest(It.IsAny<StrykerOptions>())).Returns(runResults);
@@ -186,7 +178,7 @@
         [InlineData("-t")]
         public void StrykerCLI_WithTimeoutArgument_ShouldPassTimeoutToStryker(string argName)
         {
-            StrykerOptions options = new StrykerOptions("", "Console", "", 1000, null, "trace", false, 1, 90, 80, 70);
+            StrykerOptions options = new StrykerOptions("", "Console", "", 1000, null, "trace", false, 1, 90, 80, 70, null);
             var runResults = new StrykerRunResult(options, 0.3M);
             var mock = new Mock<IStrykerRunner>(MockBehavior.Strict);
             mock.Setup(x => x.RunMutationTest(It.IsAny<StrykerOptions>())).Returns(runResults);
@@ -204,7 +196,7 @@
         [InlineData("-m")]
         public void StrykerCLI_WithMaxConcurrentTestrunnerArgument_ShouldPassMaxConcurrentTestrunnerToStryker(string argName)
         {
-            StrykerOptions options = new StrykerOptions("", "Console", "", 1000, null, "trace", false, 1, 90, 80, 70);
+            StrykerOptions options = new StrykerOptions("", "Console", "", 1000, null, "trace", false, 1, 90, 80, 70, null);
             var runResults = new StrykerRunResult(options, 0.3M);
             var mock = new Mock<IStrykerRunner>(MockBehavior.Strict);
             mock.Setup(x => x.RunMutationTest(It.IsAny<StrykerOptions>())).Returns(runResults);
@@ -222,7 +214,7 @@
         [InlineData("-tb")]
         public void StrykerCLI_WithCustomThresholdBreakParameter_ShouldPassThresholdBreakToStryker(string argName) 
         {
-            StrykerOptions options = new StrykerOptions("", "Console", "", 1000, null, "trace", false, 1, 90, 80, 70);
+            StrykerOptions options = new StrykerOptions("", "Console", "", 1000, null, "trace", false, 1, 90, 80, 70, null);
             var runResults = new StrykerRunResult(options, 0.3M);
             var mock = new Mock<IStrykerRunner>(MockBehavior.Strict);
             mock.Setup(x => x.RunMutationTest(It.IsAny<StrykerOptions>())).Returns(runResults);
@@ -239,7 +231,7 @@
         [InlineData("-tl")]
         public void StrykerCLI_WithCustomThresholdLowParameter_ShouldPassThresholdLowToStryker(string argName)
         {
-            StrykerOptions options = new StrykerOptions("", "Console", "", 1000, null, "trace", false, 1, 90, 80, 70);
+            StrykerOptions options = new StrykerOptions("", "Console", "", 1000, null, "trace", false, 1, 90, 80, 70, null);
             var runResults = new StrykerRunResult(options, 0.3M);
             var mock = new Mock<IStrykerRunner>(MockBehavior.Strict);
             mock.Setup(x => x.RunMutationTest(It.IsAny<StrykerOptions>())).Returns(runResults);
@@ -258,7 +250,7 @@
         public void StrykerCLI_WithCustomThresholdHighParameter_ShouldPassThresholdHighToStryker(string argName)
         {
             var mock = new Mock<IStrykerRunner>(MockBehavior.Strict);
-            StrykerOptions options = new StrykerOptions("", "Console", "", 1000, null, "trace", false, 1, 90, 80, 70);
+            StrykerOptions options = new StrykerOptions("", "Console", "", 1000, null, "trace", false, 1, 90, 80, 70, null);
             var runResult = new StrykerRunResult(options, 0.3M);
             mock.Setup(x => x.RunMutationTest(It.IsAny<StrykerOptions>())).Returns(runResult);
 
@@ -274,11 +266,7 @@
         public void StrykerCLI_OnMutationScoreBelowThresholdBreak_ShouldReturnExitCode1()
         {
             var mock = new Mock<IStrykerRunner>(MockBehavior.Strict);
-<<<<<<< HEAD
-            StrykerOptions options = new StrykerOptions("", "Console", "", 1000, "trace", false, 1, 90, 80, 70, "[]");
-=======
-            StrykerOptions options = new StrykerOptions("", "Console", "", 1000, null, "trace", false, 1, 90, 80, 70);
->>>>>>> 3ed02067
+            StrykerOptions options = new StrykerOptions("", "Console", "", 1000, null, "trace", false, 1, 90, 80, 70, null);
             StrykerRunResult strykerRunResult = new StrykerRunResult(options, 0.3M);
 
             mock.Setup(x => x.RunMutationTest(It.IsAny<StrykerOptions>())).Returns(strykerRunResult).Verifiable();
@@ -295,11 +283,7 @@
         public void StrykerCLI_OnMutationScoreAboveThresholdBreak_ShouldReturnExitCode0()
         {
             var mock = new Mock<IStrykerRunner>(MockBehavior.Strict);
-<<<<<<< HEAD
-            StrykerOptions options = new StrykerOptions("", "Console", "", 1000, "trace", false, 1, 90, 80, 0, "[]");
-=======
-            StrykerOptions options = new StrykerOptions("", "Console", "", 1000, null, "trace", false, 1, 90, 80, 0);
->>>>>>> 3ed02067
+            StrykerOptions options = new StrykerOptions("", "Console", "", 1000, null, "trace", false, 1, 90, 80, 0, null);
             StrykerRunResult strykerRunResult = new StrykerRunResult(options, 0.1M);
             
             mock.Setup(x => x.RunMutationTest(It.IsAny<StrykerOptions>())).Returns(strykerRunResult).Verifiable();
@@ -316,7 +300,10 @@
         public void StrykerCLI_WithNoFilesToExcludeSet_ShouldPassDefaultValueToStryker()
         {
             var mock = new Mock<IStrykerRunner>(MockBehavior.Strict);
-            mock.Setup(x => x.RunMutationTest(It.IsAny<StrykerOptions>()));
+            StrykerOptions options = new StrykerOptions("", "Console", "", 1000, null, "trace", false, 1, 90, 80, 0, null);
+            StrykerRunResult strykerRunResult = new StrykerRunResult(options, 0.1M);
+
+            mock.Setup(x => x.RunMutationTest(It.IsAny<StrykerOptions>())).Returns(() => strykerRunResult);
 
             var target = new StrykerCLI(mock.Object);
 
@@ -332,20 +319,23 @@
         public void StrykerCLI_WithFilesToExcludeSet_ShouldPassFilesToExcludeToStryker(string argName)
         {
             var mock = new Mock<IStrykerRunner>(MockBehavior.Strict);
-            mock.Setup(x => x.RunMutationTest(It.IsAny<StrykerOptions>()));
-
-            var target = new StrykerCLI(mock.Object);
-
-            target.Run(new[] { argName, "['.\\StartUp.cs','./ExampleDirectory/Recursive.cs', '.\\ExampleDirectory/Recursive2.cs']" });
-
-            var firstFileToExclude = FilePathUtils.ConvertToPlatformSupportedFilePath(".\\StartUp.cs");
+            StrykerOptions options = new StrykerOptions("", "Console", "", 1000, null, "trace", false, 1, 90, 80, 0, null);
+            StrykerRunResult strykerRunResult = new StrykerRunResult(options, 0.1M);
+
+            mock.Setup(x => x.RunMutationTest(It.IsAny<StrykerOptions>())).Returns(() => strykerRunResult);
+
+            var target = new StrykerCLI(mock.Object);
+
+            target.Run(new[] { argName, @"['./StartUp.cs','./ExampleDirectory/Recursive.cs', '.\\ExampleDirectory/Recursive2.cs']" });
+
+            var firstFileToExclude = FilePathUtils.ConvertToPlatformSupportedFilePath("./StartUp.cs");
             var secondFileToExclude = FilePathUtils.ConvertToPlatformSupportedFilePath("./ExampleDirectory/Recursive.cs");
-            var thirdFileToExclude = FilePathUtils.ConvertToPlatformSupportedFilePath(".\\ExampleDirectory/Recursive2.cs");
-            
-            mock.Verify(x => x.RunMutationTest(It.Is<StrykerOptions>(o =>
-                o.FilesToExclude[0] == firstFileToExclude &&
-                o.FilesToExclude[1] == secondFileToExclude &&
-                o.FilesToExclude[2] == thirdFileToExclude)));
+            var thirdFileToExclude = FilePathUtils.ConvertToPlatformSupportedFilePath(@".\ExampleDirectory/Recursive2.cs");
+            
+            mock.Verify(x => x.RunMutationTest(It.Is<StrykerOptions>(o =>
+                o.FilesToExclude.ToArray()[0] == firstFileToExclude &&
+                o.FilesToExclude.ToArray()[1] == secondFileToExclude &&
+                o.FilesToExclude.ToArray()[2] == thirdFileToExclude)));
         }
     }
 }