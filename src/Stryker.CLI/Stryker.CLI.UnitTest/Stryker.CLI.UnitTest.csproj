﻿<Project Sdk="Microsoft.NET.Sdk">

  <PropertyGroup>
    <TargetFramework>netcoreapp2.1</TargetFramework>

    <IsPackable>false</IsPackable>
  </PropertyGroup>

  <ItemGroup>
    <PackageReference Include="Microsoft.NET.Test.Sdk" Version="15.9.0" />
    <PackageReference Include="Moq" Version="4.10.0" />
    <PackageReference Include="xunit" Version="2.4.1" />
    <PackageReference Include="xunit.core" Version="2.4.1" />
    <PackageReference Include="xunit.runner.console" Version="2.4.1" />
<<<<<<< HEAD
=======
    <PackageReference Include="xunit.runner.utility" Version="2.4.1" />
>>>>>>> f6ab6015
    <PackageReference Include="xunit.runner.visualstudio" Version="2.4.1" />
    <DotNetCliToolReference Include="dotnet-xunit" Version="2.3.1" />
  </ItemGroup>

  <ItemGroup>
    <ProjectReference Include="..\Stryker.CLI\Stryker.CLI.csproj" />
  </ItemGroup>

  <ItemGroup>
    <None Include="filled-stryker-config.json" CopyToOutputDirectory="Always" />
    <None Include="stryker-config.json" CopyToOutputDirectory="Always" />
  </ItemGroup>

  <Target Name="PrintReferences" DependsOnTargets="ResolveProjectReferences;ResolveAssemblyReferences">
    <Message Text="@(_ResolveAssemblyReferenceResolvedFiles)" Importance="high" />
  </Target>
</Project><|MERGE_RESOLUTION|>--- conflicted
+++ resolved
@@ -12,10 +12,7 @@
     <PackageReference Include="xunit" Version="2.4.1" />
     <PackageReference Include="xunit.core" Version="2.4.1" />
     <PackageReference Include="xunit.runner.console" Version="2.4.1" />
-<<<<<<< HEAD
-=======
     <PackageReference Include="xunit.runner.utility" Version="2.4.1" />
->>>>>>> f6ab6015
     <PackageReference Include="xunit.runner.visualstudio" Version="2.4.1" />
     <DotNetCliToolReference Include="dotnet-xunit" Version="2.3.1" />
   </ItemGroup>
