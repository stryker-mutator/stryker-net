<Project Sdk="Microsoft.NET.Sdk">

	<PropertyGroup>
		<TargetFramework>net5.0</TargetFramework>
		<IsPackable>false</IsPackable>
	</PropertyGroup>

<<<<<<< HEAD
	<ItemGroup>
=======
  <ItemGroup>
>>>>>>> e958b69c
	<PackageReference Include="Microsoft.CodeCoverage" Version="$(MicrosoftTestPlatform)" /> 	<!-- From Directory.Build.props -->
    <PackageReference Include="Microsoft.NET.Test.Sdk" Version="$(MicrosoftTestPlatform)" />	<!-- From Directory.Build.props -->
    <PackageReference Include="Moq" Version="4.16.1" />
    <PackageReference Include="Shouldly" Version="4.0.3" />
    <PackageReference Include="xunit" Version="2.4.1" />
    <PackageReference Include="xunit.runner.visualstudio" Version="2.4.3" PrivateAssets="all"/>
  </ItemGroup>

	<ItemGroup>
		<ProjectReference Include="..\Stryker.CLI\Stryker.CLI.csproj" />
	</ItemGroup>

	<ItemGroup>
		<None Include="filled-stryker-config.json" CopyToOutputDirectory="Always" />
		<None Include="stryker-config.json" CopyToOutputDirectory="Always" />
	</ItemGroup>
</Project><|MERGE_RESOLUTION|>--- conflicted
+++ resolved
@@ -5,11 +5,7 @@
 		<IsPackable>false</IsPackable>
 	</PropertyGroup>
 
-<<<<<<< HEAD
-	<ItemGroup>
-=======
   <ItemGroup>
->>>>>>> e958b69c
 	<PackageReference Include="Microsoft.CodeCoverage" Version="$(MicrosoftTestPlatform)" /> 	<!-- From Directory.Build.props -->
     <PackageReference Include="Microsoft.NET.Test.Sdk" Version="$(MicrosoftTestPlatform)" />	<!-- From Directory.Build.props -->
     <PackageReference Include="Moq" Version="4.16.1" />
