<Project Sdk="Microsoft.NET.Sdk">

  <PropertyGroup>
    <IsPackable>false</IsPackable>
  </PropertyGroup>

  <ItemGroup>
    <PackageReference Include="coverlet.collector" Version="3.1.2">
      <PrivateAssets>all</PrivateAssets>
      <IncludeAssets>runtime; build; native; contentfiles; analyzers; buildtransitive</IncludeAssets>
    </PackageReference>
    <PackageReference Include="coverlet.msbuild" Version="3.1.2">
      <PrivateAssets>all</PrivateAssets>
      <IncludeAssets>runtime; build; native; contentfiles; analyzers; buildtransitive</IncludeAssets>
    </PackageReference>
<<<<<<< HEAD
    <PackageReference Include="Microsoft.NET.Test.Sdk" Version="$(MicrosoftTestPlatform)" />                <!-- From Directory.Build.props -->
    <PackageReference Include="Moq" Version="4.17.2" />
=======
    <PackageReference Include="Microsoft.NET.Test.Sdk" Version="$(MicrosoftTestPlatform)" />
    <PackageReference Include="Moq" Version="4.18.0" />
>>>>>>> 64f19192
    <PackageReference Include="Shouldly" Version="4.0.3" />
    <PackageReference Include="Spectre.Console.Testing" Version="0.44.0" />
    <PackageReference Include="System.IO.Abstractions.TestingHelpers" Version="$(SystemIOAbstractions)" />  <!-- From Directory.Build.props -->
    <PackageReference Include="xunit" Version="2.4.1" />
    <PackageReference Include="xunit.runner.visualstudio" Version="2.4.5" />
  </ItemGroup>

  <ItemGroup>
    <ProjectReference Include="..\Stryker.CLI\Stryker.CLI.csproj" />
  </ItemGroup>

  <ItemGroup>
    <None Include="filled-stryker-config.json" CopyToOutputDirectory="Always" />
    <None Include="stryker-config.json" CopyToOutputDirectory="Always" />
  </ItemGroup>
</Project><|MERGE_RESOLUTION|>--- conflicted
+++ resolved
@@ -13,13 +13,8 @@
       <PrivateAssets>all</PrivateAssets>
       <IncludeAssets>runtime; build; native; contentfiles; analyzers; buildtransitive</IncludeAssets>
     </PackageReference>
-<<<<<<< HEAD
-    <PackageReference Include="Microsoft.NET.Test.Sdk" Version="$(MicrosoftTestPlatform)" />                <!-- From Directory.Build.props -->
-    <PackageReference Include="Moq" Version="4.17.2" />
-=======
     <PackageReference Include="Microsoft.NET.Test.Sdk" Version="$(MicrosoftTestPlatform)" />
     <PackageReference Include="Moq" Version="4.18.0" />
->>>>>>> 64f19192
     <PackageReference Include="Shouldly" Version="4.0.3" />
     <PackageReference Include="Spectre.Console.Testing" Version="0.44.0" />
     <PackageReference Include="System.IO.Abstractions.TestingHelpers" Version="$(SystemIOAbstractions)" />  <!-- From Directory.Build.props -->
