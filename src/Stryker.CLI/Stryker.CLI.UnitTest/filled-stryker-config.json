{
  "stryker-config": {
    "reporter": "ReportOnly",
    "log-level": "trace",
    "timeout-ms": 9999,
    "log-file": true,
<<<<<<< HEAD
    "project-file": "ExampleProject.csproj"
=======
    "project-name": "ExampleProject.csproj",
    "max-concurrent-test-runners": 10
>>>>>>> f5395ae6
  }
}<|MERGE_RESOLUTION|>--- conflicted
+++ resolved
@@ -4,11 +4,7 @@
     "log-level": "trace",
     "timeout-ms": 9999,
     "log-file": true,
-<<<<<<< HEAD
-    "project-file": "ExampleProject.csproj"
-=======
-    "project-name": "ExampleProject.csproj",
+    "project-file": "ExampleProject.csproj",
     "max-concurrent-test-runners": 10
->>>>>>> f5395ae6
   }
 }