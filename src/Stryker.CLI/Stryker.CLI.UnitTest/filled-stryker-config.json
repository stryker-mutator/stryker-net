--- conflicted
+++ resolved
@@ -1,18 +1,10 @@
 {
   "stryker-config": {
-<<<<<<< HEAD
-    "reporter": "RapportOnly",
-    "logLevel": "trace",
-    "timeoutMS": 9999,
-    "logFile": true,
-    "projectName": "ExampleProject.csproj",
-    "maxConcurrentTestRunners": 10
-=======
     "reporter": "ReportOnly",
     "log-level": "trace",
     "timeout-ms": 9999,
     "log-file": true,
-    "project-name": "ExampleProject.csproj"
->>>>>>> 7c2d476a
+    "project-name": "ExampleProject.csproj",
+    "max-concurrent-test-runners": 10
   }
 }