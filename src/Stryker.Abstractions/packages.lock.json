{
  "version": 2,
  "dependencies": {
    "net8.0": {
      "Buildalyzer": {
        "type": "Direct",
        "requested": "[7.1.0, )",
        "resolved": "7.1.0",
        "contentHash": "U6e7mHdQC672lfvqNVp70jQGb8g3aPnLafnFnnrzUwFfPX+4tK5uk3Ah+1R3svyG5kc3Qu9ZjBrhcvml/IwXrw==",
        "dependencies": {
          "Buildalyzer.Logger": "7.1.0",
          "MSBuild.StructuredLogger": "2.2.158",
          "Microsoft.Build": "17.10.4",
          "Microsoft.Build.Tasks.Core": "17.10.4",
          "Microsoft.CodeAnalysis.CSharp": "4.0.0",
          "Microsoft.CodeAnalysis.VisualBasic": "4.0.0",
          "Microsoft.Extensions.Logging": "6.0.0",
          "MsBuildPipeLogger.Server": "1.1.6",
          "NuGet.Frameworks": "6.9.1"
        }
      },
      "DotNet.Glob": {
        "type": "Direct",
        "requested": "[3.1.3, )",
        "resolved": "3.1.3",
        "contentHash": "hOfHw7MLJw/tbXaFwR1oiDb+dIXDp8URTxp5Pco42OOhiw77wrUNx6v6syNygHZbWwYdXQocL2Mo1l5FnfDVjg=="
      },
      "DotNet.ReproducibleBuilds": {
        "type": "Direct",
        "requested": "[1.2.25, )",
        "resolved": "1.2.25",
        "contentHash": "xCXiw7BCxHJ8pF6wPepRUddlh2dlQlbr81gXA72hdk4FLHkKXas7EH/n+fk5UCA/YfMqG1Z6XaPiUjDbUNBUzg=="
      },
      "Microsoft.CodeAnalysis.Common": {
        "type": "Direct",
        "requested": "[4.12.0, )",
        "resolved": "4.12.0",
        "contentHash": "c1kNYihL2gdcuU1dqm8R8YeA4YkB43TpU3pa2r66Uooh6AAhRtENzj9A4Kj0a+H8JDDyuTjNZql9XlVUzV+UjA==",
        "dependencies": {
          "Microsoft.CodeAnalysis.Analyzers": "3.3.4",
          "System.Collections.Immutable": "8.0.0",
          "System.Reflection.Metadata": "8.0.0"
        }
      },
      "Microsoft.CodeAnalysis.CSharp": {
        "type": "Direct",
        "requested": "[4.12.0, )",
        "resolved": "4.12.0",
        "contentHash": "30vVQ1MizeC22iEdEvI2w0eTIYG43/L20yBzuQH01xKzJgHAoWehzI2F8u07o4mXh4DGMOjQF7aEm0zzvsG3Mg==",
        "dependencies": {
          "Microsoft.CodeAnalysis.Analyzers": "3.3.4",
          "Microsoft.CodeAnalysis.Common": "[4.12.0]",
          "System.Collections.Immutable": "8.0.0",
          "System.Reflection.Metadata": "8.0.0"
        }
      },
      "Microsoft.TestPlatform.ObjectModel": {
        "type": "Direct",
        "requested": "[17.13.0, )",
        "resolved": "17.13.0",
        "contentHash": "bt0E0Dx+iqW97o4A59RCmUmz/5NarJ7LRL+jXbSHod72ibL5XdNm1Ke+UO5tFhBG4VwHLcSjqq9BUSblGNWamw==",
        "dependencies": {
          "System.Reflection.Metadata": "1.6.0"
        }
      },
      "Serilog": {
        "type": "Direct",
        "requested": "[4.2.0, )",
        "resolved": "4.2.0",
        "contentHash": "gmoWVOvKgbME8TYR+gwMf7osROiWAURterc6Rt2dQyX7wtjZYpqFiA/pY6ztjGQKKV62GGCyOcmtP1UKMHgSmA=="
      },
      "TestableIO.System.IO.Abstractions.Wrappers": {
        "type": "Direct",
        "requested": "[21.3.1, )",
        "resolved": "21.3.1",
        "contentHash": "l/xu8G96pntsofFG8vh6BKbVbYWtqYZTpNCcj4jGNwxwSbwY2gvDmkiFmIbWf7lgzPZbopW2FAfaY6m4K/3QJw==",
        "dependencies": {
          "TestableIO.System.IO.Abstractions": "21.3.1"
        }
      },
      "Buildalyzer.Logger": {
        "type": "Transitive",
        "resolved": "7.1.0",
        "contentHash": "a0T+Se+HSCxOvP2s7kUbgHBVeeJghliN9CO3pSl8JfqPhKD9JaE7ZxS3iTEgKglDsRibcqbdIxhYvvvIdLOvuQ=="
      },
      "Microsoft.Build": {
        "type": "Transitive",
        "resolved": "17.10.4",
        "contentHash": "ZmGA8vhVXFzC4oo48ybQKlEybVKd0Ntfdr+Enqrn5ES1R6e/krIK9hLk0W33xuT0/G6QYd3YdhJZh+Xle717Ag==",
        "dependencies": {
          "Microsoft.Build.Framework": "17.10.4",
          "Microsoft.NET.StringTools": "17.10.4",
          "System.Collections.Immutable": "8.0.0",
          "System.Configuration.ConfigurationManager": "8.0.0",
          "System.Reflection.Metadata": "8.0.0",
          "System.Reflection.MetadataLoadContext": "8.0.0",
          "System.Security.Principal.Windows": "5.0.0",
          "System.Threading.Tasks.Dataflow": "8.0.0"
        }
      },
      "Microsoft.Build.Framework": {
        "type": "Transitive",
        "resolved": "17.10.4",
        "contentHash": "4qXCwNOXBR1dyCzuks9SwTwFJQO/xmf2wcMislotDWJu7MN/r3xDNoU8Ae5QmKIHPaLG1xmfDkYS7qBVzxmeKw=="
      },
      "Microsoft.Build.Tasks.Core": {
        "type": "Transitive",
        "resolved": "17.10.4",
        "contentHash": "k1sefpk2VvJNwcexMjisH+TdzhspCVRtYvh4fAez5qRM20VvsNxcOIjfDe3h3StZRIGI2aiFKGxBZYkwM+WV+A==",
        "dependencies": {
          "Microsoft.Build.Framework": "17.10.4",
          "Microsoft.Build.Utilities.Core": "17.10.4",
          "Microsoft.NET.StringTools": "17.10.4",
          "System.CodeDom": "8.0.0",
          "System.Collections.Immutable": "8.0.0",
          "System.Configuration.ConfigurationManager": "8.0.0",
          "System.Resources.Extensions": "8.0.0",
          "System.Security.Cryptography.Pkcs": "8.0.0",
          "System.Security.Cryptography.Xml": "8.0.0"
        }
      },
      "Microsoft.Build.Utilities.Core": {
        "type": "Transitive",
        "resolved": "17.10.4",
        "contentHash": "eEB/tcXkSV+nQgvoa/l53UPtn+KVtKZ8zBceDZsXVTrfE4fA+4+/olrx9W8n2tq4XiESsL9UuGJgCKzqBwQCoQ==",
        "dependencies": {
          "Microsoft.Build.Framework": "17.10.4",
          "Microsoft.NET.StringTools": "17.10.4",
          "System.Collections.Immutable": "8.0.0",
          "System.Configuration.ConfigurationManager": "8.0.0"
        }
      },
      "Microsoft.Extensions.DependencyInjection": {
        "type": "Transitive",
        "resolved": "6.0.0",
        "contentHash": "k6PWQMuoBDGGHOQTtyois2u4AwyVcIwL2LaSLlTZQm2CYcJ1pxbt6jfAnpWmzENA/wfrYRI/X9DTLoUkE4AsLw==",
        "dependencies": {
          "Microsoft.Extensions.DependencyInjection.Abstractions": "6.0.0",
          "System.Runtime.CompilerServices.Unsafe": "6.0.0"
        }
      },
      "Microsoft.Extensions.DependencyInjection.Abstractions": {
        "type": "Transitive",
<<<<<<< HEAD
        "resolved": "6.0.0",
        "contentHash": "xlzi2IYREJH3/m6+lUrQlujzX8wDitm4QGnUu6kUXTQAWPuZY8i+ticFJbzfqaetLA6KR/rO6Ew/HuYD+bxifg=="
=======
        "resolved": "9.0.2",
        "contentHash": "MNe7GSTBf3jQx5vYrXF0NZvn6l7hUKF6J54ENfAgCO8y6xjN1XUmKKWG464LP2ye6QqDiA1dkaWEZBYnhoZzjg=="
>>>>>>> 9212a40b
      },
      "Microsoft.Extensions.Options": {
        "type": "Transitive",
        "resolved": "6.0.0",
        "contentHash": "dzXN0+V1AyjOe2xcJ86Qbo233KHuLEY0njf/P2Kw8SfJU+d45HNS2ctJdnEnrWbM9Ye2eFgaC5Mj9otRMU6IsQ==",
        "dependencies": {
          "Microsoft.Extensions.DependencyInjection.Abstractions": "6.0.0",
          "Microsoft.Extensions.Primitives": "6.0.0"
        }
      },
      "Microsoft.Extensions.Primitives": {
        "type": "Transitive",
        "resolved": "6.0.0",
        "contentHash": "9+PnzmQFfEFNR9J2aDTfJGGupShHjOuGw4VUv+JB044biSHrnmCIMD+mJHmb2H7YryrfBEXDurxQ47gJZdCKNQ==",
        "dependencies": {
          "System.Runtime.CompilerServices.Unsafe": "6.0.0"
        }
      },
      "Microsoft.NET.StringTools": {
        "type": "Transitive",
        "resolved": "17.10.4",
        "contentHash": "wyABaqY+IHCMMSTQmcc3Ca6vbmg5BaEPgicnEgpll+4xyWZWlkQqUwafweUd9VAhBb4jqplMl6voUHQ6yfdUcg=="
      },
      "MSBuild.StructuredLogger": {
        "type": "Transitive",
        "resolved": "2.2.158",
        "contentHash": "A7hI65/MrDKdPpu4rsnqimDdAs42B05gpfOIyzWPJ+pqw6Q3p4r1I/AjWVe3joKGHIQSpL+0AX2tzLVVCaR0ug==",
        "dependencies": {
          "Microsoft.Build.Framework": "17.5.0",
          "Microsoft.Build.Utilities.Core": "17.5.0"
        }
      },
      "MsBuildPipeLogger.Server": {
        "type": "Transitive",
        "resolved": "1.1.6",
        "contentHash": "rls0hb7plSfVFCqScDxTqtGpIlMfoQEchqjmK/YtXDML11GU5jI+oCi9YsikGulJVUv/vLSY6Ktah0uXwv25EA==",
        "dependencies": {
          "Microsoft.Build": "15.3.409"
        }
      },
      "System.CodeDom": {
        "type": "Transitive",
        "resolved": "8.0.0",
        "contentHash": "WTlRjL6KWIMr/pAaq3rYqh0TJlzpouaQ/W1eelssHgtlwHAH25jXTkUphTYx9HaIIf7XA6qs/0+YhtLEQRkJ+Q=="
      },
      "System.Collections.Immutable": {
        "type": "Transitive",
        "resolved": "8.0.0",
        "contentHash": "AurL6Y5BA1WotzlEvVaIDpqzpIPvYnnldxru8oXJU2yFxFUy3+pNXjXd1ymO+RA0rq0+590Q8gaz2l3Sr7fmqg=="
      },
      "System.Configuration.ConfigurationManager": {
        "type": "Transitive",
        "resolved": "8.0.0",
        "contentHash": "JlYi9XVvIREURRUlGMr1F6vOFLk7YSY4p1vHo4kX3tQ0AGrjqlRWHDi66ImHhy6qwXBG3BJ6Y1QlYQ+Qz6Xgww==",
        "dependencies": {
          "System.Diagnostics.EventLog": "8.0.0",
          "System.Security.Cryptography.ProtectedData": "8.0.0"
        }
      },
      "System.Diagnostics.DiagnosticSource": {
        "type": "Transitive",
<<<<<<< HEAD
        "resolved": "6.0.0",
        "contentHash": "frQDfv0rl209cKm1lnwTgFPzNigy2EKk1BS3uAvHvlBVKe5cymGyHO+Sj+NLv5VF/AhHsqPIUUwya5oV4CHMUw==",
        "dependencies": {
          "System.Runtime.CompilerServices.Unsafe": "6.0.0"
        }
=======
        "resolved": "9.0.2",
        "contentHash": "z5CMQNLzk8UKnTEHRKb4nq03CCDWBMEF2gfP3oPKZn4F8wip6LFZCP5rF90DREHqdNddScIGAfszXJSjh4drSw=="
>>>>>>> 9212a40b
      },
      "System.Diagnostics.EventLog": {
        "type": "Transitive",
        "resolved": "8.0.0",
        "contentHash": "fdYxcRjQqTTacKId/2IECojlDSFvp7LP5N78+0z/xH7v/Tuw5ZAxu23Y6PTCRinqyu2ePx+Gn1098NC6jM6d+A=="
      },
      "System.Formats.Asn1": {
        "type": "Transitive",
        "resolved": "8.0.0",
        "contentHash": "AJukBuLoe3QeAF+mfaRKQb2dgyrvt340iMBHYv+VdBzCUM06IxGlvl0o/uPOS7lHnXPN6u8fFRHSHudx5aTi8w=="
      },
      "System.Reflection.Metadata": {
        "type": "Transitive",
        "resolved": "8.0.0",
        "contentHash": "ptvgrFh7PvWI8bcVqG5rsA/weWM09EnthFHR5SCnS6IN+P4mj6rE1lBDC4U8HL9/57htKAqy4KQ3bBj84cfYyQ==",
        "dependencies": {
          "System.Collections.Immutable": "8.0.0"
        }
      },
      "System.Reflection.MetadataLoadContext": {
        "type": "Transitive",
        "resolved": "8.0.0",
        "contentHash": "SZxrQ4sQYnIcdwiO3G/lHZopbPYQ2lW0ioT4JezgccWUrKaKbHLJbAGZaDfkYjWcta1pWssAo3MOXLsR0ie4tQ==",
        "dependencies": {
          "System.Collections.Immutable": "8.0.0",
          "System.Reflection.Metadata": "8.0.0"
        }
      },
      "System.Resources.Extensions": {
        "type": "Transitive",
        "resolved": "8.0.0",
        "contentHash": "psnQ6GRQOvt+evda5C4nD5EuV49mz2Tv0DD2JDVDEbE/TKoMukxSkGJcsBJ0pajpPuFRr67syFYlkJ4Wj6A5Zw=="
      },
      "System.Runtime.CompilerServices.Unsafe": {
        "type": "Transitive",
        "resolved": "6.0.0",
        "contentHash": "/iUeP3tq1S0XdNNoMz5C9twLSrM/TH+qElHkXWaPvuNOt+99G75NrV0OS2EqHx5wMN7popYjpc8oTjC1y16DLg=="
      },
      "System.Security.Cryptography.Pkcs": {
        "type": "Transitive",
        "resolved": "8.0.0",
        "contentHash": "ULmp3xoOwNYjOYp4JZ2NK/6NdTgiN1GQXzVVN1njQ7LOZ0d0B9vyMnhyqbIi9Qw4JXj1JgCsitkTShboHRx7Eg==",
        "dependencies": {
          "System.Formats.Asn1": "8.0.0"
        }
      },
      "System.Security.Cryptography.ProtectedData": {
        "type": "Transitive",
        "resolved": "8.0.0",
        "contentHash": "+TUFINV2q2ifyXauQXRwy4CiBhqvDEDZeVJU7qfxya4aRYOKzVBpN+4acx25VcPB9ywUN6C0n8drWl110PhZEg=="
      },
      "System.Security.Cryptography.Xml": {
        "type": "Transitive",
        "resolved": "8.0.0",
        "contentHash": "HQSFbakswZ1OXFz2Bt3AJlC6ENDqWeVpgqhf213xqQUMDifzydOHIKVb1RV4prayobvR3ETIScMaQdDF2hwGZA==",
        "dependencies": {
          "System.Security.Cryptography.Pkcs": "8.0.0"
        }
      },
      "System.Security.Principal.Windows": {
        "type": "Transitive",
        "resolved": "5.0.0",
        "contentHash": "t0MGLukB5WAVU9bO3MGzvlGnyJPgUlcwerXn1kzBRjwLKixT96XV0Uza41W49gVd8zEMFu9vQEFlv0IOrytICA=="
      },
      "System.Threading.Tasks.Dataflow": {
        "type": "Transitive",
        "resolved": "8.0.0",
        "contentHash": "7V0I8tPa9V7UxMx/+7DIwkhls5ouaEMQx6l/GwGm1Y8kJQ61On9B/PxCXFLbgu5/C47g0BP2CUYs+nMv1+Oaqw=="
      },
      "TestableIO.System.IO.Abstractions": {
        "type": "Transitive",
        "resolved": "21.3.1",
        "contentHash": "B9USlBOZAiqXss7AI4BH6HVWs+HoHx38OadJjBO0VCzEWgP/u0u52bogmrzDHsyqRv8Yo/xtIMQXgpjLoaAUXw=="
      },
<<<<<<< HEAD
=======
      "stryker.utilities": {
        "type": "Project",
        "dependencies": {
          "Microsoft.CodeAnalysis.CSharp": "[4.12.0, )",
          "Microsoft.Extensions.Logging.Abstractions": "[9.0.2, )"
        }
      },
>>>>>>> 9212a40b
      "Microsoft.CodeAnalysis.Analyzers": {
        "type": "CentralTransitive",
        "requested": "[3.11.0, )",
        "resolved": "3.3.4",
        "contentHash": "AxkxcPR+rheX0SmvpLVIGLhOUXAKG56a64kV9VQZ4y9gR9ZmPXnqZvHJnmwLSwzrEP6junUF11vuc+aqo5r68g=="
      },
      "Microsoft.CodeAnalysis.VisualBasic": {
        "type": "CentralTransitive",
        "requested": "[4.12.0, )",
        "resolved": "4.0.0",
        "contentHash": "FK+OGUMUh9O6/GCwyIy4c/sOrarF36/yEY07BbXVYMql1qCqHGWfyWXyCQKQ6m/KqReCqW6aO4cK7kK/AYBpyA==",
        "dependencies": {
          "Microsoft.CodeAnalysis.Common": "[4.0.0]"
        }
      },
      "Microsoft.Extensions.Logging": {
        "type": "CentralTransitive",
        "requested": "[9.0.2, )",
        "resolved": "6.0.0",
        "contentHash": "eIbyj40QDg1NDz0HBW0S5f3wrLVnKWnDJ/JtZ+yJDFnDj90VoPuoPmFkeaXrtu+0cKm5GRAwoDf+dBWXK0TUdg==",
        "dependencies": {
          "Microsoft.Extensions.DependencyInjection": "6.0.0",
          "Microsoft.Extensions.DependencyInjection.Abstractions": "6.0.0",
          "Microsoft.Extensions.Logging.Abstractions": "6.0.0",
          "Microsoft.Extensions.Options": "6.0.0",
          "System.Diagnostics.DiagnosticSource": "6.0.0"
        }
      },
      "Microsoft.Extensions.Logging.Abstractions": {
        "type": "CentralTransitive",
<<<<<<< HEAD
        "requested": "[9.0.1, )",
        "resolved": "6.0.0",
        "contentHash": "/HggWBbTwy8TgebGSX5DBZ24ndhzi93sHUBDvP1IxbZD7FDokYzdAr6+vbWGjw2XAfR2EJ1sfKUotpjHnFWPxA=="
=======
        "requested": "[9.0.2, )",
        "resolved": "9.0.2",
        "contentHash": "dV9s2Lamc8jSaqhl2BQSPn/AryDIH2sSbQUyLitLXV0ROmsb+SROnn2cH939JFbsNrnf3mIM3GNRKT7P0ldwLg==",
        "dependencies": {
          "Microsoft.Extensions.DependencyInjection.Abstractions": "9.0.2",
          "System.Diagnostics.DiagnosticSource": "9.0.2"
        }
>>>>>>> 9212a40b
      },
      "NuGet.Frameworks": {
        "type": "CentralTransitive",
        "requested": "[6.13.1, )",
        "resolved": "6.9.1",
        "contentHash": "DaKh3lenPUvzGccPkbI97BIvA27z+/UsL3ankfoZlX/4vBVDK5N1sheFTQ+GuJf+IgSzsJz/A21SPUpQLHwUtA=="
      }
    }
  }
}<|MERGE_RESOLUTION|>--- conflicted
+++ resolved
@@ -141,13 +141,8 @@
       },
       "Microsoft.Extensions.DependencyInjection.Abstractions": {
         "type": "Transitive",
-<<<<<<< HEAD
         "resolved": "6.0.0",
         "contentHash": "xlzi2IYREJH3/m6+lUrQlujzX8wDitm4QGnUu6kUXTQAWPuZY8i+ticFJbzfqaetLA6KR/rO6Ew/HuYD+bxifg=="
-=======
-        "resolved": "9.0.2",
-        "contentHash": "MNe7GSTBf3jQx5vYrXF0NZvn6l7hUKF6J54ENfAgCO8y6xjN1XUmKKWG464LP2ye6QqDiA1dkaWEZBYnhoZzjg=="
->>>>>>> 9212a40b
       },
       "Microsoft.Extensions.Options": {
         "type": "Transitive",
@@ -209,16 +204,11 @@
       },
       "System.Diagnostics.DiagnosticSource": {
         "type": "Transitive",
-<<<<<<< HEAD
         "resolved": "6.0.0",
         "contentHash": "frQDfv0rl209cKm1lnwTgFPzNigy2EKk1BS3uAvHvlBVKe5cymGyHO+Sj+NLv5VF/AhHsqPIUUwya5oV4CHMUw==",
         "dependencies": {
           "System.Runtime.CompilerServices.Unsafe": "6.0.0"
         }
-=======
-        "resolved": "9.0.2",
-        "contentHash": "z5CMQNLzk8UKnTEHRKb4nq03CCDWBMEF2gfP3oPKZn4F8wip6LFZCP5rF90DREHqdNddScIGAfszXJSjh4drSw=="
->>>>>>> 9212a40b
       },
       "System.Diagnostics.EventLog": {
         "type": "Transitive",
@@ -293,16 +283,6 @@
         "resolved": "21.3.1",
         "contentHash": "B9USlBOZAiqXss7AI4BH6HVWs+HoHx38OadJjBO0VCzEWgP/u0u52bogmrzDHsyqRv8Yo/xtIMQXgpjLoaAUXw=="
       },
-<<<<<<< HEAD
-=======
-      "stryker.utilities": {
-        "type": "Project",
-        "dependencies": {
-          "Microsoft.CodeAnalysis.CSharp": "[4.12.0, )",
-          "Microsoft.Extensions.Logging.Abstractions": "[9.0.2, )"
-        }
-      },
->>>>>>> 9212a40b
       "Microsoft.CodeAnalysis.Analyzers": {
         "type": "CentralTransitive",
         "requested": "[3.11.0, )",
@@ -333,19 +313,9 @@
       },
       "Microsoft.Extensions.Logging.Abstractions": {
         "type": "CentralTransitive",
-<<<<<<< HEAD
-        "requested": "[9.0.1, )",
+        "requested": "[9.0.2, )",
         "resolved": "6.0.0",
         "contentHash": "/HggWBbTwy8TgebGSX5DBZ24ndhzi93sHUBDvP1IxbZD7FDokYzdAr6+vbWGjw2XAfR2EJ1sfKUotpjHnFWPxA=="
-=======
-        "requested": "[9.0.2, )",
-        "resolved": "9.0.2",
-        "contentHash": "dV9s2Lamc8jSaqhl2BQSPn/AryDIH2sSbQUyLitLXV0ROmsb+SROnn2cH939JFbsNrnf3mIM3GNRKT7P0ldwLg==",
-        "dependencies": {
-          "Microsoft.Extensions.DependencyInjection.Abstractions": "9.0.2",
-          "System.Diagnostics.DiagnosticSource": "9.0.2"
-        }
->>>>>>> 9212a40b
       },
       "NuGet.Frameworks": {
         "type": "CentralTransitive",
