{
  "version": 2,
  "dependencies": {
    "net8.0": {
      "DotNet.ReproducibleBuilds": {
        "type": "Direct",
        "requested": "[1.2.39, )",
        "resolved": "1.2.39",
        "contentHash": "fcFN01tDTIQqDuTwr1jUQK/geofiwjG5DycJQOnC72i1SsLAk1ELe+apBOuZ11UMQG8YKFZG1FgvjZPbqHyatg=="
      },
      "Microsoft.Extensions.Logging.Abstractions": {
        "type": "Direct",
        "requested": "[10.0.0, )",
        "resolved": "10.0.0",
        "contentHash": "FU/IfjDfwaMuKr414SSQNTIti/69bHEMb+QKrskRb26oVqpx3lNFXMjs/RC9ZUuhBhcwDM2BwOgoMw+PZ+beqQ==",
        "dependencies": {
          "Microsoft.Extensions.DependencyInjection.Abstractions": "10.0.0",
          "System.Diagnostics.DiagnosticSource": "10.0.0"
        }
      },
      "Microsoft.TestPlatform": {
        "type": "Direct",
        "requested": "[18.0.1, )",
        "resolved": "18.0.1",
        "contentHash": "j28I540VckZ/cBX3/dotFDIwjYjfqXrHJDTujLDqB0Udr4blVWnQR34QoFMbSnjLJ4yyUUP/y70UzRevVEd3Gw=="
      },
      "Microsoft.TestPlatform.ObjectModel": {
        "type": "Direct",
        "requested": "[18.0.1, )",
        "resolved": "18.0.1",
        "contentHash": "qT/mwMcLF9BieRkzOBPL2qCopl8hQu6A1P7JWAoj/FMu5i9vds/7cjbJ/LLtaiwWevWLAeD5v5wjQJ/l6jvhWQ==",
        "dependencies": {
          "System.Reflection.Metadata": "8.0.0"
        }
      },
      "Microsoft.TestPlatform.Portable": {
        "type": "Direct",
        "requested": "[18.0.1, )",
        "resolved": "18.0.1",
        "contentHash": "xo0LUgBPdPOGVeing0HtgSHlu59IlATDXxbqsJZkDDb9ErCJkC3Z/aOn01nMvsAxISrrP3DjutXzTh7DRG545w=="
      },
      "Microsoft.TestPlatform.TranslationLayer": {
        "type": "Direct",
        "requested": "[18.0.1, )",
        "resolved": "18.0.1",
        "contentHash": "kkLbNqvR5I4QU4ImmYcAU6c34q5uTWNjKv8kHkZvnixFXHa/e6o8Oo8AwhL89OfJZ054V1IL0dlAU6Jmj5vt7w==",
        "dependencies": {
          "NETStandard.Library": "2.0.0"
        }
      },
      "TestableIO.System.IO.Abstractions.Wrappers": {
        "type": "Direct",
        "requested": "[22.1.0, )",
        "resolved": "22.1.0",
        "contentHash": "IsW3jQqIiTN4GwdWFx+dzgRL5XR75UDTFVGuuIackPf2d7eH0KKyrx4wuIoASa1XnS9zhgLP39FKwJq6nbbx1w==",
        "dependencies": {
          "Testably.Abstractions.FileSystem.Interface": "10.0.0"
        }
      },
      "Buildalyzer.Logger": {
        "type": "Transitive",
        "resolved": "7.1.0",
        "contentHash": "a0T+Se+HSCxOvP2s7kUbgHBVeeJghliN9CO3pSl8JfqPhKD9JaE7ZxS3iTEgKglDsRibcqbdIxhYvvvIdLOvuQ=="
      },
      "Microsoft.Build": {
        "type": "Transitive",
        "resolved": "17.10.4",
        "contentHash": "ZmGA8vhVXFzC4oo48ybQKlEybVKd0Ntfdr+Enqrn5ES1R6e/krIK9hLk0W33xuT0/G6QYd3YdhJZh+Xle717Ag==",
        "dependencies": {
          "Microsoft.Build.Framework": "17.10.4",
          "Microsoft.NET.StringTools": "17.10.4",
          "System.Collections.Immutable": "8.0.0",
          "System.Configuration.ConfigurationManager": "8.0.0",
          "System.Reflection.Metadata": "8.0.0",
          "System.Reflection.MetadataLoadContext": "8.0.0",
          "System.Security.Principal.Windows": "5.0.0",
          "System.Threading.Tasks.Dataflow": "8.0.0"
        }
      },
      "Microsoft.Build.Framework": {
        "type": "Transitive",
        "resolved": "17.10.4",
        "contentHash": "4qXCwNOXBR1dyCzuks9SwTwFJQO/xmf2wcMislotDWJu7MN/r3xDNoU8Ae5QmKIHPaLG1xmfDkYS7qBVzxmeKw=="
      },
      "Microsoft.Build.Tasks.Core": {
        "type": "Transitive",
        "resolved": "17.10.4",
        "contentHash": "k1sefpk2VvJNwcexMjisH+TdzhspCVRtYvh4fAez5qRM20VvsNxcOIjfDe3h3StZRIGI2aiFKGxBZYkwM+WV+A==",
        "dependencies": {
          "Microsoft.Build.Framework": "17.10.4",
          "Microsoft.Build.Utilities.Core": "17.10.4",
          "Microsoft.NET.StringTools": "17.10.4",
          "System.CodeDom": "8.0.0",
          "System.Collections.Immutable": "8.0.0",
          "System.Configuration.ConfigurationManager": "8.0.0",
          "System.Resources.Extensions": "8.0.0",
          "System.Security.Cryptography.Pkcs": "8.0.0",
          "System.Security.Cryptography.Xml": "8.0.0"
        }
      },
      "Microsoft.Build.Utilities.Core": {
        "type": "Transitive",
        "resolved": "17.10.4",
        "contentHash": "eEB/tcXkSV+nQgvoa/l53UPtn+KVtKZ8zBceDZsXVTrfE4fA+4+/olrx9W8n2tq4XiESsL9UuGJgCKzqBwQCoQ==",
        "dependencies": {
          "Microsoft.Build.Framework": "17.10.4",
          "Microsoft.NET.StringTools": "17.10.4",
          "System.Collections.Immutable": "8.0.0",
          "System.Configuration.ConfigurationManager": "8.0.0"
        }
      },
      "Microsoft.Extensions.DependencyInjection.Abstractions": {
        "type": "Transitive",
        "resolved": "10.0.0",
        "contentHash": "L3AdmZ1WOK4XXT5YFPEwyt0ep6l8lGIPs7F5OOBZc77Zqeo01Of7XXICy47628sdVl0v/owxYJTe86DTgFwKCA=="
      },
      "Microsoft.Extensions.Options": {
        "type": "Transitive",
        "resolved": "6.0.0",
        "contentHash": "dzXN0+V1AyjOe2xcJ86Qbo233KHuLEY0njf/P2Kw8SfJU+d45HNS2ctJdnEnrWbM9Ye2eFgaC5Mj9otRMU6IsQ==",
        "dependencies": {
          "Microsoft.Extensions.DependencyInjection.Abstractions": "6.0.0",
          "Microsoft.Extensions.Primitives": "6.0.0"
        }
      },
      "Microsoft.Extensions.Primitives": {
        "type": "Transitive",
        "resolved": "6.0.0",
        "contentHash": "9+PnzmQFfEFNR9J2aDTfJGGupShHjOuGw4VUv+JB044biSHrnmCIMD+mJHmb2H7YryrfBEXDurxQ47gJZdCKNQ==",
        "dependencies": {
          "System.Runtime.CompilerServices.Unsafe": "6.0.0"
        }
      },
      "Microsoft.NET.StringTools": {
        "type": "Transitive",
        "resolved": "17.10.4",
        "contentHash": "wyABaqY+IHCMMSTQmcc3Ca6vbmg5BaEPgicnEgpll+4xyWZWlkQqUwafweUd9VAhBb4jqplMl6voUHQ6yfdUcg=="
      },
      "Microsoft.NETCore.Platforms": {
        "type": "Transitive",
        "resolved": "1.1.0",
        "contentHash": "kz0PEW2lhqygehI/d6XsPCQzD7ff7gUJaVGPVETX611eadGsA3A877GdSlU0LRVMCTH/+P3o2iDTak+S08V2+A=="
      },
      "MSBuild.StructuredLogger": {
        "type": "Transitive",
        "resolved": "2.2.158",
        "contentHash": "A7hI65/MrDKdPpu4rsnqimDdAs42B05gpfOIyzWPJ+pqw6Q3p4r1I/AjWVe3joKGHIQSpL+0AX2tzLVVCaR0ug==",
        "dependencies": {
          "Microsoft.Build.Framework": "17.5.0",
          "Microsoft.Build.Utilities.Core": "17.5.0"
        }
      },
      "MsBuildPipeLogger.Server": {
        "type": "Transitive",
        "resolved": "1.1.6",
        "contentHash": "rls0hb7plSfVFCqScDxTqtGpIlMfoQEchqjmK/YtXDML11GU5jI+oCi9YsikGulJVUv/vLSY6Ktah0uXwv25EA==",
        "dependencies": {
          "Microsoft.Build": "15.3.409"
        }
      },
      "NETStandard.Library": {
        "type": "Transitive",
        "resolved": "2.0.0",
        "contentHash": "7jnbRU+L08FXKMxqUflxEXtVymWvNOrS8yHgu9s6EM8Anr6T/wIX4nZ08j/u3Asz+tCufp3YVwFSEvFTPYmBPA==",
        "dependencies": {
          "Microsoft.NETCore.Platforms": "1.1.0"
        }
      },
      "System.CodeDom": {
        "type": "Transitive",
        "resolved": "8.0.0",
        "contentHash": "WTlRjL6KWIMr/pAaq3rYqh0TJlzpouaQ/W1eelssHgtlwHAH25jXTkUphTYx9HaIIf7XA6qs/0+YhtLEQRkJ+Q=="
      },
      "System.Collections.Immutable": {
        "type": "Transitive",
        "resolved": "9.0.0",
        "contentHash": "QhkXUl2gNrQtvPmtBTQHb0YsUrDiDQ2QS09YbtTTiSjGcf7NBqtYbrG/BE06zcBPCKEwQGzIv13IVdXNOSub2w=="
      },
      "System.Configuration.ConfigurationManager": {
        "type": "Transitive",
        "resolved": "8.0.0",
        "contentHash": "JlYi9XVvIREURRUlGMr1F6vOFLk7YSY4p1vHo4kX3tQ0AGrjqlRWHDi66ImHhy6qwXBG3BJ6Y1QlYQ+Qz6Xgww==",
        "dependencies": {
          "System.Diagnostics.EventLog": "8.0.0",
          "System.Security.Cryptography.ProtectedData": "8.0.0"
        }
      },
      "System.Diagnostics.DiagnosticSource": {
        "type": "Transitive",
        "resolved": "10.0.0",
        "contentHash": "0KdBK+h7G13PuOSC2R/DalAoFMvdYMznvGRuICtkdcUMXgl/gYXsG6z4yUvTxHSMACorWgHCU1Faq0KUHU6yAQ=="
      },
      "System.Diagnostics.EventLog": {
        "type": "Transitive",
        "resolved": "8.0.0",
        "contentHash": "fdYxcRjQqTTacKId/2IECojlDSFvp7LP5N78+0z/xH7v/Tuw5ZAxu23Y6PTCRinqyu2ePx+Gn1098NC6jM6d+A=="
      },
      "System.Formats.Asn1": {
        "type": "Transitive",
        "resolved": "8.0.0",
        "contentHash": "AJukBuLoe3QeAF+mfaRKQb2dgyrvt340iMBHYv+VdBzCUM06IxGlvl0o/uPOS7lHnXPN6u8fFRHSHudx5aTi8w=="
      },
      "System.Reflection.Metadata": {
        "type": "Transitive",
        "resolved": "9.0.0",
        "contentHash": "ANiqLu3DxW9kol/hMmTWbt3414t9ftdIuiIU7j80okq2YzAueo120M442xk1kDJWtmZTqWQn7wHDvMRipVOEOQ==",
        "dependencies": {
          "System.Collections.Immutable": "9.0.0"
        }
      },
      "System.Reflection.MetadataLoadContext": {
        "type": "Transitive",
        "resolved": "8.0.0",
        "contentHash": "SZxrQ4sQYnIcdwiO3G/lHZopbPYQ2lW0ioT4JezgccWUrKaKbHLJbAGZaDfkYjWcta1pWssAo3MOXLsR0ie4tQ==",
        "dependencies": {
          "System.Collections.Immutable": "8.0.0",
          "System.Reflection.Metadata": "8.0.0"
        }
      },
      "System.Resources.Extensions": {
        "type": "Transitive",
        "resolved": "8.0.0",
        "contentHash": "psnQ6GRQOvt+evda5C4nD5EuV49mz2Tv0DD2JDVDEbE/TKoMukxSkGJcsBJ0pajpPuFRr67syFYlkJ4Wj6A5Zw=="
      },
      "System.Runtime.CompilerServices.Unsafe": {
        "type": "Transitive",
        "resolved": "6.0.0",
        "contentHash": "/iUeP3tq1S0XdNNoMz5C9twLSrM/TH+qElHkXWaPvuNOt+99G75NrV0OS2EqHx5wMN7popYjpc8oTjC1y16DLg=="
      },
      "System.Security.Cryptography.Pkcs": {
        "type": "Transitive",
        "resolved": "8.0.0",
        "contentHash": "ULmp3xoOwNYjOYp4JZ2NK/6NdTgiN1GQXzVVN1njQ7LOZ0d0B9vyMnhyqbIi9Qw4JXj1JgCsitkTShboHRx7Eg==",
        "dependencies": {
          "System.Formats.Asn1": "8.0.0"
        }
      },
      "System.Security.Cryptography.ProtectedData": {
        "type": "Transitive",
        "resolved": "8.0.0",
        "contentHash": "+TUFINV2q2ifyXauQXRwy4CiBhqvDEDZeVJU7qfxya4aRYOKzVBpN+4acx25VcPB9ywUN6C0n8drWl110PhZEg=="
      },
      "System.Security.Cryptography.Xml": {
        "type": "Transitive",
        "resolved": "8.0.0",
        "contentHash": "HQSFbakswZ1OXFz2Bt3AJlC6ENDqWeVpgqhf213xqQUMDifzydOHIKVb1RV4prayobvR3ETIScMaQdDF2hwGZA==",
        "dependencies": {
          "System.Security.Cryptography.Pkcs": "8.0.0"
        }
      },
      "System.Security.Principal.Windows": {
        "type": "Transitive",
        "resolved": "5.0.0",
        "contentHash": "t0MGLukB5WAVU9bO3MGzvlGnyJPgUlcwerXn1kzBRjwLKixT96XV0Uza41W49gVd8zEMFu9vQEFlv0IOrytICA=="
      },
      "System.Threading.Tasks.Dataflow": {
        "type": "Transitive",
        "resolved": "8.0.0",
        "contentHash": "7V0I8tPa9V7UxMx/+7DIwkhls5ouaEMQx6l/GwGm1Y8kJQ61On9B/PxCXFLbgu5/C47g0BP2CUYs+nMv1+Oaqw=="
      },
      "Testably.Abstractions.FileSystem.Interface": {
        "type": "Transitive",
        "resolved": "10.0.0",
        "contentHash": "tZOXFLGjkh8TxgMgKeEcM2HAlz9DwndGl6TFLo6ISHcszFX3FkuPMrtVbmqVjhooWNXrgJ/a9cH9ym5MZL1LAg=="
      },
      "stryker.abstractions": {
        "type": "Project",
        "dependencies": {
          "Buildalyzer": "[7.1.0, )",
          "DotNet.Glob": "[3.1.3, )",
          "Microsoft.CodeAnalysis.CSharp": "[4.14.0, )",
          "Microsoft.CodeAnalysis.Common": "[4.14.0, )",
          "Microsoft.TestPlatform.ObjectModel": "[18.0.1, )",
          "Serilog": "[4.3.0, )",
          "TestableIO.System.IO.Abstractions.Wrappers": "[22.1.0, )"
        }
      },
      "stryker.datacollector": {
        "type": "Project",
        "dependencies": {
          "Microsoft.TestPlatform.ObjectModel": "[18.0.1, )",
          "Microsoft.TestPlatform.Portable": "[18.0.1, )"
        }
      },
      "stryker.testrunner": {
        "type": "Project",
        "dependencies": {
<<<<<<< HEAD
          "Microsoft.TestPlatform.ObjectModel": "[17.14.1, )",
=======
          "Microsoft.TestPlatform.ObjectModel": "[18.0.1, )",
>>>>>>> 347110c7
          "Stryker.Abstractions": "[1.0.0, )"
        }
      },
      "stryker.utilities": {
        "type": "Project",
        "dependencies": {
          "Buildalyzer": "[7.1.0, )",
          "Microsoft.CodeAnalysis.CSharp": "[4.14.0, )",
          "Microsoft.CodeAnalysis.Common": "[4.14.0, )",
          "Microsoft.Extensions.Logging.Abstractions": "[10.0.0, )",
          "Mono.Cecil": "[0.11.6, )",
          "ResXResourceReader.NetStandard": "[1.3.0, )",
          "Stryker.Abstractions": "[1.0.0, )"
        }
      },
      "Buildalyzer": {
        "type": "CentralTransitive",
        "requested": "[7.1.0, )",
        "resolved": "7.1.0",
        "contentHash": "U6e7mHdQC672lfvqNVp70jQGb8g3aPnLafnFnnrzUwFfPX+4tK5uk3Ah+1R3svyG5kc3Qu9ZjBrhcvml/IwXrw==",
        "dependencies": {
          "Buildalyzer.Logger": "7.1.0",
          "MSBuild.StructuredLogger": "2.2.158",
          "Microsoft.Build": "17.10.4",
          "Microsoft.Build.Tasks.Core": "17.10.4",
          "Microsoft.CodeAnalysis.CSharp": "4.0.0",
          "Microsoft.CodeAnalysis.VisualBasic": "4.0.0",
          "Microsoft.Extensions.Logging": "6.0.0",
          "MsBuildPipeLogger.Server": "1.1.6",
          "NuGet.Frameworks": "6.9.1"
        }
      },
      "DotNet.Glob": {
        "type": "CentralTransitive",
        "requested": "[3.1.3, )",
        "resolved": "3.1.3",
        "contentHash": "hOfHw7MLJw/tbXaFwR1oiDb+dIXDp8URTxp5Pco42OOhiw77wrUNx6v6syNygHZbWwYdXQocL2Mo1l5FnfDVjg=="
      },
      "Microsoft.CodeAnalysis.Analyzers": {
        "type": "CentralTransitive",
        "requested": "[4.14.0, )",
        "resolved": "3.11.0",
        "contentHash": "v/EW3UE8/lbEYHoC2Qq7AR/DnmvpgdtAMndfQNmpuIMx/Mto8L5JnuCfdBYtgvalQOtfNCnxFejxuRrryvUTsg=="
      },
      "Microsoft.CodeAnalysis.Common": {
        "type": "CentralTransitive",
        "requested": "[4.14.0, )",
        "resolved": "4.14.0",
        "contentHash": "PC3tuwZYnC+idaPuoC/AZpEdwrtX7qFpmnrfQkgobGIWiYmGi5MCRtl5mx6QrfMGQpK78X2lfIEoZDLg/qnuHg==",
        "dependencies": {
          "Microsoft.CodeAnalysis.Analyzers": "3.11.0",
          "System.Collections.Immutable": "9.0.0",
          "System.Reflection.Metadata": "9.0.0"
        }
      },
      "Microsoft.CodeAnalysis.CSharp": {
        "type": "CentralTransitive",
        "requested": "[4.14.0, )",
        "resolved": "4.14.0",
        "contentHash": "568a6wcTivauIhbeWcCwfWwIn7UV7MeHEBvFB2uzGIpM2OhJ4eM/FZ8KS0yhPoNxnSpjGzz7x7CIjTxhslojQA==",
        "dependencies": {
          "Microsoft.CodeAnalysis.Analyzers": "3.11.0",
          "Microsoft.CodeAnalysis.Common": "[4.14.0]",
          "System.Collections.Immutable": "9.0.0",
          "System.Reflection.Metadata": "9.0.0"
        }
      },
      "Microsoft.CodeAnalysis.VisualBasic": {
        "type": "CentralTransitive",
        "requested": "[4.14.0, )",
        "resolved": "4.0.0",
        "contentHash": "FK+OGUMUh9O6/GCwyIy4c/sOrarF36/yEY07BbXVYMql1qCqHGWfyWXyCQKQ6m/KqReCqW6aO4cK7kK/AYBpyA==",
        "dependencies": {
          "Microsoft.CodeAnalysis.Common": "[4.0.0]"
        }
      },
      "Microsoft.Extensions.DependencyInjection": {
        "type": "CentralTransitive",
        "requested": "[10.0.0, )",
        "resolved": "6.0.0",
        "contentHash": "k6PWQMuoBDGGHOQTtyois2u4AwyVcIwL2LaSLlTZQm2CYcJ1pxbt6jfAnpWmzENA/wfrYRI/X9DTLoUkE4AsLw==",
        "dependencies": {
          "Microsoft.Extensions.DependencyInjection.Abstractions": "6.0.0",
          "System.Runtime.CompilerServices.Unsafe": "6.0.0"
        }
      },
      "Microsoft.Extensions.Logging": {
        "type": "CentralTransitive",
        "requested": "[10.0.0, )",
        "resolved": "6.0.0",
        "contentHash": "eIbyj40QDg1NDz0HBW0S5f3wrLVnKWnDJ/JtZ+yJDFnDj90VoPuoPmFkeaXrtu+0cKm5GRAwoDf+dBWXK0TUdg==",
        "dependencies": {
          "Microsoft.Extensions.DependencyInjection": "6.0.0",
          "Microsoft.Extensions.DependencyInjection.Abstractions": "6.0.0",
          "Microsoft.Extensions.Logging.Abstractions": "6.0.0",
          "Microsoft.Extensions.Options": "6.0.0",
          "System.Diagnostics.DiagnosticSource": "6.0.0"
        }
      },
      "Mono.Cecil": {
        "type": "CentralTransitive",
        "requested": "[0.11.6, )",
        "resolved": "0.11.6",
        "contentHash": "f33RkDtZO8VlGXCtmQIviOtxgnUdym9xx/b1p9h91CRGOsJFxCFOFK1FDbVt1OCf1aWwYejUFa2MOQyFWTFjbA=="
      },
      "NuGet.Frameworks": {
        "type": "CentralTransitive",
        "requested": "[7.0.1, )",
        "resolved": "6.9.1",
        "contentHash": "DaKh3lenPUvzGccPkbI97BIvA27z+/UsL3ankfoZlX/4vBVDK5N1sheFTQ+GuJf+IgSzsJz/A21SPUpQLHwUtA=="
      },
      "ResXResourceReader.NetStandard": {
        "type": "CentralTransitive",
        "requested": "[1.3.0, )",
        "resolved": "1.3.0",
        "contentHash": "voW0VHwFGIvbJ4Pp/wfHKFGn9kxZD97H/mnD6LziBJCi4FJZtetYQpQQnpYp0IkL2+PQ6VOzkMvhK1+s7+NJnA=="
      },
      "Serilog": {
        "type": "CentralTransitive",
        "requested": "[4.3.0, )",
        "resolved": "4.3.0",
        "contentHash": "+cDryFR0GRhsGOnZSKwaDzRRl4MupvJ42FhCE4zhQRVanX0Jpg6WuCBk59OVhVDPmab1bB+nRykAnykYELA9qQ=="
      }
    }
  }
}<|MERGE_RESOLUTION|>--- conflicted
+++ resolved
@@ -285,11 +285,7 @@
       "stryker.testrunner": {
         "type": "Project",
         "dependencies": {
-<<<<<<< HEAD
-          "Microsoft.TestPlatform.ObjectModel": "[17.14.1, )",
-=======
           "Microsoft.TestPlatform.ObjectModel": "[18.0.1, )",
->>>>>>> 347110c7
           "Stryker.Abstractions": "[1.0.0, )"
         }
       },
