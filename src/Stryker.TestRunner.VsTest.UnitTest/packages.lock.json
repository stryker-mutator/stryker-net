--- conflicted
+++ resolved
@@ -802,17 +802,10 @@
           "Serilog.Extensions.Logging.File": "[3.0.0, )",
           "Serilog.Sinks.Console": "[6.1.1, )",
           "ShellProgressBar": "[5.2.0, )",
-<<<<<<< HEAD
-          "Spectre.Console": "[0.53.0, )",
+          "Spectre.Console": "[0.54.0, )",
           "Stryker.Abstractions": "[1.0.0, )",
           "Stryker.Configuration": "[1.0.0, )",
           "Stryker.DataCollector": "[1.0.0, )",
-=======
-          "Spectre.Console": "[0.54.0, )",
-          "Stryker.Abstractions": "[4.8.1, )",
-          "Stryker.Configuration": "[4.8.1, )",
-          "Stryker.DataCollector": "[4.8.1, )",
->>>>>>> 3ff58811
           "Stryker.Regex.Parser": "[1.0.0, )",
           "Stryker.RegexMutators": "[1.0.0, )",
           "Stryker.Solutions": "[1.0.0, )",
@@ -853,13 +846,8 @@
           "Microsoft.NET.Test.Sdk": "[17.14.1, )",
           "Moq": "[4.20.72, )",
           "Shouldly": "[4.3.0, )",
-<<<<<<< HEAD
-          "Spectre.Console.Testing": "[0.53.0, )",
+          "Spectre.Console.Testing": "[0.54.0, )",
           "Stryker.Abstractions": "[1.0.0, )",
-=======
-          "Spectre.Console.Testing": "[0.54.0, )",
-          "Stryker.Abstractions": "[4.8.1, )",
->>>>>>> 3ff58811
           "Stryker.Regex.Parser": "[1.0.0, )",
           "Stryker.Solutions": "[1.0.0, )",
           "Stryker.Utilities": "[1.0.0, )",
