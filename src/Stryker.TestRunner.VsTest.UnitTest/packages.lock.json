--- conflicted
+++ resolved
@@ -801,16 +801,10 @@
           "Stryker.DataCollector": "[1.0.0, )",
           "Stryker.Regex.Parser": "[1.0.0, )",
           "Stryker.RegexMutators": "[1.0.0, )",
-<<<<<<< HEAD
           "Stryker.Solutions": "[1.0.0, )",
           "Stryker.TestRunner.VsTest": "[1.0.0, )",
           "Stryker.Utilities": "[1.0.0, )",
-          "TestableIO.System.IO.Abstractions.Wrappers": "[22.0.16, )"
-=======
-          "Stryker.TestRunner.VsTest": "[1.0.0, )",
-          "Stryker.Utilities": "[1.0.0, )",
           "TestableIO.System.IO.Abstractions.Wrappers": "[22.1.0, )"
->>>>>>> 347110c7
         }
       },
       "stryker.abstractions": {
@@ -848,14 +842,9 @@
           "Spectre.Console.Testing": "[0.54.0, )",
           "Stryker.Abstractions": "[1.0.0, )",
           "Stryker.Regex.Parser": "[1.0.0, )",
-<<<<<<< HEAD
           "Stryker.Solutions": "[1.0.0, )",
           "Stryker.Utilities": "[1.0.0, )",
-          "TestableIO.System.IO.Abstractions.TestingHelpers": "[22.0.16, )",
-=======
-          "Stryker.Utilities": "[1.0.0, )",
           "TestableIO.System.IO.Abstractions.TestingHelpers": "[22.1.0, )",
->>>>>>> 347110c7
           "stryker": "[4.8.1, )"
         }
       },
@@ -881,39 +870,23 @@
       "stryker.testrunner": {
         "type": "Project",
         "dependencies": {
-<<<<<<< HEAD
-          "Microsoft.TestPlatform.ObjectModel": "[17.14.1, )",
-=======
           "Microsoft.TestPlatform.ObjectModel": "[18.0.1, )",
->>>>>>> 347110c7
           "Stryker.Abstractions": "[1.0.0, )"
         }
       },
       "stryker.testrunner.vstest": {
         "type": "Project",
         "dependencies": {
-<<<<<<< HEAD
-          "Microsoft.Extensions.Logging.Abstractions": "[9.0.11, )",
-          "Microsoft.TestPlatform": "[17.14.1, )",
-          "Microsoft.TestPlatform.ObjectModel": "[17.14.1, )",
-          "Microsoft.TestPlatform.Portable": "[17.14.1, )",
-          "Microsoft.TestPlatform.TranslationLayer": "[17.14.1, )",
-=======
           "Microsoft.Extensions.Logging.Abstractions": "[10.0.0, )",
           "Microsoft.TestPlatform": "[18.0.1, )",
           "Microsoft.TestPlatform.ObjectModel": "[18.0.1, )",
           "Microsoft.TestPlatform.Portable": "[18.0.1, )",
           "Microsoft.TestPlatform.TranslationLayer": "[18.0.1, )",
->>>>>>> 347110c7
           "Stryker.Abstractions": "[1.0.0, )",
           "Stryker.DataCollector": "[1.0.0, )",
           "Stryker.TestRunner": "[1.0.0, )",
           "Stryker.Utilities": "[1.0.0, )",
-<<<<<<< HEAD
-          "TestableIO.System.IO.Abstractions.Wrappers": "[22.0.16, )"
-=======
           "TestableIO.System.IO.Abstractions.Wrappers": "[22.1.0, )"
->>>>>>> 347110c7
         }
       },
       "stryker.utilities": {
